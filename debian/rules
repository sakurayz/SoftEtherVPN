#!/usr/bin/make -f

export DH_VERBOSE=1
CFLAGS := $(shell dpkg-buildflags --get CFLAGS)
LDFLAGS := $(shell dpkg-buildflags --get LDFLAGS)

%:
	dh $@ 

override_dh_auto_configure: configure_config

override_dh_auto_clean:
	rm -fr Makefile* usr bin tmp src/bin/BuiltHamcoreFiles

override_dh_auto_install:
	patch -f < debian/makefile.patch
	mkdir -p usr/bin
	make install

configure_config:
<<<<<<< HEAD
	if [ $(shell uname -m) = 'x86_64' ]; then echo "1\n2\n" | ./configure; fi
	if [ $(shell uname -m) = 'i686' ]; then echo "1\n1\n" | ./configure; fi
	if [ $(shell uname -m) = 'armv6l' ]; then echo "1\n1\n" | ./configure; fi
	if [ $(shell uname -m) = 'armv7l' ]; then echo "1\n1\n" | ./configure; fi
	if [ $(shell uname -m) = 'armv5tel' ]; then echo "1\n1\n" | ./configure; fi
=======
	if [ $(shell uname -m) = 'x86_64' ]; then echo -e "1\n2\n" | ./configure; fi
	if [ $(shell uname -m) = 'i686' ]; then echo -e "1\n1\n" | ./configure; fi
	if [ $(shell uname -m) = 'armv6l' ]; then echo -e "1\n1\n" | ./configure; fi
>>>>>>> 219c3d3c
<|MERGE_RESOLUTION|>--- conflicted
+++ resolved
@@ -18,14 +18,8 @@
 	make install
 
 configure_config:
-<<<<<<< HEAD
-	if [ $(shell uname -m) = 'x86_64' ]; then echo "1\n2\n" | ./configure; fi
-	if [ $(shell uname -m) = 'i686' ]; then echo "1\n1\n" | ./configure; fi
-	if [ $(shell uname -m) = 'armv6l' ]; then echo "1\n1\n" | ./configure; fi
-	if [ $(shell uname -m) = 'armv7l' ]; then echo "1\n1\n" | ./configure; fi
-	if [ $(shell uname -m) = 'armv5tel' ]; then echo "1\n1\n" | ./configure; fi
-=======
 	if [ $(shell uname -m) = 'x86_64' ]; then echo -e "1\n2\n" | ./configure; fi
 	if [ $(shell uname -m) = 'i686' ]; then echo -e "1\n1\n" | ./configure; fi
 	if [ $(shell uname -m) = 'armv6l' ]; then echo -e "1\n1\n" | ./configure; fi
->>>>>>> 219c3d3c
+	if [ $(shell uname -m) = 'armv7l' ]; then echo -e "1\n1\n" | ./configure; fi
+	if [ $(shell uname -m) = 'armv5tel' ]; then echo -e "1\n1\n" | ./configure; fi
