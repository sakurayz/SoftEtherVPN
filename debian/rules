--- conflicted
+++ resolved
@@ -21,8 +21,5 @@
 	if [ $(shell uname -m) = 'x86_64' ]; then echo "1\n2\n" | ./configure; fi
 	if [ $(shell uname -m) = 'i686' ]; then echo "1\n1\n" | ./configure; fi
 	if [ $(shell uname -m) = 'armv6l' ]; then echo "1\n1\n" | ./configure; fi
-<<<<<<< HEAD
 	if [ $(shell uname -m) = 'armv7l' ]; then echo "1\n1\n" | ./configure; fi
-=======
 	if [ $(shell uname -m) = 'armv5tel' ]; then echo "1\n1\n" | ./configure; fi
->>>>>>> 8ffb2233
