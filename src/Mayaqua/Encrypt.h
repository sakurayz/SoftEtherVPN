// SoftEther VPN Source Code - Developer Edition Master Branch
// Mayaqua Kernel
// 
// SoftEther VPN Server, Client and Bridge are free software under GPLv2.
// 
// Copyright (c) Daiyuu Nobori.
// Copyright (c) SoftEther VPN Project, University of Tsukuba, Japan.
// Copyright (c) SoftEther Corporation.
// 
// All Rights Reserved.
// 
// http://www.softether.org/
// 
// Author: Daiyuu Nobori, Ph.D.
// Comments: Tetsuo Sugiyama, Ph.D.
// 
// This program is free software; you can redistribute it and/or
// modify it under the terms of the GNU General Public License
// version 2 as published by the Free Software Foundation.
// 
// This program is distributed in the hope that it will be useful,
// but WITHOUT ANY WARRANTY; without even the implied warranty of
// MERCHANTABILITY or FITNESS FOR A PARTICULAR PURPOSE. See the
// GNU General Public License for more details.
// 
// You should have received a copy of the GNU General Public License version 2
// along with this program; if not, write to the Free Software
// Foundation, Inc., 59 Temple Place - Suite 330, Boston, MA 02111-1307, USA.
// 
// THE SOFTWARE IS PROVIDED "AS IS", WITHOUT WARRANTY OF ANY KIND,
// EXPRESS OR IMPLIED, INCLUDING BUT NOT LIMITED TO THE WARRANTIES OF
// MERCHANTABILITY, FITNESS FOR A PARTICULAR PURPOSE AND NONINFRINGEMENT.
// IN NO EVENT SHALL THE AUTHORS OR COPYRIGHT HOLDERS BE LIABLE FOR ANY
// CLAIM, DAMAGES OR OTHER LIABILITY, WHETHER IN AN ACTION OF CONTRACT,
// TORT OR OTHERWISE, ARISING FROM, OUT OF OR IN CONNECTION WITH THE
// SOFTWARE OR THE USE OR OTHER DEALINGS IN THE SOFTWARE.
// 
// THE LICENSE AGREEMENT IS ATTACHED ON THE SOURCE-CODE PACKAGE
// AS "LICENSE.TXT" FILE. READ THE TEXT FILE IN ADVANCE TO USE THE SOFTWARE.
// 
// 
// THIS SOFTWARE IS DEVELOPED IN JAPAN, AND DISTRIBUTED FROM JAPAN,
// UNDER JAPANESE LAWS. YOU MUST AGREE IN ADVANCE TO USE, COPY, MODIFY,
// MERGE, PUBLISH, DISTRIBUTE, SUBLICENSE, AND/OR SELL COPIES OF THIS
// SOFTWARE, THAT ANY JURIDICAL DISPUTES WHICH ARE CONCERNED TO THIS
// SOFTWARE OR ITS CONTENTS, AGAINST US (SOFTETHER PROJECT, SOFTETHER
// CORPORATION, DAIYUU NOBORI OR OTHER SUPPLIERS), OR ANY JURIDICAL
// DISPUTES AGAINST US WHICH ARE CAUSED BY ANY KIND OF USING, COPYING,
// MODIFYING, MERGING, PUBLISHING, DISTRIBUTING, SUBLICENSING, AND/OR
// SELLING COPIES OF THIS SOFTWARE SHALL BE REGARDED AS BE CONSTRUED AND
// CONTROLLED BY JAPANESE LAWS, AND YOU MUST FURTHER CONSENT TO
// EXCLUSIVE JURISDICTION AND VENUE IN THE COURTS SITTING IN TOKYO,
// JAPAN. YOU MUST WAIVE ALL DEFENSES OF LACK OF PERSONAL JURISDICTION
// AND FORUM NON CONVENIENS. PROCESS MAY BE SERVED ON EITHER PARTY IN
// THE MANNER AUTHORIZED BY APPLICABLE LAW OR COURT RULE.
// 
// USE ONLY IN JAPAN. DO NOT USE THIS SOFTWARE IN ANOTHER COUNTRY UNLESS
// YOU HAVE A CONFIRMATION THAT THIS SOFTWARE DOES NOT VIOLATE ANY
// CRIMINAL LAWS OR CIVIL RIGHTS IN THAT PARTICULAR COUNTRY. USING THIS
// SOFTWARE IN OTHER COUNTRIES IS COMPLETELY AT YOUR OWN RISK. THE
// SOFTETHER VPN PROJECT HAS DEVELOPED AND DISTRIBUTED THIS SOFTWARE TO
// COMPLY ONLY WITH THE JAPANESE LAWS AND EXISTING CIVIL RIGHTS INCLUDING
// PATENTS WHICH ARE SUBJECTS APPLY IN JAPAN. OTHER COUNTRIES' LAWS OR
// CIVIL RIGHTS ARE NONE OF OUR CONCERNS NOR RESPONSIBILITIES. WE HAVE
// NEVER INVESTIGATED ANY CRIMINAL REGULATIONS, CIVIL LAWS OR
// INTELLECTUAL PROPERTY RIGHTS INCLUDING PATENTS IN ANY OF OTHER 200+
// COUNTRIES AND TERRITORIES. BY NATURE, THERE ARE 200+ REGIONS IN THE
// WORLD, WITH DIFFERENT LAWS. IT IS IMPOSSIBLE TO VERIFY EVERY
// COUNTRIES' LAWS, REGULATIONS AND CIVIL RIGHTS TO MAKE THE SOFTWARE
// COMPLY WITH ALL COUNTRIES' LAWS BY THE PROJECT. EVEN IF YOU WILL BE
// SUED BY A PRIVATE ENTITY OR BE DAMAGED BY A PUBLIC SERVANT IN YOUR
// COUNTRY, THE DEVELOPERS OF THIS SOFTWARE WILL NEVER BE LIABLE TO
// RECOVER OR COMPENSATE SUCH DAMAGES, CRIMINAL OR CIVIL
// RESPONSIBILITIES. NOTE THAT THIS LINE IS NOT LICENSE RESTRICTION BUT
// JUST A STATEMENT FOR WARNING AND DISCLAIMER.
// 
// 
// SOURCE CODE CONTRIBUTION
// ------------------------
// 
// Your contribution to SoftEther VPN Project is much appreciated.
// Please send patches to us through GitHub.
// Read the SoftEther VPN Patch Acceptance Policy in advance:
// http://www.softether.org/5-download/src/9.patch
// 
// 
// DEAR SECURITY EXPERTS
// ---------------------
// 
// If you find a bug or a security vulnerability please kindly inform us
// about the problem immediately so that we can fix the security problem
// to protect a lot of users around the world as soon as possible.
// 
// Our e-mail address for security reports is:
// softether-vpn-security [at] softether.org
// 
// Please note that the above e-mail address is not a technical support
// inquiry address. If you need technical assistance, please visit
// http://www.softether.org/ and ask your question on the users forum.
// 
// Thank you for your cooperation.
// 
// 
// NO MEMORY OR RESOURCE LEAKS
// ---------------------------
// 
// The memory-leaks and resource-leaks verification under the stress
// test has been passed before release this source code.


// Encrypt.h
// Header of Encrypt.c

#ifndef	ENCRYPT_H
#define	ENCRYPT_H

// Function of OpenSSL
void RAND_Init_For_SoftEther();
void RAND_Free_For_SoftEther();



// Constant
#define	MIN_SIGN_HASH_SIZE		(15 + SHA1_SIZE)
#define	SIGN_HASH_SIZE			(MIN_SIGN_HASH_SIZE)

#define DES_KEY_SIZE				8			// DES key size
#define	DES_IV_SIZE					8			// DES IV size
#define DES_BLOCK_SIZE				8			// DES block size
#define DES3_KEY_SIZE				(8 * 3)		// 3DES key size
#define RSA_KEY_SIZE				128			// RSA key size
#define DH_KEY_SIZE					128			// DH key size
#define	RSA_MIN_SIGN_HASH_SIZE		(15 + SHA1_HASH_SIZE)	// Minimum RSA hash size
#define	RSA_SIGN_HASH_SIZE			(RSA_MIN_SIGN_HASH_SIZE)	// RSA hash size
#define MD5_HASH_SIZE				16			// MD5 hash size
#define SHA1_HASH_SIZE				20			// SHA-1 hash size
#define SHA1_BLOCK_SIZE				64			// SHA-1 block size
#define HMAC_SHA1_96_KEY_SIZE		20			// HMAC-SHA-1-96 key size
#define HMAC_SHA1_96_HASH_SIZE		12			// HMAC-SHA-1-96 hash size
#define HMAC_SHA1_SIZE				(SHA1_HASH_SIZE)	// HMAC-SHA-1 hash size
#define	AES_IV_SIZE					16			// AES IV size
#define	AES_MAX_KEY_SIZE			32			// Maximum AES key size

// IANA definitions taken from IKEv1 Phase 1
#define SHA1_160						2
#define SHA2_256						4
#define SHA2_384						5
#define SHA2_512						6

// HMAC block size
#define	HMAC_BLOCK_SIZE					64
// The block size for sha-384 and sha-512 as defined by rfc4868
#define HMAC_BLOCK_SIZE_1024			128
#define HMAC_BLOCK_SIZE_MAX				512

#define DH_GROUP1_PRIME_768 \
	"FFFFFFFFFFFFFFFFC90FDAA22168C234C4C6628B80DC1CD1" \
	"29024E088A67CC74020BBEA63B139B22514A08798E3404DD" \
	"EF9519B3CD3A431B302B0A6DF25F14374FE1356D6D51C245" \
	"E485B576625E7EC6F44C42E9A63A3620FFFFFFFFFFFFFFFF"

#define DH_GROUP2_PRIME_1024 \
	"FFFFFFFFFFFFFFFFC90FDAA22168C234C4C6628B80DC1CD1" \
	"29024E088A67CC74020BBEA63B139B22514A08798E3404DD" \
	"EF9519B3CD3A431B302B0A6DF25F14374FE1356D6D51C245" \
	"E485B576625E7EC6F44C42E9A637ED6B0BFF5CB6F406B7ED" \
	"EE386BFB5A899FA5AE9F24117C4B1FE649286651ECE65381" \
	"FFFFFFFFFFFFFFFF"

#define DH_GROUP5_PRIME_1536 \
	"FFFFFFFFFFFFFFFFC90FDAA22168C234C4C6628B80DC1CD1" \
	"29024E088A67CC74020BBEA63B139B22514A08798E3404DD" \
	"EF9519B3CD3A431B302B0A6DF25F14374FE1356D6D51C245" \
	"E485B576625E7EC6F44C42E9A637ED6B0BFF5CB6F406B7ED" \
	"EE386BFB5A899FA5AE9F24117C4B1FE649286651ECE45B3D" \
	"C2007CB8A163BF0598DA48361C55D39A69163FA8FD24CF5F" \
	"83655D23DCA3AD961C62F356208552BB9ED529077096966D" \
	"670C354E4ABC9804F1746C08CA237327FFFFFFFFFFFFFFFF"

#define DH_GROUP14_PRIME_2048 \
	"FFFFFFFFFFFFFFFFC90FDAA22168C234C4C6628B80DC1CD1" \
	"29024E088A67CC74020BBEA63B139B22514A08798E3404DD" \
	"EF9519B3CD3A431B302B0A6DF25F14374FE1356D6D51C245" \
	"E485B576625E7EC6F44C42E9A637ED6B0BFF5CB6F406B7ED" \
	"EE386BFB5A899FA5AE9F24117C4B1FE649286651ECE45B3D" \
	"C2007CB8A163BF0598DA48361C55D39A69163FA8FD24CF5F" \
	"83655D23DCA3AD961C62F356208552BB9ED529077096966D" \
	"670C354E4ABC9804F1746C08CA18217C32905E462E36CE3B" \
	"E39E772C180E86039B2783A2EC07A28FB5C55DF06F4C52C9" \
	"DE2BCBF6955817183995497CEA956AE515D2261898FA0510" \
	"15728E5A8AACAA68FFFFFFFFFFFFFFFF"

#define DH_GROUP15_PRIME_3072 \
	"FFFFFFFFFFFFFFFFC90FDAA22168C234C4C6628B80DC1CD1" \
	"29024E088A67CC74020BBEA63B139B22514A08798E3404DD" \
	"EF9519B3CD3A431B302B0A6DF25F14374FE1356D6D51C245" \
	"E485B576625E7EC6F44C42E9A637ED6B0BFF5CB6F406B7ED" \
	"EE386BFB5A899FA5AE9F24117C4B1FE649286651ECE45B3D" \
	"C2007CB8A163BF0598DA48361C55D39A69163FA8FD24CF5F" \
	"83655D23DCA3AD961C62F356208552BB9ED529077096966D" \
	"670C354E4ABC9804F1746C08CA18217C32905E462E36CE3B" \
	"E39E772C180E86039B2783A2EC07A28FB5C55DF06F4C52C9" \
	"DE2BCBF6955817183995497CEA956AE515D2261898FA0510" \
	"15728E5A8AAAC42DAD33170D04507A33A85521ABDF1CBA64" \
	"ECFB850458DBEF0A8AEA71575D060C7DB3970F85A6E1E4C7" \
	"ABF5AE8CDB0933D71E8C94E04A25619DCEE3D2261AD2EE6B" \
	"F12FFA06D98A0864D87602733EC86A64521F2B18177B200C" \
	"BBE117577A615D6C770988C0BAD946E208E24FA074E5AB31" \
	"43DB5BFCE0FD108E4B82D120A93AD2CAFFFFFFFFFFFFFFFF"

#define DH_GROUP16_PRIME_4096 \
	"FFFFFFFFFFFFFFFFC90FDAA22168C234C4C6628B80DC1CD1" \
	"29024E088A67CC74020BBEA63B139B22514A08798E3404DD" \
	"EF9519B3CD3A431B302B0A6DF25F14374FE1356D6D51C245" \
	"E485B576625E7EC6F44C42E9A637ED6B0BFF5CB6F406B7ED" \
	"EE386BFB5A899FA5AE9F24117C4B1FE649286651ECE45B3D" \
	"C2007CB8A163BF0598DA48361C55D39A69163FA8FD24CF5F" \
	"83655D23DCA3AD961C62F356208552BB9ED529077096966D" \
	"670C354E4ABC9804F1746C08CA18217C32905E462E36CE3B" \
	"E39E772C180E86039B2783A2EC07A28FB5C55DF06F4C52C9" \
	"DE2BCBF6955817183995497CEA956AE515D2261898FA0510" \
	"15728E5A8AAAC42DAD33170D04507A33A85521ABDF1CBA64" \
	"ECFB850458DBEF0A8AEA71575D060C7DB3970F85A6E1E4C7" \
	"ABF5AE8CDB0933D71E8C94E04A25619DCEE3D2261AD2EE6B" \
	"F12FFA06D98A0864D87602733EC86A64521F2B18177B200C" \
	"BBE117577A615D6C770988C0BAD946E208E24FA074E5AB31" \
	"43DB5BFCE0FD108E4B82D120A92108011A723C12A787E6D7" \
	"88719A10BDBA5B2699C327186AF4E23C1A946834B6150BDA" \
	"2583E9CA2AD44CE8DBBBC2DB04DE8EF92E8EFC141FBECAA6" \
	"287C59474E6BC05D99B2964FA090C3A2233BA186515BE7ED" \
	"1F612970CEE2D7AFB81BDD762170481CD0069127D5B05AA9" \
	"93B4EA988D8FDDC186FFB7DC90A6C08F4DF435C934063199" \
	"FFFFFFFFFFFFFFFF"

#define	DH_SIMPLE_160	"AEE7561459353C95DDA966AE1FD25D95CD46E935"

#define	DH_SET_2048 \
	"FFFFFFFFFFFFFFFFC90FDAA22168C234C4C6628B80DC1CD1" \
	"29024E088A67CC74020BBEA63B139B22514A08798E3404DD" \
	"EF9519B3CD3A431B302B0A6DF25F14374FE1356D6D51C245" \
	"E485B576625E7EC6F44C42E9A637ED6B0BFF5CB6F406B7ED" \
	"EE386BFB5A899FA5AE9F24117C4B1FE649286651ECE45B3D" \
	"C2007CB8A163BF0598DA48361C55D39A69163FA8FD24CF5F" \
	"83655D23DCA3AD961C62F356208552BB9ED529077096966D" \
	"670C354E4ABC9804F1746C08CA18217C32905E462E36CE3B" \
	"E39E772C180E86039B2783A2EC07A28FB5C55DF06F4C52C9" \
	"DE2BCBF6955817183995497CEA956AE515D2261898FA0510" \
	"15728E5A8AACAA68FFFFFFFFFFFFFFFF"

#define	DH_SET_3072	\
	"FFFFFFFFFFFFFFFFC90FDAA22168C234C4C6628B80DC1CD1"\
	"29024E088A67CC74020BBEA63B139B22514A08798E3404DD"\
	"EF9519B3CD3A431B302B0A6DF25F14374FE1356D6D51C245"\
	"E485B576625E7EC6F44C42E9A637ED6B0BFF5CB6F406B7ED"\
	"EE386BFB5A899FA5AE9F24117C4B1FE649286651ECE45B3D"\
	"C2007CB8A163BF0598DA48361C55D39A69163FA8FD24CF5F"\
	"83655D23DCA3AD961C62F356208552BB9ED529077096966D"\
	"670C354E4ABC9804F1746C08CA18217C32905E462E36CE3B"\
	"E39E772C180E86039B2783A2EC07A28FB5C55DF06F4C52C9"\
	"DE2BCBF6955817183995497CEA956AE515D2261898FA0510"\
	"15728E5A8AAAC42DAD33170D04507A33A85521ABDF1CBA64"\
	"ECFB850458DBEF0A8AEA71575D060C7DB3970F85A6E1E4C7"\
	"ABF5AE8CDB0933D71E8C94E04A25619DCEE3D2261AD2EE6B"\
	"F12FFA06D98A0864D87602733EC86A64521F2B18177B200C"\
	"BBE117577A615D6C770988C0BAD946E208E24FA074E5AB31"\
	"43DB5BFCE0FD108E4B82D120A93AD2CAFFFFFFFFFFFFFFFF"

#define	DH_SET_4096 \
	"FFFFFFFFFFFFFFFFC90FDAA22168C234C4C6628B80DC1CD1" \
	"29024E088A67CC74020BBEA63B139B22514A08798E3404DD" \
	"EF9519B3CD3A431B302B0A6DF25F14374FE1356D6D51C245" \
	"E485B576625E7EC6F44C42E9A637ED6B0BFF5CB6F406B7ED" \
	"EE386BFB5A899FA5AE9F24117C4B1FE649286651ECE45B3D" \
	"C2007CB8A163BF0598DA48361C55D39A69163FA8FD24CF5F" \
	"83655D23DCA3AD961C62F356208552BB9ED529077096966D" \
	"670C354E4ABC9804F1746C08CA18217C32905E462E36CE3B" \
	"E39E772C180E86039B2783A2EC07A28FB5C55DF06F4C52C9" \
	"DE2BCBF6955817183995497CEA956AE515D2261898FA0510" \
	"15728E5A8AAAC42DAD33170D04507A33A85521ABDF1CBA64" \
	"ECFB850458DBEF0A8AEA71575D060C7DB3970F85A6E1E4C7" \
	"ABF5AE8CDB0933D71E8C94E04A25619DCEE3D2261AD2EE6B" \
	"F12FFA06D98A0864D87602733EC86A64521F2B18177B200C" \
	"BBE117577A615D6C770988C0BAD946E208E24FA074E5AB31" \
	"43DB5BFCE0FD108E4B82D120A92108011A723C12A787E6D7" \
	"88719A10BDBA5B2699C327186AF4E23C1A946834B6150BDA" \
	"2583E9CA2AD44CE8DBBBC2DB04DE8EF92E8EFC141FBECAA6" \
	"287C59474E6BC05D99B2964FA090C3A2233BA186515BE7ED" \
	"1F612970CEE2D7AFB81BDD762170481CD0069127D5B05AA9" \
	"93B4EA988D8FDDC186FFB7DC90A6C08F4DF435C934063199" \
	"FFFFFFFFFFFFFFFF"

// Macro
#define	HASHED_DATA(p)			(((UCHAR *)p) + 15)

// OpenSSL <1.1 Shims
#if OPENSSL_VERSION_NUMBER < 0x10100000L
#	define EVP_PKEY_get0_RSA(obj) ((obj)->pkey.rsa)
#	define EVP_PKEY_base_id(pkey) ((pkey)->type)
#	define X509_get0_notBefore(x509) ((x509)->cert_info->validity->notBefore)
#	define X509_get0_notAfter(x509) ((x509)->cert_info->validity->notAfter)
#	define X509_get_serialNumber(x509) ((x509)->cert_info->serialNumber)
#endif

// Crypt context
struct CRYPT
{
	struct rc4_key_st *Rc4Key;
};

// Name in the certificate
struct NAME
{
	wchar_t *CommonName;		// CN
	wchar_t *Organization;		// O
	wchar_t *Unit;				// OU
	wchar_t *Country;			// C
	wchar_t *State;				// ST
	wchar_t *Local;				// L
};

// Serial number
struct X_SERIAL
{
	UINT size;
	UCHAR *data;
};

// Certificate
struct X
{
	X509 *x509;
	NAME *issuer_name;
	NAME *subject_name;
	bool root_cert;
	UINT64 notBefore;
	UINT64 notAfter;
	X_SERIAL *serial;
	bool do_not_free;
	bool is_compatible_bit;
	UINT bits;
	bool has_basic_constraints;
	char issuer_url[256];
};

// Key
struct K
{
	EVP_PKEY *pkey;
	bool private_key;
};

// PKCS#12
struct P12
{
	PKCS12 *pkcs12;
};

// CEL
struct X_CRL
{
	X509_CRL *Crl;
};

// Constant
#define	MD5_SIZE	16
#define	SHA1_SIZE	20
#define	SHA256_SIZE	32
#define	SHA384_SIZE	48
#define	SHA512_SIZE	64

// Key element of DES
struct DES_KEY_VALUE
{
	struct DES_ks *KeySchedule;
	UCHAR KeyValue[DES_KEY_SIZE];
};

// DES key
struct DES_KEY
{
	DES_KEY_VALUE *k1, *k2, *k3;
};

// AES key
struct AES_KEY_VALUE
{
	struct aes_key_st *EncryptKey;
	struct aes_key_st *DecryptKey;
	UCHAR KeyValue[AES_MAX_KEY_SIZE];
	UINT KeySize;
};

// DH
struct DH_CTX
{
	struct dh_st *dh;
	BUF *MyPublicKey;
	BUF *MyPrivateKey;
	UINT Size;
};

// Cipher object
struct CIPHER
{
	char Name[MAX_PATH];
	bool IsNullCipher;
	const struct evp_cipher_st *Cipher;
	struct evp_cipher_ctx_st *Ctx;
	bool Encrypt;
	UINT BlockSize, IvSize, KeySize;
};

// Message digest object
struct MD
{
	char Name[MAX_PATH];
	const struct evp_md_st *Md;
	struct hmac_ctx_st *Ctx;
	UINT Size;
};


// Lock of the OpenSSL
extern LOCK **ssl_lock_obj;

// Function prototype
CRYPT *NewCrypt(void *key, UINT size);
void FreeCrypt(CRYPT *c);
void Encrypt(CRYPT *c, void *dst, void *src, UINT size);
void Hash(void *dst, void *src, UINT size, bool sha);
void HashSha1(void *dst, void *src, UINT size);
void HashSha256(void *dst, void *src, UINT size);
void HashMd4(void *dst, void *src, UINT size);
void HashMd4(void *dst, void *src, UINT size);
void InitCryptLibrary();
void Rand(void *buf, UINT size);
void Rand128(void *buf);
UINT HashToUINT(void *data, UINT size);
UINT64 Rand64();
UINT Rand32();
USHORT Rand16();
UCHAR Rand8();
bool Rand1();
UINT HashPtrToUINT(void *p);

void CertTest();
BIO *BufToBio(BUF *b);
BUF *BioToBuf(BIO *bio);
BIO *NewBio();
void FreeBio(BIO *bio);
X *BioToX(BIO *bio, bool text);
X *BufToX(BUF *b, bool text);
BUF *SkipBufBeforeString(BUF *b, char *str);
void FreeX509(X509 *x509);
void FreeX(X *x);
BIO *XToBio(X *x, bool text);
BUF *XToBuf(X *x, bool text);
K *BioToK(BIO *bio, bool private_key, bool text, char *password);
int PKeyPasswordCallbackFunction(char *buf, int bufsize, int verify, void *param);
void FreePKey(EVP_PKEY *pkey);
void FreeK(K *k);
K *BufToK(BUF *b, bool private_key, bool text, char *password);
bool IsEncryptedK(BUF *b, bool private_key);
bool IsBase64(BUF *b);
BIO *KToBio(K *k, bool text, char *password);
BUF *KToBuf(K *k, bool text, char *password);
X *FileToX(char *filename);
X *FileToXW(wchar_t *filename);
bool XToFile(X *x, char *filename, bool text);
bool XToFileW(X *x, wchar_t *filename, bool text);
K *FileToK(char *filename, bool private_key, char *password);
K *FileToKW(wchar_t *filename, bool private_key, char *password);
bool KToFile(K *k, char *filename, bool text, char *password);
bool KToFileW(K *k, wchar_t *filename, bool text, char *password);
bool CheckXandK(X *x, K *k);
bool CompareX(X *x1, X *x2);
NAME *X509NameToName(void *xn);
wchar_t *GetUniStrFromX509Name(void *xn, int nid);
void LoadXNames(X *x);
void FreeXNames(X *x);
void FreeName(NAME *n);
bool CompareName(NAME *n1, NAME *n2);
K *GetKFromX(X *x);
bool CheckSignature(X *x, K *k);
X *X509ToX(X509 *x509);
bool CheckX(X *x, X *x_issuer);
bool CheckXEx(X *x, X *x_issuer, bool check_name, bool check_date);
bool Asn1TimeToSystem(SYSTEMTIME *s, void *asn1_time);
bool StrToSystem(SYSTEMTIME *s, char *str);
UINT64 Asn1TimeToUINT64(void *asn1_time);
bool SystemToAsn1Time(void *asn1_time, SYSTEMTIME *s);
bool UINT64ToAsn1Time(void *asn1_time, UINT64 t);
bool SystemToStr(char *str, UINT size, SYSTEMTIME *s);
void LoadXDates(X *x);
bool CheckXDate(X *x, UINT64 current_system_time);
bool CheckXDateNow(X *x);
NAME *NewName(wchar_t *common_name, wchar_t *organization, wchar_t *unit,
			  wchar_t *country, wchar_t *state, wchar_t *local);
void *NameToX509Name(NAME *nm);
void FreeX509Name(void *xn);
bool AddX509Name(void *xn, int nid, wchar_t *str);
X509 *NewRootX509(K *pub, K *priv, NAME *name, UINT days, X_SERIAL *serial);
X *NewRootX(K *pub, K *priv, NAME *name, UINT days, X_SERIAL *serial);
X509 *NewX509(K *pub, K *priv, X *ca, NAME *name, UINT days, X_SERIAL *serial);
X *NewX(K *pub, K *priv, X *ca, NAME *name, UINT days, X_SERIAL *serial);
UINT GetDaysUntil2038();
UINT GetDaysUntil2038Ex();
X_SERIAL *NewXSerial(void *data, UINT size);
void FreeXSerial(X_SERIAL *serial);
char *ByteToStr(BYTE *src, UINT src_size);
P12 *BioToP12(BIO *bio);
P12 *PKCS12ToP12(PKCS12 *pkcs12);
P12 *BufToP12(BUF *b);
BIO *P12ToBio(P12 *p12);
BUF *P12ToBuf(P12 *p12);
void FreePKCS12(PKCS12 *pkcs12);
void FreeP12(P12 *p12);
P12 *FileToP12(char *filename);
P12 *FileToP12W(wchar_t *filename);
bool P12ToFile(P12 *p12, char *filename);
bool P12ToFileW(P12 *p12, wchar_t *filename);
bool ParseP12(P12 *p12, X **x, K **k, char *password);
bool IsEncryptedP12(P12 *p12);
P12 *NewP12(X *x, K *k, char *password);
X *CloneX(X *x);
K *CloneK(K *k);
void FreeCryptLibrary();
void GetPrintNameFromX(wchar_t *str, UINT size, X *x);
void GetPrintNameFromXA(char *str, UINT size, X *x);
void GetPrintNameFromName(wchar_t *str, UINT size, NAME *name);
void GetAllNameFromX(wchar_t *str, UINT size, X *x);
void GetAllNameFromA(char *str, UINT size, X *x);
void GetAllNameFromName(wchar_t *str, UINT size, NAME *name);
void GetAllNameFromNameEx(wchar_t *str, UINT size, NAME *name);
void GetAllNameFromXEx(wchar_t *str, UINT size, X *x);
void GetAllNameFromXExA(char *str, UINT size, X *x);
BUF *BigNumToBuf(const BIGNUM *bn);
BIGNUM *BinToBigNum(void *data, UINT size);
BIGNUM *BufToBigNum(BUF *b);
char *BigNumToStr(BIGNUM *bn);
X_SERIAL *CloneXSerial(X_SERIAL *src);
bool CompareXSerial(X_SERIAL *s1, X_SERIAL *s2);
void GetXDigest(X *x, UCHAR *buf, bool sha1);
NAME *CopyName(NAME *n);


bool RsaGen(K **priv, K **pub, UINT bit);
bool RsaCheck();
bool RsaCheckEx();
bool RsaPublicEncrypt(void *dst, void *src, UINT size, K *k);
bool RsaPrivateDecrypt(void *dst, void *src, UINT size, K *k);
bool RsaPrivateEncrypt(void *dst, void *src, UINT size, K *k);
bool RsaPublicDecrypt(void *dst, void *src, UINT size, K *k);
bool RsaSign(void *dst, void *src, UINT size, K *k);
bool RsaSignEx(void *dst, void *src, UINT size, K *k, UINT bits);
bool HashForSign(void *dst, UINT dst_size, void *src, UINT src_size);
bool RsaVerify(void *data, UINT data_size, void *sign, K *k);
bool RsaVerifyEx(void *data, UINT data_size, void *sign, K *k, UINT bits);
UINT RsaPublicSize(K *k);
void RsaPublicToBin(K *k, void *data);
BUF *RsaPublicToBuf(K *k);
K *RsaBinToPublic(void *data, UINT size);

DES_KEY_VALUE *DesNewKeyValue(void *value);
DES_KEY_VALUE *DesRandKeyValue();
void DesFreeKeyValue(DES_KEY_VALUE *v);
DES_KEY *Des3NewKey(void *k1, void *k2, void *k3);
void Des3FreeKey(DES_KEY *k);
DES_KEY *DesNewKey(void *k1);
void DesFreeKey(DES_KEY *k);
DES_KEY *Des3RandKey();
DES_KEY *DesRandKey();
void Des3Encrypt(void *dest, void *src, UINT size, DES_KEY *key, void *ivec);
void Des3Encrypt2(void *dest, void *src, UINT size, DES_KEY_VALUE *k1, DES_KEY_VALUE *k2, DES_KEY_VALUE *k3, void *ivec);
void Des3Decrypt(void *dest, void *src, UINT size, DES_KEY *key, void *ivec);
void Des3Decrypt2(void *dest, void *src, UINT size, DES_KEY_VALUE *k1, DES_KEY_VALUE *k2, DES_KEY_VALUE *k3, void *ivec);
void Sha(UINT sha_type, void *dst, void *src, UINT size);
void Sha1(void *dst, void *src, UINT size);
void Sha2_256(void *dst, void *src, UINT size);
void Sha2_384(void *dst, void *src, UINT size);
void Sha2_512(void *dst, void *src, UINT size);

void Md5(void *dst, void *src, UINT size);
void MacSha1(void *dst, void *key, UINT key_size, void *data, UINT data_size);
void MacSha196(void *dst, void *key, void *data, UINT data_size);
void DesEncrypt(void *dest, void *src, UINT size, DES_KEY_VALUE *k, void *ivec);
void DesDecrypt(void *dest, void *src, UINT size, DES_KEY_VALUE *k, void *ivec);
void DesEcbEncrypt(void *dst, void *src, void *key_7bytes);

bool DhCompute(DH_CTX *dh, void *dst_priv_key, void *src_pub_key, UINT key_size);
DH_CTX *DhNewGroup1();
DH_CTX *DhNewGroup2();
DH_CTX *DhNewGroup5();
DH_CTX *DhNewGroup14();
DH_CTX *DhNewGroup15();
DH_CTX *DhNewGroup16();
DH_CTX *DhNewSimple160();
<<<<<<< HEAD
DH_CTX *DhNew2048();
DH_CTX *DhNew3072();
DH_CTX *DhNew4096();
=======
DH_CTX *DhNewFromBits(UINT bits);
>>>>>>> ad58da41
DH_CTX *DhNew(char *prime, UINT g);
void DhFree(DH_CTX *dh);
BUF *DhToBuf(DH_CTX *dh);

AES_KEY_VALUE *AesNewKey(void *data, UINT size);
void AesFreeKey(AES_KEY_VALUE *k);
void AesEncrypt(void *dest, void *src, UINT size, AES_KEY_VALUE *k, void *ivec);
void AesDecrypt(void *dest, void *src, UINT size, AES_KEY_VALUE *k, void *ivec);

bool IsIntelAesNiSupported();
void CheckIfIntelAesNiSupportedInit();

#ifdef	USE_INTEL_AESNI_LIBRARY
void AesEncryptWithIntel(void *dest, void *src, UINT size, AES_KEY_VALUE *k, void *ivec);
void AesDecryptWithIntel(void *dest, void *src, UINT size, AES_KEY_VALUE *k, void *ivec);
#endif	// USE_INTEL_AESNI_LIBRARY

void OpenSSL_InitLock();
void OpenSSL_FreeLock();
void OpenSSL_Lock(int mode, int n, const char *file, int line);
unsigned long OpenSSL_Id(void);
void FreeOpenSSLThreadState();

CIPHER *NewCipher(char *name);
void FreeCipher(CIPHER *c);
void SetCipherKey(CIPHER *c, void *key, bool enc);
UINT CipherProcess(CIPHER *c, void *iv, void *dest, void *src, UINT size);

MD *NewMd(char *name);
void FreeMd(MD *md);
void SetMdKey(MD *md, void *key, UINT key_size);
void MdProcess(MD *md, void *dest, void *src, UINT size);
void Enc_tls1_PRF(unsigned char *label, int label_len, const unsigned char *sec,
				  int slen, unsigned char *out1, int olen);

void HMacSha1(void *dst, void *key, UINT key_size, void *data, UINT data_size);
void HMacMd5(void *dst, void *key, UINT key_size, void *data, UINT data_size);

BUF *EasyEncrypt(BUF *src_buf);
BUF *EasyDecrypt(BUF *src_buf);

void DisableIntelAesAccel();

#ifdef	ENCRYPT_C
// Inner function


#endif	// ENCRYPT_C

#endif	// ENCRYPT_H

<|MERGE_RESOLUTION|>--- conflicted
+++ resolved
@@ -1,655 +1,594 @@
-// SoftEther VPN Source Code - Developer Edition Master Branch
-// Mayaqua Kernel
-// 
-// SoftEther VPN Server, Client and Bridge are free software under GPLv2.
-// 
-// Copyright (c) Daiyuu Nobori.
-// Copyright (c) SoftEther VPN Project, University of Tsukuba, Japan.
-// Copyright (c) SoftEther Corporation.
-// 
-// All Rights Reserved.
-// 
-// http://www.softether.org/
-// 
-// Author: Daiyuu Nobori, Ph.D.
-// Comments: Tetsuo Sugiyama, Ph.D.
-// 
-// This program is free software; you can redistribute it and/or
-// modify it under the terms of the GNU General Public License
-// version 2 as published by the Free Software Foundation.
-// 
-// This program is distributed in the hope that it will be useful,
-// but WITHOUT ANY WARRANTY; without even the implied warranty of
-// MERCHANTABILITY or FITNESS FOR A PARTICULAR PURPOSE. See the
-// GNU General Public License for more details.
-// 
-// You should have received a copy of the GNU General Public License version 2
-// along with this program; if not, write to the Free Software
-// Foundation, Inc., 59 Temple Place - Suite 330, Boston, MA 02111-1307, USA.
-// 
-// THE SOFTWARE IS PROVIDED "AS IS", WITHOUT WARRANTY OF ANY KIND,
-// EXPRESS OR IMPLIED, INCLUDING BUT NOT LIMITED TO THE WARRANTIES OF
-// MERCHANTABILITY, FITNESS FOR A PARTICULAR PURPOSE AND NONINFRINGEMENT.
-// IN NO EVENT SHALL THE AUTHORS OR COPYRIGHT HOLDERS BE LIABLE FOR ANY
-// CLAIM, DAMAGES OR OTHER LIABILITY, WHETHER IN AN ACTION OF CONTRACT,
-// TORT OR OTHERWISE, ARISING FROM, OUT OF OR IN CONNECTION WITH THE
-// SOFTWARE OR THE USE OR OTHER DEALINGS IN THE SOFTWARE.
-// 
-// THE LICENSE AGREEMENT IS ATTACHED ON THE SOURCE-CODE PACKAGE
-// AS "LICENSE.TXT" FILE. READ THE TEXT FILE IN ADVANCE TO USE THE SOFTWARE.
-// 
-// 
-// THIS SOFTWARE IS DEVELOPED IN JAPAN, AND DISTRIBUTED FROM JAPAN,
-// UNDER JAPANESE LAWS. YOU MUST AGREE IN ADVANCE TO USE, COPY, MODIFY,
-// MERGE, PUBLISH, DISTRIBUTE, SUBLICENSE, AND/OR SELL COPIES OF THIS
-// SOFTWARE, THAT ANY JURIDICAL DISPUTES WHICH ARE CONCERNED TO THIS
-// SOFTWARE OR ITS CONTENTS, AGAINST US (SOFTETHER PROJECT, SOFTETHER
-// CORPORATION, DAIYUU NOBORI OR OTHER SUPPLIERS), OR ANY JURIDICAL
-// DISPUTES AGAINST US WHICH ARE CAUSED BY ANY KIND OF USING, COPYING,
-// MODIFYING, MERGING, PUBLISHING, DISTRIBUTING, SUBLICENSING, AND/OR
-// SELLING COPIES OF THIS SOFTWARE SHALL BE REGARDED AS BE CONSTRUED AND
-// CONTROLLED BY JAPANESE LAWS, AND YOU MUST FURTHER CONSENT TO
-// EXCLUSIVE JURISDICTION AND VENUE IN THE COURTS SITTING IN TOKYO,
-// JAPAN. YOU MUST WAIVE ALL DEFENSES OF LACK OF PERSONAL JURISDICTION
-// AND FORUM NON CONVENIENS. PROCESS MAY BE SERVED ON EITHER PARTY IN
-// THE MANNER AUTHORIZED BY APPLICABLE LAW OR COURT RULE.
-// 
-// USE ONLY IN JAPAN. DO NOT USE THIS SOFTWARE IN ANOTHER COUNTRY UNLESS
-// YOU HAVE A CONFIRMATION THAT THIS SOFTWARE DOES NOT VIOLATE ANY
-// CRIMINAL LAWS OR CIVIL RIGHTS IN THAT PARTICULAR COUNTRY. USING THIS
-// SOFTWARE IN OTHER COUNTRIES IS COMPLETELY AT YOUR OWN RISK. THE
-// SOFTETHER VPN PROJECT HAS DEVELOPED AND DISTRIBUTED THIS SOFTWARE TO
-// COMPLY ONLY WITH THE JAPANESE LAWS AND EXISTING CIVIL RIGHTS INCLUDING
-// PATENTS WHICH ARE SUBJECTS APPLY IN JAPAN. OTHER COUNTRIES' LAWS OR
-// CIVIL RIGHTS ARE NONE OF OUR CONCERNS NOR RESPONSIBILITIES. WE HAVE
-// NEVER INVESTIGATED ANY CRIMINAL REGULATIONS, CIVIL LAWS OR
-// INTELLECTUAL PROPERTY RIGHTS INCLUDING PATENTS IN ANY OF OTHER 200+
-// COUNTRIES AND TERRITORIES. BY NATURE, THERE ARE 200+ REGIONS IN THE
-// WORLD, WITH DIFFERENT LAWS. IT IS IMPOSSIBLE TO VERIFY EVERY
-// COUNTRIES' LAWS, REGULATIONS AND CIVIL RIGHTS TO MAKE THE SOFTWARE
-// COMPLY WITH ALL COUNTRIES' LAWS BY THE PROJECT. EVEN IF YOU WILL BE
-// SUED BY A PRIVATE ENTITY OR BE DAMAGED BY A PUBLIC SERVANT IN YOUR
-// COUNTRY, THE DEVELOPERS OF THIS SOFTWARE WILL NEVER BE LIABLE TO
-// RECOVER OR COMPENSATE SUCH DAMAGES, CRIMINAL OR CIVIL
-// RESPONSIBILITIES. NOTE THAT THIS LINE IS NOT LICENSE RESTRICTION BUT
-// JUST A STATEMENT FOR WARNING AND DISCLAIMER.
-// 
-// 
-// SOURCE CODE CONTRIBUTION
-// ------------------------
-// 
-// Your contribution to SoftEther VPN Project is much appreciated.
-// Please send patches to us through GitHub.
-// Read the SoftEther VPN Patch Acceptance Policy in advance:
-// http://www.softether.org/5-download/src/9.patch
-// 
-// 
-// DEAR SECURITY EXPERTS
-// ---------------------
-// 
-// If you find a bug or a security vulnerability please kindly inform us
-// about the problem immediately so that we can fix the security problem
-// to protect a lot of users around the world as soon as possible.
-// 
-// Our e-mail address for security reports is:
-// softether-vpn-security [at] softether.org
-// 
-// Please note that the above e-mail address is not a technical support
-// inquiry address. If you need technical assistance, please visit
-// http://www.softether.org/ and ask your question on the users forum.
-// 
-// Thank you for your cooperation.
-// 
-// 
-// NO MEMORY OR RESOURCE LEAKS
-// ---------------------------
-// 
-// The memory-leaks and resource-leaks verification under the stress
-// test has been passed before release this source code.
-
-
-// Encrypt.h
-// Header of Encrypt.c
-
-#ifndef	ENCRYPT_H
-#define	ENCRYPT_H
-
-// Function of OpenSSL
-void RAND_Init_For_SoftEther();
-void RAND_Free_For_SoftEther();
-
-
-
-// Constant
-#define	MIN_SIGN_HASH_SIZE		(15 + SHA1_SIZE)
-#define	SIGN_HASH_SIZE			(MIN_SIGN_HASH_SIZE)
-
-#define DES_KEY_SIZE				8			// DES key size
-#define	DES_IV_SIZE					8			// DES IV size
-#define DES_BLOCK_SIZE				8			// DES block size
-#define DES3_KEY_SIZE				(8 * 3)		// 3DES key size
-#define RSA_KEY_SIZE				128			// RSA key size
-#define DH_KEY_SIZE					128			// DH key size
-#define	RSA_MIN_SIGN_HASH_SIZE		(15 + SHA1_HASH_SIZE)	// Minimum RSA hash size
-#define	RSA_SIGN_HASH_SIZE			(RSA_MIN_SIGN_HASH_SIZE)	// RSA hash size
-#define MD5_HASH_SIZE				16			// MD5 hash size
-#define SHA1_HASH_SIZE				20			// SHA-1 hash size
-#define SHA1_BLOCK_SIZE				64			// SHA-1 block size
-#define HMAC_SHA1_96_KEY_SIZE		20			// HMAC-SHA-1-96 key size
-#define HMAC_SHA1_96_HASH_SIZE		12			// HMAC-SHA-1-96 hash size
-#define HMAC_SHA1_SIZE				(SHA1_HASH_SIZE)	// HMAC-SHA-1 hash size
-#define	AES_IV_SIZE					16			// AES IV size
-#define	AES_MAX_KEY_SIZE			32			// Maximum AES key size
-
-// IANA definitions taken from IKEv1 Phase 1
-#define SHA1_160						2
-#define SHA2_256						4
-#define SHA2_384						5
-#define SHA2_512						6
-
-// HMAC block size
-#define	HMAC_BLOCK_SIZE					64
-// The block size for sha-384 and sha-512 as defined by rfc4868
-#define HMAC_BLOCK_SIZE_1024			128
-#define HMAC_BLOCK_SIZE_MAX				512
-
-#define DH_GROUP1_PRIME_768 \
-	"FFFFFFFFFFFFFFFFC90FDAA22168C234C4C6628B80DC1CD1" \
-	"29024E088A67CC74020BBEA63B139B22514A08798E3404DD" \
-	"EF9519B3CD3A431B302B0A6DF25F14374FE1356D6D51C245" \
-	"E485B576625E7EC6F44C42E9A63A3620FFFFFFFFFFFFFFFF"
-
-#define DH_GROUP2_PRIME_1024 \
-	"FFFFFFFFFFFFFFFFC90FDAA22168C234C4C6628B80DC1CD1" \
-	"29024E088A67CC74020BBEA63B139B22514A08798E3404DD" \
-	"EF9519B3CD3A431B302B0A6DF25F14374FE1356D6D51C245" \
-	"E485B576625E7EC6F44C42E9A637ED6B0BFF5CB6F406B7ED" \
-	"EE386BFB5A899FA5AE9F24117C4B1FE649286651ECE65381" \
-	"FFFFFFFFFFFFFFFF"
-
-#define DH_GROUP5_PRIME_1536 \
-	"FFFFFFFFFFFFFFFFC90FDAA22168C234C4C6628B80DC1CD1" \
-	"29024E088A67CC74020BBEA63B139B22514A08798E3404DD" \
-	"EF9519B3CD3A431B302B0A6DF25F14374FE1356D6D51C245" \
-	"E485B576625E7EC6F44C42E9A637ED6B0BFF5CB6F406B7ED" \
-	"EE386BFB5A899FA5AE9F24117C4B1FE649286651ECE45B3D" \
-	"C2007CB8A163BF0598DA48361C55D39A69163FA8FD24CF5F" \
-	"83655D23DCA3AD961C62F356208552BB9ED529077096966D" \
-	"670C354E4ABC9804F1746C08CA237327FFFFFFFFFFFFFFFF"
-
-#define DH_GROUP14_PRIME_2048 \
-	"FFFFFFFFFFFFFFFFC90FDAA22168C234C4C6628B80DC1CD1" \
-	"29024E088A67CC74020BBEA63B139B22514A08798E3404DD" \
-	"EF9519B3CD3A431B302B0A6DF25F14374FE1356D6D51C245" \
-	"E485B576625E7EC6F44C42E9A637ED6B0BFF5CB6F406B7ED" \
-	"EE386BFB5A899FA5AE9F24117C4B1FE649286651ECE45B3D" \
-	"C2007CB8A163BF0598DA48361C55D39A69163FA8FD24CF5F" \
-	"83655D23DCA3AD961C62F356208552BB9ED529077096966D" \
-	"670C354E4ABC9804F1746C08CA18217C32905E462E36CE3B" \
-	"E39E772C180E86039B2783A2EC07A28FB5C55DF06F4C52C9" \
-	"DE2BCBF6955817183995497CEA956AE515D2261898FA0510" \
-	"15728E5A8AACAA68FFFFFFFFFFFFFFFF"
-
-#define DH_GROUP15_PRIME_3072 \
-	"FFFFFFFFFFFFFFFFC90FDAA22168C234C4C6628B80DC1CD1" \
-	"29024E088A67CC74020BBEA63B139B22514A08798E3404DD" \
-	"EF9519B3CD3A431B302B0A6DF25F14374FE1356D6D51C245" \
-	"E485B576625E7EC6F44C42E9A637ED6B0BFF5CB6F406B7ED" \
-	"EE386BFB5A899FA5AE9F24117C4B1FE649286651ECE45B3D" \
-	"C2007CB8A163BF0598DA48361C55D39A69163FA8FD24CF5F" \
-	"83655D23DCA3AD961C62F356208552BB9ED529077096966D" \
-	"670C354E4ABC9804F1746C08CA18217C32905E462E36CE3B" \
-	"E39E772C180E86039B2783A2EC07A28FB5C55DF06F4C52C9" \
-	"DE2BCBF6955817183995497CEA956AE515D2261898FA0510" \
-	"15728E5A8AAAC42DAD33170D04507A33A85521ABDF1CBA64" \
-	"ECFB850458DBEF0A8AEA71575D060C7DB3970F85A6E1E4C7" \
-	"ABF5AE8CDB0933D71E8C94E04A25619DCEE3D2261AD2EE6B" \
-	"F12FFA06D98A0864D87602733EC86A64521F2B18177B200C" \
-	"BBE117577A615D6C770988C0BAD946E208E24FA074E5AB31" \
-	"43DB5BFCE0FD108E4B82D120A93AD2CAFFFFFFFFFFFFFFFF"
-
-#define DH_GROUP16_PRIME_4096 \
-	"FFFFFFFFFFFFFFFFC90FDAA22168C234C4C6628B80DC1CD1" \
-	"29024E088A67CC74020BBEA63B139B22514A08798E3404DD" \
-	"EF9519B3CD3A431B302B0A6DF25F14374FE1356D6D51C245" \
-	"E485B576625E7EC6F44C42E9A637ED6B0BFF5CB6F406B7ED" \
-	"EE386BFB5A899FA5AE9F24117C4B1FE649286651ECE45B3D" \
-	"C2007CB8A163BF0598DA48361C55D39A69163FA8FD24CF5F" \
-	"83655D23DCA3AD961C62F356208552BB9ED529077096966D" \
-	"670C354E4ABC9804F1746C08CA18217C32905E462E36CE3B" \
-	"E39E772C180E86039B2783A2EC07A28FB5C55DF06F4C52C9" \
-	"DE2BCBF6955817183995497CEA956AE515D2261898FA0510" \
-	"15728E5A8AAAC42DAD33170D04507A33A85521ABDF1CBA64" \
-	"ECFB850458DBEF0A8AEA71575D060C7DB3970F85A6E1E4C7" \
-	"ABF5AE8CDB0933D71E8C94E04A25619DCEE3D2261AD2EE6B" \
-	"F12FFA06D98A0864D87602733EC86A64521F2B18177B200C" \
-	"BBE117577A615D6C770988C0BAD946E208E24FA074E5AB31" \
-	"43DB5BFCE0FD108E4B82D120A92108011A723C12A787E6D7" \
-	"88719A10BDBA5B2699C327186AF4E23C1A946834B6150BDA" \
-	"2583E9CA2AD44CE8DBBBC2DB04DE8EF92E8EFC141FBECAA6" \
-	"287C59474E6BC05D99B2964FA090C3A2233BA186515BE7ED" \
-	"1F612970CEE2D7AFB81BDD762170481CD0069127D5B05AA9" \
-	"93B4EA988D8FDDC186FFB7DC90A6C08F4DF435C934063199" \
-	"FFFFFFFFFFFFFFFF"
-
-#define	DH_SIMPLE_160	"AEE7561459353C95DDA966AE1FD25D95CD46E935"
-
-#define	DH_SET_2048 \
-	"FFFFFFFFFFFFFFFFC90FDAA22168C234C4C6628B80DC1CD1" \
-	"29024E088A67CC74020BBEA63B139B22514A08798E3404DD" \
-	"EF9519B3CD3A431B302B0A6DF25F14374FE1356D6D51C245" \
-	"E485B576625E7EC6F44C42E9A637ED6B0BFF5CB6F406B7ED" \
-	"EE386BFB5A899FA5AE9F24117C4B1FE649286651ECE45B3D" \
-	"C2007CB8A163BF0598DA48361C55D39A69163FA8FD24CF5F" \
-	"83655D23DCA3AD961C62F356208552BB9ED529077096966D" \
-	"670C354E4ABC9804F1746C08CA18217C32905E462E36CE3B" \
-	"E39E772C180E86039B2783A2EC07A28FB5C55DF06F4C52C9" \
-	"DE2BCBF6955817183995497CEA956AE515D2261898FA0510" \
-	"15728E5A8AACAA68FFFFFFFFFFFFFFFF"
-
-#define	DH_SET_3072	\
-	"FFFFFFFFFFFFFFFFC90FDAA22168C234C4C6628B80DC1CD1"\
-	"29024E088A67CC74020BBEA63B139B22514A08798E3404DD"\
-	"EF9519B3CD3A431B302B0A6DF25F14374FE1356D6D51C245"\
-	"E485B576625E7EC6F44C42E9A637ED6B0BFF5CB6F406B7ED"\
-	"EE386BFB5A899FA5AE9F24117C4B1FE649286651ECE45B3D"\
-	"C2007CB8A163BF0598DA48361C55D39A69163FA8FD24CF5F"\
-	"83655D23DCA3AD961C62F356208552BB9ED529077096966D"\
-	"670C354E4ABC9804F1746C08CA18217C32905E462E36CE3B"\
-	"E39E772C180E86039B2783A2EC07A28FB5C55DF06F4C52C9"\
-	"DE2BCBF6955817183995497CEA956AE515D2261898FA0510"\
-	"15728E5A8AAAC42DAD33170D04507A33A85521ABDF1CBA64"\
-	"ECFB850458DBEF0A8AEA71575D060C7DB3970F85A6E1E4C7"\
-	"ABF5AE8CDB0933D71E8C94E04A25619DCEE3D2261AD2EE6B"\
-	"F12FFA06D98A0864D87602733EC86A64521F2B18177B200C"\
-	"BBE117577A615D6C770988C0BAD946E208E24FA074E5AB31"\
-	"43DB5BFCE0FD108E4B82D120A93AD2CAFFFFFFFFFFFFFFFF"
-
-#define	DH_SET_4096 \
-	"FFFFFFFFFFFFFFFFC90FDAA22168C234C4C6628B80DC1CD1" \
-	"29024E088A67CC74020BBEA63B139B22514A08798E3404DD" \
-	"EF9519B3CD3A431B302B0A6DF25F14374FE1356D6D51C245" \
-	"E485B576625E7EC6F44C42E9A637ED6B0BFF5CB6F406B7ED" \
-	"EE386BFB5A899FA5AE9F24117C4B1FE649286651ECE45B3D" \
-	"C2007CB8A163BF0598DA48361C55D39A69163FA8FD24CF5F" \
-	"83655D23DCA3AD961C62F356208552BB9ED529077096966D" \
-	"670C354E4ABC9804F1746C08CA18217C32905E462E36CE3B" \
-	"E39E772C180E86039B2783A2EC07A28FB5C55DF06F4C52C9" \
-	"DE2BCBF6955817183995497CEA956AE515D2261898FA0510" \
-	"15728E5A8AAAC42DAD33170D04507A33A85521ABDF1CBA64" \
-	"ECFB850458DBEF0A8AEA71575D060C7DB3970F85A6E1E4C7" \
-	"ABF5AE8CDB0933D71E8C94E04A25619DCEE3D2261AD2EE6B" \
-	"F12FFA06D98A0864D87602733EC86A64521F2B18177B200C" \
-	"BBE117577A615D6C770988C0BAD946E208E24FA074E5AB31" \
-	"43DB5BFCE0FD108E4B82D120A92108011A723C12A787E6D7" \
-	"88719A10BDBA5B2699C327186AF4E23C1A946834B6150BDA" \
-	"2583E9CA2AD44CE8DBBBC2DB04DE8EF92E8EFC141FBECAA6" \
-	"287C59474E6BC05D99B2964FA090C3A2233BA186515BE7ED" \
-	"1F612970CEE2D7AFB81BDD762170481CD0069127D5B05AA9" \
-	"93B4EA988D8FDDC186FFB7DC90A6C08F4DF435C934063199" \
-	"FFFFFFFFFFFFFFFF"
-
-// Macro
-#define	HASHED_DATA(p)			(((UCHAR *)p) + 15)
-
-// OpenSSL <1.1 Shims
-#if OPENSSL_VERSION_NUMBER < 0x10100000L
-#	define EVP_PKEY_get0_RSA(obj) ((obj)->pkey.rsa)
-#	define EVP_PKEY_base_id(pkey) ((pkey)->type)
-#	define X509_get0_notBefore(x509) ((x509)->cert_info->validity->notBefore)
-#	define X509_get0_notAfter(x509) ((x509)->cert_info->validity->notAfter)
-#	define X509_get_serialNumber(x509) ((x509)->cert_info->serialNumber)
-#endif
-
-// Crypt context
-struct CRYPT
-{
-	struct rc4_key_st *Rc4Key;
-};
-
-// Name in the certificate
-struct NAME
-{
-	wchar_t *CommonName;		// CN
-	wchar_t *Organization;		// O
-	wchar_t *Unit;				// OU
-	wchar_t *Country;			// C
-	wchar_t *State;				// ST
-	wchar_t *Local;				// L
-};
-
-// Serial number
-struct X_SERIAL
-{
-	UINT size;
-	UCHAR *data;
-};
-
-// Certificate
-struct X
-{
-	X509 *x509;
-	NAME *issuer_name;
-	NAME *subject_name;
-	bool root_cert;
-	UINT64 notBefore;
-	UINT64 notAfter;
-	X_SERIAL *serial;
-	bool do_not_free;
-	bool is_compatible_bit;
-	UINT bits;
-	bool has_basic_constraints;
-	char issuer_url[256];
-};
-
-// Key
-struct K
-{
-	EVP_PKEY *pkey;
-	bool private_key;
-};
-
-// PKCS#12
-struct P12
-{
-	PKCS12 *pkcs12;
-};
-
-// CEL
-struct X_CRL
-{
-	X509_CRL *Crl;
-};
-
-// Constant
-#define	MD5_SIZE	16
-#define	SHA1_SIZE	20
-#define	SHA256_SIZE	32
-#define	SHA384_SIZE	48
-#define	SHA512_SIZE	64
-
-// Key element of DES
-struct DES_KEY_VALUE
-{
-	struct DES_ks *KeySchedule;
-	UCHAR KeyValue[DES_KEY_SIZE];
-};
-
-// DES key
-struct DES_KEY
-{
-	DES_KEY_VALUE *k1, *k2, *k3;
-};
-
-// AES key
-struct AES_KEY_VALUE
-{
-	struct aes_key_st *EncryptKey;
-	struct aes_key_st *DecryptKey;
-	UCHAR KeyValue[AES_MAX_KEY_SIZE];
-	UINT KeySize;
-};
-
-// DH
-struct DH_CTX
-{
-	struct dh_st *dh;
-	BUF *MyPublicKey;
-	BUF *MyPrivateKey;
-	UINT Size;
-};
-
-// Cipher object
-struct CIPHER
-{
-	char Name[MAX_PATH];
-	bool IsNullCipher;
-	const struct evp_cipher_st *Cipher;
-	struct evp_cipher_ctx_st *Ctx;
-	bool Encrypt;
-	UINT BlockSize, IvSize, KeySize;
-};
-
-// Message digest object
-struct MD
-{
-	char Name[MAX_PATH];
-	const struct evp_md_st *Md;
-	struct hmac_ctx_st *Ctx;
-	UINT Size;
-};
-
-
-// Lock of the OpenSSL
-extern LOCK **ssl_lock_obj;
-
-// Function prototype
-CRYPT *NewCrypt(void *key, UINT size);
-void FreeCrypt(CRYPT *c);
-void Encrypt(CRYPT *c, void *dst, void *src, UINT size);
-void Hash(void *dst, void *src, UINT size, bool sha);
-void HashSha1(void *dst, void *src, UINT size);
-void HashSha256(void *dst, void *src, UINT size);
-void HashMd4(void *dst, void *src, UINT size);
-void HashMd4(void *dst, void *src, UINT size);
-void InitCryptLibrary();
-void Rand(void *buf, UINT size);
-void Rand128(void *buf);
-UINT HashToUINT(void *data, UINT size);
-UINT64 Rand64();
-UINT Rand32();
-USHORT Rand16();
-UCHAR Rand8();
-bool Rand1();
-UINT HashPtrToUINT(void *p);
-
-void CertTest();
-BIO *BufToBio(BUF *b);
-BUF *BioToBuf(BIO *bio);
-BIO *NewBio();
-void FreeBio(BIO *bio);
-X *BioToX(BIO *bio, bool text);
-X *BufToX(BUF *b, bool text);
-BUF *SkipBufBeforeString(BUF *b, char *str);
-void FreeX509(X509 *x509);
-void FreeX(X *x);
-BIO *XToBio(X *x, bool text);
-BUF *XToBuf(X *x, bool text);
-K *BioToK(BIO *bio, bool private_key, bool text, char *password);
-int PKeyPasswordCallbackFunction(char *buf, int bufsize, int verify, void *param);
-void FreePKey(EVP_PKEY *pkey);
-void FreeK(K *k);
-K *BufToK(BUF *b, bool private_key, bool text, char *password);
-bool IsEncryptedK(BUF *b, bool private_key);
-bool IsBase64(BUF *b);
-BIO *KToBio(K *k, bool text, char *password);
-BUF *KToBuf(K *k, bool text, char *password);
-X *FileToX(char *filename);
-X *FileToXW(wchar_t *filename);
-bool XToFile(X *x, char *filename, bool text);
-bool XToFileW(X *x, wchar_t *filename, bool text);
-K *FileToK(char *filename, bool private_key, char *password);
-K *FileToKW(wchar_t *filename, bool private_key, char *password);
-bool KToFile(K *k, char *filename, bool text, char *password);
-bool KToFileW(K *k, wchar_t *filename, bool text, char *password);
-bool CheckXandK(X *x, K *k);
-bool CompareX(X *x1, X *x2);
-NAME *X509NameToName(void *xn);
-wchar_t *GetUniStrFromX509Name(void *xn, int nid);
-void LoadXNames(X *x);
-void FreeXNames(X *x);
-void FreeName(NAME *n);
-bool CompareName(NAME *n1, NAME *n2);
-K *GetKFromX(X *x);
-bool CheckSignature(X *x, K *k);
-X *X509ToX(X509 *x509);
-bool CheckX(X *x, X *x_issuer);
-bool CheckXEx(X *x, X *x_issuer, bool check_name, bool check_date);
-bool Asn1TimeToSystem(SYSTEMTIME *s, void *asn1_time);
-bool StrToSystem(SYSTEMTIME *s, char *str);
-UINT64 Asn1TimeToUINT64(void *asn1_time);
-bool SystemToAsn1Time(void *asn1_time, SYSTEMTIME *s);
-bool UINT64ToAsn1Time(void *asn1_time, UINT64 t);
-bool SystemToStr(char *str, UINT size, SYSTEMTIME *s);
-void LoadXDates(X *x);
-bool CheckXDate(X *x, UINT64 current_system_time);
-bool CheckXDateNow(X *x);
-NAME *NewName(wchar_t *common_name, wchar_t *organization, wchar_t *unit,
-			  wchar_t *country, wchar_t *state, wchar_t *local);
-void *NameToX509Name(NAME *nm);
-void FreeX509Name(void *xn);
-bool AddX509Name(void *xn, int nid, wchar_t *str);
-X509 *NewRootX509(K *pub, K *priv, NAME *name, UINT days, X_SERIAL *serial);
-X *NewRootX(K *pub, K *priv, NAME *name, UINT days, X_SERIAL *serial);
-X509 *NewX509(K *pub, K *priv, X *ca, NAME *name, UINT days, X_SERIAL *serial);
-X *NewX(K *pub, K *priv, X *ca, NAME *name, UINT days, X_SERIAL *serial);
-UINT GetDaysUntil2038();
-UINT GetDaysUntil2038Ex();
-X_SERIAL *NewXSerial(void *data, UINT size);
-void FreeXSerial(X_SERIAL *serial);
-char *ByteToStr(BYTE *src, UINT src_size);
-P12 *BioToP12(BIO *bio);
-P12 *PKCS12ToP12(PKCS12 *pkcs12);
-P12 *BufToP12(BUF *b);
-BIO *P12ToBio(P12 *p12);
-BUF *P12ToBuf(P12 *p12);
-void FreePKCS12(PKCS12 *pkcs12);
-void FreeP12(P12 *p12);
-P12 *FileToP12(char *filename);
-P12 *FileToP12W(wchar_t *filename);
-bool P12ToFile(P12 *p12, char *filename);
-bool P12ToFileW(P12 *p12, wchar_t *filename);
-bool ParseP12(P12 *p12, X **x, K **k, char *password);
-bool IsEncryptedP12(P12 *p12);
-P12 *NewP12(X *x, K *k, char *password);
-X *CloneX(X *x);
-K *CloneK(K *k);
-void FreeCryptLibrary();
-void GetPrintNameFromX(wchar_t *str, UINT size, X *x);
-void GetPrintNameFromXA(char *str, UINT size, X *x);
-void GetPrintNameFromName(wchar_t *str, UINT size, NAME *name);
-void GetAllNameFromX(wchar_t *str, UINT size, X *x);
-void GetAllNameFromA(char *str, UINT size, X *x);
-void GetAllNameFromName(wchar_t *str, UINT size, NAME *name);
-void GetAllNameFromNameEx(wchar_t *str, UINT size, NAME *name);
-void GetAllNameFromXEx(wchar_t *str, UINT size, X *x);
-void GetAllNameFromXExA(char *str, UINT size, X *x);
-BUF *BigNumToBuf(const BIGNUM *bn);
-BIGNUM *BinToBigNum(void *data, UINT size);
-BIGNUM *BufToBigNum(BUF *b);
-char *BigNumToStr(BIGNUM *bn);
-X_SERIAL *CloneXSerial(X_SERIAL *src);
-bool CompareXSerial(X_SERIAL *s1, X_SERIAL *s2);
-void GetXDigest(X *x, UCHAR *buf, bool sha1);
-NAME *CopyName(NAME *n);
-
-
-bool RsaGen(K **priv, K **pub, UINT bit);
-bool RsaCheck();
-bool RsaCheckEx();
-bool RsaPublicEncrypt(void *dst, void *src, UINT size, K *k);
-bool RsaPrivateDecrypt(void *dst, void *src, UINT size, K *k);
-bool RsaPrivateEncrypt(void *dst, void *src, UINT size, K *k);
-bool RsaPublicDecrypt(void *dst, void *src, UINT size, K *k);
-bool RsaSign(void *dst, void *src, UINT size, K *k);
-bool RsaSignEx(void *dst, void *src, UINT size, K *k, UINT bits);
-bool HashForSign(void *dst, UINT dst_size, void *src, UINT src_size);
-bool RsaVerify(void *data, UINT data_size, void *sign, K *k);
-bool RsaVerifyEx(void *data, UINT data_size, void *sign, K *k, UINT bits);
-UINT RsaPublicSize(K *k);
-void RsaPublicToBin(K *k, void *data);
-BUF *RsaPublicToBuf(K *k);
-K *RsaBinToPublic(void *data, UINT size);
-
-DES_KEY_VALUE *DesNewKeyValue(void *value);
-DES_KEY_VALUE *DesRandKeyValue();
-void DesFreeKeyValue(DES_KEY_VALUE *v);
-DES_KEY *Des3NewKey(void *k1, void *k2, void *k3);
-void Des3FreeKey(DES_KEY *k);
-DES_KEY *DesNewKey(void *k1);
-void DesFreeKey(DES_KEY *k);
-DES_KEY *Des3RandKey();
-DES_KEY *DesRandKey();
-void Des3Encrypt(void *dest, void *src, UINT size, DES_KEY *key, void *ivec);
-void Des3Encrypt2(void *dest, void *src, UINT size, DES_KEY_VALUE *k1, DES_KEY_VALUE *k2, DES_KEY_VALUE *k3, void *ivec);
-void Des3Decrypt(void *dest, void *src, UINT size, DES_KEY *key, void *ivec);
-void Des3Decrypt2(void *dest, void *src, UINT size, DES_KEY_VALUE *k1, DES_KEY_VALUE *k2, DES_KEY_VALUE *k3, void *ivec);
-void Sha(UINT sha_type, void *dst, void *src, UINT size);
-void Sha1(void *dst, void *src, UINT size);
-void Sha2_256(void *dst, void *src, UINT size);
-void Sha2_384(void *dst, void *src, UINT size);
-void Sha2_512(void *dst, void *src, UINT size);
-
-void Md5(void *dst, void *src, UINT size);
-void MacSha1(void *dst, void *key, UINT key_size, void *data, UINT data_size);
-void MacSha196(void *dst, void *key, void *data, UINT data_size);
-void DesEncrypt(void *dest, void *src, UINT size, DES_KEY_VALUE *k, void *ivec);
-void DesDecrypt(void *dest, void *src, UINT size, DES_KEY_VALUE *k, void *ivec);
-void DesEcbEncrypt(void *dst, void *src, void *key_7bytes);
-
-bool DhCompute(DH_CTX *dh, void *dst_priv_key, void *src_pub_key, UINT key_size);
-DH_CTX *DhNewGroup1();
-DH_CTX *DhNewGroup2();
-DH_CTX *DhNewGroup5();
-DH_CTX *DhNewGroup14();
-DH_CTX *DhNewGroup15();
-DH_CTX *DhNewGroup16();
-DH_CTX *DhNewSimple160();
-<<<<<<< HEAD
-DH_CTX *DhNew2048();
-DH_CTX *DhNew3072();
-DH_CTX *DhNew4096();
-=======
-DH_CTX *DhNewFromBits(UINT bits);
->>>>>>> ad58da41
-DH_CTX *DhNew(char *prime, UINT g);
-void DhFree(DH_CTX *dh);
-BUF *DhToBuf(DH_CTX *dh);
-
-AES_KEY_VALUE *AesNewKey(void *data, UINT size);
-void AesFreeKey(AES_KEY_VALUE *k);
-void AesEncrypt(void *dest, void *src, UINT size, AES_KEY_VALUE *k, void *ivec);
-void AesDecrypt(void *dest, void *src, UINT size, AES_KEY_VALUE *k, void *ivec);
-
-bool IsIntelAesNiSupported();
-void CheckIfIntelAesNiSupportedInit();
-
-#ifdef	USE_INTEL_AESNI_LIBRARY
-void AesEncryptWithIntel(void *dest, void *src, UINT size, AES_KEY_VALUE *k, void *ivec);
-void AesDecryptWithIntel(void *dest, void *src, UINT size, AES_KEY_VALUE *k, void *ivec);
-#endif	// USE_INTEL_AESNI_LIBRARY
-
-void OpenSSL_InitLock();
-void OpenSSL_FreeLock();
-void OpenSSL_Lock(int mode, int n, const char *file, int line);
-unsigned long OpenSSL_Id(void);
-void FreeOpenSSLThreadState();
-
-CIPHER *NewCipher(char *name);
-void FreeCipher(CIPHER *c);
-void SetCipherKey(CIPHER *c, void *key, bool enc);
-UINT CipherProcess(CIPHER *c, void *iv, void *dest, void *src, UINT size);
-
-MD *NewMd(char *name);
-void FreeMd(MD *md);
-void SetMdKey(MD *md, void *key, UINT key_size);
-void MdProcess(MD *md, void *dest, void *src, UINT size);
-void Enc_tls1_PRF(unsigned char *label, int label_len, const unsigned char *sec,
-				  int slen, unsigned char *out1, int olen);
-
-void HMacSha1(void *dst, void *key, UINT key_size, void *data, UINT data_size);
-void HMacMd5(void *dst, void *key, UINT key_size, void *data, UINT data_size);
-
-BUF *EasyEncrypt(BUF *src_buf);
-BUF *EasyDecrypt(BUF *src_buf);
-
-void DisableIntelAesAccel();
-
-#ifdef	ENCRYPT_C
-// Inner function
-
-
-#endif	// ENCRYPT_C
-
-#endif	// ENCRYPT_H
-
+// SoftEther VPN Source Code - Developer Edition Master Branch
+// Mayaqua Kernel
+// 
+// SoftEther VPN Server, Client and Bridge are free software under GPLv2.
+// 
+// Copyright (c) Daiyuu Nobori.
+// Copyright (c) SoftEther VPN Project, University of Tsukuba, Japan.
+// Copyright (c) SoftEther Corporation.
+// 
+// All Rights Reserved.
+// 
+// http://www.softether.org/
+// 
+// Author: Daiyuu Nobori, Ph.D.
+// Comments: Tetsuo Sugiyama, Ph.D.
+// 
+// This program is free software; you can redistribute it and/or
+// modify it under the terms of the GNU General Public License
+// version 2 as published by the Free Software Foundation.
+// 
+// This program is distributed in the hope that it will be useful,
+// but WITHOUT ANY WARRANTY; without even the implied warranty of
+// MERCHANTABILITY or FITNESS FOR A PARTICULAR PURPOSE. See the
+// GNU General Public License for more details.
+// 
+// You should have received a copy of the GNU General Public License version 2
+// along with this program; if not, write to the Free Software
+// Foundation, Inc., 59 Temple Place - Suite 330, Boston, MA 02111-1307, USA.
+// 
+// THE SOFTWARE IS PROVIDED "AS IS", WITHOUT WARRANTY OF ANY KIND,
+// EXPRESS OR IMPLIED, INCLUDING BUT NOT LIMITED TO THE WARRANTIES OF
+// MERCHANTABILITY, FITNESS FOR A PARTICULAR PURPOSE AND NONINFRINGEMENT.
+// IN NO EVENT SHALL THE AUTHORS OR COPYRIGHT HOLDERS BE LIABLE FOR ANY
+// CLAIM, DAMAGES OR OTHER LIABILITY, WHETHER IN AN ACTION OF CONTRACT,
+// TORT OR OTHERWISE, ARISING FROM, OUT OF OR IN CONNECTION WITH THE
+// SOFTWARE OR THE USE OR OTHER DEALINGS IN THE SOFTWARE.
+// 
+// THE LICENSE AGREEMENT IS ATTACHED ON THE SOURCE-CODE PACKAGE
+// AS "LICENSE.TXT" FILE. READ THE TEXT FILE IN ADVANCE TO USE THE SOFTWARE.
+// 
+// 
+// THIS SOFTWARE IS DEVELOPED IN JAPAN, AND DISTRIBUTED FROM JAPAN,
+// UNDER JAPANESE LAWS. YOU MUST AGREE IN ADVANCE TO USE, COPY, MODIFY,
+// MERGE, PUBLISH, DISTRIBUTE, SUBLICENSE, AND/OR SELL COPIES OF THIS
+// SOFTWARE, THAT ANY JURIDICAL DISPUTES WHICH ARE CONCERNED TO THIS
+// SOFTWARE OR ITS CONTENTS, AGAINST US (SOFTETHER PROJECT, SOFTETHER
+// CORPORATION, DAIYUU NOBORI OR OTHER SUPPLIERS), OR ANY JURIDICAL
+// DISPUTES AGAINST US WHICH ARE CAUSED BY ANY KIND OF USING, COPYING,
+// MODIFYING, MERGING, PUBLISHING, DISTRIBUTING, SUBLICENSING, AND/OR
+// SELLING COPIES OF THIS SOFTWARE SHALL BE REGARDED AS BE CONSTRUED AND
+// CONTROLLED BY JAPANESE LAWS, AND YOU MUST FURTHER CONSENT TO
+// EXCLUSIVE JURISDICTION AND VENUE IN THE COURTS SITTING IN TOKYO,
+// JAPAN. YOU MUST WAIVE ALL DEFENSES OF LACK OF PERSONAL JURISDICTION
+// AND FORUM NON CONVENIENS. PROCESS MAY BE SERVED ON EITHER PARTY IN
+// THE MANNER AUTHORIZED BY APPLICABLE LAW OR COURT RULE.
+// 
+// USE ONLY IN JAPAN. DO NOT USE THIS SOFTWARE IN ANOTHER COUNTRY UNLESS
+// YOU HAVE A CONFIRMATION THAT THIS SOFTWARE DOES NOT VIOLATE ANY
+// CRIMINAL LAWS OR CIVIL RIGHTS IN THAT PARTICULAR COUNTRY. USING THIS
+// SOFTWARE IN OTHER COUNTRIES IS COMPLETELY AT YOUR OWN RISK. THE
+// SOFTETHER VPN PROJECT HAS DEVELOPED AND DISTRIBUTED THIS SOFTWARE TO
+// COMPLY ONLY WITH THE JAPANESE LAWS AND EXISTING CIVIL RIGHTS INCLUDING
+// PATENTS WHICH ARE SUBJECTS APPLY IN JAPAN. OTHER COUNTRIES' LAWS OR
+// CIVIL RIGHTS ARE NONE OF OUR CONCERNS NOR RESPONSIBILITIES. WE HAVE
+// NEVER INVESTIGATED ANY CRIMINAL REGULATIONS, CIVIL LAWS OR
+// INTELLECTUAL PROPERTY RIGHTS INCLUDING PATENTS IN ANY OF OTHER 200+
+// COUNTRIES AND TERRITORIES. BY NATURE, THERE ARE 200+ REGIONS IN THE
+// WORLD, WITH DIFFERENT LAWS. IT IS IMPOSSIBLE TO VERIFY EVERY
+// COUNTRIES' LAWS, REGULATIONS AND CIVIL RIGHTS TO MAKE THE SOFTWARE
+// COMPLY WITH ALL COUNTRIES' LAWS BY THE PROJECT. EVEN IF YOU WILL BE
+// SUED BY A PRIVATE ENTITY OR BE DAMAGED BY A PUBLIC SERVANT IN YOUR
+// COUNTRY, THE DEVELOPERS OF THIS SOFTWARE WILL NEVER BE LIABLE TO
+// RECOVER OR COMPENSATE SUCH DAMAGES, CRIMINAL OR CIVIL
+// RESPONSIBILITIES. NOTE THAT THIS LINE IS NOT LICENSE RESTRICTION BUT
+// JUST A STATEMENT FOR WARNING AND DISCLAIMER.
+// 
+// 
+// SOURCE CODE CONTRIBUTION
+// ------------------------
+// 
+// Your contribution to SoftEther VPN Project is much appreciated.
+// Please send patches to us through GitHub.
+// Read the SoftEther VPN Patch Acceptance Policy in advance:
+// http://www.softether.org/5-download/src/9.patch
+// 
+// 
+// DEAR SECURITY EXPERTS
+// ---------------------
+// 
+// If you find a bug or a security vulnerability please kindly inform us
+// about the problem immediately so that we can fix the security problem
+// to protect a lot of users around the world as soon as possible.
+// 
+// Our e-mail address for security reports is:
+// softether-vpn-security [at] softether.org
+// 
+// Please note that the above e-mail address is not a technical support
+// inquiry address. If you need technical assistance, please visit
+// http://www.softether.org/ and ask your question on the users forum.
+// 
+// Thank you for your cooperation.
+// 
+// 
+// NO MEMORY OR RESOURCE LEAKS
+// ---------------------------
+// 
+// The memory-leaks and resource-leaks verification under the stress
+// test has been passed before release this source code.
+
+
+// Encrypt.h
+// Header of Encrypt.c
+
+#ifndef	ENCRYPT_H
+#define	ENCRYPT_H
+
+// Function of OpenSSL
+void RAND_Init_For_SoftEther();
+void RAND_Free_For_SoftEther();
+
+
+
+// Constant
+#define	MIN_SIGN_HASH_SIZE		(15 + SHA1_SIZE)
+#define	SIGN_HASH_SIZE			(MIN_SIGN_HASH_SIZE)
+
+#define DES_KEY_SIZE				8			// DES key size
+#define	DES_IV_SIZE					8			// DES IV size
+#define DES_BLOCK_SIZE				8			// DES block size
+#define DES3_KEY_SIZE				(8 * 3)		// 3DES key size
+#define RSA_KEY_SIZE				128			// RSA key size
+#define DH_KEY_SIZE					128			// DH key size
+#define	RSA_MIN_SIGN_HASH_SIZE		(15 + SHA1_HASH_SIZE)	// Minimum RSA hash size
+#define	RSA_SIGN_HASH_SIZE			(RSA_MIN_SIGN_HASH_SIZE)	// RSA hash size
+#define MD5_HASH_SIZE				16			// MD5 hash size
+#define SHA1_HASH_SIZE				20			// SHA-1 hash size
+#define SHA1_BLOCK_SIZE				64			// SHA-1 block size
+#define HMAC_SHA1_96_KEY_SIZE		20			// HMAC-SHA-1-96 key size
+#define HMAC_SHA1_96_HASH_SIZE		12			// HMAC-SHA-1-96 hash size
+#define HMAC_SHA1_SIZE				(SHA1_HASH_SIZE)	// HMAC-SHA-1 hash size
+#define	AES_IV_SIZE					16			// AES IV size
+#define	AES_MAX_KEY_SIZE			32			// Maximum AES key size
+
+// IANA definitions taken from IKEv1 Phase 1
+#define SHA1_160						2
+#define SHA2_256						4
+#define SHA2_384						5
+#define SHA2_512						6
+
+// HMAC block size
+#define	HMAC_BLOCK_SIZE					64
+// The block size for sha-384 and sha-512 as defined by rfc4868
+#define HMAC_BLOCK_SIZE_1024					128
+#define HMAC_BLOCK_SIZE_MAX					512
+
+#define DH_GROUP1_PRIME_768 \
+	"FFFFFFFFFFFFFFFFC90FDAA22168C234C4C6628B80DC1CD1" \
+	"29024E088A67CC74020BBEA63B139B22514A08798E3404DD" \
+	"EF9519B3CD3A431B302B0A6DF25F14374FE1356D6D51C245" \
+	"E485B576625E7EC6F44C42E9A63A3620FFFFFFFFFFFFFFFF"
+
+#define DH_GROUP2_PRIME_1024 \
+	"FFFFFFFFFFFFFFFFC90FDAA22168C234C4C6628B80DC1CD1" \
+	"29024E088A67CC74020BBEA63B139B22514A08798E3404DD" \
+	"EF9519B3CD3A431B302B0A6DF25F14374FE1356D6D51C245" \
+	"E485B576625E7EC6F44C42E9A637ED6B0BFF5CB6F406B7ED" \
+	"EE386BFB5A899FA5AE9F24117C4B1FE649286651ECE65381" \
+	"FFFFFFFFFFFFFFFF"
+
+#define DH_GROUP5_PRIME_1536 \
+	"FFFFFFFFFFFFFFFFC90FDAA22168C234C4C6628B80DC1CD1" \
+	"29024E088A67CC74020BBEA63B139B22514A08798E3404DD" \
+	"EF9519B3CD3A431B302B0A6DF25F14374FE1356D6D51C245" \
+	"E485B576625E7EC6F44C42E9A637ED6B0BFF5CB6F406B7ED" \
+	"EE386BFB5A899FA5AE9F24117C4B1FE649286651ECE45B3D" \
+	"C2007CB8A163BF0598DA48361C55D39A69163FA8FD24CF5F" \
+	"83655D23DCA3AD961C62F356208552BB9ED529077096966D" \
+	"670C354E4ABC9804F1746C08CA237327FFFFFFFFFFFFFFFF"
+
+#define	DH_SIMPLE_160	"AEE7561459353C95DDA966AE1FD25D95CD46E935"
+
+#define	DH_SET_2048 \
+	"FFFFFFFFFFFFFFFFC90FDAA22168C234C4C6628B80DC1CD1" \
+	"29024E088A67CC74020BBEA63B139B22514A08798E3404DD" \
+	"EF9519B3CD3A431B302B0A6DF25F14374FE1356D6D51C245" \
+	"E485B576625E7EC6F44C42E9A637ED6B0BFF5CB6F406B7ED" \
+	"EE386BFB5A899FA5AE9F24117C4B1FE649286651ECE45B3D" \
+	"C2007CB8A163BF0598DA48361C55D39A69163FA8FD24CF5F" \
+	"83655D23DCA3AD961C62F356208552BB9ED529077096966D" \
+	"670C354E4ABC9804F1746C08CA18217C32905E462E36CE3B" \
+	"E39E772C180E86039B2783A2EC07A28FB5C55DF06F4C52C9" \
+	"DE2BCBF6955817183995497CEA956AE515D2261898FA0510" \
+	"15728E5A8AACAA68FFFFFFFFFFFFFFFF"
+
+#define	DH_SET_3072	\
+	"FFFFFFFFFFFFFFFFC90FDAA22168C234C4C6628B80DC1CD1"\
+	"29024E088A67CC74020BBEA63B139B22514A08798E3404DD"\
+	"EF9519B3CD3A431B302B0A6DF25F14374FE1356D6D51C245"\
+	"E485B576625E7EC6F44C42E9A637ED6B0BFF5CB6F406B7ED"\
+	"EE386BFB5A899FA5AE9F24117C4B1FE649286651ECE45B3D"\
+	"C2007CB8A163BF0598DA48361C55D39A69163FA8FD24CF5F"\
+	"83655D23DCA3AD961C62F356208552BB9ED529077096966D"\
+	"670C354E4ABC9804F1746C08CA18217C32905E462E36CE3B"\
+	"E39E772C180E86039B2783A2EC07A28FB5C55DF06F4C52C9"\
+	"DE2BCBF6955817183995497CEA956AE515D2261898FA0510"\
+	"15728E5A8AAAC42DAD33170D04507A33A85521ABDF1CBA64"\
+	"ECFB850458DBEF0A8AEA71575D060C7DB3970F85A6E1E4C7"\
+	"ABF5AE8CDB0933D71E8C94E04A25619DCEE3D2261AD2EE6B"\
+	"F12FFA06D98A0864D87602733EC86A64521F2B18177B200C"\
+	"BBE117577A615D6C770988C0BAD946E208E24FA074E5AB31"\
+	"43DB5BFCE0FD108E4B82D120A93AD2CAFFFFFFFFFFFFFFFF"
+
+#define	DH_SET_4096 \
+	"FFFFFFFFFFFFFFFFC90FDAA22168C234C4C6628B80DC1CD1" \
+	"29024E088A67CC74020BBEA63B139B22514A08798E3404DD" \
+	"EF9519B3CD3A431B302B0A6DF25F14374FE1356D6D51C245" \
+	"E485B576625E7EC6F44C42E9A637ED6B0BFF5CB6F406B7ED" \
+	"EE386BFB5A899FA5AE9F24117C4B1FE649286651ECE45B3D" \
+	"C2007CB8A163BF0598DA48361C55D39A69163FA8FD24CF5F" \
+	"83655D23DCA3AD961C62F356208552BB9ED529077096966D" \
+	"670C354E4ABC9804F1746C08CA18217C32905E462E36CE3B" \
+	"E39E772C180E86039B2783A2EC07A28FB5C55DF06F4C52C9" \
+	"DE2BCBF6955817183995497CEA956AE515D2261898FA0510" \
+	"15728E5A8AAAC42DAD33170D04507A33A85521ABDF1CBA64" \
+	"ECFB850458DBEF0A8AEA71575D060C7DB3970F85A6E1E4C7" \
+	"ABF5AE8CDB0933D71E8C94E04A25619DCEE3D2261AD2EE6B" \
+	"F12FFA06D98A0864D87602733EC86A64521F2B18177B200C" \
+	"BBE117577A615D6C770988C0BAD946E208E24FA074E5AB31" \
+	"43DB5BFCE0FD108E4B82D120A92108011A723C12A787E6D7" \
+	"88719A10BDBA5B2699C327186AF4E23C1A946834B6150BDA" \
+	"2583E9CA2AD44CE8DBBBC2DB04DE8EF92E8EFC141FBECAA6" \
+	"287C59474E6BC05D99B2964FA090C3A2233BA186515BE7ED" \
+	"1F612970CEE2D7AFB81BDD762170481CD0069127D5B05AA9" \
+	"93B4EA988D8FDDC186FFB7DC90A6C08F4DF435C934063199" \
+	"FFFFFFFFFFFFFFFF"
+
+// Macro
+#define	HASHED_DATA(p)			(((UCHAR *)p) + 15)
+
+// OpenSSL <1.1 Shims
+#if OPENSSL_VERSION_NUMBER < 0x10100000L
+#	define EVP_PKEY_get0_RSA(obj) ((obj)->pkey.rsa)
+#	define EVP_PKEY_base_id(pkey) ((pkey)->type)
+#	define X509_get0_notBefore(x509) ((x509)->cert_info->validity->notBefore)
+#	define X509_get0_notAfter(x509) ((x509)->cert_info->validity->notAfter)
+#	define X509_get_serialNumber(x509) ((x509)->cert_info->serialNumber)
+#endif
+
+// Crypt context
+struct CRYPT
+{
+	struct rc4_key_st *Rc4Key;
+};
+
+// Name in the certificate
+struct NAME
+{
+	wchar_t *CommonName;		// CN
+	wchar_t *Organization;		// O
+	wchar_t *Unit;				// OU
+	wchar_t *Country;			// C
+	wchar_t *State;				// ST
+	wchar_t *Local;				// L
+};
+
+// Serial number
+struct X_SERIAL
+{
+	UINT size;
+	UCHAR *data;
+};
+
+// Certificate
+struct X
+{
+	X509 *x509;
+	NAME *issuer_name;
+	NAME *subject_name;
+	bool root_cert;
+	UINT64 notBefore;
+	UINT64 notAfter;
+	X_SERIAL *serial;
+	bool do_not_free;
+	bool is_compatible_bit;
+	UINT bits;
+	bool has_basic_constraints;
+	char issuer_url[256];
+};
+
+// Key
+struct K
+{
+	EVP_PKEY *pkey;
+	bool private_key;
+};
+
+// PKCS#12
+struct P12
+{
+	PKCS12 *pkcs12;
+};
+
+// CEL
+struct X_CRL
+{
+	X509_CRL *Crl;
+};
+
+// Constant
+#define	MD5_SIZE	16
+#define	SHA1_SIZE	20
+#define	SHA256_SIZE	32
+#define	SHA384_SIZE	48
+#define	SHA512_SIZE	64
+
+// Key element of DES
+struct DES_KEY_VALUE
+{
+	struct DES_ks *KeySchedule;
+	UCHAR KeyValue[DES_KEY_SIZE];
+};
+
+// DES key
+struct DES_KEY
+{
+	DES_KEY_VALUE *k1, *k2, *k3;
+};
+
+// AES key
+struct AES_KEY_VALUE
+{
+	struct aes_key_st *EncryptKey;
+	struct aes_key_st *DecryptKey;
+	UCHAR KeyValue[AES_MAX_KEY_SIZE];
+	UINT KeySize;
+};
+
+// DH
+struct DH_CTX
+{
+	struct dh_st *dh;
+	BUF *MyPublicKey;
+	BUF *MyPrivateKey;
+	UINT Size;
+};
+
+// Cipher object
+struct CIPHER
+{
+	char Name[MAX_PATH];
+	bool IsNullCipher;
+	const struct evp_cipher_st *Cipher;
+	struct evp_cipher_ctx_st *Ctx;
+	bool Encrypt;
+	UINT BlockSize, IvSize, KeySize;
+};
+
+// Message digest object
+struct MD
+{
+	char Name[MAX_PATH];
+	const struct evp_md_st *Md;
+	struct hmac_ctx_st *Ctx;
+	UINT Size;
+};
+
+
+// Lock of the OpenSSL
+extern LOCK **ssl_lock_obj;
+
+// Function prototype
+CRYPT *NewCrypt(void *key, UINT size);
+void FreeCrypt(CRYPT *c);
+void Encrypt(CRYPT *c, void *dst, void *src, UINT size);
+void Hash(void *dst, void *src, UINT size, bool sha);
+void HashSha1(void *dst, void *src, UINT size);
+void HashSha256(void *dst, void *src, UINT size);
+void HashMd4(void *dst, void *src, UINT size);
+void HashMd4(void *dst, void *src, UINT size);
+void InitCryptLibrary();
+void Rand(void *buf, UINT size);
+void Rand128(void *buf);
+UINT HashToUINT(void *data, UINT size);
+UINT64 Rand64();
+UINT Rand32();
+USHORT Rand16();
+UCHAR Rand8();
+bool Rand1();
+UINT HashPtrToUINT(void *p);
+
+void CertTest();
+BIO *BufToBio(BUF *b);
+BUF *BioToBuf(BIO *bio);
+BIO *NewBio();
+void FreeBio(BIO *bio);
+X *BioToX(BIO *bio, bool text);
+X *BufToX(BUF *b, bool text);
+BUF *SkipBufBeforeString(BUF *b, char *str);
+void FreeX509(X509 *x509);
+void FreeX(X *x);
+BIO *XToBio(X *x, bool text);
+BUF *XToBuf(X *x, bool text);
+K *BioToK(BIO *bio, bool private_key, bool text, char *password);
+int PKeyPasswordCallbackFunction(char *buf, int bufsize, int verify, void *param);
+void FreePKey(EVP_PKEY *pkey);
+void FreeK(K *k);
+K *BufToK(BUF *b, bool private_key, bool text, char *password);
+bool IsEncryptedK(BUF *b, bool private_key);
+bool IsBase64(BUF *b);
+BIO *KToBio(K *k, bool text, char *password);
+BUF *KToBuf(K *k, bool text, char *password);
+X *FileToX(char *filename);
+X *FileToXW(wchar_t *filename);
+bool XToFile(X *x, char *filename, bool text);
+bool XToFileW(X *x, wchar_t *filename, bool text);
+K *FileToK(char *filename, bool private_key, char *password);
+K *FileToKW(wchar_t *filename, bool private_key, char *password);
+bool KToFile(K *k, char *filename, bool text, char *password);
+bool KToFileW(K *k, wchar_t *filename, bool text, char *password);
+bool CheckXandK(X *x, K *k);
+bool CompareX(X *x1, X *x2);
+NAME *X509NameToName(void *xn);
+wchar_t *GetUniStrFromX509Name(void *xn, int nid);
+void LoadXNames(X *x);
+void FreeXNames(X *x);
+void FreeName(NAME *n);
+bool CompareName(NAME *n1, NAME *n2);
+K *GetKFromX(X *x);
+bool CheckSignature(X *x, K *k);
+X *X509ToX(X509 *x509);
+bool CheckX(X *x, X *x_issuer);
+bool CheckXEx(X *x, X *x_issuer, bool check_name, bool check_date);
+bool Asn1TimeToSystem(SYSTEMTIME *s, void *asn1_time);
+bool StrToSystem(SYSTEMTIME *s, char *str);
+UINT64 Asn1TimeToUINT64(void *asn1_time);
+bool SystemToAsn1Time(void *asn1_time, SYSTEMTIME *s);
+bool UINT64ToAsn1Time(void *asn1_time, UINT64 t);
+bool SystemToStr(char *str, UINT size, SYSTEMTIME *s);
+void LoadXDates(X *x);
+bool CheckXDate(X *x, UINT64 current_system_time);
+bool CheckXDateNow(X *x);
+NAME *NewName(wchar_t *common_name, wchar_t *organization, wchar_t *unit,
+			  wchar_t *country, wchar_t *state, wchar_t *local);
+void *NameToX509Name(NAME *nm);
+void FreeX509Name(void *xn);
+bool AddX509Name(void *xn, int nid, wchar_t *str);
+X509 *NewRootX509(K *pub, K *priv, NAME *name, UINT days, X_SERIAL *serial);
+X *NewRootX(K *pub, K *priv, NAME *name, UINT days, X_SERIAL *serial);
+X509 *NewX509(K *pub, K *priv, X *ca, NAME *name, UINT days, X_SERIAL *serial);
+X *NewX(K *pub, K *priv, X *ca, NAME *name, UINT days, X_SERIAL *serial);
+UINT GetDaysUntil2038();
+UINT GetDaysUntil2038Ex();
+X_SERIAL *NewXSerial(void *data, UINT size);
+void FreeXSerial(X_SERIAL *serial);
+char *ByteToStr(BYTE *src, UINT src_size);
+P12 *BioToP12(BIO *bio);
+P12 *PKCS12ToP12(PKCS12 *pkcs12);
+P12 *BufToP12(BUF *b);
+BIO *P12ToBio(P12 *p12);
+BUF *P12ToBuf(P12 *p12);
+void FreePKCS12(PKCS12 *pkcs12);
+void FreeP12(P12 *p12);
+P12 *FileToP12(char *filename);
+P12 *FileToP12W(wchar_t *filename);
+bool P12ToFile(P12 *p12, char *filename);
+bool P12ToFileW(P12 *p12, wchar_t *filename);
+bool ParseP12(P12 *p12, X **x, K **k, char *password);
+bool IsEncryptedP12(P12 *p12);
+P12 *NewP12(X *x, K *k, char *password);
+X *CloneX(X *x);
+K *CloneK(K *k);
+void FreeCryptLibrary();
+void GetPrintNameFromX(wchar_t *str, UINT size, X *x);
+void GetPrintNameFromXA(char *str, UINT size, X *x);
+void GetPrintNameFromName(wchar_t *str, UINT size, NAME *name);
+void GetAllNameFromX(wchar_t *str, UINT size, X *x);
+void GetAllNameFromA(char *str, UINT size, X *x);
+void GetAllNameFromName(wchar_t *str, UINT size, NAME *name);
+void GetAllNameFromNameEx(wchar_t *str, UINT size, NAME *name);
+void GetAllNameFromXEx(wchar_t *str, UINT size, X *x);
+void GetAllNameFromXExA(char *str, UINT size, X *x);
+BUF *BigNumToBuf(const BIGNUM *bn);
+BIGNUM *BinToBigNum(void *data, UINT size);
+BIGNUM *BufToBigNum(BUF *b);
+char *BigNumToStr(BIGNUM *bn);
+X_SERIAL *CloneXSerial(X_SERIAL *src);
+bool CompareXSerial(X_SERIAL *s1, X_SERIAL *s2);
+void GetXDigest(X *x, UCHAR *buf, bool sha1);
+NAME *CopyName(NAME *n);
+
+
+bool RsaGen(K **priv, K **pub, UINT bit);
+bool RsaCheck();
+bool RsaCheckEx();
+bool RsaPublicEncrypt(void *dst, void *src, UINT size, K *k);
+bool RsaPrivateDecrypt(void *dst, void *src, UINT size, K *k);
+bool RsaPrivateEncrypt(void *dst, void *src, UINT size, K *k);
+bool RsaPublicDecrypt(void *dst, void *src, UINT size, K *k);
+bool RsaSign(void *dst, void *src, UINT size, K *k);
+bool RsaSignEx(void *dst, void *src, UINT size, K *k, UINT bits);
+bool HashForSign(void *dst, UINT dst_size, void *src, UINT src_size);
+bool RsaVerify(void *data, UINT data_size, void *sign, K *k);
+bool RsaVerifyEx(void *data, UINT data_size, void *sign, K *k, UINT bits);
+UINT RsaPublicSize(K *k);
+void RsaPublicToBin(K *k, void *data);
+BUF *RsaPublicToBuf(K *k);
+K *RsaBinToPublic(void *data, UINT size);
+
+DES_KEY_VALUE *DesNewKeyValue(void *value);
+DES_KEY_VALUE *DesRandKeyValue();
+void DesFreeKeyValue(DES_KEY_VALUE *v);
+DES_KEY *Des3NewKey(void *k1, void *k2, void *k3);
+void Des3FreeKey(DES_KEY *k);
+DES_KEY *DesNewKey(void *k1);
+void DesFreeKey(DES_KEY *k);
+DES_KEY *Des3RandKey();
+DES_KEY *DesRandKey();
+void Des3Encrypt(void *dest, void *src, UINT size, DES_KEY *key, void *ivec);
+void Des3Encrypt2(void *dest, void *src, UINT size, DES_KEY_VALUE *k1, DES_KEY_VALUE *k2, DES_KEY_VALUE *k3, void *ivec);
+void Des3Decrypt(void *dest, void *src, UINT size, DES_KEY *key, void *ivec);
+void Des3Decrypt2(void *dest, void *src, UINT size, DES_KEY_VALUE *k1, DES_KEY_VALUE *k2, DES_KEY_VALUE *k3, void *ivec);
+void Sha(UINT sha_type, void *dst, void *src, UINT size);
+void Sha1(void *dst, void *src, UINT size);
+void Sha2_256(void *dst, void *src, UINT size);
+void Sha2_384(void *dst, void *src, UINT size);
+void Sha2_512(void *dst, void *src, UINT size);
+
+void Md5(void *dst, void *src, UINT size);
+void MacSha1(void *dst, void *key, UINT key_size, void *data, UINT data_size);
+void MacSha196(void *dst, void *key, void *data, UINT data_size);
+void DesEncrypt(void *dest, void *src, UINT size, DES_KEY_VALUE *k, void *ivec);
+void DesDecrypt(void *dest, void *src, UINT size, DES_KEY_VALUE *k, void *ivec);
+void DesEcbEncrypt(void *dst, void *src, void *key_7bytes);
+
+bool DhCompute(DH_CTX *dh, void *dst_priv_key, void *src_pub_key, UINT key_size);
+DH_CTX *DhNewGroup1();
+DH_CTX *DhNewGroup2();
+DH_CTX *DhNewGroup5();
+DH_CTX *DhNewSimple160();
+DH_CTX *DhNew2048();
+DH_CTX *DhNew3072();
+DH_CTX *DhNew4096();
+DH_CTX *DhNewFromBits(UINT bits);
+DH_CTX *DhNew(char *prime, UINT g);
+void DhFree(DH_CTX *dh);
+BUF *DhToBuf(DH_CTX *dh);
+
+AES_KEY_VALUE *AesNewKey(void *data, UINT size);
+void AesFreeKey(AES_KEY_VALUE *k);
+void AesEncrypt(void *dest, void *src, UINT size, AES_KEY_VALUE *k, void *ivec);
+void AesDecrypt(void *dest, void *src, UINT size, AES_KEY_VALUE *k, void *ivec);
+
+bool IsIntelAesNiSupported();
+void CheckIfIntelAesNiSupportedInit();
+
+#ifdef	USE_INTEL_AESNI_LIBRARY
+void AesEncryptWithIntel(void *dest, void *src, UINT size, AES_KEY_VALUE *k, void *ivec);
+void AesDecryptWithIntel(void *dest, void *src, UINT size, AES_KEY_VALUE *k, void *ivec);
+#endif	// USE_INTEL_AESNI_LIBRARY
+
+void OpenSSL_InitLock();
+void OpenSSL_FreeLock();
+void OpenSSL_Lock(int mode, int n, const char *file, int line);
+unsigned long OpenSSL_Id(void);
+void FreeOpenSSLThreadState();
+
+CIPHER *NewCipher(char *name);
+void FreeCipher(CIPHER *c);
+void SetCipherKey(CIPHER *c, void *key, bool enc);
+UINT CipherProcess(CIPHER *c, void *iv, void *dest, void *src, UINT size);
+
+MD *NewMd(char *name);
+void FreeMd(MD *md);
+void SetMdKey(MD *md, void *key, UINT key_size);
+void MdProcess(MD *md, void *dest, void *src, UINT size);
+void Enc_tls1_PRF(unsigned char *label, int label_len, const unsigned char *sec,
+				  int slen, unsigned char *out1, int olen);
+
+void HMacSha1(void *dst, void *key, UINT key_size, void *data, UINT data_size);
+void HMacMd5(void *dst, void *key, UINT key_size, void *data, UINT data_size);
+
+BUF *EasyEncrypt(BUF *src_buf);
+BUF *EasyDecrypt(BUF *src_buf);
+
+void DisableIntelAesAccel();
+
+#ifdef	ENCRYPT_C
+// Inner function
+
+
+#endif	// ENCRYPT_C
+
+#endif	// ENCRYPT_H
+