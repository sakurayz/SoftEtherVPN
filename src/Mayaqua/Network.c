// SoftEther VPN Source Code - Developer Edition Master Branch
// Mayaqua Kernel
// 
// SoftEther VPN Server, Client and Bridge are free software under GPLv2.
// 
// Copyright (c) Daiyuu Nobori.
// Copyright (c) SoftEther VPN Project, University of Tsukuba, Japan.
// Copyright (c) SoftEther Corporation.
// 
// All Rights Reserved.
// 
// http://www.softether.org/
// 
// Author: Daiyuu Nobori, Ph.D.
// Contributors:
// - nattoheaven (https://github.com/nattoheaven)
// Comments: Tetsuo Sugiyama, Ph.D.
// 
// This program is free software; you can redistribute it and/or
// modify it under the terms of the GNU General Public License
// version 2 as published by the Free Software Foundation.
// 
// This program is distributed in the hope that it will be useful,
// but WITHOUT ANY WARRANTY; without even the implied warranty of
// MERCHANTABILITY or FITNESS FOR A PARTICULAR PURPOSE. See the
// GNU General Public License for more details.
// 
// You should have received a copy of the GNU General Public License version 2
// along with this program; if not, write to the Free Software
// Foundation, Inc., 59 Temple Place - Suite 330, Boston, MA 02111-1307, USA.
// 
// THE SOFTWARE IS PROVIDED "AS IS", WITHOUT WARRANTY OF ANY KIND,
// EXPRESS OR IMPLIED, INCLUDING BUT NOT LIMITED TO THE WARRANTIES OF
// MERCHANTABILITY, FITNESS FOR A PARTICULAR PURPOSE AND NONINFRINGEMENT.
// IN NO EVENT SHALL THE AUTHORS OR COPYRIGHT HOLDERS BE LIABLE FOR ANY
// CLAIM, DAMAGES OR OTHER LIABILITY, WHETHER IN AN ACTION OF CONTRACT,
// TORT OR OTHERWISE, ARISING FROM, OUT OF OR IN CONNECTION WITH THE
// SOFTWARE OR THE USE OR OTHER DEALINGS IN THE SOFTWARE.
// 
// THE LICENSE AGREEMENT IS ATTACHED ON THE SOURCE-CODE PACKAGE
// AS "LICENSE.TXT" FILE. READ THE TEXT FILE IN ADVANCE TO USE THE SOFTWARE.
// 
// 
// THIS SOFTWARE IS DEVELOPED IN JAPAN, AND DISTRIBUTED FROM JAPAN,
// UNDER JAPANESE LAWS. YOU MUST AGREE IN ADVANCE TO USE, COPY, MODIFY,
// MERGE, PUBLISH, DISTRIBUTE, SUBLICENSE, AND/OR SELL COPIES OF THIS
// SOFTWARE, THAT ANY JURIDICAL DISPUTES WHICH ARE CONCERNED TO THIS
// SOFTWARE OR ITS CONTENTS, AGAINST US (SOFTETHER PROJECT, SOFTETHER
// CORPORATION, DAIYUU NOBORI OR OTHER SUPPLIERS), OR ANY JURIDICAL
// DISPUTES AGAINST US WHICH ARE CAUSED BY ANY KIND OF USING, COPYING,
// MODIFYING, MERGING, PUBLISHING, DISTRIBUTING, SUBLICENSING, AND/OR
// SELLING COPIES OF THIS SOFTWARE SHALL BE REGARDED AS BE CONSTRUED AND
// CONTROLLED BY JAPANESE LAWS, AND YOU MUST FURTHER CONSENT TO
// EXCLUSIVE JURISDICTION AND VENUE IN THE COURTS SITTING IN TOKYO,
// JAPAN. YOU MUST WAIVE ALL DEFENSES OF LACK OF PERSONAL JURISDICTION
// AND FORUM NON CONVENIENS. PROCESS MAY BE SERVED ON EITHER PARTY IN
// THE MANNER AUTHORIZED BY APPLICABLE LAW OR COURT RULE.
// 
// USE ONLY IN JAPAN. DO NOT USE THIS SOFTWARE IN ANOTHER COUNTRY UNLESS
// YOU HAVE A CONFIRMATION THAT THIS SOFTWARE DOES NOT VIOLATE ANY
// CRIMINAL LAWS OR CIVIL RIGHTS IN THAT PARTICULAR COUNTRY. USING THIS
// SOFTWARE IN OTHER COUNTRIES IS COMPLETELY AT YOUR OWN RISK. THE
// SOFTETHER VPN PROJECT HAS DEVELOPED AND DISTRIBUTED THIS SOFTWARE TO
// COMPLY ONLY WITH THE JAPANESE LAWS AND EXISTING CIVIL RIGHTS INCLUDING
// PATENTS WHICH ARE SUBJECTS APPLY IN JAPAN. OTHER COUNTRIES' LAWS OR
// CIVIL RIGHTS ARE NONE OF OUR CONCERNS NOR RESPONSIBILITIES. WE HAVE
// NEVER INVESTIGATED ANY CRIMINAL REGULATIONS, CIVIL LAWS OR
// INTELLECTUAL PROPERTY RIGHTS INCLUDING PATENTS IN ANY OF OTHER 200+
// COUNTRIES AND TERRITORIES. BY NATURE, THERE ARE 200+ REGIONS IN THE
// WORLD, WITH DIFFERENT LAWS. IT IS IMPOSSIBLE TO VERIFY EVERY
// COUNTRIES' LAWS, REGULATIONS AND CIVIL RIGHTS TO MAKE THE SOFTWARE
// COMPLY WITH ALL COUNTRIES' LAWS BY THE PROJECT. EVEN IF YOU WILL BE
// SUED BY A PRIVATE ENTITY OR BE DAMAGED BY A PUBLIC SERVANT IN YOUR
// COUNTRY, THE DEVELOPERS OF THIS SOFTWARE WILL NEVER BE LIABLE TO
// RECOVER OR COMPENSATE SUCH DAMAGES, CRIMINAL OR CIVIL
// RESPONSIBILITIES. NOTE THAT THIS LINE IS NOT LICENSE RESTRICTION BUT
// JUST A STATEMENT FOR WARNING AND DISCLAIMER.
// 
// 
// SOURCE CODE CONTRIBUTION
// ------------------------
// 
// Your contribution to SoftEther VPN Project is much appreciated.
// Please send patches to us through GitHub.
// Read the SoftEther VPN Patch Acceptance Policy in advance:
// http://www.softether.org/5-download/src/9.patch
// 
// 
// DEAR SECURITY EXPERTS
// ---------------------
// 
// If you find a bug or a security vulnerability please kindly inform us
// about the problem immediately so that we can fix the security problem
// to protect a lot of users around the world as soon as possible.
// 
// Our e-mail address for security reports is:
// softether-vpn-security [at] softether.org
// 
// Please note that the above e-mail address is not a technical support
// inquiry address. If you need technical assistance, please visit
// http://www.softether.org/ and ask your question on the users forum.
// 
// Thank you for your cooperation.
// 
// 
// NO MEMORY OR RESOURCE LEAKS
// ---------------------------
// 
// The memory-leaks and resource-leaks verification under the stress
// test has been passed before release this source code.


// Network.c
// Network communication module

#include <GlobalConst.h>

#define	ENCRYPT_C
#define	NETWORK_C

#define	__WINCRYPT_H__

#ifdef	WIN32
// Include windows.h for Socket API
#define	_WIN32_WINNT		0x0502
#define	WINVER				0x0502
#include <Ws2tcpip.h>
#include <Wspiapi.h>
#include <winsock2.h>
#include <windows.h>
#include <Iphlpapi.h>
#include <ws2ipdef.h>
#include <netioapi.h>
#include <Icmpapi.h>
#endif	// WIN32

#include <stdio.h>
#include <stdlib.h>
#include <string.h>
#include <wchar.h>
#include <stdarg.h>
#include <time.h>
#include <openssl/ssl.h>
#include <openssl/err.h>
#include <openssl/rand.h>
#include <openssl/engine.h>
#include <openssl/bio.h>
#include <openssl/x509.h>
#include <openssl/pkcs7.h>
#include <openssl/pkcs12.h>
#include <openssl/rc4.h>
#include <openssl/md5.h>
#include <openssl/sha.h>
#include <Mayaqua/Mayaqua.h>
#ifdef	UNIX_MACOS
#include <sys/event.h>
#endif	// UNIX_MACOS

#ifdef	OS_WIN32
NETWORK_WIN32_FUNCTIONS *w32net;
struct ROUTE_CHANGE_DATA
{
	OVERLAPPED Overlapped;
	HANDLE Handle;
	UINT NumCalled;
};
#endif	// OS_WIN32

// Whether the blocking occurs in SSL
#if	defined(UNIX_BSD) || defined(UNIX_MACOS)
#define	FIX_SSL_BLOCKING
#endif

// IPV6_V6ONLY constant
#ifdef	UNIX_LINUX
#ifndef	IPV6_V6ONLY
#define	IPV6_V6ONLY	26
#endif	// IPV6_V6ONLY
#endif	// UNIX_LINUX

#ifdef	UNIX_SOLARIS
#ifndef	IPV6_V6ONLY
#define	IPV6_V6ONLY	0x27
#endif	// IPV6_V6ONLY
#endif	// UNIX_SOLARIS



// HTTP constant
static char http_404_str[] = "<!DOCTYPE HTML PUBLIC \"-//IETF//DTD HTML 2.0//EN\">\r\n<HTML><HEAD>\r\n<TITLE>404 Not Found</TITLE>\r\n</HEAD><BODY>\r\n<H1>Not Found</H1>\r\nThe requested URL $TARGET$ was not found on this server.<P>\r\n<HR>\r\n<ADDRESS>HTTP Server at $HOST$ Port $PORT$</ADDRESS>\r\n</BODY></HTML>\r\n";
static char http_403_str[] = "<!DOCTYPE HTML PUBLIC \"-//IETF//DTD HTML 2.0//EN\">\r\n<HTML><HEAD>\r\n<TITLE>403 Forbidden</TITLE>\r\n</HEAD><BODY>\r\n<H1>Forbidden</H1>\r\nYou don't have permission to access $TARGET$\r\non this server.<P>\r\n<HR>\r\n<ADDRESS>HTTP Server at $HOST$ Port $PORT$</ADDRESS>\r\n</BODY></HTML>\r\n";
static char http_500_str[] = "<!DOCTYPE HTML PUBLIC \"-//IETF//DTD HTML 2.0//EN\">\r\n<HTML><HEAD>\r\n<TITLE>500 Server Error</TITLE>\r\n</HEAD><BODY>\r\n<H1>Server Error</H1>\r\nServer Error<P>\r\n<HR>\r\n<ADDRESS>HTTP Server at $HOST$ Port $PORT$</ADDRESS>\r\n</BODY></HTML>\r\n";
static char http_501_str[] = "<!DOCTYPE HTML PUBLIC \"-//IETF//DTD HTML 2.0//EN\">\r\n<HTML><HEAD>\r\n<TITLE>501 Method Not Implemented</TITLE>\r\n</HEAD><BODY>\r\n<H1>Method Not Implemented</H1>\r\n$METHOD$ to $TARGET$ not supported.<P>\r\nInvalid method in request $METHOD$ $TARGET$ $VERSION$<P>\r\n<HR>\r\n<ADDRESS>HTTP Server at $HOST$ Port $PORT$</ADDRESS>\r\n</BODY></HTML>\r\n";
static char http_detect_server_startwith[] = "<!DOCTYPE HTML PUBLIC \"-//IETF//DTD HTML 2.0//EN\">\r\n<HTML><HEAD>\r\n<TITLE>403 Forbidden</TITLE>\r\n</HEAD><BODY>\r\n<H1>Forbidden</H1>\r\nYou don't have permission to access ";
static char http_detect_server_tag_future[] = "9C37197CA7C2428388C2E6E59B829B30";

// DNS cache list
static LIST *DnsCache;

// Lock related
static LOCK *machine_name_lock = NULL;
static LOCK *disconnect_function_lock = NULL;
static LOCK *aho = NULL;
static LOCK *socket_library_lock = NULL;
extern LOCK *openssl_lock;
static LOCK *ssl_accept_lock = NULL;
static LOCK *ssl_connect_lock = NULL;
static TOKEN_LIST *cipher_list_token = NULL;
static COUNTER *num_tcp_connections = NULL;
static LOCK *dns_lock = NULL;
static LOCK *unix_dns_server_addr_lock = NULL;
static IP unix_dns_server;
static LIST *HostCacheList = NULL;
static LIST *WaitThreadList = NULL;
static bool disable_cache = false;
static bool NetworkReleaseMode = false;			// Network release mode
static UCHAR machine_ip_process_hash[SHA1_SIZE];
static LOCK *machine_ip_process_hash_lock = NULL;
static LOCK *current_global_ip_lock = NULL;
static LOCK *current_fqdn_lock = NULL;
static bool current_global_ip_set = false;
static IP current_glocal_ipv4 = {0};
static IP current_glocal_ipv6 = {0};
static char current_fqdn[MAX_SIZE];
static bool g_no_rudp_server = false;
static bool g_no_rudp_register = false;
static bool g_natt_low_priority = false;
static LOCK *host_ip_address_list_cache_lock = NULL;
static UINT64 host_ip_address_list_cache_last = 0;
static LIST *host_ip_address_cache = NULL;
static bool disable_gethostname_by_accept = false;
static COUNTER *getip_thread_counter = NULL;
static UINT max_getip_thread = 0;


static char *cipher_list = "RC4-MD5 RC4-SHA AES128-SHA AES256-SHA DES-CBC-SHA DES-CBC3-SHA DHE-RSA-AES128-SHA DHE-RSA-AES256-SHA AES128-GCM-SHA256 AES128-SHA256 AES256-GCM-SHA384 AES256-SHA256 DHE-RSA-AES128-GCM-SHA256 DHE-RSA-AES128-SHA256 DHE-RSA-AES256-GCM-SHA384 DHE-RSA-AES256-SHA256 ECDHE-RSA-AES128-GCM-SHA256 ECDHE-RSA-AES128-SHA256 ECDHE-RSA-AES256-GCM-SHA384 ECDHE-RSA-AES256-SHA384"
#if OPENSSL_VERSION_NUMBER >= 0x10100000L
	" DHE-RSA-CHACHA20-POLY1305 ECDHE-RSA-CHACHA20-POLY1305";
#endif
;

static LIST *ip_clients = NULL;

static LIST *local_mac_list = NULL;
static LOCK *local_mac_list_lock = NULL;

static UINT rand_port_numbers[256] = {0};


static bool g_use_privateip_file = false;
static bool g_source_ip_validation_force_disable = false;

<<<<<<< HEAD
static DH_CTX *dh_2048 = NULL;
=======
static DH_CTX *dh_param = NULL;
>>>>>>> ad58da41

typedef struct PRIVATE_IP_SUBNET
{
	UINT Ip, Mask, Ip2;
} PRIVATE_IP_SUBNET;

static LIST *g_private_ip_list = NULL;


static LIST *g_dyn_value_list = NULL;



//#define	RUDP_DETAIL_LOG




// Get a value from a dynamic value list (Returns a default value if the value is not found)
UINT64 GetDynValueOrDefault(char *name, UINT64 default_value, UINT64 min_value, UINT64 max_value)
{
	UINT64 ret = GetDynValue(name);

	if (ret == 0)
	{
		return default_value;
	}

	if (ret < min_value)
	{
		ret = min_value;
	}

	if (ret > max_value)
	{
		ret = max_value;
	}

	return ret;
}

// Get a value from a dynamic value list (Returns a default value if the value is not found)
// The value is limited to 1/5 to 50 times of the default value for safety
UINT64 GetDynValueOrDefaultSafe(char *name, UINT64 default_value)
{
	return GetDynValueOrDefault(name, default_value, default_value / (UINT64)5, default_value * (UINT64)50);
}

// Get a value from a dynamic value list
UINT64 GetDynValue(char *name)
{
	UINT64 ret = 0;
	// Validate arguments
	if (name == NULL)
	{
		return 0;
	}

	if (g_dyn_value_list == NULL)
	{
		return 0;
	}

	LockList(g_dyn_value_list);
	{
		UINT i;

		for (i = 0; i < LIST_NUM(g_dyn_value_list);i++)
		{
			DYN_VALUE *vv = LIST_DATA(g_dyn_value_list, i);

			if (StrCmpi(vv->Name, name) == 0)
			{
				ret = vv->Value;
				break;
			}
		}
	}
	UnlockList(g_dyn_value_list);

	return ret;
}

// Set the value to the dynamic value list
void SetDynListValue(char *name, UINT64 value)
{
	// Validate arguments
	if (name == NULL)
	{
		return;
	}

	if (g_dyn_value_list == NULL)
	{
		return;
	}

	LockList(g_dyn_value_list);
	{
		UINT i;
		DYN_VALUE *v = NULL;

		for (i = 0; i < LIST_NUM(g_dyn_value_list);i++)
		{
			DYN_VALUE *vv = LIST_DATA(g_dyn_value_list, i);

			if (StrCmpi(vv->Name, name) == 0)
			{
				v = vv;
				break;
			}
		}

		if (v == NULL)
		{
			v = ZeroMalloc(sizeof(DYN_VALUE));
			StrCpy(v->Name, sizeof(v->Name), name);

			Add(g_dyn_value_list, v);
		}

		v->Value = value;
	}
	UnlockList(g_dyn_value_list);
}

// Apply by extracting dynamic value list from the specified PACK
void ExtractAndApplyDynList(PACK *p)
{
	BUF *b;
	// Validate arguments
	if (p == NULL)
	{
		return;
	}

	b = PackGetBuf(p, "DynList");
	if (b == NULL)
	{
		return;
	}

	AddDynList(b);

	FreeBuf(b);
}

// Insert the data to the dynamic value list
void AddDynList(BUF *b)
{
	PACK *p;
	TOKEN_LIST *t;
	// Validate arguments
	if (b == NULL)
	{
		return;
	}

	SeekBufToBegin(b);

	p = BufToPack(b);
	if (p == NULL)
	{
		return;
	}

	t = GetPackElementNames(p);
	if (t != NULL)
	{
		UINT i;

		for (i = 0;i < t->NumTokens;i++)
		{
			char *name = t->Token[i];
			UINT64 v = PackGetInt64(p, name);

			SetDynListValue(name, v);
		}

		FreeToken(t);
	}

	FreePack(p);
}

// Initialization of the dynamic value list
void InitDynList()
{
	g_dyn_value_list = NewList(NULL);
}

// Solution of dynamic value list
void FreeDynList()
{
	UINT i;
	if (g_dyn_value_list == NULL)
	{
		return;
	}

	for (i = 0;i < LIST_NUM(g_dyn_value_list);i++)
	{
		DYN_VALUE *d = LIST_DATA(g_dyn_value_list, i);

		Free(d);
	}

	ReleaseList(g_dyn_value_list);

	g_dyn_value_list = NULL;
}

// Check whether the string in the string list appears in the specified string
bool IsInStrByStrList(char *str, char *str_list)
{
	TOKEN_LIST *t;
	bool ret = false;
	// Validate arguments
	if (str == NULL || str_list == NULL)
	{
		return false;
	}

	t = ParseTokenWithoutNullStr(str_list, ", \t\r\n");
	if (t != NULL)
	{
		UINT i;

		for (i = 0;i < t->NumTokens;i++)
		{
			char *s = t->Token[i];

			if (StrLen(s) >= 1)
			{
				if (InStrEx(str, s, true))
				{
					ret = true;
					break;
				}
			}
		}
	}

	FreeToken(t);

	return ret;
}


// Search whether the IP address exists on the IP address list string
bool IsIpInStrList(IP *ip, char *ip_list)
{
	char ip_str[128];
	TOKEN_LIST *t;
	bool ret = false;
	// Validate arguments
	if (ip == NULL || ip_list == NULL)
	{
		return false;
	}

	Zero(ip_str, sizeof(ip_str));
	IPToStr(ip_str, sizeof(ip_str), ip);

	t = ParseTokenWithoutNullStr(ip_list, ", \t\r\n");

	if (t != NULL)
	{
		UINT i;

		for (i = 0;i < t->NumTokens;i++)
		{
			char *s = t->Token[i];

			if (StrCmpi(s, ip_str) == 0)
			{
				ret = true;
				break;
			}
		}
	}

	FreeToken(t);

	return ret;
}


// Disable NAT-T function globally
void DisableRDUPServerGlobally()
{
	g_no_rudp_server = true;
}

// Disable NAT-T registration globally
void DisableRUDPRegisterGlobally()
{
	g_no_rudp_register = true;
}

// Lower the priority of the host at NAT-T
void SetNatTLowPriority()
{
	g_natt_low_priority = true;
}

// Extract only the host name part from FQDN
void GetSimpleHostname(char *hostname, UINT hostname_size, char *fqdn)
{
	UINT i;
	ClearStr(hostname, hostname_size);
	// Validate arguments
	if (hostname == NULL || fqdn == NULL)
	{
		return;
	}

	StrCpy(hostname, hostname_size, fqdn);
	Trim(hostname);

	i = SearchStrEx(hostname, ".", 0, true);
	if (i != INFINITE)
	{
		hostname[i] = 0;
	}
}

// Get the current time zone
int GetCurrentTimezone()
{
	int ret = 0;

#ifdef	OS_WIN32
	ret = GetCurrentTimezoneWin32();
#else	// OS_WIN32
	{
#if	defined(UNIX_MACOS) || defined(UNIX_BSD)
		struct timeval tv;
		struct timezone tz;

		Zero(&tv, sizeof(tv));
		Zero(&tz, sizeof(tz));

		gettimeofday(&tv, &tz); 

		ret = tz.tz_minuteswest;

#else	// defined(UNIX_MACOS) || defined(UNIX_BSD)
		tzset();

		ret = timezone / 60;
#endif	// defined(UNIX_MACOS) || defined(UNIX_BSD)
	}
#endif	// OS_WIN32

	return ret;
}

// Flag of whether to use the DNS proxy
bool IsUseDnsProxy()
{
	return false;
}

// Flag of whether to use an alternate host name
bool IsUseAlternativeHostname()
{

	return false;
}

#ifdef	OS_WIN32
// Get the current time zone (Win32)
int GetCurrentTimezoneWin32()
{
	TIME_ZONE_INFORMATION info;
	Zero(&info, sizeof(info));

	if (GetTimeZoneInformation(&info) == TIME_ZONE_ID_INVALID)
	{
		return 0;
	}

	return info.Bias;
}
#endif	// OS_WIN32


// Set the current FQDN of the DDNS
void SetCurrentDDnsFqdn(char *name)
{
	// Validate arguments
	if (name == NULL)
	{
		return;
	}

	Lock(current_fqdn_lock);
	{
		StrCpy(current_fqdn, sizeof(current_fqdn), name);
	}
	Unlock(current_fqdn_lock);
}

// Get the current DDNS FQDN hash
UINT GetCurrentDDnsFqdnHash()
{
	UINT ret;
	UCHAR hash[SHA1_SIZE];
	char name[MAX_SIZE];

	ClearStr(name, sizeof(name));
	GetCurrentDDnsFqdn(name, sizeof(name));

	Trim(name);
	StrUpper(name);

	HashSha1(hash, name, StrLen(name));

	Copy(&ret, hash, sizeof(UINT));

	return ret;
}

// Get the current DDNS FQDN
void GetCurrentDDnsFqdn(char *name, UINT size)
{
	ClearStr(name, size);
	// Validate arguments
	if (name == NULL || size == 0)
	{
		return;
	}

	Lock(current_fqdn_lock);
	{
		StrCpy(name, size, current_fqdn);
	}
	Unlock(current_fqdn_lock);

	Trim(name);
}

// Check whether the specified MAC address exists on the local host (high speed)
bool IsMacAddressLocalFast(void *addr)
{
	bool ret = false;
	// Validate arguments
	if (addr == NULL)
	{
		return false;
	}

	Lock(local_mac_list_lock);
	{
		if (local_mac_list == NULL)
		{
			// First enumeration
			RefreshLocalMacAddressList();
		}

		ret = IsMacAddressLocalInner(local_mac_list, addr);
	}
	Unlock(local_mac_list_lock);

	return ret;
}

// Update the local MAC address list
void RefreshLocalMacAddressList()
{
	Lock(local_mac_list_lock);
	{
		if (local_mac_list != NULL)
		{
			FreeNicList(local_mac_list);
		}

		local_mac_list = GetNicList();
	}
	Unlock(local_mac_list_lock);
}

// Check whether the specified MAC address exists on the local host
bool IsMacAddressLocal(void *addr)
{
	LIST *o;
	bool ret;
	// Validate arguments
	if (addr == NULL)
	{
		return false;
	}

	o = GetNicList();

	ret = IsMacAddressLocalInner(o, addr);

	FreeNicList(o);

	return ret;
}
bool IsMacAddressLocalInner(LIST *o, void *addr)
{
	bool ret = false;
	UINT i;
	// Validate arguments
	if (o == NULL || addr == NULL)
	{
		return false;
	}

	for (i = 0;i < LIST_NUM(o);i++)
	{
		NIC_ENTRY *e = LIST_DATA(o, i);

		if (Cmp(e->MacAddress, addr, 6) == 0)
		{
			ret = true;
			break;
		}
	}

	return ret;
}

// Get a list of the NICs on the computer
LIST *GetNicList()
{
	LIST *o = NULL;

#ifdef	OS_WIN32
	o = Win32GetNicList();
#endif	// OS_WIN32

#ifdef	UNIX_LINUX
#endif	// UNIX_LINUX

	if (o == NULL)
	{
		return NewListFast(NULL);
	}

	return o;
}

#ifdef	OS_WIN32
LIST *Win32GetNicList()
{
	UINT i;
	LIST *o = NewListFast(NULL);
	MS_ADAPTER_LIST *al = MsCreateAdapterList();

	if (al == NULL)
	{
		return NULL;
	}

	for (i = 0;i < al->Num;i++)
	{
		MS_ADAPTER *a = al->Adapters[i];

		if (a->Type == 6 && a->AddressSize == 6)
		{
			NIC_ENTRY *e = ZeroMalloc(sizeof(NIC_ENTRY));

			StrCpy(e->IfName, sizeof(e->IfName), a->Title);
			Copy(e->MacAddress, a->Address, 6);

			Add(o, e);
		}
	}

	MsFreeAdapterList(al);

	return o;
}
#endif	// OS_WIN32

// Release the NIC list
void FreeNicList(LIST *o)
{
	UINT i;
	// Validate arguments
	if (o == NULL)
	{
		return;
	}

	for (i = 0;i < LIST_NUM(o);i++)
	{
		NIC_ENTRY *e = LIST_DATA(o, i);

		Free(e);
	}

	ReleaseList(o);
}

// If the computer is connected to the FLET'S line currently, detect the type of the line (obsolete)
UINT DetectFletsType()
{
	UINT ret = 0;
	//LIST *o = GetHostIPAddressList();
//	UINT i;

/*
	for (i = 0;i < LIST_NUM(o);i++)
	{
		IP *ip = LIST_DATA(o, i);

		if (IsIP6(ip))
		{
			char ip_str[MAX_SIZE];

			IPToStr(ip_str, sizeof(ip_str), ip);

			if (IsInSameNetwork6ByStr(ip_str, "2001:c90::", "/32"))
			{
				// NTT East B-FLETs
				ret |= FLETS_DETECT_TYPE_EAST_BFLETS_PRIVATE;
			}

			if (IsInSameNetwork6ByStr(ip_str, "2408:200::", "/23"))
			{
				// Wrapping in network of NTT East NGN
				ret |= FLETS_DETECT_TYPE_EAST_NGN_PRIVATE;
			}

			if (IsInSameNetwork6ByStr(ip_str, "2001:a200::", "/23"))
			{
				// Wrapping in network of NTT West NGN
				ret |= FLETS_DETECT_TYPE_WEST_NGN_PRIVATE;
			}
		}
	}

	FreeHostIPAddressList(o);
*/
	return ret;
}

// Query for the IP address using the DNS proxy for the B FLETs
bool GetIPViaDnsProxyForJapanFlets(IP *ip_ret, char *hostname, bool ipv6, UINT timeout, bool *cancel, char *dns_proxy_hostname)
{
	SOCK *s;
	char connect_hostname[MAX_SIZE];
	char connect_hostname2[MAX_SIZE];
	IP dns_proxy_ip;
	bool ret = false;
	bool dummy_flag = false;
	char request_str[512];
	// Validate arguments
	if (ip_ret == NULL || hostname == NULL)
	{
		return false;
	}
	if (timeout == 0)
	{
		timeout = BFLETS_DNS_PROXY_TIMEOUT_FOR_QUERY;
	}
	if (cancel == NULL)
	{
		cancel = &dummy_flag;
	}

	// Get the IP address of the DNS proxy server
	if (IsEmptyStr(dns_proxy_hostname))
	{
		// B FLETs
		if (GetDnsProxyIPAddressForJapanBFlets(&dns_proxy_ip, BFLETS_DNS_PROXY_TIMEOUT_FOR_GET_F, cancel) == false)
		{
			return false;
		}
	}
	else
	{
		// FLET'S NEXT
		if (GetIP4Ex6Ex2(&dns_proxy_ip, dns_proxy_hostname, FLETS_NGN_DNS_QUERY_TIMEOUT, true, cancel, true) == false)
		{
			return false;
		}
	}

	if (*cancel)
	{
		return false;
	}

	IPToStr(connect_hostname, sizeof(connect_hostname), &dns_proxy_ip);

	/*{
		StrCpy(connect_hostname, sizeof(connect_hostname), "2409:250:62c0:100:6a05:caff:fe09:5158");
	}*/

	StrCpy(connect_hostname2, sizeof(connect_hostname2), connect_hostname);
	if (IsIP6(&dns_proxy_ip))
	{
		Format(connect_hostname2, sizeof(connect_hostname2), "[%s]", connect_hostname);
	}

	s = ConnectEx3(connect_hostname, BFLETS_DNS_PROXY_PORT, timeout, cancel, NULL, NULL, false, false, false);

	if (s == NULL)
	{
		return false;
	}

	if (*cancel)
	{
		Disconnect(s);
		ReleaseSock(s);

		return false;
	}

	SetTimeout(s, timeout);

	// Start the SSL
	if (StartSSLEx(s, NULL, NULL, true, 0, NULL) && (*cancel == false))
	{
		UCHAR hash[SHA1_SIZE];
		BUF *hash2 = StrToBin(BFLETS_DNS_PROXY_CERT_HASH);

		Zero(hash, sizeof(hash));
		GetXDigest(s->RemoteX, hash, true);

		if (Cmp(hash, hash2->Buf, SHA1_SIZE) == 0)
		{
			// Send the HTTP Request
			Format(request_str, sizeof(request_str),
				"GET " BFLETS_DNS_PROXY_PATH "?q=%s&ipv6=%u\r\n"
				"\r\n",
				hostname, ipv6, connect_hostname2);

			if (SendAll(s, request_str, StrLen(request_str), true))
			{
				if (*cancel == false)
				{
					BUF *recv_buf = NewBuf();
					UINT port_ret;

					while (true)
					{
						UCHAR tmp[MAX_SIZE];
						UINT r;

						r = Recv(s, tmp, sizeof(tmp), true);

						if (r == 0 || (recv_buf->Size > 65536))
						{
							break;
						}
						else
						{
							WriteBuf(recv_buf, tmp, r);
						}
					}

					ret = RUDPParseIPAndPortStr(recv_buf->Buf, recv_buf->Size, ip_ret, &port_ret);

					FreeBuf(recv_buf);
				}
			}
		}

		FreeBuf(hash2);
	}

	Disconnect(s);
	ReleaseSock(s);

	if (ret)
	{
		NewDnsCache(hostname, ip_ret);
	}

	return ret;
}

// Get the IP address of the available DNS proxy in B-FLET'S service that is provided by NTT East of Japan
bool GetDnsProxyIPAddressForJapanBFlets(IP *ip_ret, UINT timeout, bool *cancel)
{
	BUF *b;
	LIST *o;
	bool ret = false;
	// Validate arguments
	if (ip_ret == NULL)
	{
		return false;
	}
	if (timeout == 0)
	{
		timeout = BFLETS_DNS_PROXY_TIMEOUT_FOR_GET_F;
	}

	b = QueryFileByUdpForJapanBFlets(timeout, cancel);

	if (b == NULL)
	{
		return false;
	}

	o = ReadIni(b);

	if (o != NULL)
	{
		INI_ENTRY *e = GetIniEntry(o, "DDnsServerForBFlets");

		if (e != NULL)
		{
			char *s = e->Value;

			if (IsEmptyStr(s) == false)
			{
				IP ip;

				if (StrToIP(&ip, s))
				{
					if (IsZeroIp(&ip) == false)
					{
						Copy(ip_ret, &ip, sizeof(IP));
						ret = true;
					}
				}
			}
		}
	}

	FreeIni(o);
	FreeBuf(b);

	return ret;
}

// Get a valid F.txt file in B-FLET'S service that is provided by NTT East of Japan
BUF *QueryFileByUdpForJapanBFlets(UINT timeout, bool *cancel)
{
	bool dummy_flag = false;
	BUF *txt_buf = NULL;
	BUF *ret = NULL;
	LIST *ip_list = NULL;
	UINT i;
	// Validate arguments
	if (cancel == NULL)
	{
		cancel = &dummy_flag;
	}
	if (timeout == 0)
	{
		timeout = BFLETS_DNS_PROXY_TIMEOUT_FOR_GET_F;
	}

	txt_buf = ReadDump(UDP_FILE_QUERY_BFLETS_TXT_FILENAME);
	if (txt_buf == NULL)
	{
		return NULL;
	}

	ip_list = NewListFast(NULL);

	while (true)
	{
		char *line = CfgReadNextLine(txt_buf);
		if (line == NULL)
		{
			break;
		}

		Trim(line);

		if (IsEmptyStr(line) == false && StartWith(line, "#") == false)
		{
			IP ip;

			if (StrToIP6(&ip, line))
			{
				if (IsZeroIp(&ip) == false)
				{
					if (IsIPv6LocalNetworkAddress(&ip) == false)
					{
						Add(ip_list, Clone(&ip, sizeof(IP)));
					}
				}
			}
		}

		Free(line);
	}

	FreeBuf(txt_buf);

	ret = QueryFileByIPv6Udp(ip_list, timeout, cancel);

	for (i = 0;i < LIST_NUM(ip_list);i++)
	{
		IP *ip = LIST_DATA(ip_list, i);

		Free(ip);
	}

	ReleaseList(ip_list);

	return ret;
}

// Request a file by UDP (send the requests to the multiple IP addresses at the same time)
BUF *QueryFileByIPv6Udp(LIST *ip_list, UINT timeout, bool *cancel)
{
	bool dummy_flag = false;
	UINT64 start_tick, giveup_tick;
	UINT64 next_send_tick;
	SOCK *s;
	INTERRUPT_MANAGER *interrupt;
	BUF *buf = NULL;
	SOCK_EVENT *se;
	UCHAR *tmp_buf;
	UINT tmp_buf_size = 65535;
	// Validate arguments
	if (cancel == NULL)
	{
		cancel = &dummy_flag;
	}
	if (ip_list == NULL)
	{
		return NULL;
	}

	s = NewUDP6(0, NULL);
	if (s == NULL)
	{
		return NULL;
	}

	tmp_buf = Malloc(tmp_buf_size);

	start_tick = Tick64();
	giveup_tick = start_tick + (UINT64)timeout;
	next_send_tick = 0;

	interrupt = NewInterruptManager();

	AddInterrupt(interrupt, giveup_tick);

	se = NewSockEvent();
	JoinSockToSockEvent(s, se);

	while (true)
	{
		UINT64 now = Tick64();

		if (now >= giveup_tick)
		{
			// Time-out
			break;
		}

		if (*cancel)
		{
			// User canceled
			break;
		}

		// Receive
		while (true)
		{
			IP src_ip;
			UINT src_port;
			UINT r;

			r = RecvFrom(s, &src_ip, &src_port, tmp_buf, tmp_buf_size);

			if (r == SOCK_LATER || r == 0)
			{
				break;
			}

			if (src_port == UDP_FILE_QUERY_DST_PORT)
			{
				if (r >= 40)
				{
					if (Cmp(tmp_buf, UDP_FILE_QUERY_MAGIC_NUMBER, StrLen(UDP_FILE_QUERY_MAGIC_NUMBER)) == 0)
					{
						// Successful reception
						buf = NewBuf();
						WriteBuf(buf, tmp_buf, r);
						SeekBuf(buf, 0, 0);
						break;
					}
				}
			}
		}

		if (buf != NULL)
		{
			// Successful reception
			break;
		}

		if (next_send_tick == 0 || (now >= next_send_tick))
		{
			// Transmission
			UINT i;
			for (i = 0;i < LIST_NUM(ip_list);i++)
			{
				IP *ip = LIST_DATA(ip_list, i);
				UCHAR c = 'F';

				SendTo(s, ip, UDP_FILE_QUERY_DST_PORT, &c, 1);
			}

			next_send_tick = now + (UINT64)UDP_FILE_QUERY_RETRY_INTERVAL;
			AddInterrupt(interrupt, next_send_tick);
		}

		WaitSockEvent(se, GetNextIntervalForInterrupt(interrupt));
	}

	FreeInterruptManager(interrupt);

	Disconnect(s);
	ReleaseSock(s);

	ReleaseSockEvent(se);

	Free(tmp_buf);

	return buf;
}

// Parse the user name of the NT
void ParseNtUsername(char *src_username, char *dst_username, UINT dst_username_size, char *dst_domain, UINT dst_domain_size, bool do_not_parse_atmark)
{
	char tmp_username[MAX_SIZE];
	char tmp_domain[MAX_SIZE];
	TOKEN_LIST *t;

	if (src_username != dst_username)
	{
		ClearStr(dst_username, dst_username_size);
	}

	ClearStr(dst_domain, dst_domain_size);
	// Validate arguments
	if (src_username == NULL || dst_username == NULL || dst_domain == NULL)
	{
		return;
	}

	StrCpy(tmp_username, sizeof(tmp_username), src_username);
	ClearStr(tmp_domain, sizeof(tmp_domain));

	// Analysis of username@domain.name format
	if (do_not_parse_atmark == false)
	{
		t = ParseTokenWithNullStr(tmp_username, "@");
		if (t->NumTokens >= 1)
		{
			StrCpy(tmp_username, sizeof(tmp_username), t->Token[0]);
		}
		if (t->NumTokens >= 2)
		{
			StrCpy(tmp_domain, sizeof(tmp_domain), t->Token[1]);
		}
		FreeToken(t);
	}

	// If the username part is in "domain\username" format, split it
	t = ParseTokenWithNullStr(tmp_username, "\\");
	if (t->NumTokens >= 2)
	{
		if (IsEmptyStr(tmp_domain))
		{
			StrCpy(tmp_domain, sizeof(tmp_domain), t->Token[0]);
		}

		StrCpy(tmp_username, sizeof(tmp_username), t->Token[1]);
	}
	FreeToken(t);

	StrCpy(dst_username, dst_username_size, tmp_username);
	StrCpy(dst_domain, dst_domain_size, tmp_domain);
}

// The calculation of the optimum MSS value for use in TCP/IP packet in the payload of bulk transfer in R-UDP session
UINT RUDPCalcBestMssForBulk(RUDP_STACK *r, RUDP_SESSION *se)
{
	UINT ret;
	// Validate arguments
	if (r == NULL || se == NULL)
	{
		return 0;
	}

	ret = MTU_FOR_PPPOE;

	// IPv4
	if (IsIP6(&se->YourIp) == false)
	{
		ret -= 20;
	}
	else
	{
		ret -= 40;
	}

	if (r->Protocol == RUDP_PROTOCOL_ICMP)
	{
		// ICMP
		ret -= 8;

		ret -= SHA1_SIZE;
	}
	else if (r->Protocol == RUDP_PROTOCOL_DNS)
	{
		// UDP
		ret -= 8;

		// DNS
		ret -= 42;
	}

	// IV
	ret -= SHA1_SIZE;

	// Sign
	ret -= SHA1_SIZE;

	// SEQ_NO
	ret -= sizeof(UINT64);

	// Padding Max
	ret -= 31;

	// Ethernet header (target packets of communication)
	ret -= 14;

	// IPv4 Header (target packet of communication)
	ret -= 20;

	// TCP header (target packet of communication)
	ret -= 20;

	// I don't know well, but subtract 24 bytes
	ret -= 24;

	return ret;
}

// Processing of the reply packet from the NAT-T server
void RUDPProcess_NatT_Recv(RUDP_STACK *r, UDPPACKET *udp)
{
	BUF *b;
	PACK *p;
	// Validate arguments
	if (r == NULL || udp == NULL)
	{
		return;
	}

	if (udp->Size >= 8)
	{
		char tmp[128];

		Zero(tmp, sizeof(tmp));
		Copy(tmp, udp->Data, MIN(udp->Size, sizeof(tmp) - 1));

		if (StartWith(tmp, "IP="))
		{
			IP my_ip;
			UINT my_port;

			// There was a response to the packet to determine the NAT state
			if (IsEmptyStr(r->NatT_Registered_IPAndPort) == false)
			{
				if (StrCmpi(r->NatT_Registered_IPAndPort, tmp) != 0)
				{
					// Redo getting the token and registration because the NAT state is changed
					ClearStr(r->NatT_Registered_IPAndPort, sizeof(r->NatT_Registered_IPAndPort));

					r->NatT_GetTokenNextTick = 0;
					r->NatT_GetTokenFailNum = 0;
					r->NatT_Token_Ok = false;
					Zero(r->NatT_Token, sizeof(r->NatT_Token));

					r->NatT_RegisterNextTick = 0;
					r->NatT_RegisterFailNum = 0;
					r->NatT_Register_Ok = false;
				}
			}

			if (RUDPParseIPAndPortStr(udp->Data, udp->Size, &my_ip, &my_port))
			{
				if (r->NatTGlobalUdpPort != NULL)
				{
					*r->NatTGlobalUdpPort = my_port;
				}
			}

			return;
		}
	}

	// Interpret the UDP packet
	b = NewBuf();
	WriteBuf(b, udp->Data, udp->Size);
	SeekBuf(b, 0, 0);

	p = BufToPack(b);

	if (p != NULL)
	{
		bool is_ok = PackGetBool(p, "ok");
		UINT64 tran_id = PackGetInt64(p, "tran_id");

		ExtractAndApplyDynList(p);

		if (r->ServerMode)
		{
			if (PackCmpStr(p, "opcode", "get_token"))
			{
				// Get the Token
				if (is_ok && (tran_id == r->NatT_TranId))
				{
					char tmp[MAX_SIZE];

					if (PackGetStr(p, "token", tmp, sizeof(tmp)) && IsEmptyStr(tmp) == false)
					{
						char myip[MAX_SIZE];
						// Acquisition success
						StrCpy(r->NatT_Token, sizeof(r->NatT_Token), tmp);
						r->NatT_Token_Ok = true;
						r->NatT_GetTokenNextTick = r->Now + (UINT64)GenRandInterval(UDP_NAT_T_GET_TOKEN_INTERVAL_2_MIN, UDP_NAT_T_GET_TOKEN_INTERVAL_2_MAX);
						r->NatT_GetTokenFailNum = 0;

						// Since success to obtain the self global IPv4 address,
						// re-obtain the destination NAT-T host from this IPv4 address
						if (PackGetStr(p, "your_ip", myip, sizeof(myip)))
						{
							IP ip;
							char new_hostname[MAX_SIZE];

							StrToIP(&ip, myip);

							SetCurrentGlobalIP(&ip, false);

							RUDPGetRegisterHostNameByIP(new_hostname,
								sizeof(new_hostname), &ip);

							Lock(r->Lock);
							{
								if (StrCmpi(r->CurrentRegisterHostname, new_hostname) != 0)
								{
									r->NumChangedHostname++;

									if (r->NumChangedHostname <= RUDP_NATT_MAX_CONT_CHANGE_HOSTNAME)
									{
										if (r->NumChangedHostnameValueResetTick == 0)
										{
											r->NumChangedHostnameValueResetTick = r->Now + (UINT64)RUDP_NATT_CONT_CHANGE_HOSTNAME_RESET_INTERVAL;
										}

										// Change the host name
										Debug("CurrentRegisterHostname Changed: New=%s\n", new_hostname);
										StrCpy(r->CurrentRegisterHostname, sizeof(r->CurrentRegisterHostname), new_hostname);

										Zero(&r->NatT_IP, sizeof(r->NatT_IP));
										//Zero(&r->NatT_IP_Safe, sizeof(r->NatT_IP_Safe));

										Set(r->HaltEvent);
									}
									else
									{
										if (r->NumChangedHostnameValueResetTick == 0)
										{
											r->NumChangedHostnameValueResetTick = r->Now + (UINT64)RUDP_NATT_CONT_CHANGE_HOSTNAME_RESET_INTERVAL;
										}

										if (r->Now >= r->NumChangedHostnameValueResetTick)
										{
											r->NumChangedHostname = 0;
											r->NumChangedHostnameValueResetTick = 0;
										}
									}
								}
								else
								{
									r->NumChangedHostname = 0;
									r->NumChangedHostnameValueResetTick = 0;
								}
							}
							Unlock(r->Lock);
						}

						AddInterrupt(r->Interrupt, r->NatT_GetTokenNextTick);
					}
				}
			}
			else if (PackCmpStr(p, "opcode", "nat_t_register"))
			{
				// NAT-T server registration result
				if (is_ok && (tran_id == r->NatT_TranId))
				{
					UINT my_global_port;
					// Successful registration
					r->NatT_Register_Ok = true;
					r->NatT_RegisterNextTick = r->Now + (UINT64)GenRandInterval(UDP_NAT_T_REGISTER_INTERVAL_MIN, UDP_NAT_T_REGISTER_INTERVAL_MAX);
					r->NatT_RegisterFailNum = 0;

					Debug("NAT-T Registered.\n");

					// Save the IP address and port number at the time of registration
					PackGetStr(p, "your_ip_and_port", r->NatT_Registered_IPAndPort, sizeof(r->NatT_Registered_IPAndPort));

					if (g_source_ip_validation_force_disable == false)
					{
						// Enable the source IP address validation mechanism
						r->NatT_EnableSourceIpValidation = PackGetBool(p, "enable_source_ip_validation");

					}
					else
					{
						// Force disable the source IP address validation mechanism
						r->NatT_EnableSourceIpValidation = false;
					}

					// Global port of itself
					my_global_port = PackGetInt(p, "your_port");

					if (my_global_port != 0)
					{
						if (r->NatTGlobalUdpPort != NULL)
						{
							*r->NatTGlobalUdpPort = my_global_port;
						}
					}

					AddInterrupt(r->Interrupt, r->NatT_RegisterNextTick);
				}
			}
			else if (PackCmpStr(p, "opcode", "nat_t_connect_relay"))
			{
				// Connection request from the client via the NAT-T server
				if (is_ok && (PackGetInt64(p, "session_key") == r->NatT_SessionKey))
				{
					char client_ip_str[MAX_SIZE];
					UINT client_port;
					IP client_ip;

					PackGetStr(p, "client_ip", client_ip_str, sizeof(client_ip_str));
					client_port = PackGetInt(p, "client_port");
					StrToIP(&client_ip, client_ip_str);

					if (IsZeroIp(&client_ip) == false && client_port != 0)
					{
						UCHAR *rand_data;
						UINT rand_size;

						if (r->NatT_EnableSourceIpValidation)
						{
							RUDPAddIpToValidateList(r, &client_ip);
						}

						rand_size = Rand32() % 19;
						rand_data = Malloc(rand_size);

						Rand(rand_data, rand_size);

						RUDPSendPacket(r, &client_ip, client_port, rand_data, rand_size, 0);

						Free(rand_data);
					}
				}
			}
		}

		FreePack(p);
	}

	FreeBuf(b);
}

// Set the flag of the source IP address validation function
void RUDPSetSourceIpValidationForceDisable(bool b)
{
	g_source_ip_validation_force_disable = b;
}

// Process such as packet transmission for NAT-T server
void RUDPDo_NatT_Interrupt(RUDP_STACK *r)
{
	// Validate arguments
	if (r == NULL)
	{
		return;
	}

	if (r->ServerMode)
	{

		if (g_no_rudp_register == false && IsZeroIp(&r->NatT_IP_Safe) == false)
		{
			if (r->NatT_GetTokenNextTick == 0 || r->Now >= r->NatT_GetTokenNextTick)
			{
				// Try to get a token from the NAT-T server periodically
				PACK *p = NewPack();
				BUF *b;

				PackAddStr(p, "opcode", "get_token");
				PackAddInt64(p, "tran_id", r->NatT_TranId);
				PackAddInt(p, "nat_traversal_version", UDP_NAT_TRAVERSAL_VERSION);

				b = PackToBuf(p);
				FreePack(p);

				RUDPSendPacket(r, &r->NatT_IP_Safe, UDP_NAT_T_PORT, b->Buf, b->Size, 0);

				FreeBuf(b);

				// Determine the next acquisition time
				r->NatT_GetTokenFailNum++;
				r->NatT_GetTokenNextTick = r->Now + (UINT64)(UDP_NAT_T_GET_TOKEN_INTERVAL_1 * (UINT64)MIN(r->NatT_GetTokenFailNum, UDP_NAT_T_GET_TOKEN_INTERVAL_FAIL_MAX));
				AddInterrupt(r->Interrupt, r->NatT_GetTokenNextTick);
				r->NatT_Token_Ok = false;
			}
		}

		{
			if (IsZeroIp(&r->NatT_IP_Safe) == false)
			{
				// Normal servers: Send request packets to the NAT-T server
				if (r->NatT_NextNatStatusCheckTick == 0 || r->Now >= r->NatT_NextNatStatusCheckTick)
				{
					UCHAR a = 'A';
					UINT ddns_hash;
					// Check of the NAT state
					RUDPSendPacket(r, &r->NatT_IP_Safe, UDP_NAT_T_PORT, &a, 1, 0);

					// Execution time of the next
					r->NatT_NextNatStatusCheckTick = r->Now + (UINT64)GenRandInterval(UDP_NAT_T_NAT_STATUS_CHECK_INTERVAL_MIN, UDP_NAT_T_NAT_STATUS_CHECK_INTERVAL_MAX);
					AddInterrupt(r->Interrupt, r->NatT_NextNatStatusCheckTick);

					// Check whether the DDNS host name changing have not occurred
					ddns_hash = GetCurrentDDnsFqdnHash();

					if (r->LastDDnsFqdnHash != ddns_hash)
					{
						r->LastDDnsFqdnHash = ddns_hash;
						// Do the Register immediately if there is a change in the DDNS host name
						r->NatT_RegisterNextTick = 0;
					}
				}
			}
		}

		if (r->NatT_Token_Ok && g_no_rudp_register == false && IsZeroIp(&r->NatT_IP_Safe) == false)
		{
			if (r->NatT_RegisterNextTick == 0 || r->Now >= r->NatT_RegisterNextTick)
			{
				// Try to register itself periodically for NAT-T server
				PACK *p = NewPack();
				BUF *b;
				char private_ip_str[MAX_SIZE];
				char machine_key[MAX_SIZE];
				char machine_name[MAX_SIZE];
				UCHAR hash[SHA1_SIZE];
				char ddns_fqdn[MAX_SIZE];

				Debug("NAT-T Registering...\n");

				GetCurrentDDnsFqdn(ddns_fqdn, sizeof(ddns_fqdn));

				PackAddStr(p, "opcode", "nat_t_register");
				PackAddInt64(p, "tran_id", r->NatT_TranId);
				PackAddStr(p, "token", r->NatT_Token);
				PackAddStr(p, "svc_name", r->SvcName);
				PackAddStr(p, "product_str", "SoftEther OSS");
				PackAddInt64(p, "session_key", r->NatT_SessionKey);
				PackAddInt(p, "nat_traversal_version", UDP_NAT_TRAVERSAL_VERSION);


				if (g_natt_low_priority)
				{
					PackAddBool(p, "low_priority", g_natt_low_priority);
				}

				Zero(private_ip_str, sizeof(private_ip_str));
				if (IsZeroIp(&r->My_Private_IP_Safe) == false)
				{
					IPToStr(private_ip_str, sizeof(private_ip_str), &r->My_Private_IP_Safe);
					PackAddStr(p, "private_ip", private_ip_str);
				}

				PackAddInt(p, "private_port", r->UdpSock->LocalPort);

				Zero(hash, sizeof(hash));
				GetCurrentMachineIpProcessHash(hash);
				BinToStr(machine_key, sizeof(machine_key), hash, sizeof(hash));
				PackAddStr(p, "machine_key", machine_key);

				Zero(machine_name, sizeof(machine_name));
				GetMachineName(machine_name, sizeof(machine_name));
				PackAddStr(p, "host_name", machine_name);
				PackAddStr(p, "ddns_fqdn", ddns_fqdn);

				b = PackToBuf(p);
				FreePack(p);

				RUDPSendPacket(r, &r->NatT_IP_Safe, UDP_NAT_T_PORT, b->Buf, b->Size, 0);
				//RUDPSendPacket(r, &r->NatT_IP_Safe, UDP_NAT_T_PORT, "a", 1);

				FreeBuf(b);

				// Determine the next acquisition time
				r->NatT_RegisterFailNum++;
				r->NatT_RegisterNextTick = r->Now + (UINT64)UDP_NAT_T_REGISTER_INTERVAL_INITIAL * (UINT64)MIN(r->NatT_RegisterFailNum, UDP_NAT_T_REGISTER_INTERVAL_FAIL_MAX);
				AddInterrupt(r->Interrupt, r->NatT_RegisterNextTick);
				r->NatT_Register_Ok = false;
			}
		}
	}
}

// R-UDP packet reception procedure
void RUDPRecvProc(RUDP_STACK *r, UDPPACKET *p)
{
	RUDP_SESSION *se = NULL;
	// Validate arguments
	if (r == NULL || p == NULL)
	{
		return;
	}

	if (r->ServerMode)
	{
		if (g_no_rudp_server)
		{
			return;
		}
	}

	if (r->ServerMode && r->NoNatTRegister == false)
	{

		if (p->SrcPort == UDP_NAT_T_PORT && CmpIpAddr(&p->SrcIP, &r->NatT_IP_Safe) == 0)
		{
			// There was a response from the NAT-T server
			RUDPProcess_NatT_Recv(r, p);
			return;
		}
	}

	if (r->ServerMode)
	{
		if (r->ProcRpcRecv != NULL)
		{
			if (r->ProcRpcRecv(r, p))
			{
				return;
			}
		}
	}

	if (r->ServerMode)
	{
		// Search the session by the end-point information if in the server mode
		se = RUDPSearchSession(r, &p->DstIP, p->DestPort, &p->SrcIP, p->SrcPort);
	}
	else
	{
		// Session should exist only one in the case of client mode
		if (LIST_NUM(r->SessionList) >= 1)
		{
			se = LIST_DATA(r->SessionList, 0);
		}
		else
		{
			se = NULL;
		}
	}

	if (p->Size < 20)
	{
		// The received packet is too small
		if (r->ServerMode == false)
		{
			if (se != NULL && se->Status == RUDP_SESSION_STATUS_CONNECT_SENT)
			{
				if (CmpIpAddr(&se->YourIp, &p->SrcIP) == 0)
				{
					// If the connection initialization packet which is shorter than 20 bytes
					// has been received from the server side, overwrite the source port number
					// of the packet to the client-side session information (for some NAT)
					se->YourPort = p->SrcPort;
				}
			}
		}
		return;
	}

	if (se == NULL && r->ServerMode && p->Size >= 40)
	{
		// Corresponding to a sudden change of port number on the client side.
		// The target session is a session which matches the client side IP address
		// and the key and the signature is verified
		UINT i;
		for (i = 0; i < LIST_NUM(r->SessionList);i++)
		{
			RUDP_SESSION *s = LIST_DATA(r->SessionList, i);

			if (CmpIpAddr(&s->YourIp, &p->SrcIP) == 0)
			{
				if (RUDPCheckSignOfRecvPacket(r, s, p->Data, p->Size))
				{
					// Signature matched
					se = s;
					break;
				}
			}
		}
	}

	if (se == NULL)
	{
		// There is no session
		if (r->ServerMode)
		{
			if (p->Size < 40)
			{
				bool ok = true;
				UCHAR ctoken_hash[SHA1_SIZE];

				Zero(ctoken_hash, sizeof(ctoken_hash));

				// Examine the quota of new session creation
				if (LIST_NUM(r->SessionList) >= RUDP_QUOTA_MAX_NUM_SESSIONS)
				{
					// Entire number of sessions exceeds the limit
					ok = false;
				}
				else if (r->NatT_EnableSourceIpValidation && RUDPIsIpInValidateList(r, &p->SrcIP) == false)
				{
					// Invalid source IP address, which is not registered on the validated source IP address list
					ok = false;
				}
				else
				{
					UINT i;
					// Check the number of sessions per IP address
					UINT num = 0;

					for (i = 0;i < LIST_NUM(r->SessionList);i++)
					{
						RUDP_SESSION *se = LIST_DATA(r->SessionList, i);

						if (CmpIpAddr(&se->YourIp, &p->SrcIP) == 0)
						{
							num++;
						}
					}

					if (num >= RUDP_QUOTA_MAX_NUM_SESSIONS_PER_IP)
					{
						// Limit exceeded the number of sessions per IP address
						ok = false;
					}
				}


				if (ok)
				{
					char ip_str[64];

					// Create a session since a new session creation request packet was received
					se = RUDPNewSession(true, &p->DstIP, p->DestPort, &p->SrcIP, p->SrcPort, p->Data);
					se->Status = RUDP_SESSION_STATUS_ESTABLISHED;
					Insert(r->SessionList, se);

					IPToStr(ip_str, sizeof(ip_str), &p->SrcIP);
					Debug("RUDPNewSession %X %s:%u\n", se, ip_str, p->SrcPort);

					if (r->Protocol == RUDP_PROTOCOL_ICMP)
					{
						// In case of ICMP, save the ICMP TYPE number to use
						se->Icmp_Type = (p->Type == ICMP_TYPE_INFORMATION_REQUEST ? ICMP_TYPE_INFORMATION_REPLY : p->Type);
					}
					else if (r->Protocol == RUDP_PROTOCOL_DNS)
					{
						// Save the Tran ID to be used if it's a DNS
						se->Dns_TranId = (USHORT)p->Type;
					}
				}
			}
		}
	}
	else
	{
		if (p->Size < 40)
		{
			if (r->ServerMode)
			{
				if (Cmp(se->Key_Init, p->Data, SHA1_SIZE) == 0)
				{
					// New session creation request packet have received more than once. reply an ACK immediately for second and subsequent
					se->LastSentTick = 0;

					// Update the endpoint information
					Copy(&se->YourIp, &p->SrcIP, sizeof(IP));
					se->YourPort = p->SrcPort;

					if (r->Protocol == RUDP_PROTOCOL_ICMP)
					{
						// In case of ICMP, save the ICMP TYPE number to use
						se->Icmp_Type = (p->Type == ICMP_TYPE_INFORMATION_REQUEST ? ICMP_TYPE_INFORMATION_REPLY : p->Type);
					}
					else if (r->Protocol == RUDP_PROTOCOL_DNS)
					{
						// Save the Tran ID to be used if it's a DNS
						se->Dns_TranId = (USHORT)p->Type;
					}
				}
				else
				{
					// Since the different session creation request packet have been received from the same end point, ignore it
				}
			}
		}
		else
		{
			// Process the received packet
			if (RUDPProcessRecvPacket(r, se, p->Data, p->Size) || RUDPProcessBulkRecvPacket(r, se, p->Data, p->Size))
			{
				// Update endpoint information (only the port number)
				//Copy(&se->YourIp, &p->SrcIP, sizeof(IP));
				se->YourPort = p->SrcPort;

				if (r->Protocol == RUDP_PROTOCOL_ICMP)
				{
					// In case of ICMP, save the ICMP TYPE number to use
					if (r->ServerMode)
					{
						se->Icmp_Type = (p->Type == ICMP_TYPE_INFORMATION_REQUEST ? ICMP_TYPE_INFORMATION_REPLY : p->Type);
					}
					else
					{
						se->Icmp_Type = (p->Type == ICMP_TYPE_INFORMATION_REPLY ? ICMP_TYPE_INFORMATION_REQUEST : p->Type);
					}
				}
				else if (r->Protocol == RUDP_PROTOCOL_DNS)
				{
					if (r->ServerMode)
					{
						// Save the Tran ID to be used if it's a DNS
						se->Dns_TranId = (USHORT)p->Type;
					}
				}
			}
		}
	}
}

// Check whether the specificed IP address is in the validated source IP address list
bool RUDPIsIpInValidateList(RUDP_STACK *r, IP *ip)
{
	UINT i;
	UINT64 now = Tick64();
	LIST *o = NULL;
	bool ret = false;
	// Validate arguments
	if (r == NULL || ip == NULL)
	{
		return false;
	}

	// Always allow private IP addresses
	if (IsIPPrivate(ip))
	{
		return true;
	}

	if (IsIPAddressInSameLocalNetwork(ip))
	{
		return true;
	}

	for (i = 0;i < LIST_NUM(r->NatT_SourceIpList);i++)
	{
		RUDP_SOURCE_IP *s = (RUDP_SOURCE_IP *)LIST_DATA(r->NatT_SourceIpList, i);

		if (s->ExpiresTick <= now)
		{
			if (o == NULL)
			{
				o = NewListFast(NULL);
			}

			Add(o, s);
		}
	}

	if (o != NULL)
	{
		for (i = 0;i < LIST_NUM(o);i++)
		{
			RUDP_SOURCE_IP *s = (RUDP_SOURCE_IP *)LIST_DATA(o, i);

			Delete(r->NatT_SourceIpList, s);

			Free(s);
		}

		ReleaseList(o);
	}

	for (i = 0;i < LIST_NUM(r->NatT_SourceIpList);i++)
	{
		RUDP_SOURCE_IP *s = (RUDP_SOURCE_IP *)LIST_DATA(r->NatT_SourceIpList, i);

		if (CmpIpAddr(&s->ClientIP, ip) == 0)
		{
			ret = true;
			break;
		}
	}

	Debug("RUDP: NAT-T: Validate IP: %r, ret=%u (current list len = %u)\n", ip, ret, LIST_NUM(r->NatT_SourceIpList));

	return ret;
}

// Add an IP address to the validated source IP address list
void RUDPAddIpToValidateList(RUDP_STACK *r, IP *ip)
{
	UINT i;
	RUDP_SOURCE_IP *sip;
	UINT64 now = Tick64();
	LIST *o = NULL;
	// Validate arguments
	if (r == NULL || ip == NULL)
	{
		return;
	}

	if (LIST_NUM(r->NatT_SourceIpList) >= RUDP_MAX_VALIDATED_SOURCE_IP_ADDRESSES)
	{
		return;
	}

	for (i = 0;i < LIST_NUM(r->NatT_SourceIpList);i++)
	{
		RUDP_SOURCE_IP *s = (RUDP_SOURCE_IP *)LIST_DATA(r->NatT_SourceIpList, i);

		if (s->ExpiresTick <= now)
		{
			if (o == NULL)
			{
				o = NewListFast(NULL);
			}

			Add(o, s);
		}
	}

	if (o != NULL)
	{
		for (i = 0;i < LIST_NUM(o);i++)
		{
			RUDP_SOURCE_IP *s = (RUDP_SOURCE_IP *)LIST_DATA(o, i);

			Delete(r->NatT_SourceIpList, s);

			Free(s);
		}

		ReleaseList(o);
	}

	sip = NULL;

	for (i = 0;i < LIST_NUM(r->NatT_SourceIpList);i++)
	{
		RUDP_SOURCE_IP *s = (RUDP_SOURCE_IP *)LIST_DATA(r->NatT_SourceIpList, i);

		if (CmpIpAddr(&s->ClientIP, ip) == 0)
		{
			sip = s;
			break;
		}
	}

	if (sip == NULL)
	{
		sip = ZeroMalloc(sizeof(RUDP_SOURCE_IP));

		Copy(&sip->ClientIP, ip, sizeof(IP));

		Add(r->NatT_SourceIpList, sip);
	}

	sip->ExpiresTick = now + (UINT64)RUDP_VALIDATED_SOURCE_IP_ADDRESS_EXPIRES;

	Debug("RUDP: NAT-T: Src IP added: %r (current list len = %u)\n", ip, LIST_NUM(r->NatT_SourceIpList));
}

// R-UDP interrupt processing procedure
void RUDPInterruptProc(RUDP_STACK *r)
{
	UINT i;
	LIST *o;
	// Validate arguments
	if (r == NULL)
	{
		return;
	}

	// Packet transmission and other process for NAT-T server
	if (r->NoNatTRegister == false)
	{
		RUDPDo_NatT_Interrupt(r);
	}

	if (r->ServerMode == false)
	{
		if (r->ClientInitiated == false)
		{
			bool client_target_inited = false;
			Lock(r->Lock);
			{
				client_target_inited = r->TargetIpAndPortInited;
			}
			Unlock(r->Lock);

			if (client_target_inited)
			{
				// Start a connection when there is the end point information of the destination server to connect as a client
				RUDP_SESSION *se;
				UCHAR init_key[SHA1_SIZE];
				char ip_str[128];
				UINT64 ui;

				Rand(init_key, SHA1_SIZE);

				se = RUDPNewSession(false, &r->UdpSock->LocalIP, r->UdpSock->LocalPort,
					&r->TargetIp, r->TargetPort, init_key);

				IPToStr(ip_str, sizeof(ip_str), &r->TargetIp);
				Debug("RUDPNewSession %X %s:%u\n", se, ip_str, r->TargetPort);

				Insert(r->SessionList, se);

				ui = Endian64(se->Magic_Disconnect);
				WriteFifo(se->SendFifo, &ui, sizeof(UINT64));

				r->ClientInitiated = true;
			}
		}
	}

	// Process for all the sessions
	for (i = 0;i < LIST_NUM(r->SessionList);i++)
	{
		RUDP_SESSION *se = LIST_DATA(r->SessionList, i);

		if (r->Halt)
		{
			// Disconnect all the sessions if the R-UDP stack stopped
			RUDPDisconnectSession(r, se, false);
		}

		if (se->FlushBulkSendTube)
		{
			if (se->TcpSock != NULL && se->TcpSock->BulkSendTube != NULL)
			{
				TubeFlush(se->TcpSock->BulkSendTube);
			}

			se->FlushBulkSendTube = false;
		}

		if (se->Status == RUDP_SESSION_STATUS_ESTABLISHED)
		{
			// Process for all of the sessions which is established a connection
			UINT j;

			if (r->Now >= (se->LatestRecvMyTick + (UINT64)RUDP_TIMEOUT))
			{
				// Disconnect the session because the fully communication failure is detected for a while
				Debug("R-UDP Session %X Timed Out.\n", se);

				RUDPDisconnectSession(r, se, false);
			}

			// If there are received segments, read to the part that has arrived in succession
			if (FifoSize(se->RecvFifo) <= RUDP_MAX_FIFO_SIZE)
			{
				LIST *o;
				UINT64 current_seq_no;

				o = NULL;
				current_seq_no = se->LastRecvCompleteSeqNo;
				for (j = 0;j < LIST_NUM(se->RecvSegmentList);j++)
				{
					RUDP_SEGMENT *s;

					current_seq_no++;

					s = LIST_DATA(se->RecvSegmentList, j);

					if (s->SeqNo == current_seq_no)
					{
#ifdef	RUDP_DETAIL_LOG
						Debug("%X s->SeqNo = %I64u, current_seq_no = %I64u\n", se, s->SeqNo, current_seq_no);
#endif	// RUDP_DETAIL_LOG

						if (s->Size == sizeof(se->Magic_KeepAliveRequest) && Cmp(s->Data, se->Magic_KeepAliveRequest, sizeof(se->Magic_KeepAliveRequest)) == 0)
						{
							// Receive the KeepAlive Request
#ifdef	RUDP_DETAIL_LOG
							Debug("Recv KeepAlive Request\n");
#endif	// RUDP_DETAIL_LOG

							// Send a KeepAlive Response if the transmisson queue is empty
							if (LIST_NUM(se->SendSegmentList) == 0)
							{
#ifdef	RUDP_DETAIL_LOG
								Debug("Send KeepAlive Response\n");
#endif	// RUDP_DETAIL_LOG

								RUDPSendSegment(r, se, se->Magic_KeepAliveResponse, sizeof(se->Magic_KeepAliveResponse));
							}
						}
						else if (s->Size == sizeof(se->Magic_KeepAliveResponse) && Cmp(s->Data, se->Magic_KeepAliveResponse, sizeof(se->Magic_KeepAliveResponse)) == 0)
						{
							// Receive the KeepAlive Response
#ifdef	RUDP_DETAIL_LOG
							Debug("Recv KeepAlive Response\n");
#endif	// RUDP_DETAIL_LOG
						}
						else
						{
							// Write to the receive FIFO
							WriteFifo(se->RecvFifo, s->Data, s->Size);
						}
						r->TotalLogicalReceived += s->Size;

						// Advance the SEQ NO which has been received completely
						se->LastRecvCompleteSeqNo = s->SeqNo;

						// Add to the Delete list
						if (o == NULL)
						{
							o = NewListFast(NULL);
						}
						Add(o, s);
					}
					else
					{
						// Continuous reading is interrupted
#ifdef	RUDP_DETAIL_LOG
						Debug("%X s->SeqNo = %I64u, current_seq_no = %I64u\n", se, s->SeqNo, current_seq_no);
						WHERE;
#endif	// RUDP_DETAIL_LOG
						break;
					}
				}

				// Delete the segment which has been received completely
				if (o != NULL)
				{
					for (j = 0;j < LIST_NUM(o);j++)
					{
						RUDP_SEGMENT *s = LIST_DATA(o, j);

						Delete(se->RecvSegmentList, s);
						Free(s);
					}
					ReleaseList(o);
				}
			}

			if (r->ServerMode && se->Magic_Disconnect == 0)
			{
				if (FifoSize(se->RecvFifo) >= sizeof(UINT64))
				{
					UINT64 ui;

					if (ReadFifo(se->RecvFifo, &ui, sizeof(UINT64)) == sizeof(UINT64))
					{
						ui = Endian64(ui);

						if ((ui & 0xffffffff00000000ULL) != 0ULL)
						{
							se->Magic_Disconnect = ui;
						}
					}
				}
			}

			// If the data remains in FIFO, write it to the TCP socket as possible
			if (r->ServerMode == false || se->Magic_Disconnect != 0)
			{
				while (FifoSize(se->RecvFifo) >= 1)
				{
					UINT ret;

					RUDPInitSock(r, se);

					ret = Send(se->TcpSock, FifoPtr(se->RecvFifo), FifoSize(se->RecvFifo), false);

					if (ret == SOCK_LATER)
					{
						// Can not write any more
						break;
					}
					else if (ret == 0)
					{
						// Disconnected
						Disconnect(se->TcpSock);
						RUDPDisconnectSession(r, se, false);
						break;
					}
					else
					{
						// Writing success
						ReadFifo(se->RecvFifo, NULL, ret);
					}
				}
			}

			// Read the data as much as possible from the TCP socket and store it to FIFO
			if (se->TcpSock != NULL)
			{
				SetNoNeedToRead(se->TcpSock);

				while (FifoSize(se->SendFifo) <= RUDP_MAX_FIFO_SIZE)
				{
					UINT ret = Recv(se->TcpSock, r->TmpBuf, sizeof(r->TmpBuf), false);

					if (ret == SOCK_LATER)
					{
						// Can not read any more
						break;
					}
					else if (ret == 0)
					{
						// Disconnected
						Disconnect(se->TcpSock);
						RUDPDisconnectSession(r, se, false);
						break;
					}
					else
					{
						// Reading success
						WriteFifo(se->SendFifo, r->TmpBuf, ret);
					}
				}
			}

			// Attempt to send a divided segment
			while (true)
			{
				UINT64 seq_no_min, seq_no_max;

				seq_no_min = RUDPGetCurrentSendingMinSeqNo(se);
				seq_no_max = RUDPGetCurrentSendingMaxSeqNo(se);

#ifdef	RUDP_DETAIL_LOG
				Debug("min=%I64u max=%I64u\n", seq_no_min, seq_no_max);
#endif	// RUDP_DETAIL_LOG

				if (seq_no_min == 0 || ((seq_no_min + RUDP_MAX_NUM_ACK - 1) >= se->NextSendSeqNo))
				{
					// Because there is a room to send a new segment, send a segment
					UINT size = MIN(FifoSize(se->SendFifo), RUDP_MAX_SEGMENT_SIZE);

					if (size == 0)
					{
						// There is no more data to send in FIFO
						break;
					}

					// Transmission
					RUDPSendSegment(r, se, FifoPtr(se->SendFifo), size);

					r->TotalLogicalSent += size;

					// Advance the FIFO
					ReadFifo(se->SendFifo, NULL, size);
				}
				else
				{
					// There is no room to send a new segment further
					break;
				}
			}

			if (se->DisconnectFlag == false)
			{
				UINT64 seq_no_min;

				if (se->LastSentTick == 0 || (r->Now >= (se->LastSentTick + (UINT64)se->NextKeepAliveInterval)))
				{
					if (LIST_NUM(se->SendSegmentList) == 0)
					{
						// Send a Keep-Alive if no data was sent for a while and the transmission queue is empty
						RUDPSendSegment(r, se, se->Magic_KeepAliveRequest, sizeof(se->Magic_KeepAliveRequest));

#ifdef	RUDP_DETAIL_LOG
						Debug("Sent KeepAlive Request\n");
#endif	// RUDP_DETAIL_LOG
					}

					se->NextKeepAliveInterval = RUDP_KEEPALIVE_INTERVAL_MIN + (Rand32() % (RUDP_KEEPALIVE_INTERVAL_MAX - RUDP_KEEPALIVE_INTERVAL_MIN));

					AddInterrupt(r->Interrupt, r->Now + se->NextKeepAliveInterval);
				}

				seq_no_min = RUDPGetCurrentSendingMinSeqNo(se);
				for (j = 0;j < LIST_NUM(se->SendSegmentList);j++)
				{
					RUDP_SEGMENT *s = LIST_DATA(se->SendSegmentList, j);

					if (s->SeqNo <= (seq_no_min + RUDP_MAX_NUM_ACK - 1))
					{
						if (s->NextSendTick == 0 || r->Now >= s->NextSendTick)
						{
							UINT next_interval;
							// Transmits a segment which has not been sent even once yet, or whose retransmission time has arrived
							RUDPSendSegmentNow(r, se, s->SeqNo, s->Data, s->Size);

							if (se->CurrentRtt != 0)
							{
								next_interval = (se->CurrentRtt * 120 / 100) * Power(2, MIN(s->NumSent, 10));
							}
							else
							{
								next_interval = RUDP_RESEND_TIMER * Power(2, MIN(s->NumSent, 10));
							}

							next_interval = MIN(next_interval, RUDP_RESEND_TIMER_MAX);

							s->NumSent++;

							s->NextSendTick = r->Now + next_interval;

							AddInterrupt(r->Interrupt, s->NextSendTick);
						}
					}
				}

				while (LIST_NUM(se->ReplyAckList) >= 1)
				{
					// If there are ACKs which is not responded yet in the list, send all of them
					RUDPSendSegmentNow(r, se, se->NextSendSeqNo, NULL, 0);
				}

				// Send all if there are bulk transfer data
				if (se->TcpSock != NULL)
				{
					SOCK *s = se->TcpSock;

					if (s->BulkRecvTube != NULL)
					{
						TUBE *t = s->BulkRecvTube;

						while (true)
						{
							TUBEDATA *d = TubeRecvAsync(t);

							if (d == NULL)
							{
								break;
							}

							if (d->Header != NULL && d->HeaderSize == sizeof(TCP_PAIR_HEADER))
							{
								TCP_PAIR_HEADER *h = d->Header;

								if (h->EnableHMac)
								{
									se->UseHMac = true;
								}
							}

							RUDPBulkSend(r, se, d->Data, d->DataSize);

							FreeTubeData(d);
						}
					}
				}
			}
		}

		if (r->ServerMode == false)
		{
			if (se->Status == RUDP_SESSION_STATUS_CONNECT_SENT)
			{
				// Send a connection request periodically from the client side
				if (se->LastSentTick == 0 || ((se->LastSentTick + (UINT64)RUDP_RESEND_TIMER) <= r->Now))
				{
					UCHAR tmp[40];
					UINT size_of_padding = 19;
					UINT size = size_of_padding + SHA1_SIZE;

					se->LastSentTick = r->Now;

					Copy(tmp, se->Key_Init, SHA1_SIZE);
					Rand(tmp + SHA1_SIZE, size_of_padding);

					if (r->Protocol == RUDP_PROTOCOL_ICMP)
					{
						// ICMP packet
						UCHAR *rand_data;
						UINT rand_size;

						rand_size = Rand32() % 64 + 64;
						rand_data = Malloc(rand_size);
						Rand(rand_data, rand_size);

						RUDPSendPacket(r, &se->YourIp, se->YourPort, rand_data, rand_size, ICMP_TYPE_ECHO_REQUEST);
						Free(rand_data);

						se->Client_Icmp_NextSendEchoRequest = r->Now + GenRandInterval(RUDP_CLIENT_ECHO_REQUEST_SEND_INTERVAL_MIN, RUDP_CLIENT_ECHO_REQUEST_SEND_INTERVAL_MAX);
						AddInterrupt(r->Interrupt, se->Client_Icmp_NextSendEchoRequest);

						// Try in both INFORMATION_REQUEST and ECHO_RESPONSE from the client side first
						RUDPSendPacket(r, &se->YourIp, se->YourPort, tmp, size, ICMP_TYPE_ECHO_RESPONSE);
						RUDPSendPacket(r, &se->YourIp, se->YourPort, tmp, size, ICMP_TYPE_INFORMATION_REQUEST);
					}
					else if (r->Protocol == RUDP_PROTOCOL_DNS)
					{
						// DNS
						RUDPSendPacket(r, &se->YourIp, se->YourPort, tmp, size, se->Dns_TranId);
					}
					else
					{
						// Normal UDP
						RUDPSendPacket(r, &se->YourIp, se->YourPort, tmp, size, 0);
					}

					AddInterrupt(r->Interrupt, r->Now + (UINT64)RUDP_RESEND_TIMER);
				}
			}

			if (r->Protocol == RUDP_PROTOCOL_ICMP)
			{
				if (se->Client_Icmp_NextSendEchoRequest == 0 || (r->Now >= se->Client_Icmp_NextSendEchoRequest))
				{
					// Periodic ICMP Echo transmission from the client side when R-UDP used in ICMP mode
					// (To maintain the mapping table of the NAT)
					UCHAR *rand_data;
					UINT rand_size;

					rand_size = Rand32() % 64 + 64;
					rand_data = Malloc(rand_size);
					Rand(rand_data, rand_size);

					RUDPSendPacket(r, &se->YourIp, se->YourPort, rand_data, rand_size, ICMP_TYPE_ECHO_REQUEST);
					Free(rand_data);

					se->Client_Icmp_NextSendEchoRequest = r->Now + GenRandInterval(RUDP_CLIENT_ECHO_REQUEST_SEND_INTERVAL_MIN, RUDP_CLIENT_ECHO_REQUEST_SEND_INTERVAL_MAX);
					AddInterrupt(r->Interrupt, se->Client_Icmp_NextSendEchoRequest);
				}
			}
		}
	}

	// Release the disconnected sessions
	o = NULL;
	for (i = 0;i < LIST_NUM(r->SessionList);i++)
	{
		RUDP_SESSION *se = LIST_DATA(r->SessionList, i);

		if (se->DisconnectFlag)
		{
			if (o == NULL)
			{
				o = NewListFast(NULL);
			}

			Add(o, se);
		}
	}
	if (o != NULL)
	{
		for (i = 0;i < LIST_NUM(o);i++)
		{
			RUDP_SESSION *se = LIST_DATA(o, i);

			Delete(r->SessionList, se);

			RUDPFreeSession(se);
		}

		ReleaseList(o);
	}
}

// Do the bulk send
void RUDPBulkSend(RUDP_STACK *r, RUDP_SESSION *se, void *data, UINT data_size)
{
	UCHAR *buf;
	UINT buf_size;
	UINT padding_size;
	UINT i;
	CRYPT *c;
	UCHAR crypt_key_src[SHA1_SIZE * 2];
	UCHAR crypt_key[SHA1_SIZE];
	UINT icmp_type;
	UCHAR sign[SHA1_SIZE];
	UCHAR iv[SHA1_SIZE + 1];
	// Validate arguments
	if (r == NULL || se == NULL || (data == NULL && data_size != 0))
	{
		return;
	}

	padding_size = Rand32() % 31 + 1;

	buf_size = SHA1_SIZE + SHA1_SIZE + sizeof(UINT64) + data_size + padding_size;
	buf = Malloc(buf_size);

	// SEQ NO
	WRITE_UINT64(buf + SHA1_SIZE + SHA1_SIZE, se->BulkNextSeqNo);
	se->BulkNextSeqNo++;

	// Data
	Copy(buf + SHA1_SIZE + SHA1_SIZE + sizeof(UINT64), data, data_size);

	// Padding
	for (i = 0;i < padding_size;i++)
	{
		buf[SHA1_SIZE + SHA1_SIZE + sizeof(UINT64) + data_size + i] = (UCHAR)padding_size;
	}

	// Encryption
	Copy(iv, se->BulkNextIv, SHA1_SIZE);
	Copy(crypt_key_src + 0, se->BulkSendKey->Data, SHA1_SIZE);
	Copy(crypt_key_src + SHA1_SIZE, iv, SHA1_SIZE);
	HashSha1(crypt_key, crypt_key_src, SHA1_SIZE * 2);
	c = NewCrypt(crypt_key, sizeof(crypt_key));
	Encrypt(c, buf + SHA1_SIZE + SHA1_SIZE, buf + SHA1_SIZE + SHA1_SIZE, sizeof(UINT64) + data_size + padding_size);
	FreeCrypt(c);

	// IV
	Copy(buf + SHA1_SIZE, iv, SHA1_SIZE);

	// Sign
	if (se->UseHMac == false)
	{
		Copy(buf + 0, se->BulkSendKey->Data, SHA1_SIZE);
		HashSha1(sign, buf, SHA1_SIZE + SHA1_SIZE + sizeof(UINT64) + data_size + padding_size);
		Copy(buf + 0, sign, SHA1_SIZE);
	}
	else
	{
		HMacSha1(buf + 0, se->BulkSendKey->Data, SHA1_SIZE, buf + SHA1_SIZE, SHA1_SIZE + sizeof(UINT64) + data_size + padding_size);
	}

	// Next IV
	Copy(se->BulkNextIv, buf + buf_size - SHA1_SIZE, SHA1_SIZE);

	if (r->Protocol == RUDP_PROTOCOL_ICMP)
	{
		icmp_type = se->Icmp_Type;
	}
	else if (r->Protocol == RUDP_PROTOCOL_DNS)
	{
		icmp_type = se->Dns_TranId;
	}
	RUDPSendPacket(r, &se->YourIp, se->YourPort, buf, buf_size, icmp_type);

	Free(buf);
}

// Start a socket for R-UDP Listening
SOCK *ListenRUDP(char *svc_name, RUDP_STACK_INTERRUPTS_PROC *proc_interrupts, RUDP_STACK_RPC_RECV_PROC *proc_rpc_recv, void *param, UINT port, bool no_natt_register, bool over_dns_mode)
{
	return ListenRUDPEx(svc_name, proc_interrupts, proc_rpc_recv, param, port, no_natt_register, over_dns_mode, NULL, 0, NULL);
}
SOCK *ListenRUDPEx(char *svc_name, RUDP_STACK_INTERRUPTS_PROC *proc_interrupts, RUDP_STACK_RPC_RECV_PROC *proc_rpc_recv, void *param, UINT port, bool no_natt_register, bool over_dns_mode,
				   volatile UINT *natt_global_udp_port, UCHAR rand_port_id, IP *listen_ip)
{
	SOCK *s;
	RUDP_STACK *r;

	// Creating a R-UDP stack
	r = NewRUDPServer(svc_name, proc_interrupts, proc_rpc_recv, param, port, no_natt_register, over_dns_mode, natt_global_udp_port, rand_port_id, listen_ip);
	if (r == NULL)
	{
		return NULL;
	}

	s = NewSock();

	s->Type = SOCK_RUDP_LISTEN;
	s->ListenMode = true;
	s->Connected = true;

	s->LocalPort = r->UdpSock->LocalPort;

	s->R_UDP_Stack = r;

	return s;
}

// Accept on the R-UDP socket
SOCK *AcceptRUDP(SOCK *s)
{
	// Validate arguments
	if (s == NULL || s->Type != SOCK_RUDP_LISTEN || s->ListenMode == false)
	{
		return NULL;
	}

	while (true)
	{
		RUDP_STACK *r = s->R_UDP_Stack;
		SOCK *ret;

		if (s->Disconnecting || s->CancelAccept)
		{
			return NULL;
		}

		ret = GetNextWithLock(r->NewSockQueue);

		if (ret != NULL)
		{
			switch (r->Protocol)
			{
			case RUDP_PROTOCOL_UDP:
				StrCpy(ret->UnderlayProtocol, sizeof(ret->UnderlayProtocol), SOCK_UNDERLAY_NAT_T);
				break;

			case RUDP_PROTOCOL_DNS:
				StrCpy(ret->UnderlayProtocol, sizeof(ret->UnderlayProtocol), SOCK_UNDERLAY_DNS);
				break;

			case RUDP_PROTOCOL_ICMP:
				StrCpy(ret->UnderlayProtocol, sizeof(ret->UnderlayProtocol), SOCK_UNDERLAY_ICMP);
				break;
			}

			return ret;
		}

		Wait(r->NewSockConnectEvent, INFINITE);
	}
}

// Verify the signature of the received packet
bool RUDPCheckSignOfRecvPacket(RUDP_STACK *r, RUDP_SESSION *se, void *recv_data, UINT recv_size)
{
	UCHAR sign[SHA1_SIZE];
	UCHAR sign2[SHA1_SIZE];
	UCHAR *p;
	UINT size;
	// Validate arguments
	if (r == NULL || se == NULL || recv_data == NULL || recv_size == 0)
	{
		return false;
	}

	p = (UCHAR *)recv_data;
	size = recv_size;
	if (size < SHA1_SIZE)
	{
		return false;
	}

	// Verification the signature (segment packet)
	Copy(sign, p, SHA1_SIZE);
	Copy(p, se->Key_Recv, SHA1_SIZE);
	HashSha1(sign2, p, recv_size);

	if (r->Protocol == RUDP_PROTOCOL_DNS || r->Protocol == RUDP_PROTOCOL_ICMP)
	{
		XorData(sign2, sign2, r->SvcNameHash, SHA1_SIZE);
	}

	Copy(p, sign, SHA1_SIZE);
	if (Cmp(sign, sign2, SHA1_SIZE) == 0)
	{
		return true;
	}

	if (se->BulkRecvKey == NULL)
	{
		return false;
	}

	// Verification signature (bulk packet)
	if (se->UseHMac == false)
	{
		Copy(sign, p, SHA1_SIZE);
		Copy(p, se->BulkRecvKey->Data, SHA1_SIZE);
		HashSha1(sign2, p, recv_size);
		Copy(p, sign, SHA1_SIZE);

		if (Cmp(sign, sign2, SHA1_SIZE) == 0)
		{
			return true;
		}
	}

	HMacSha1(sign2, se->BulkRecvKey->Data, SHA1_SIZE, p + SHA1_SIZE, size - SHA1_SIZE);
	if (Cmp(p, sign2, SHA1_SIZE) == 0)
	{
		se->UseHMac = true;
		return true;
	}

	return false;
}

// Process the received packet (bulk)
bool RUDPProcessBulkRecvPacket(RUDP_STACK *r, RUDP_SESSION *se, void *recv_data, UINT recv_size)
{
	UCHAR sign[SHA1_SIZE];
	UCHAR sign2[SHA1_SIZE];
	UCHAR *p;
	UCHAR *iv;
	UINT size;
	UCHAR keygen[SHA1_SIZE * 2];
	UCHAR key[SHA1_SIZE];
	CRYPT *c;
	UCHAR padlen;
	UINT64 seq_no;
	UCHAR *payload;
	UINT payload_size;
	// Validate arguments
	if (r == NULL || se == NULL || recv_data == NULL || recv_size == 0 || se->BulkRecvKey == NULL)
	{
		return false;
	}

	p = (UCHAR *)recv_data;
	size = recv_size;
	if (size < SHA1_SIZE)
	{
		return false;
	}

	// Validate the signature
	if (se->UseHMac == false)
	{
		Copy(sign, p, SHA1_SIZE);
		Copy(p, se->BulkRecvKey->Data, SHA1_SIZE);
		HashSha1(sign2, p, recv_size);
		Copy(p, sign, SHA1_SIZE);

		if (Cmp(sign, sign2, SHA1_SIZE) != 0)
		{
			HMacSha1(sign2, se->BulkRecvKey->Data, SHA1_SIZE, p + SHA1_SIZE, recv_size - SHA1_SIZE);

			if (Cmp(p, sign2, SHA1_SIZE) != 0)
			{
				return false;
			}
			else
			{
				se->UseHMac = true;
			}
		}
		else
		{
		}
	}
	else
	{
		HMacSha1(sign2, se->BulkRecvKey->Data, SHA1_SIZE, p + SHA1_SIZE, recv_size - SHA1_SIZE);

		if (Cmp(p, sign2, SHA1_SIZE) != 0)
		{
			return false;
		}
	}

	p += SHA1_SIZE;
	size -= SHA1_SIZE;

	// IV
	if (size < SHA1_SIZE)
	{
		return false;
	}
	iv = p;
	p += SHA1_SIZE;
	size -= SHA1_SIZE;

	// Decrypt
	if (size < 1)
	{
		return false;
	}
	Copy(keygen + 0, se->BulkRecvKey->Data, SHA1_SIZE);
	Copy(keygen + SHA1_SIZE, iv, SHA1_SIZE);
	HashSha1(key, keygen, sizeof(keygen));

	c = NewCrypt(key, sizeof(key));
	Encrypt(c, p, p, size);
	FreeCrypt(c);

	// padlen
	padlen = p[size - 1];
	if (padlen == 0)
	{
		return false;
	}
	if (size < padlen)
	{
		return false;
	}
	size -= padlen;

	// SEQ NO
	seq_no = READ_UINT64(p);
	p += sizeof(UINT64);
	size -= sizeof(UINT64);

	if (seq_no == 0 || seq_no >= (0xF000000000000000ULL))
	{
		// Sequence number is invalid
		return false;
	}

	if ((seq_no + RUDP_BULK_SEQ_NO_RANGE) < se->BulkRecvSeqNoMax)
	{
		// Sequence number is too small
		return false;
	}

	se->LastRecvTick = r->Now;

	payload = p;
	payload_size = size;

	se->BulkRecvSeqNoMax = MAX(seq_no, se->BulkRecvSeqNoMax);

	// Send the received bulk packet to the Tube of the socket
	RUDPInitSock(r, se);

	if (se->TcpSock != NULL)
	{
		SOCK *s = se->TcpSock;
		TUBE *t = s->BulkSendTube;

		if (t != NULL)
		{
			TubeSendEx2(t, payload, payload_size, NULL, true, RUDP_BULK_MAX_RECV_PKTS_IN_QUEUE);

			se->FlushBulkSendTube = true;
		}
	}

	return true;
}

// Process the received packet (segment)
bool RUDPProcessRecvPacket(RUDP_STACK *r, RUDP_SESSION *se, void *recv_data, UINT recv_size)
{
	UCHAR sign[SHA1_SIZE];
	UCHAR sign2[SHA1_SIZE];
	UCHAR *p;
	UCHAR *iv;
	UINT size;
	UCHAR keygen[SHA1_SIZE * 2];
	UCHAR key[SHA1_SIZE];
	CRYPT *c;
	UCHAR padlen;
	UINT num_ack;
	UINT i;
	UINT64 seq_no;
	UCHAR *payload;
	UINT payload_size;
	UINT64 max_ack;
	UINT64 my_tick, your_tick;
	// Validate arguments
	if (r == NULL || se == NULL || recv_data == NULL || recv_size == 0)
	{
		return false;
	}

	p = (UCHAR *)recv_data;
	size = recv_size;
	if (size < SHA1_SIZE)
	{
		return false;
	}

	// Validate the signature
	Copy(sign, p, SHA1_SIZE);
	Copy(p, se->Key_Recv, SHA1_SIZE);
	HashSha1(sign2, p, recv_size);
	Copy(p, sign, SHA1_SIZE);

	if (r->Protocol == RUDP_PROTOCOL_DNS || r->Protocol == RUDP_PROTOCOL_ICMP)
	{
		XorData(sign2, sign2, r->SvcNameHash, SHA1_SIZE);
	}

	if (Cmp(sign, sign2, SHA1_SIZE) != 0)
	{
		//WHERE;
		return false;
	}
	p += SHA1_SIZE;
	size -= SHA1_SIZE;

	// IV
	if (size < SHA1_SIZE)
	{
		return false;
	}
	iv = p;
	p += SHA1_SIZE;
	size -= SHA1_SIZE;

	// Decrypt
	if (size < 1)
	{
		return false;
	}
	Copy(keygen + 0, iv, SHA1_SIZE);
	Copy(keygen + SHA1_SIZE, se->Key_Recv, SHA1_SIZE);
	HashSha1(key, keygen, sizeof(keygen));

	c = NewCrypt(key, sizeof(key));
	Encrypt(c, p, p, size);
	FreeCrypt(c);

	// padlen
	padlen = p[size - 1];
	if (padlen == 0)
	{
		return false;
	}
	if (size < padlen)
	{
		return false;
	}
	size -= padlen;

	// MyTick
	if (size < sizeof(UINT64))
	{
		return false;
	}
	my_tick = READ_UINT64(p);
	p += sizeof(UINT64);
	size -= sizeof(UINT64);

	// YourTick
	if (size < sizeof(UINT64))
	{
		return false;
	}
	your_tick = READ_UINT64(p);
	p += sizeof(UINT64);
	size -= sizeof(UINT64);

	if (your_tick > r->Now)
	{
		return false;
	}

	// MAX_ACK
	if (size < sizeof(UINT64))
	{
		return false;
	}
	max_ack = READ_UINT64(p);
	p += sizeof(UINT64);
	size -= sizeof(UINT64);

	// num_ack
	if (size < sizeof(UINT))
	{
		return false;
	}

	num_ack = READ_UINT(p);
	if (num_ack > RUDP_MAX_NUM_ACK)
	{
		return false;
	}
	p += sizeof(UINT);
	size -= sizeof(UINT);

	// ACKs
	if (size < (sizeof(UINT64) * num_ack + sizeof(UINT64)))
	{
		return false;
	}

	if (max_ack >= 1)
	{
		RUDPProcessAck2(r, se, max_ack);
	}

	for (i = 0;i < num_ack;i++)
	{
		UINT64 seq = READ_UINT64(p);

		RUDPProcessAck(r, se, seq);

		p += sizeof(UINT64);
		size -= sizeof(UINT64);
	}

	// Processing of the Tick (Calculation of RTT)
	if (my_tick >= 2)
	{
		my_tick--;
	}
	se->YourTick = MAX(se->YourTick, my_tick);

	se->LatestRecvMyTick = MAX(se->LatestRecvMyTick, your_tick);

	if (se->LatestRecvMyTick2 != se->LatestRecvMyTick)
	{
		se->LatestRecvMyTick2 = se->LatestRecvMyTick;
		se->CurrentRtt = (UINT)(r->Now - se->LatestRecvMyTick);

#ifdef	RUDP_DETAIL_LOG
		Debug("CurrentRTT = %u\n", se->CurrentRtt);
#endif	// RUDP_DETAIL_LOG
	}

	// SEQ NO
	seq_no = READ_UINT64(p);
	p += sizeof(UINT64);
	size -= sizeof(UINT64);

	if (seq_no == 0)
	{
		// Sequence number of 0 is a invalid packet
		return true;
	}

	if (seq_no == se->Magic_Disconnect)
	{
		// Disconnected from opponent
		RUDPDisconnectSession(r, se, true);
		return true;
	}

	// Update the last reception date and time
	se->LastRecvTick = r->Now;

	payload = p;
	payload_size = size;

#ifdef	RUDP_DETAIL_LOG
	Debug("RUDP %X Segment Recv: %I64u (num_ack=%u, size=%u)\n", se, seq_no, num_ack, size);
#endif	// RUDP_DETAIL_LOG

	if (payload_size >= 1 && payload_size <= RUDP_MAX_SEGMENT_SIZE)
	{
		// Received one or more bytes of data

#ifdef	RUDP_DETAIL_LOG
		Debug("Recv Size: %X %I64u %u %u\n", se, seq_no, payload_size, recv_size);
#endif	// RUDP_DETAIL_LOG

		RUDPProcessRecvPayload(r, se, seq_no, payload, payload_size);
	}

	if (r->ServerMode == false)
	{
		if (se->Status == RUDP_SESSION_STATUS_CONNECT_SENT)
		{
			// Shift to the established state if the connection is not yet in established state
			se->Status = RUDP_SESSION_STATUS_ESTABLISHED;

			RUDPInitSock(r, se);
		}
	}

	return true;
}

// Disconnect the session
void RUDPDisconnectSession(RUDP_STACK *r, RUDP_SESSION *se, bool disconnected_by_you)
{
	// Validate arguments
	if (r == NULL || se == NULL)
	{
		return;
	}

	if (se->DisconnectFlag == false)
	{
		UINT i;

		se->DisconnectFlag = true;
		se->DisconnectedByYou = disconnected_by_you;

		Debug("R-UDP Session %X Disconnected. by you flag: %u\n", se, disconnected_by_you);

		if (se->TcpSock != NULL)
		{
			// Disconnect a TCP socket
			Disconnect(se->TcpSock);
			ReleaseSock(se->TcpSock);

			se->TcpSock = NULL;
		}

		// Send 5 disconnect signals serially if to disconnect from here
		if (disconnected_by_you == false)
		{
			for (i = 0;i < 5;i++)
			{
				RUDPSendSegmentNow(r, se, se->Magic_Disconnect, NULL, 0);
			}
		}
	}
}

// Initialize the TCP socket for the session
void RUDPInitSock(RUDP_STACK *r, RUDP_SESSION *se)
{
	SOCK *s1, *s2;
	UINT mss;
	// Validate arguments
	if (r == NULL || se == NULL || se->DisconnectFlag)
	{
		return;
	}

	if (se->TcpSock != NULL)
	{
		// It has already been created
		return;
	}

	// Creating a TCP socket pair
	if (NewTcpPair(&s1, &s2) == false)
	{
		// Failed to create. Disconnect the session
		RUDPDisconnectSession(r, se, false);
		return;
	}

	// Calculate the optimal MSS
	mss = RUDPCalcBestMssForBulk(r, se);

	if (r->ServerMode)
	{
		// Server mode
		se->TcpSock = s2;

		JoinSockToSockEvent(s2, r->SockEvent);

		// Update the end point information of the socket s1
		ZeroIP4(&s1->LocalIP);
		s1->LocalPort = se->MyPort;
		Copy(&s1->RemoteIP, &se->YourIp, sizeof(IP));
		s1->RemotePort = se->YourPort;
		if (IsLocalHostIP(&s1->RemoteIP) == false)
		{
			AddIpClient(&s1->RemoteIP);
			s1->IpClientAdded = true;
		}
		s1->IsRUDPSocket = true;

		s1->BulkSendKey = se->BulkSendKey;
		s1->BulkRecvKey = se->BulkRecvKey;

		AddRef(s1->BulkSendKey->Ref);
		AddRef(s1->BulkRecvKey->Ref);

		s1->RUDP_OptimizedMss = mss;

		// Enqueue the newly created socket, and set the event
		InsertQueueWithLock(r->NewSockQueue, s1);
		Set(r->NewSockConnectEvent);
	}
	else
	{
		// Client mode
		Lock(r->Lock);
		{
			if (r->TargetConnectedSock == NULL && r->DoNotSetTargetConnectedSock == false)
			{
				// Update the end point information of the socket s2
				Copy(&s2->LocalIP, &r->UdpSock->LocalIP, sizeof(IP));
				s2->LocalPort = se->MyPort;
				Copy(&s2->RemoteIP, &se->YourIp, sizeof(IP));
				s2->RemotePort = se->YourPort;
				if (IsLocalHostIP(&s2->RemoteIP) == false)
				{
					AddIpClient(&s2->RemoteIP);
					s2->IpClientAdded = true;
				}
				s2->IsRUDPSocket = true;

				s2->BulkSendKey = se->BulkSendKey;
				s2->BulkRecvKey = se->BulkRecvKey;

				AddRef(s2->BulkSendKey->Ref);
				AddRef(s2->BulkRecvKey->Ref);

				s2->RUDP_OptimizedMss = mss;

				// Register the socket to the RUDP stack
				r->TargetConnectedSock = s2;
				s2->R_UDP_Stack = r;
				se->TcpSock = s1;

				JoinSockToSockEvent(s1, r->SockEvent);

				// Set the event to be set when the connection is successful
				Set(r->TargetConnectedEvent);
			}
			else
			{
				Disconnect(s1);
				Disconnect(s2);
				ReleaseSock(s1);
				ReleaseSock(s2);
			}
		}
		Unlock(r->Lock);
	}
}

// Process the received payload
void RUDPProcessRecvPayload(RUDP_STACK *r, RUDP_SESSION *se, UINT64 seq, void *payload_data, UINT payload_size)
{
	RUDP_SEGMENT t;
	RUDP_SEGMENT *s;
	// Validate arguments
	if (r == NULL || se == NULL || seq == 0 || payload_data == NULL || payload_size == 0 || payload_size > RUDP_MAX_SEGMENT_SIZE)
	{
		return;
	}

	if (seq > (se->LastRecvCompleteSeqNo + RUDP_MAX_NUM_ACK))
	{
		// Ignore the segment which have sequence number beyond the window size, and also not to reply an ACK
		return;
	}

	if (seq <= se->LastRecvCompleteSeqNo)
	{
		// Do not receive the segment which have the sequence number that has been already received. However, reply an ACK for it
		AddInt64Distinct(se->ReplyAckList, seq);
		return;
	}

	Zero(&t, sizeof(t));
	t.SeqNo = seq;

	s = Search(se->RecvSegmentList, &t);
	if (s != NULL)
	{
		// Do not receive the segment which have the sequence number that has been already received. However, reply an ACK for it
		AddInt64Distinct(se->ReplyAckList, seq);
		return;
	}

	// Received a segment of the new sequence number
	s = ZeroMalloc(sizeof(RUDP_SEGMENT));
	s->SeqNo = seq;
	Copy(s->Data, payload_data, payload_size);
	s->Size = payload_size;
	Insert(se->RecvSegmentList, s);

	// Reply an ACK
	AddInt64Distinct(se->ReplyAckList, seq);

	// Create a socket for session if it have not been created yet
	//RUDPInitSock(r, se);
}

// Process the incoming ACK
void RUDPProcessAck(RUDP_STACK *r, RUDP_SESSION *se, UINT64 seq)
{
	RUDP_SEGMENT t;
	RUDP_SEGMENT *s;
	// Validate arguments
	if (r == NULL || se == NULL || seq == 0)
	{
		return;
	}

	Zero(&t, sizeof(t));
	t.SeqNo = seq;

	s = Search(se->SendSegmentList, &t);
	if (s == NULL)
	{
		return;
	}

	Delete(se->SendSegmentList, s);
	Free(s);
}

// Remove all segments which are preceding max_seq as already delivered
void RUDPProcessAck2(RUDP_STACK *r, RUDP_SESSION *se, UINT64 max_seq)
{
	LIST *o;
	UINT i;
	// Validate arguments
	if (r == NULL || se == NULL || max_seq == 0)
	{
		return;
	}

	o = NULL;

	for (i = 0;i < LIST_NUM(se->SendSegmentList);i++)
	{
		RUDP_SEGMENT *s = LIST_DATA(se->SendSegmentList, i);

		if (s->SeqNo <= max_seq)
		{
			if (o == NULL)
			{
				o = NewListFast(NULL);
			}

			Add(o, s);
		}
	}

	if (o != NULL)
	{
		for (i = 0;i < LIST_NUM(o);i++)
		{
			RUDP_SEGMENT *s = LIST_DATA(o, i);

			Delete(se->SendSegmentList, s);

			Free(s);
		}

		ReleaseList(o);
	}
}

// Get the minimum sequence number which is trying to send
UINT64 RUDPGetCurrentSendingMinSeqNo(RUDP_SESSION *se)
{
	RUDP_SEGMENT *s;
	// Validate arguments
	if (se == NULL)
	{
		return 0;
	}

	if (LIST_NUM(se->SendSegmentList) == 0)
	{
		return 0;
	}

	s = LIST_DATA(se->SendSegmentList, 0);

	return s->SeqNo;
}

// Get the maximum sequence number which is trying to send
UINT64 RUDPGetCurrentSendingMaxSeqNo(RUDP_SESSION *se)
{
	RUDP_SEGMENT *s;
	// Validate arguments
	if (se == NULL)
	{
		return 0;
	}

	if (LIST_NUM(se->SendSegmentList) == 0)
	{
		return 0;
	}

	s = LIST_DATA(se->SendSegmentList, (LIST_NUM(se->SendSegmentList) - 1));

	return s->SeqNo;
}

// R-UDP segment transmission
void RUDPSendSegmentNow(RUDP_STACK *r, RUDP_SESSION *se, UINT64 seq_no, void *data, UINT size)
{
	UCHAR dst[RUDP_MAX_PACKET_SIZE];
	UCHAR *p;
	UCHAR *iv;
	LIST *o = NULL;
	UINT i;
	UCHAR padlen;
	UINT current_size;
	UCHAR sign[SHA1_SIZE];
	UCHAR key[SHA1_SIZE];
	UCHAR keygen[SHA1_SIZE * 2];
	CRYPT *c;
	UINT next_iv_pos;
	UINT num_ack;
	UINT icmp_type = 0;
	// Validate arguments
	if (r == NULL || se == NULL || (size != 0 && data == NULL) || (size > RUDP_MAX_SEGMENT_SIZE))
	{
		return;
	}

	Zero(dst, sizeof(dst));
	p = dst;

	// SIGN
	Copy(p, se->Key_Send, SHA1_SIZE);
	p += SHA1_SIZE;

	// IV
	iv = p;
	Copy(iv, se->NextIv, SHA1_SIZE);
	p += SHA1_SIZE;

	for (i = 0;i < MIN(LIST_NUM(se->ReplyAckList), RUDP_MAX_NUM_ACK);i++)
	{
		UINT64 *seq = LIST_DATA(se->ReplyAckList, i);

		if (o == NULL)
		{
			o = NewListFast(NULL);
		}

		Add(o, seq);
	}

	// MyTick
	WRITE_UINT64(p, r->Now);
	p += sizeof(UINT64);

	// YourTick
	WRITE_UINT64(p, se->YourTick);
	p += sizeof(UINT64);

	// MAX_ACK
	WRITE_UINT64(p, se->LastRecvCompleteSeqNo);
	p += sizeof(UINT64);

	// NUM_ACK
	num_ack = LIST_NUM(o);
	WRITE_UINT(p, num_ack);
	p += sizeof(UINT);

	if (o != NULL)
	{
		// ACK body
		for (i = 0;i < LIST_NUM(o);i++)
		{
			UINT64 *seq = LIST_DATA(o, i);

			WRITE_UINT64(p, *seq);
			p += sizeof(UINT64);

			Delete(se->ReplyAckList, seq);

			Free(seq);
		}
		ReleaseList(o);
	}

	// SEQ
	WRITE_UINT64(p, seq_no);
	p += sizeof(UINT64);

	// data
	Copy(p, data, size);
	p += size;

	// padding
	padlen = Rand8();
	padlen = MAX(padlen, 1);

	for (i = 0;i < padlen;i++)
	{
		*p = padlen;
		p++;
	}

	current_size = (UINT)(p - dst);

	// Encrypt
	Copy(keygen + 0, iv, SHA1_SIZE);
	Copy(keygen + SHA1_SIZE, se->Key_Send, SHA1_SIZE);
	HashSha1(key, keygen, sizeof(keygen));
	c = NewCrypt(key, sizeof(key));
	Encrypt(c, dst + SHA1_SIZE * 2, dst + SHA1_SIZE * 2, current_size - (SHA1_SIZE * 2));
	FreeCrypt(c);

	// Sign
	HashSha1(sign, dst, current_size);
	if (r->Protocol == RUDP_PROTOCOL_DNS || r->Protocol == RUDP_PROTOCOL_ICMP)
	{
		XorData(sign, sign, r->SvcNameHash, SHA1_SIZE);
	}
	Copy(dst, sign, SHA1_SIZE);

	if (r->Protocol == RUDP_PROTOCOL_ICMP)
	{
		icmp_type = se->Icmp_Type;
	}
	else if (r->Protocol == RUDP_PROTOCOL_DNS)
	{
		icmp_type = se->Dns_TranId;
	}
	RUDPSendPacket(r, &se->YourIp, se->YourPort, dst, current_size, icmp_type);

	if (size >= 1)
	{
		se->LastSentTick = r->Now;
	}

	// Next IV
	next_iv_pos = Rand32() % (current_size - SHA1_SIZE);
	Copy(se->NextIv, dst + next_iv_pos, SHA1_SIZE);

#ifdef	RUDP_DETAIL_LOG
	Debug("RUDP %X Segment Sent: %I64u (num_ack=%u, size=%u)\n", se, seq_no, num_ack, size);
#endif	// RUDP_DETAIL_LOG

	if (size >= 1)
	{
#ifdef	RUDP_DETAIL_LOG
		Debug("Send Size: %X %I64u %u %u\n", se, seq_no, size, current_size);
#endif	// RUDP_DETAIL_LOG
	}
}

// R-UDP segment transmission (only put into the queue)
void RUDPSendSegment(RUDP_STACK *r, RUDP_SESSION *se, void *data, UINT size)
{
	RUDP_SEGMENT *s;
	// Validate arguments
	if (r == NULL || se == NULL || (size != 0 && data == NULL) || (size > RUDP_MAX_SEGMENT_SIZE))
	{
		return;
	}

	s = ZeroMalloc(sizeof(RUDP_SEGMENT));

	Copy(s->Data, data, size);
	s->Size = size;

	s->SeqNo = se->NextSendSeqNo++;

	Insert(se->SendSegmentList, s);
}

// Search for a session
RUDP_SESSION *RUDPSearchSession(RUDP_STACK *r, IP *my_ip, UINT my_port, IP *your_ip, UINT your_port)
{
	RUDP_SESSION t;
	RUDP_SESSION *se;
	// Validate arguments
	if (r == NULL || my_ip == NULL || your_ip == NULL)
	{
		return NULL;
	}

	Copy(&t.MyIp, my_ip, sizeof(IP));
	t.MyPort = my_port;
	Copy(&t.YourIp, your_ip, sizeof(IP));
	t.YourPort = your_port;

	se = Search(r->SessionList, &t);

	return se;
}

// Release of the session
void RUDPFreeSession(RUDP_SESSION *se)
{
	UINT i;
	// Validate arguments
	if (se == NULL)
	{
		return;
	}

	Debug("RUDPFreeSession %X\n", se);

	for (i = 0;i < LIST_NUM(se->SendSegmentList);i++)
	{
		RUDP_SEGMENT *s = LIST_DATA(se->SendSegmentList, i);

		Free(s);
	}

	ReleaseList(se->SendSegmentList);

	for (i = 0;i < LIST_NUM(se->RecvSegmentList);i++)
	{
		RUDP_SEGMENT *s = LIST_DATA(se->RecvSegmentList, i);

		Free(s);
	}

	ReleaseList(se->RecvSegmentList);

	if (se->TcpSock != NULL)
	{
		Disconnect(se->TcpSock);
		ReleaseSock(se->TcpSock);
	}

	ReleaseInt64List(se->ReplyAckList);

	ReleaseFifo(se->RecvFifo);
	ReleaseFifo(se->SendFifo);

	ReleaseSharedBuffer(se->BulkSendKey);
	ReleaseSharedBuffer(se->BulkRecvKey);

	Free(se);
}

// Create a new session
RUDP_SESSION *RUDPNewSession(bool server_mode, IP *my_ip, UINT my_port, IP *your_ip, UINT your_port, UCHAR *init_key)
{
	RUDP_SESSION *se;
	UCHAR key1[SHA1_SIZE];
	UCHAR key2[SHA1_SIZE];
	UCHAR bulk_send_key[SHA1_SIZE];
	UCHAR bulk_recv_key[SHA1_SIZE];
	BUF *b;

	se = ZeroMalloc(sizeof(RUDP_SESSION));

	Copy(&se->MyIp, my_ip, sizeof(IP));
	se->MyPort = my_port;

	Copy(&se->YourIp, your_ip, sizeof(IP));
	se->YourPort = your_port;

	Copy(se->Key_Init, init_key, SHA1_SIZE);
	se->LastSentTick = 0;
	se->LastRecvTick = Tick64();
	se->LatestRecvMyTick = Tick64();

	se->NextSendSeqNo = 1;

	se->ServerMode = server_mode;

	se->SendSegmentList = NewList(RUDPCompareSegmentList);
	se->RecvSegmentList = NewList(RUDPCompareSegmentList);

	// Generate the two keys
	b = NewBuf();
	WriteBuf(b, init_key, SHA1_SIZE);
	WriteBufStr(b, "zurukko");
	HashSha1(key1, b->Buf, b->Size);
	FreeBuf(b);

	b = NewBuf();
	WriteBuf(b, init_key, SHA1_SIZE);
	WriteBuf(b, key1, SHA1_SIZE);
	WriteBufStr(b, "yasushineko");
	HashSha1(key2, b->Buf, b->Size);
	FreeBuf(b);

	// Generate the magic number for the KeepAlive
	b = NewBuf();
	WriteBuf(b, init_key, SHA1_SIZE);
	WriteBufStr(b, "Magic_KeepAliveRequest");
	HashSha1(se->Magic_KeepAliveRequest, b->Buf, b->Size);
	FreeBuf(b);
	b = NewBuf();
	WriteBuf(b, init_key, SHA1_SIZE);
	WriteBufStr(b, "Magic_KeepAliveResponse");
	HashSha1(se->Magic_KeepAliveResponse, b->Buf, b->Size);
	FreeBuf(b);

	if (server_mode == false)
	{
		se->Magic_Disconnect = 0xffffffff00000000ULL | (UINT64)(Rand32());
	}

	Copy(se->Key_Init, init_key, SHA1_SIZE);

	if (se->ServerMode)
	{
		Copy(se->Key_Send, key1, SHA1_SIZE);
		Copy(se->Key_Recv, key2, SHA1_SIZE);
	}
	else
	{
		Copy(se->Key_Send, key2, SHA1_SIZE);
		Copy(se->Key_Recv, key1, SHA1_SIZE);
	}

	Rand(se->NextIv, sizeof(se->NextIv));

	se->ReplyAckList = NewInt64List(true);

	se->NextKeepAliveInterval = RUDP_KEEPALIVE_INTERVAL_MIN + (Rand32() % (RUDP_KEEPALIVE_INTERVAL_MAX - RUDP_KEEPALIVE_INTERVAL_MIN));

	se->RecvFifo = NewFifo();
	se->SendFifo = NewFifo();

	se->Dns_TranId = Rand16() % 65535 + 1;

	// Generate the bulk transfer key
	Rand(bulk_send_key, sizeof(bulk_send_key));
	Rand(bulk_recv_key, sizeof(bulk_recv_key));

	se->BulkSendKey = NewSharedBuffer(bulk_send_key, sizeof(bulk_send_key));
	se->BulkRecvKey = NewSharedBuffer(bulk_recv_key, sizeof(bulk_recv_key));

	Rand(se->BulkNextIv, sizeof(se->BulkNextIv));
	se->BulkNextSeqNo = 1;

	return se;
}

// Comparison function of the segment list items
int RUDPCompareSegmentList(void *p1, void *p2)
{
	RUDP_SEGMENT *s1, *s2;
	UINT r;
	// Validate arguments
	if (p1 == NULL || p2 == NULL)
	{
		return 0;
	}
	s1 = *((RUDP_SEGMENT **)p1);
	s2 = *((RUDP_SEGMENT **)p2);
	if (s1 == NULL || s2 == NULL)
	{
		return 0;
	}

	r = COMPARE_RET(s1->SeqNo, s2->SeqNo);

	return r;
}

// Send a UDP packet
void RUDPSendPacket(RUDP_STACK *r, IP *dest_ip, UINT dest_port, void *data, UINT size, UINT icmp_type)
{
	UDPPACKET *p;
	// Validate arguments
	if (r == NULL || dest_ip == NULL || dest_port == 0 || data == NULL || size == 0)
	{
		return;
	}

	p = NewUdpPacket(&r->UdpSock->LocalIP, r->UdpSock->LocalPort,
		dest_ip, dest_port,
		Clone(data, size), size);

	if (r->Protocol == RUDP_PROTOCOL_ICMP || r->Protocol == RUDP_PROTOCOL_DNS)
	{
		// ICMP Type / DNS Tran ID
		p->Type = icmp_type;
	}

	Add(r->SendPacketList, p);
}

// R-UDP main thread
void RUDPMainThread(THREAD *thread, void *param)
{
	RUDP_STACK *r;
	bool halt_flag = false;
	// Validate arguments
	if (thread == NULL || param == NULL)
	{
		return;
	}

	r = (RUDP_STACK *)param;

	AddWaitThread(thread);
	NoticeThreadInit(thread);

	while (true)
	{
		UINT wait_interval;
		UINT i;
		UINT min_wait_interval;
		UINT num_ignore_errors = 0;

		r->Now = Tick64();

		Lock(r->Lock);
		{
			Copy(&r->NatT_IP_Safe, &r->NatT_IP, sizeof(IP));
			Copy(&r->My_Private_IP_Safe, &r->My_Private_IP, sizeof(IP));
		}
		Unlock(r->Lock);

		// Receive the data from the UDP socket
		while (true)
		{
			UINT ret;
			IP ip_src;
			UINT port_src;

			ret = RecvFrom(r->UdpSock, &ip_src, &port_src, r->TmpBuf, sizeof(r->TmpBuf));

			if (ret == SOCK_LATER)
			{
				// There is no packet more
				break;
			}
			else if (ret != 0)
			{
				// Receive a Packet
				bool ok = false;
				UDPPACKET *p = NewUdpPacket(&ip_src, port_src,
					&r->UdpSock->LocalIP, r->UdpSock->LocalPort,
					Clone(r->TmpBuf, ret), ret);

				if (r->Protocol == RUDP_PROTOCOL_ICMP)
				{
					// Analyse the incoming ICMP packet
					UINT ip_header_size = GetIpHeaderSize(p->Data, p->Size);

					if (ip_header_size >= sizeof(IPV4_HEADER))
					{
						if (p->Size >= (ip_header_size + sizeof(ICMP_HEADER) + sizeof(ICMP_ECHO) + SHA1_SIZE))
						{
							IPV4_HEADER *ip_header = (IPV4_HEADER *)(((UCHAR *)p->Data) + 0);
							ICMP_HEADER *icmp_header = (ICMP_HEADER *)(((UCHAR *)p->Data) + ip_header_size);
							ICMP_ECHO *echo_header = (ICMP_ECHO *)(((UCHAR *)p->Data) + ip_header_size + sizeof(ICMP_HEADER));

							if (icmp_header->Type == ICMP_TYPE_ECHO_RESPONSE || 
								icmp_header->Type == (r->ServerMode ? ICMP_TYPE_INFORMATION_REQUEST : ICMP_TYPE_INFORMATION_REPLY))
							{
								UCHAR hash[SHA1_SIZE];

								HashSha1(hash, ((UCHAR *)p->Data) + ip_header_size + sizeof(ICMP_HEADER) + sizeof(ICMP_ECHO) + SHA1_SIZE,
									p->Size - (ip_header_size + sizeof(ICMP_HEADER) + sizeof(ICMP_ECHO) + SHA1_SIZE));

								if (Cmp(hash, ((UCHAR *)p->Data) + ip_header_size + sizeof(ICMP_HEADER) + sizeof(ICMP_ECHO), SHA1_SIZE) == 0)
								{
									UCHAR *new_data;
									UINT new_data_size;
									if (r->ServerMode)
									{
										// On the server side, the ICMP ID and the SEQ NO of received messages are treated as a source port number 
										Copy(&p->SrcPort, echo_header, sizeof(UINT));
									}

									// Record the Type
									p->Type = icmp_header->Type;

									// Erase the header part
									new_data_size = p->Size - (ip_header_size + sizeof(ICMP_HEADER) + sizeof(ICMP_ECHO) + SHA1_SIZE);
									new_data = Clone(((UCHAR *)p->Data) + ip_header_size + sizeof(ICMP_HEADER) + sizeof(ICMP_ECHO) + SHA1_SIZE, new_data_size);
									Free(p->Data);
									p->Data = new_data;
									p->Size = new_data_size;

									ok = true;
								}
							}
						}
					}
				}
				else if (r->Protocol == RUDP_PROTOCOL_DNS)
				{
					// Analyse the incoming DNS packet
					UINT offset;

					if (r->ServerMode == false)
					{
						offset = 42;
					}
					else
					{
						offset = 37;
					}

					if (p->Size > offset)
					{
						UCHAR *new_data;
						UINT new_size = p->Size - offset;

						p->Type = *((USHORT *)p->Data);

						new_data = Clone(((UCHAR *)p->Data) + offset, new_size);

						Free(p->Data);
						p->Data = new_data;
						p->Size = new_size;

						ok = true;
					}
				}
				else
				{
					// Don't do anything for ordinary UDP packet
					ok = true;
				}

				if (ok)
				{
					// Process the received packet
					RUDPRecvProc(r, p);

					r->TotalPhysicalReceived += ret;
				}

				FreeUdpPacket(p);
			}
			else
			{
				if (r->UdpSock->IgnoreRecvErr)
				{
					// An ignorable reception error occurs
					if ((num_ignore_errors++) >= MAX_NUM_IGNORE_ERRORS)
					{
						break;
					}
				}
				else
				{
					// A non-ignorable reception error occurs
					break;
				}
			}
		}

		// Call the interrupt notification callback function
		if (r->ProcInterrupts != NULL)
		{
			r->ProcInterrupts(r);
		}

		RUDPInterruptProc(r);

		// Send all packets in the transmission packet list
		for (i = 0;i < LIST_NUM(r->SendPacketList);i++)
		{
			UDPPACKET *p = LIST_DATA(r->SendPacketList, i);

			if (r->Protocol == RUDP_PROTOCOL_ICMP)
			{
				// In case of the ICMP protocol, assemble an ICMP header
				UINT dst_size = sizeof(ICMP_HEADER) + sizeof(ICMP_ECHO) + SHA1_SIZE + p->Size;
				UCHAR *dst_data = ZeroMalloc(dst_size);

				ICMP_HEADER *icmp_header = (ICMP_HEADER *)dst_data;
				ICMP_ECHO *icmp_echo = (ICMP_ECHO *)(dst_data + sizeof(ICMP_HEADER));
				UCHAR *hash = dst_data + sizeof(ICMP_HEADER) + sizeof(ICMP_ECHO);
				UCHAR *icmp_data = dst_data + sizeof(ICMP_HEADER) + sizeof(ICMP_ECHO) + SHA1_SIZE;

				// Header
				icmp_header->Type = (UCHAR)p->Type;
				icmp_header->Code = 0;
				icmp_header->Checksum = 0;

				if (r->ServerMode)
				{
					// On the server side, use the port number in the opponent internal data as ICMP ID and SEQ NO 
					Copy(icmp_echo, &p->DestPort, 4);
				}
				else
				{
					// Use the fixed ICMP ID and SEQ NO on the client side
					icmp_echo->Identifier = Endian16(r->Client_IcmpId);
					icmp_echo->SeqNo = Endian16(r->Client_IcmpSeqNo);
				}

				// Data body
				Copy(icmp_data, p->Data, p->Size);

				// Hash
				HashSha1(hash, icmp_data, p->Size);

				// Checksum calculation
				icmp_header->Checksum = IpChecksum(dst_data, dst_size);

				// Replacement
				Free(p->Data);
				p->Data = dst_data;
				p->Size = dst_size;
			}
			else if (r->Protocol == RUDP_PROTOCOL_DNS)
			{
				BUF *b = NewBuf();
				// In case of over DNS protocol, assemble a header that conforms to the DNS protocol
				if (r->ServerMode == false)
				{
					// DNS query header
					USHORT us = Rand16() % 65535 + 1;
					static UCHAR dns_query_header_1[] = 
					{
						0x01, 0x00, 0x00, 0x01, 0x00, 0x00, 0x00, 0x00, 0x00, 0x01, 0x08,
					};
					static UCHAR dns_query_header_2[] = 
					{
						0x00, 0x00, 0x30, 0x00, 0x01, 0x00, 0x00, 0x29, 0x10,
						0x00, 0x00, 0x00, 0x80, 0x00,
					};
					UCHAR rand_data[4];
					char rand_str[MAX_SIZE];

					Rand(rand_data, sizeof(rand_data));
					BinToStr(rand_str, sizeof(rand_str), rand_data, sizeof(rand_data));
					StrLower(rand_str);

					WriteBuf(b, &us, sizeof(USHORT));
					WriteBuf(b, dns_query_header_1, sizeof(dns_query_header_1));
					WriteBuf(b, rand_str, 8);
					WriteBuf(b, dns_query_header_2, sizeof(dns_query_header_2));
					us = Endian16((USHORT)p->Size);
					WriteBuf(b, &us, sizeof(USHORT));
					WriteBuf(b, p->Data, p->Size);
				}
				else
				{
					// DNS response header
					USHORT us = p->Type;
					UINT ui;
					static UCHAR dns_response_header_1[] =
					{
						0x81, 0x80, 0x00, 0x01, 0x00, 0x01, 0x00, 0x00,
						0x00, 0x00, 0x08,
					};
					static UCHAR dns_response_header_2[] =
					{
						0x00, 0x00, 0x30, 0x00, 0x01,
						0xc0, 0x0c, 0x00, 0x30, 0x00, 0x01, 0x00, 0x00, 0xa4, 0x5b,
					};
					static UCHAR dns_response_header_3[] =
					{
						0x01, 0x00, 0x03, 0x08,
					};
					UCHAR rand_data[4];
					char rand_str[MAX_SIZE];

					Rand(rand_data, sizeof(rand_data));
					BinToStr(rand_str, sizeof(rand_str), rand_data, sizeof(rand_data));
					StrLower(rand_str);

					WriteBuf(b, &us, sizeof(USHORT));
					WriteBuf(b, dns_response_header_1, sizeof(dns_response_header_1));
					WriteBuf(b, rand_str, 8);
					WriteBuf(b, dns_response_header_2, sizeof(dns_response_header_2));
					us = Endian16((USHORT)(p->Size + 4));
					WriteBuf(b, &us, sizeof(USHORT));
					WriteBuf(b, dns_response_header_3, sizeof(dns_response_header_3));
					WriteBuf(b, p->Data, p->Size);

					ui = Rand16() % (60 * 60 * 12) + (60 * 60 * 12);
					WRITE_UINT(((UCHAR *)b->Buf) + 0x20, ui);
				}
				Free(p->Data);
				p->Data = b->Buf;
				p->Size = b->Size;
				Free(b);
			}

			SendTo(r->UdpSock, &p->DstIP, p->DestPort, p->Data, p->Size);

			r->TotalPhysicalSent += p->Size;

			FreeUdpPacket(p);
		}
		DeleteAll(r->SendPacketList);

		if (r->Halt)
		{
			// If it is necessary to stop, stop it after cycling through a loop
			if (halt_flag == false)
			{
				halt_flag = true;
				continue;
			}
			else
			{
				break;
			}
		}

		// Rest the CPU until the next event
		wait_interval = GetNextIntervalForInterrupt(r->Interrupt);
		if (r->ServerMode)
		{
			min_wait_interval = RUDP_LOOP_WAIT_INTERVAL_S;
		}
		else
		{
			min_wait_interval = RUDP_LOOP_WAIT_INTERVAL_C;
		}

		if (wait_interval == INFINITE)
		{
			wait_interval = min_wait_interval;
		}
		else
		{
			wait_interval = MIN(min_wait_interval, wait_interval);
		}

#ifdef	RUDP_DETAIL_LOG
		Debug("wait_interval = %u\n", wait_interval);
#endif	// RUDP_DETAIL_LOG

		if (wait_interval >= 1)
		{
			WaitSockEvent(r->SockEvent, wait_interval);
		}

#ifdef	RUDP_DETAIL_LOG
		if (r->ServerMode)
		{
			char str1[MAX_SIZE];
			char str2[MAX_SIZE];
			double rate = 0.0;

			ToStr64(str1, r->TotalPhysicalReceived);
			ToStr64(str2, r->TotalLogicalReceived);

			if (r->TotalPhysicalReceived >= 1)
			{
				rate = (double)r->TotalLogicalReceived / (double)r->TotalPhysicalReceived;
			}

			Debug("%s / %s %.4f\n", str1, str2, rate);
		}
#endif	// RUDP_DETAIL_LOG
	}

	Disconnect(r->UdpSock);

	DelWaitThread(thread);
}

// Generate a appropriate register host name from the IP address
void RUDPGetRegisterHostNameByIP(char *dst, UINT size, IP *ip)
{
	char tmp[16];
	// Validate arguments
	if (dst == NULL)
	{
		return;
	}

	if (ip != NULL && IsIP4(ip))
	{
		UCHAR hash[SHA1_SIZE];

		HashSha1(hash, ip->addr, 4);
		BinToStr(tmp, sizeof(tmp), hash, 2);
	}
	else
	{
		UCHAR rand[2];
		Rand(rand, 2);
		BinToStr(tmp, sizeof(tmp), rand, 2);
	}

	StrLower(tmp);
	Format(dst, size,
		(IsUseAlternativeHostname() ? UDP_NAT_T_SERVER_TAG_ALT : UDP_NAT_T_SERVER_TAG),
		tmp[2], tmp[3]);


	if (false)
	{
		Debug("Hash Src IP: %r\n"
			  "Hash Dst HN: %s\n",
			  ip,
			  dst);
	}
}

// Analyze the IP address and port number from the string
bool RUDPParseIPAndPortStr(void *data, UINT data_size, IP *ip, UINT *port)
{
	char tmp[MAX_SIZE];
	UINT i;
	char ipstr[MAX_SIZE];
	char *portstr;
	// Validate arguments
	if (data == NULL || ip == NULL || port == NULL)
	{
		return false;
	}

	Zero(tmp, sizeof(tmp));

	Copy(tmp, data, MIN(data_size, sizeof(tmp) - 1));

	if (StartWith(tmp, "IP=") == false)
	{
		return false;
	}

	i = SearchStrEx(tmp, "#", 0, true);
	if (i != INFINITE)
	{
		tmp[i] = 0;
	}

	StrCpy(ipstr, sizeof(ipstr), tmp + 3);

	i = SearchStrEx(ipstr, ",PORT=", 0, true);
	if (i == INFINITE)
	{
		return false;
	}

	ipstr[i] = 0;
	portstr = ipstr + i + 6;

	StrToIP(ip, ipstr);
	*port = ToInt(portstr);

	return true;
}

// R-UDP NAT-T IP address acquisition thread
void RUDPIpQueryThread(THREAD *thread, void *param)
{
	RUDP_STACK *r;
	UINT64 next_getip_tick = 0;
	UINT64 next_getprivate_ip_tick = 0;
	UINT last_ip_hash = 0;
	void *route_change_poller = NULL;
	char current_hostname[MAX_SIZE];
	bool last_time_ip_changed = false;
	UINT num_retry = 0;
	// Validate arguments
	if (thread == NULL || param == NULL)
	{
		return;
	}

	r = (RUDP_STACK *)param;

	last_ip_hash = GetHostIPAddressHash32();

	route_change_poller = NewRouteChange();
	IsRouteChanged(route_change_poller);

	Zero(current_hostname, sizeof(current_hostname));

	while (r->Halt == false)
	{
		UINT ip_hash = GetHostIPAddressHash32();
		UINT64 now = Tick64();
		bool ip_changed = false;

		if (ip_hash != last_ip_hash)
		{
			last_time_ip_changed = false;
		}

		if ((ip_hash != last_ip_hash) || (IsRouteChanged(route_change_poller)))
		{
			if (last_time_ip_changed == false)
			{
				// Call all getting functions from the beginning
				// if the routing table or the IP address of this host has changed
				next_getip_tick = 0;
				next_getprivate_ip_tick = 0;
				ip_changed = true;

				last_ip_hash = ip_hash;

				last_time_ip_changed = true;
			}
		}
		else
		{
			last_time_ip_changed = false;
		}

		Lock(r->Lock);
		{
			if (StrCmpi(current_hostname, r->CurrentRegisterHostname) != 0)
			{
				// The target host name has changed
				next_getip_tick = 0;
				StrCpy(current_hostname, sizeof(current_hostname), r->CurrentRegisterHostname);
			}
		}
		Unlock(r->Lock);

		// Get the IP address of the NAT-T server with DNS
		if (next_getip_tick == 0 || now >= next_getip_tick)
		{
			IP ip;

			if (GetIP4(&ip, current_hostname) && IsZeroIp(&ip) == false)
			{
				Lock(r->Lock);
				{
//					Debug("%r  %r\n",&r->NatT_IP, &ip);
					if (CmpIpAddr(&r->NatT_IP, &ip) != 0)
					{
//						WHERE;
						ip_changed = true;
						Copy(&r->NatT_IP, &ip, sizeof(IP));
					}
				}
				Unlock(r->Lock);
			}

			if (IsZeroIp(&r->NatT_IP))
			{
				num_retry++;

				next_getip_tick = now + MIN((UINT64)UDP_NAT_T_GET_IP_INTERVAL * (UINT64)num_retry, (UINT64)UDP_NAT_T_GET_IP_INTERVAL_MAX);
			}
			else
			{
				next_getip_tick = now + (UINT64)UDP_NAT_T_GET_IP_INTERVAL_AFTER;
			}

			if (ip_changed)
			{
				Debug("NAT-T: NAT-T Server IP (%s): %r\n", current_hostname, &r->NatT_IP);

				r->NatT_GetTokenNextTick = 0;
				r->NatT_RegisterNextTick = 0;
				r->NatT_GetTokenFailNum = 0;
				r->NatT_RegisterFailNum = 0;

				r->NatT_TranId = Rand64();

				SetSockEvent(r->SockEvent);
			}
		}

		// Get a private IP address of this host using TCP
		if (next_getprivate_ip_tick == 0 || now >= next_getprivate_ip_tick)
		{
			IP ip;

			if (GetMyPrivateIP(&ip, false))
			{
				Lock(r->Lock);
				{
					Copy(&r->My_Private_IP, &ip, sizeof(IP));
				}
				Unlock(r->Lock);
			}

			if (IsZeroIp(&r->My_Private_IP))
			{
				next_getprivate_ip_tick = now + (UINT64)UDP_NAT_T_GET_PRIVATE_IP_INTERVAL;
			}
			else
			{
				next_getprivate_ip_tick = now + (UINT64)GenRandInterval(UDP_NAT_T_GET_PRIVATE_IP_INTERVAL_AFTER_MIN, UDP_NAT_T_GET_PRIVATE_IP_INTERVAL_AFTER_MAX);
			}

			Debug("NAT-T: My Private IP: %r\n", &r->My_Private_IP);
		}

		if (r->Halt)
		{
			break;
		}

		Wait(r->HaltEvent, RUDP_LOOP_WAIT_INTERVAL_S);
	}

	FreeRouteChange(route_change_poller);
}

// Generate a random intervals
UINT GenRandInterval(UINT min, UINT max)
{
	UINT a, b;

	a = MIN(min, max);
	b = MAX(min, max);

	if (a == b)
	{
		return a;
	}

	return (Rand32() % (b - a)) + a;
}

// Identify the private IP of the interface which is used to connect to the Internet currently
bool GetMyPrivateIP(IP *ip, bool from_vg)
{
	SOCK *s;
	IP t;
	char *hostname = UDP_NAT_T_GET_PRIVATE_IP_TCP_SERVER;
	// Validate arguments
	if (ip == NULL)
	{
		return false;
	}

	s = ConnectEx(hostname, UDP_NAT_T_PORT_FOR_TCP_1, UDP_NAT_T_GET_PRIVATE_IP_CONNECT_TIMEOUT);

	if (s == NULL)
	{
		s = ConnectEx(hostname, UDP_NAT_T_PORT_FOR_TCP_2, UDP_NAT_T_GET_PRIVATE_IP_CONNECT_TIMEOUT);

		if (s == NULL)
		{
			s = ConnectEx(GetRandHostNameForGetMyPrivateIP(), UDP_NAT_T_PORT_FOR_TCP_1, UDP_NAT_T_GET_PRIVATE_IP_CONNECT_TIMEOUT);

			if (s == NULL)
			{
				return false;
			}
		}
	}

	Copy(&t, &s->LocalIP, sizeof(IP));

	Disconnect(s);
	ReleaseSock(s);

	if (IsZeroIp(&t))
	{
		return false;
	}

	Copy(ip, &t, sizeof(IP));

	return true;
}
char *GetRandHostNameForGetMyPrivateIP()
{
	char *hosts[] =
	{
		"www.microsoft.com",
		"www.yahoo.com",
		"www.bing.com",
	};
	UINT num_hosts = 3;

	return hosts[Rand32() % num_hosts];
}

// Function to wait until changing any IP address of the host or expiring the specified time or waking the event
void WaitUntilHostIPAddressChanged(void *p, EVENT *event, UINT timeout, UINT ip_check_interval)
{
	UINT64 start, end;
	UINT last_hash;
	// Validate arguments
	if (timeout == 0x7FFFFFFF)
	{
		timeout = 0xFFFFFFFF;
	}
	if (ip_check_interval == 0)
	{
		ip_check_interval = 0xFFFFFFFF;
	}
	if (event == NULL || timeout == 0)
	{
		return;
	}

	start = Tick64();
	end = start + (UINT64)timeout;
	last_hash = GetHostIPAddressHash32();

	while (true)
	{
		UINT64 now = Tick64();
		UINT next_interval;

		if (now >= end)
		{
			break;
		}

		if (p != NULL)
		{
			if (IsRouteChanged(p))
			{
				break;
			}
		}

		if (last_hash != GetHostIPAddressHash32())
		{
			break;
		}

		next_interval = (UINT)(end - now);
		next_interval = MIN(next_interval, ip_check_interval);

		if (Wait(event, next_interval))
		{
			break;
		}
	}
}
void *InitWaitUntilHostIPAddressChanged()
{
	void *p = NewRouteChange();

	if (p != NULL)
	{
		IsRouteChanged(p);
	}

	return p;
}
void FreeWaitUntilHostIPAddressChanged(void *p)
{
	FreeRouteChange(p);
}

// Get whether the specified IPv6 address is on the local network
bool IsIPv6LocalNetworkAddress(IP *ip)
{
	UINT type;
	LIST *o;
	UINT i;
	bool ret = false;
	IP mask64;
	// Validate arguments
	if (ip == NULL)
	{
		return false;
	}
	if (IsIP6(ip) == false)
	{
		return false;
	}
	if (IsZeroIp(ip))
	{
		return false;
	}

	type = GetIPAddrType6(ip);

	if (type & IPV6_ADDR_LOCAL_UNICAST)
	{
		return true;
	}

	if ((type & IPV6_ADDR_GLOBAL_UNICAST) == 0)
	{
		return false;
	}

	IntToSubnetMask6(&mask64, 64);

	o = GetHostIPAddressList();

	ret = false;

	for (i = 0;i < LIST_NUM(o);i++)
	{
		IP *p = LIST_DATA(o, i);

		if (IsIP6(p))
		{
			if (IsZeroIp(p) == false)
			{
				if (IsLocalHostIP6(p) == false)
				{
					if (IsInSameNetwork6(p, ip, &mask64))
					{
						ret = true;
					}
				}
			}
		}
	}

	FreeHostIPAddressList(o);

	return ret;
}

// Check whether the specified IP address is localhost or the IP address of the local interface of itself
bool IsIPLocalHostOrMySelf(IP *ip)
{
	LIST *o;
	bool ret = false;
	UINT i;
	// Validate arguments
	if (ip == NULL)
	{
		return false;
	}

	o = GetHostIPAddressList();
	if (o == NULL)
	{
		return false;
	}

	for (i = 0;i < LIST_NUM(o);i++)
	{
		IP *p = LIST_DATA(o, i);

		if (CmpIpAddr(p, ip) == 0)
		{
			ret = true;

			break;
		}
	}

	FreeHostIPAddressList(o);

	if (IsLocalHostIP4(ip) || IsLocalHostIP6(ip))
	{
		ret = true;
	}

	return ret;
}

// Get the results of the port number that is determined at random
UINT RUDPGetRandPortNumber(UCHAR rand_port_id)
{
	UINT ret;
	// Validate arguments
	if (rand_port_id == 0)
	{
		return 0;
	}

	ret = rand_port_numbers[rand_port_id];

	Debug("rand_port_id[%u] = %u\n", rand_port_id, ret);
	return ret;
}

// Obtain the hash value of combining all of the IP address assigned to the host
UINT GetHostIPAddressHash32()
{
	BUF *b;
	UINT i;
	UCHAR hash[SHA1_SIZE];
	UINT ret;
	LIST *o = GetHostIPAddressList();

	if (o == NULL)
	{
		return 0;
	}

	b = NewBuf();
	for (i = 0;i < LIST_NUM(o);i++)
	{
		IP *ip = LIST_DATA(o, i);

		WriteBuf(b, ip, sizeof(IP));

		WriteBufStr(b, ":-) yas (-:");
	}
	FreeHostIPAddressList(o);

	WriteBuf(b, rand_port_numbers, sizeof(rand_port_numbers));

	HashSha1(hash, b->Buf, b->Size);

	FreeBuf(b);

	Copy(&ret, hash, sizeof(UINT));

	return ret;
}

// Create an IPv4 UDP socket destined for a particular target
SOCK *NewUDP4ForSpecificIp(IP *target_ip, UINT port)
{
	SOCK *s;
	IP local_ip;
	// Validate arguments
	if (target_ip == NULL || IsZeroIP(target_ip) || IsIP4(target_ip) == false)
	{
		target_ip = NULL;
	}

	Zero(&local_ip, sizeof(local_ip));
	GetBestLocalIpForTarget(&local_ip, target_ip);

	s = NewUDP4(port, &local_ip);

	if (s == NULL)
	{
		s = NewUDP4(port, NULL);
	}

	return s;
}

// Get the best self IPv4 address to connect to the target IPv4 address
bool GetBestLocalIpForTarget(IP *local_ip, IP *target_ip)
{
	bool ret = false;
	ROUTE_ENTRY *e;
	IP ip2;
	UINT n = 0;
	IP zero_ip;
	// Validate arguments
	Zero(local_ip, sizeof(IP));
	ZeroIP4(&zero_ip);
	if (target_ip == NULL)
	{
		target_ip = &zero_ip;
	}
	if (local_ip == NULL || IsIP4(target_ip) == false)
	{
		return false;
	}

	Copy(&ip2, target_ip, sizeof(IP));

	while (true)
	{
		n++;
		if (n >= 64)
		{
			break;
		}

		e = GetBestRouteEntry(&ip2);
		if (e != NULL)
		{
			if (IsZeroIp(&e->GatewayIP))
			{
				Free(e);
				break;
			}

			if (e->LocalRouting)
			{
				ret = true;
				Copy(local_ip, &e->GatewayIP, sizeof(IP));
				Free(e);
				break;
			}
			else
			{
				Copy(&ip2, &e->GatewayIP, sizeof(IP));
			}

			Free(e);
		}
	}

	if (ret == false)
	{
		if (IsLocalHostIP4(target_ip))
		{
			GetLocalHostIP4(local_ip);
			ret = true;
		}
	}

	return ret;
}

// Create a R-UDP client (Connection via NAT-T gateway)
SOCK *NewRUDPClientNatT(char *svc_name, IP *ip, UINT *error_code, UINT timeout, bool *cancel, char *hint_str, char *target_hostname)
{
	IP nat_t_ip;
	UINT dummy_int = 0;
	UINT64 giveup_tick;
	bool dummy_bool = false;
	SOCK_EVENT *sock_event;
	SOCK *sock;
	bool same_lan = false;
	char hostname[MAX_SIZE];



	if (timeout == 0)
	{
		timeout = RUDP_TIMEOUT;
	}
	if (error_code == NULL)
	{
		error_code = &dummy_int;
	}
	if (cancel == NULL)
	{
		cancel = &dummy_bool;
	}
	*error_code = RUDP_ERROR_UNKNOWN;
	if (svc_name == NULL || ip == NULL)
	{
		return NULL;
	}

	ListenTcpForPopupFirewallDialog();

	giveup_tick = Tick64() + (UINT64)timeout;

	// Get the IP address of the NAT-T server
	RUDPGetRegisterHostNameByIP(hostname, sizeof(hostname), ip);
	if (GetIP4Ex(&nat_t_ip, hostname, 0, cancel) == false)
	{
		*error_code = RUDP_ERROR_NAT_T_NO_RESPONSE;
		return NULL;
	}

	if (Tick64() >= giveup_tick)
	{
		*error_code = RUDP_ERROR_TIMEOUT;
		return NULL;
	}
	if (*cancel)
	{
		*error_code = RUDP_ERROR_USER_CANCELED;
		return NULL;
	}

	sock = NewUDP4ForSpecificIp(&nat_t_ip, 0);
	if (sock == NULL)
	{
		*error_code = RUDP_ERROR_UNKNOWN;
		return NULL;
	}
	else
	{
		UINT64 next_send_request_tick = 0;
		INTERRUPT_MANAGER *interrupt = NewInterruptManager();
		UINT64 tran_id = Rand64();
		UINT tmp_size = 65536;
		UCHAR *tmp = Malloc(tmp_size);
		char result_ip_str[MAX_SIZE];
		IP result_ip;
		UINT result_port;
		SOCK *ret = NULL;
		UINT num_tries = 0;
		UINT64 current_cookie = 0;

		AddInterrupt(interrupt, giveup_tick);

		sock_event = NewSockEvent();
		JoinSockToSockEvent(sock, sock_event);

		// Communication with the NAT-T server
		while (true)
		{
			UINT64 now = Tick64();
			UINT interval;
			UINT r;
			IP src_ip;
			UINT src_port;
			UINT err;
			UINT num_ignore_errors = 0;

			if (now >= giveup_tick)
			{
				// Time-out
LABEL_TIMEOUT:
				*error_code = RUDP_ERROR_NAT_T_NO_RESPONSE;
				break;
			}

			if (*cancel)
			{
				// User canceled
				*error_code = RUDP_ERROR_USER_CANCELED;
				break;
			}

			err = INFINITE;

			// Receive a response packet from the NAT-T server
			while (err == INFINITE)
			{
				r = RecvFrom(sock, &src_ip, &src_port, tmp, tmp_size);
				if (r == SOCK_LATER)
				{
					// No packet
					break;
				}
				else if (r == 0)
				{
					if (sock->IgnoreRecvErr == false)
					{
						// Communication error
						goto LABEL_TIMEOUT;
					}
					else
					{
						if ((num_ignore_errors++) >= MAX_NUM_IGNORE_ERRORS)
						{
							goto LABEL_TIMEOUT;
						}
					}
				}
				else
				{
					// Check the source IP address and the port number
					if (CmpIpAddr(&src_ip, &nat_t_ip) == 0 && src_port == UDP_NAT_T_PORT)
					{
						BUF *b = NewBuf();
						PACK *p;

						WriteBuf(b, tmp, r);
						SeekBuf(b, 0, 0);


						p = BufToPack(b);

						if (p != NULL)
						{
							UINT64 cookie = PackGetInt64(p, "cookie");
							if (cookie != 0)
							{
								current_cookie = cookie;
							}

							// Compare tran_id
							if (PackGetInt64(p, "tran_id") == tran_id)
							{
								// Compare opcode
								if (PackCmpStr(p, "opcode", "nat_t_connect_request"))
								{
									bool ok = PackGetBool(p, "ok");
									bool multi_candidate = PackGetBool(p, "multi_candidates");

									if (ok)
									{
										// Success
										PackGetStr(p, "result_ip", result_ip_str, sizeof(result_ip_str));
										StrToIP(&result_ip, result_ip_str);

										result_port = PackGetInt(p, "result_port");

										same_lan = PackGetBool(p, "same_lan");

										if (result_port != 0)
										{
											if (IsZeroIp(&result_ip) == false)
											{
												if ((sock->IPv6 == false && IsIP4(&result_ip)) ||
													(sock->IPv6 && IsIP6(&result_ip)))
												{
													err = RUDP_ERROR_OK;
												}
											}
										}
									}
									else if (multi_candidate)
									{
										// There are two or more computers behind the specified IP address
										err = RUDP_ERROR_NAT_T_TWO_OR_MORE;
									}
									else
									{
										// Failure
										err = RUDP_ERROR_NAT_T_NOT_FOUND;
									}
								}
							}

							FreePack(p);
						}

						FreeBuf(b);
					}
				}
			}

			if (err != INFINITE)
			{
				*error_code = err;
				break;
			}

			if (next_send_request_tick == 0 || now >= next_send_request_tick)
			{
				// Send a connection request to the NAT-T server
				BUF *b;
				char ip_str[MAX_SIZE];
				PACK *p = NewPack();

				PackAddStr(p, "opcode", "nat_t_connect_request");
				PackAddInt64(p, "tran_id", tran_id);
				IPToStr(ip_str, sizeof(ip_str), ip);
				PackAddStr(p, "dest_ip", ip_str);
				PackAddInt64(p, "cookie", current_cookie);
				if (IsEmptyStr(hint_str) == false)
				{
					PackAddStr(p, "hint", hint_str);
				}
				if (IsEmptyStr(target_hostname) == false)
				{
					PackAddStr(p, "target_hostname", target_hostname);
				}
				PackAddStr(p, "svc_name", svc_name);

				PackAddInt(p, "nat_traversal_version", UDP_NAT_TRAVERSAL_VERSION);

				b = PackToBuf(p);
				FreePack(p);

				SendTo(sock, &nat_t_ip, UDP_NAT_T_PORT, b->Buf, b->Size);
				FreeBuf(b);

				// Determine the next transmission time
				next_send_request_tick = now + (UINT64)UDP_NAT_T_CONNECT_INTERVAL * (UINT64)(Power(2, MAX(num_tries, 6)));
				num_tries++;
				AddInterrupt(interrupt, next_send_request_tick);
			}

			interval = GetNextIntervalForInterrupt(interrupt);
			interval = MIN(interval, 50);

			WaitSockEvent(sock_event, interval);
		}

		Free(tmp);
		FreeInterruptManager(interrupt);

		if (*error_code == RUDP_ERROR_OK)
		{
			UINT remain_timeout;
			UINT64 now = Tick64();
			// Success to get the IP address and the port number of the target

			// Get the rest timeout tolerance
			if (now <= giveup_tick)
			{
				remain_timeout = (UINT)(giveup_tick - now);
			}
			else
			{
				remain_timeout = 0;
			}

			remain_timeout = MAX(remain_timeout, 2000);

			if (same_lan)
			{
				// Discard current UDP socket and create a new UDP socket in NewRUDPClientDirect().
				// Because using a UDP socket which used for communication with the NAT-T server
				// can cause trouble when the client and the server exists in the same LAN.
				ReleaseSockEvent(sock_event);
				ReleaseSock(sock);

				sock = NULL;
				sock_event = NULL;
			}

			ret = NewRUDPClientDirect(svc_name, &result_ip, result_port, error_code, remain_timeout, cancel,
				sock, sock_event, 0, false);
		}

		if (sock_event != NULL)
		{
			ReleaseSockEvent(sock_event);
		}

		if (sock != NULL)
		{
			if (ret == NULL)
			{
				Disconnect(sock);
			}

			ReleaseSock(sock);
		}

		return ret;
	}
}

// Listen to the TCP for a moment to show the firewall dialog
void ListenTcpForPopupFirewallDialog()
{
#ifdef	OS_WIN32
	static bool tried = false;

	if (tried == false)
	{
		SOCK *s;
		tried = true;
		s = ListenAnyPortEx2(false, true);

		if (s != NULL)
		{
			Disconnect(s);
			ReleaseSock(s);
		}
	}
#endif	// OS_WIN32
}

// Create a R-UDP client (direct connection)
SOCK *NewRUDPClientDirect(char *svc_name, IP *ip, UINT port, UINT *error_code, UINT timeout, bool *cancel, SOCK *sock, SOCK_EVENT *sock_event, UINT local_port, bool over_dns_mode)
{
	RUDP_STACK *r;
	UINT dummy_int = 0;
	SOCK *ret = NULL;
	// Validate arguments
	if (error_code == NULL)
	{
		error_code = &dummy_int;
	}
	if (timeout == 0)
	{
		timeout = RUDP_TIMEOUT;
	}
	*error_code = RUDP_ERROR_UNKNOWN;
	if (svc_name == NULL || ip == NULL || port == 0)
	{
		return NULL;
	}

	r = NewRUDP(false, svc_name, NULL, NULL, NULL, local_port, sock, sock_event, false, over_dns_mode, ip, NULL, 0, NULL);
	if (r == NULL)
	{
		*error_code = RUDP_ERROR_UNKNOWN;
		return NULL;
	}

	// Set the port number and the target IP address
	Lock(r->Lock);
	{
		Copy(&r->TargetIp, ip, sizeof(IP));
		r->TargetPort = port;
		r->TargetIpAndPortInited = true;
	}
	Unlock(r->Lock);
	SetSockEvent(r->SockEvent);

	// Wait for a connection success/failure to the target IP address
	WaitEx(r->TargetConnectedEvent, timeout, cancel);
	Lock(r->Lock);
	{
		if (r->TargetConnectedSock != NULL)
		{
			// The connection succeeded
			ret = r->TargetConnectedSock;
			r->TargetConnectedSock = NULL;
		}
		else
		{
			r->DoNotSetTargetConnectedSock = true;
		}
	}
	Unlock(r->Lock);

	if (ret == NULL)
	{
		// Stop the R-UDP stack if the connection has failed
		*error_code = RUDP_ERROR_TIMEOUT;
		FreeRUDP(r);
	}
	else if (cancel != NULL && (*cancel))
	{
		// User canceled
		*error_code = RUDP_ERROR_USER_CANCELED;

		Disconnect(ret);
		ReleaseSock(ret);

		ret = NULL;
	}
	else
	{
		*error_code = RUDP_ERROR_OK;
	}

	return ret;
}

// Creating a R-UDP server
RUDP_STACK *NewRUDPServer(char *svc_name, RUDP_STACK_INTERRUPTS_PROC *proc_interrupts, RUDP_STACK_RPC_RECV_PROC *proc_rpc_recv, void *param, UINT port, bool no_natt_register, bool over_dns_mode, volatile UINT *natt_global_udp_port, UCHAR rand_port_id, IP *listen_ip)
{
	RUDP_STACK *r;
	// Validate arguments
	if (IsEmptyStr(svc_name))
	{
		return NULL;
	}

	if (g_no_rudp_server)
	{
		return NULL;
	}

	ListenTcpForPopupFirewallDialog();

	r = NewRUDP(true, svc_name, proc_interrupts, proc_rpc_recv, param, port, NULL, NULL, no_natt_register, over_dns_mode, NULL, natt_global_udp_port, rand_port_id, listen_ip);

	if (r == NULL)
	{
		return NULL;
	}

	return r;
}

// Creating a R-UDP
RUDP_STACK *NewRUDP(bool server_mode, char *svc_name, RUDP_STACK_INTERRUPTS_PROC *proc_interrupts, RUDP_STACK_RPC_RECV_PROC *proc_rpc_recv, void *param, UINT port, SOCK *sock, SOCK_EVENT *sock_event, bool server_no_natt_register, bool over_dns_mode, IP *client_target_ip, volatile UINT *natt_global_udp_port, UCHAR rand_port_id, IP *listen_ip)
{
	RUDP_STACK *r;
	char tmp[MAX_SIZE];
	UCHAR pid_hash[SHA1_SIZE];
	UINT pid;
	USHORT pid_us;

	// Validate arguments
	if (IsEmptyStr(svc_name))
	{
		return NULL;
	}

	ListenTcpForPopupFirewallDialog();

	if (sock == NULL)
	{
		if (server_mode == false && client_target_ip != NULL)
		{
			sock = NewUDP4ForSpecificIp(client_target_ip, port);
		}
		else
		{
			if (rand_port_id == 0)
			{
				sock = NewUDPEx2(port, false, listen_ip);
			}
			else
			{
				sock = NewUDPEx2RandMachineAndExePath(false, listen_ip, 0, rand_port_id);
			}
		}

		if (sock == NULL)
		{
			return NULL;
		}
	}
	else
	{
		AddRef(sock->ref);
	}

	if (port == 0)
	{
		port = sock->LocalPort;
	}

	if (rand_port_id != 0)
	{
		rand_port_numbers[rand_port_id] = port;
	}

	if (sock_event == NULL)
	{
		sock_event = NewSockEvent();
	}
	else
	{
		AddRef(sock_event->ref);
	}

	r = ZeroMalloc(sizeof(RUDP_STACK));

	r->NatT_SessionKey = Rand64();

	StrCpy(r->SvcName, sizeof(r->SvcName), svc_name);
	r->RandPortId = rand_port_id;
	r->NatTGlobalUdpPort = natt_global_udp_port;
	r->ServerMode = server_mode;
	r->Interrupt = NewInterruptManager();
	r->SessionList = NewList(RUDPCompareSessionList);
	r->UdpSock = sock;
	r->Port = port;
	r->SockEvent = sock_event;
	r->HaltEvent = NewEvent();
	r->Now = Tick64();
	r->Lock = NewLock();
	r->Param = param;
	r->TargetConnectedEvent = NewEvent();
	r->SendPacketList = NewList(NULL);
	r->NewSockConnectEvent = NewEvent();
	r->NewSockQueue = NewQueue();
	r->NatT_TranId = Rand64();

	r->NatT_SourceIpList = NewListFast(NULL);

	StrCpy(tmp, sizeof(tmp), r->SvcName);
	Trim(tmp);
	StrLower(tmp);

	HashSha1(r->SvcNameHash, tmp, StrLen(tmp));

	r->Client_IcmpId = (USHORT)(Rand32() % 65534 + 1);
	r->Client_IcmpSeqNo = (USHORT)(Rand32() % 65534 + 1);

	// Determination of the type of the protocol
	r->Protocol = RUDP_PROTOCOL_UDP;
	if (r->Port == MAKE_SPECIAL_PORT(IP_PROTO_ICMPV4))
	{
		r->Protocol = RUDP_PROTOCOL_ICMP;

		// Generate the ICMP ID based on the process ID
#ifdef	OS_WIN32
		pid = (UINT)MsGetProcessId();
#else	// OS_WIN32
		pid = (UINT)getpid();
#endif	// OS_WIN32

		pid = Endian32(pid);
		HashSha1(pid_hash, &pid, sizeof(UINT));

		pid_us = READ_USHORT(pid_hash);
		if (pid_us == 0 || pid_us == 0xFFFF)
		{
			pid_us = 1;
		}

		r->Client_IcmpId = pid_us;
	}
	else if (over_dns_mode)
	{
		r->Protocol = RUDP_PROTOCOL_DNS;
	}

	if (r->ServerMode)
	{
		r->NoNatTRegister = server_no_natt_register;

		if (r->Protocol == RUDP_PROTOCOL_ICMP || r->Protocol == RUDP_PROTOCOL_DNS)
		{
			// Never register to the NAT-T server in case of using the DNS or the ICMP
			r->NoNatTRegister = true;
		}
	}

	if (true
		)
	{
		RUDPGetRegisterHostNameByIP(r->CurrentRegisterHostname, sizeof(r->CurrentRegisterHostname), NULL);
	}

	if (r->ServerMode)
	{
		r->ProcInterrupts = proc_interrupts;
		r->ProcRpcRecv = proc_rpc_recv;
	}

	if (r->ServerMode && r->NoNatTRegister == false
		)
	{
		r->IpQueryThread = NewThread(RUDPIpQueryThread, r);
	}

	JoinSockToSockEvent(r->UdpSock, r->SockEvent);

	r->Thread = NewThread(RUDPMainThread, r);
	WaitThreadInit(r->Thread);

	return r;
}

// R-UDP session comparison function
int RUDPCompareSessionList(void *p1, void *p2)
{
	RUDP_SESSION *s1, *s2;
	UINT r;
	// Validate arguments
	if (p1 == NULL || p2 == NULL)
	{
		return 0;
	}
	s1 = *((RUDP_SESSION **)p1);
	s2 = *((RUDP_SESSION **)p2);
	if (s1 == NULL || s2 == NULL)
	{
		return 0;
	}

	r = CmpIpAddr(&s1->YourIp, &s2->YourIp);
	if (r != 0)
	{
		return r;
	}

	r = COMPARE_RET(s1->YourPort, s2->YourPort);
	if (r != 0)
	{
		return r;
	}

	r = CmpIpAddr(&s1->MyIp, &s2->MyIp);
	if (r != 0)
	{
		return r;
	}

	r = COMPARE_RET(s1->MyPort, s2->MyPort);
	if (r != 0)
	{
		return r;
	}

	return 0;
}

// Release of the R-UDP
void FreeRUDP(RUDP_STACK *r)
{
	UINT i;
	// Validate arguments
	if (r == NULL)
	{
		return;
	}

	r->Halt = true;
	Set(r->HaltEvent);
	SetSockEvent(r->SockEvent);

	if (r->ServerMode && r->NoNatTRegister == false)
	{
		if (r->IpQueryThread != NULL)
		{
			WaitThread(r->IpQueryThread, INFINITE);
			ReleaseThread(r->IpQueryThread);
		}
	}

	WaitThread(r->Thread, INFINITE);
	ReleaseThread(r->Thread);

	for (i = 0;i < LIST_NUM(r->SessionList);i++)
	{
		RUDP_SESSION *se = LIST_DATA(r->SessionList, i);

		RUDPFreeSession(se);
	}

	ReleaseList(r->SessionList);

	for (i = 0;i < LIST_NUM(r->SendPacketList);i++)
	{
		UDPPACKET *p = LIST_DATA(r->SendPacketList, i);

		FreeUdpPacket(p);
	}

	while (true)
	{
		SOCK *s = GetNext(r->NewSockQueue);
		if (s == NULL)
		{
			break;
		}

		Disconnect(s);
		ReleaseSock(s);
	}

	for (i = 0;i < LIST_NUM(r->NatT_SourceIpList);i++)
	{
		RUDP_SOURCE_IP *sip = (RUDP_SOURCE_IP *)LIST_DATA(r->NatT_SourceIpList, i);

		Free(sip);
	}

	ReleaseList(r->NatT_SourceIpList);

	ReleaseQueue(r->NewSockQueue);

	ReleaseList(r->SendPacketList);

	FreeInterruptManager(r->Interrupt);

	Disconnect(r->UdpSock);
	ReleaseSock(r->UdpSock);
	ReleaseSockEvent(r->SockEvent);
	ReleaseEvent(r->HaltEvent);
	ReleaseEvent(r->TargetConnectedEvent);

	ReleaseEvent(r->NewSockConnectEvent);

	Disconnect(r->TargetConnectedSock);
	ReleaseSock(r->TargetConnectedSock);

	DeleteLock(r->Lock);

	if (r->RandPortId != 0)
	{
		rand_port_numbers[r->RandPortId] = 0;
	}

	Free(r);
}

// Generate a hash from the current computer name and the process name
void GetCurrentMachineIpProcessHash(void *hash)
{
	// Validate arguments
	if (hash == NULL)
	{
		return;
	}

	Lock(machine_ip_process_hash_lock);
	{
		if (IsZero(machine_ip_process_hash, SHA1_SIZE))
		{
			GetCurrentMachineIpProcessHashInternal(machine_ip_process_hash);
		}

		Copy(hash, machine_ip_process_hash, SHA1_SIZE);
	}
	Unlock(machine_ip_process_hash_lock);
}
void GetCurrentMachineIpProcessHashInternal(void *hash)
{
	BUF *b;
	LIST *ip_list;
	char machine_name[MAX_SIZE];
	wchar_t exe_path[MAX_PATH];
	char *product_id = NULL;
	// Validate arguments
	if (hash == NULL)
	{
		return;
	}

#ifdef	OS_WIN32
	product_id = MsRegReadStr(REG_LOCAL_MACHINE, "SOFTWARE\\Microsoft\\Windows NT\\CurrentVersion", "ProductId");
	if (product_id == NULL)
	{
		product_id = MsRegReadStr(REG_LOCAL_MACHINE, "SOFTWARE\\Microsoft\\Windows\\CurrentVersion", "ProductId");
	}
#endif	// OS_WIN32

	b = NewBuf();

	GetMachineHostName(machine_name, sizeof(machine_name));
	Trim(machine_name);
	StrUpper(machine_name);

	GetExeNameW(exe_path, sizeof(exe_path));
	UniTrim(exe_path);
	UniStrUpper(exe_path);

	WriteBuf(b, machine_name, StrSize(machine_name));
	WriteBuf(b, exe_path, UniStrSize(exe_path));
	WriteBuf(b, product_id, StrSize(product_id));

	ip_list = GetHostIPAddressList();
	if (ip_list != NULL)
	{
		UINT i;
		for (i = 0;i < LIST_NUM(ip_list);i++)
		{
			IP *ip = LIST_DATA(ip_list, i);

			WriteBuf(b, ip, sizeof(IP));
		}
	}
	FreeHostIPAddressList(ip_list);

	HashSha1(hash, b->Buf, b->Size);

	FreeBuf(b);

	Free(product_id);
}

// Create a pair of pre-bound TCP sockets
bool NewTcpPair(SOCK **s1, SOCK **s2)
{
	SOCK *a;
	SOCK *s, *c;
	TUBE *t1, *t2;
	SOCK_EVENT *e1, *e2;
	// Validate arguments
	if (s1 == NULL || s2 == NULL)
	{
		return false;
	}

	a = ListenAnyPortEx2(true, true);
	if (a == NULL)
	{
		return false;
	}

	c = Connect("127.0.0.1", a->LocalPort);
	if (c == NULL)
	{
		ReleaseSock(a);
		return false;
	}

	s = Accept(a);
	if (s == NULL)
	{
		ReleaseSock(c);
		ReleaseSock(a);
		return false;
	}

	ReleaseSock(a);

	if ((s->LocalPort != c->RemotePort) || (s->RemotePort != c->LocalPort))
	{
		ReleaseSock(s);
		ReleaseSock(c);
		return false;
	}

	NewTubePair(&t1, &t2, sizeof(TCP_PAIR_HEADER));

	// Creating a socket event
	e1 = NewSockEvent();
	e2 = NewSockEvent();

	SetTubeSockEvent(t1, e1);
	SetTubeSockEvent(t2, e2);

	AddRef(t1->Ref);
	AddRef(t2->Ref);
	s->BulkRecvTube = c->BulkSendTube = t1;
	s->BulkSendTube = c->BulkRecvTube = t2;

	ReleaseSockEvent(e1);
	ReleaseSockEvent(e2);

	*s1 = s;
	*s2 = c;

	return true;
}

// Listen in any available port
SOCK *ListenAnyPortEx(bool local_only)
{
	return ListenAnyPortEx2(local_only, false);
}
SOCK *ListenAnyPortEx2(bool local_only, bool disable_ca)
{
	UINT i;
	SOCK *s;
	for (i = 40000;i < 65536;i++)
	{
		s = ListenEx(i, local_only);
		if (s != NULL)
		{
			return s;
		}
	}

	return NULL;
}

int cb_test(int a, X509_STORE_CTX *ctx)
{
	WHERE;
	return 1;
}

// Create a new SSL pipe
SSL_PIPE *NewSslPipe(bool server_mode, X *x, K *k, DH_CTX *dh)
{
	SSL_PIPE *s;
	SSL *ssl;
	SSL_CTX *ssl_ctx = NewSSLCtx(server_mode);

	Lock(openssl_lock);
	{
		if (server_mode)
		{
			SSL_CTX_set_ssl_version(ssl_ctx, SSLv23_method());
			SSL_CTX_set_options(ssl_ctx, SSL_OP_NO_SSLv2);

			AddChainSslCertOnDirectory(ssl_ctx);

			if (dh != NULL)
			{
				SSL_CTX_set_tmp_dh(ssl_ctx, dh->dh);
			}
		}
		else
		{
			SSL_CTX_set_ssl_version(ssl_ctx, SSLv23_client_method());
		}

		//SSL_CTX_set_verify(ssl_ctx, SSL_VERIFY_PEER, cb_test);

		if (dh != NULL)
		{
			SSL_CTX_set_options(ssl_ctx, SSL_OP_SINGLE_DH_USE);
		}

		if (server_mode == false)
		{
			SSL_CTX_set_options(ssl_ctx, SSL_OP_DONT_INSERT_EMPTY_FRAGMENTS);
		}

		ssl = SSL_new(ssl_ctx);
	}
	Unlock(openssl_lock);

	s = ZeroMalloc(sizeof(SSL_PIPE));

	s->ssl = ssl;
	s->ssl_ctx = ssl_ctx;
	s->ServerMode = server_mode;

	s->SslInOut = NewSslBioSsl();
	s->RawIn = NewSslBioMem();
	s->RawOut = NewSslBioMem();

	if (x != NULL && k != NULL)
	{
		Lock(openssl_lock);
		{
			SSL_use_certificate(s->ssl, x->x509);
			SSL_use_PrivateKey(s->ssl, k->pkey);
		}
		Unlock(openssl_lock);
	}

	if (s->ServerMode == false)
	{
		SSL_set_connect_state(s->ssl);
	}
	else
	{
		SSL_set_accept_state(s->ssl);
	}

	SSL_set_bio(s->ssl, s->RawIn->bio, s->RawOut->bio);
	BIO_set_ssl(s->SslInOut->bio, s->ssl, BIO_NOCLOSE);

	//s->RawIn->NoFree = true;
	s->RawOut->NoFree = true;

	return s;
}

// Synchronization of the SSL pipe
bool SyncSslPipe(SSL_PIPE *s)
{
	UINT i;
	// Validate arguments
	if (s == NULL || s->IsDisconnected)
	{
		return false;
	}

	for (i = 0;i < 2;i++)
	{
		if (SslBioSync(s->RawIn, true, false) == false)
		{
			s->IsDisconnected = true;
			Debug("SyncSslPipe: s->RawIn error.\n");
			return false;
		}

		if (SslBioSync(s->RawOut, false, true) == false)
		{
			s->IsDisconnected = true;
			Debug("SyncSslPipe: s->RawOut error.\n");
			return false;
		}

		if (SslBioSync(s->SslInOut, true, true) == false)
		{
			s->IsDisconnected = true;
			Debug("SyncSslPipe: s->SslInOut error.\n");
			return false;
		}
	}

	return true;
}

// Release of the SSL pipe
void FreeSslPipe(SSL_PIPE *s)
{
	// Validate arguments
	if (s == NULL)
	{
		return;
	}

	FreeSslBio(s->SslInOut);
	FreeSslBio(s->RawIn);
	FreeSslBio(s->RawOut);

	SSL_free(s->ssl);
	SSL_CTX_free(s->ssl_ctx);

	Free(s);
}

// Release of the SSL BIO
void FreeSslBio(SSL_BIO *b)
{
	// Validate arguments
	if (b == NULL)
	{
		return;
	}

	if (b->NoFree == false)
	{
		BIO_free(b->bio);
	}

	ReleaseFifo(b->RecvFifo);
	ReleaseFifo(b->SendFifo);

	Free(b);
}

// Create a new SSL BIO (SSL)
SSL_BIO *NewSslBioSsl()
{
	SSL_BIO *b = ZeroMalloc(sizeof(SSL_BIO));

	b->bio = BIO_new(BIO_f_ssl());

	b->RecvFifo = NewFifo();
	b->SendFifo = NewFifo();

	return b;
}

// Create a new SSL BIO (memory)
SSL_BIO *NewSslBioMem()
{
	SSL_BIO *b = ZeroMalloc(sizeof(SSL_BIO));

	b->bio = BIO_new(BIO_s_mem());

	b->RecvFifo = NewFifo();
	b->SendFifo = NewFifo();

	return b;
}

// Synchronize memory contents of the SSL BIO with the FIFO
bool SslBioSync(SSL_BIO *b, bool sync_send, bool sync_recv)
{
	// Validate arguments
	if (b == NULL)
	{
		return false;
	}

	if (b->IsDisconnected)
	{
		return false;
	}

	// Write the contents of the SendFifo to the BIO
	if (sync_send)
	{
		while (b->SendFifo->size >= 1)
		{
			int r = BIO_write(b->bio, GetFifoPointer(b->SendFifo), FifoSize(b->SendFifo));

			if (r == 0)
			{
				b->IsDisconnected = true;
				WHERE;
				return false;
			}
			else
			{
				if (r < 0)
				{
					if (BIO_should_retry(b->bio))
					{
						break;
					}
					else
					{
						b->IsDisconnected = true;
						WHERE;
						return false;
					}
				}
				else
				{
					ReadFifo(b->SendFifo, NULL, (UINT)r);
				}
			}
		}
	}

	// Save to the RecvFifo by reading from the BIO
	if (sync_recv)
	{
		while (true)
		{
			UCHAR tmp[4096];
			int r;

			r = BIO_read(b->bio, tmp, sizeof(tmp));

			if (r == 0)
			{
				b->IsDisconnected = true;
				WHERE;
				return false;
			}
			else
			{
				if (r < 0)
				{
					if (BIO_should_retry(b->bio))
					{
						break;
					}
					else
					{
						b->IsDisconnected = true;
						WHERE;
						Debug("OpenSSL Error: %s\n", ERR_error_string(ERR_peek_last_error(), NULL));
						return false;
					}
				}
				else
				{
					WriteFifo(b->RecvFifo, tmp, (UINT)r);
				}
			}
		}
	}

	return true;
}

// Release the memory for the return value of the ICMP API
void IcmpApiFreeResult(ICMP_RESULT *ret)
{
	// Validate arguments
	if (ret == NULL)
	{
		return;
	}

	if (ret->Data != NULL)
	{
		Free(ret->Data);
	}

	Free(ret);
}

// Send an ICMP Echo using ICMP API
ICMP_RESULT *IcmpApiEchoSend(IP *dest_ip, UCHAR ttl, UCHAR *data, UINT size, UINT timeout)
{
#ifdef	OS_WIN32
	// Validate arguments
	if (dest_ip == NULL || IsIP4(dest_ip) == false || (size != 0 && data == NULL))
	{
		return NULL;
	}
	if (ttl == 0)
	{
		ttl = 127;
	}

	if (IsIcmpApiSupported())
	{
		HANDLE h;
		DWORD dw;
		IPAddr dest_addr;
		UINT reply_size;
		ICMP_ECHO_REPLY *reply;
		ICMP_RESULT *ret = NULL;
		IP_OPTION_INFORMATION opt;

		h = w32net->IcmpCreateFile();

		if (h == INVALID_HANDLE_VALUE)
		{
			return NULL;
		}

		Zero(&opt, sizeof(opt));
		opt.Ttl = ttl;

		IPToInAddr((struct in_addr *)&dest_addr, dest_ip);

		reply_size = sizeof(*reply) + size + 64;
		reply = ZeroMalloc(reply_size);

		dw = w32net->IcmpSendEcho(h, dest_addr, data, size, &opt, reply, reply_size, timeout);

		ret = ZeroMalloc(sizeof(ICMP_RESULT));

		if (dw >= 1 && reply->Status == IP_SUCCESS)
		{
			ret->Ok = true;
		}
		else
		{
			switch (reply->Status)
			{
			case IP_DEST_NET_UNREACHABLE:
				ret->Type = ICMP_TYPE_DESTINATION_UNREACHABLE;
				ret->Code = ICMP_CODE_NET_UNREACHABLE;
				break;

			case IP_DEST_HOST_UNREACHABLE:
				ret->Type = ICMP_TYPE_DESTINATION_UNREACHABLE;
				ret->Code = ICMP_CODE_HOST_UNREACHABLE;
				break;

			case IP_DEST_PROT_UNREACHABLE:
				ret->Type = ICMP_TYPE_DESTINATION_UNREACHABLE;
				ret->Code = ICMP_CODE_PROTOCOL_UNREACHABLE;
				break;

			case IP_DEST_PORT_UNREACHABLE:
				ret->Type = ICMP_TYPE_DESTINATION_UNREACHABLE;
				ret->Code = ICMP_CODE_PORT_UNREACHABLE;
				break;

			case IP_TTL_EXPIRED_TRANSIT:
				ret->Type = ICMP_TYPE_TIME_EXCEEDED;
				ret->Code = ICMP_CODE_TTL_EXCEEDED_IN_TRANSIT;
				break;

			case IP_TTL_EXPIRED_REASSEM:
				ret->Type = ICMP_TYPE_TIME_EXCEEDED;
				ret->Code = ICMP_CODE_FRAGMENT_REASSEMBLY_TIME_EXCEEDED;
				break;

			default:
				ret->Timeout = true;
				break;
			}
		}

		if (ret->Timeout == false)
		{
			ret->Ttl = reply->Options.Ttl;
			ret->Rtt = reply->RoundTripTime;
			InAddrToIP(&ret->IpAddress, (struct in_addr *)&reply->Address);

			if (reply->DataSize >= 1 && reply->Data != NULL)
			{
				ret->DataSize = reply->DataSize;
				ret->Data = Clone(reply->Data, reply->DataSize);
			}
		}

		Free(reply);

		w32net->IcmpCloseHandle(h);

		return ret;
	}
	else
	{
		return NULL;
	}

#else	// OS_WIN32
	return NULL;
#endif	// OS_WIN32
}

// Detect whether the ICMP API is supported
bool IsIcmpApiSupported()
{
#ifdef	OS_WIN32
	if (w32net->IcmpCloseHandle != NULL &&
		w32net->IcmpCreateFile != NULL &&
		w32net->IcmpSendEcho != NULL)
	{
		return true;
	}
#endif	// OS_WIN32

	return false;
}

// Initialize the routing table change detector
ROUTE_CHANGE *NewRouteChange()
{
#ifdef	OS_WIN32
	return Win32NewRouteChange();
#else	// OS_WIN32
	return NULL;
#endif	// OS_WIN32
}

// Release the routing table change detector
void FreeRouteChange(ROUTE_CHANGE *r)
{
#ifdef	OS_WIN32
	Win32FreeRouteChange(r);
#endif	// OS_WIN32
}

// Get whether the routing table has been changed
bool IsRouteChanged(ROUTE_CHANGE *r)
{
#ifdef	OS_WIN32
	return Win32IsRouteChanged(r);
#else	// OS_WIN32
	return false;
#endif	// OS_WIN32
}

// Routing table change detector function (Win32)
#ifdef	OS_WIN32
ROUTE_CHANGE *Win32NewRouteChange()
{
	ROUTE_CHANGE *r;
	bool ret;

	if (MsIsNt() == false)
	{
		return NULL;
	}

	if (w32net->CancelIPChangeNotify == NULL ||
		w32net->NotifyRouteChange == NULL)
	{
		return NULL;
	}

	r = ZeroMalloc(sizeof(ROUTE_CHANGE));

	r->Data = ZeroMalloc(sizeof(ROUTE_CHANGE_DATA));

	r->Data->Overlapped.hEvent = CreateEventA(NULL, false, true, NULL);

	ret = w32net->NotifyRouteChange(&r->Data->Handle, &r->Data->Overlapped);
	if (!(ret == NO_ERROR || ret == WSA_IO_PENDING || WSAGetLastError() == WSA_IO_PENDING))
	{
		Free(r->Data);
		Free(r);

		return NULL;
	}

	return r;
}

void Win32FreeRouteChange(ROUTE_CHANGE *r)
{
	// Validate arguments
	if (r == NULL)
	{
		return;
	}

	w32net->CancelIPChangeNotify(&r->Data->Overlapped);
	CloseHandle(r->Data->Overlapped.hEvent);

	Free(r->Data);
	Free(r);
}

bool Win32IsRouteChanged(ROUTE_CHANGE *r)
{
	// Validate arguments
	if (r == NULL)
	{
		return false;
	}

	if ((r->Data->NumCalled++) == 0)
	{
		return true;
	}

	if (WaitForSingleObject(r->Data->Overlapped.hEvent, 0) == WAIT_OBJECT_0)
	{
		w32net->NotifyRouteChange(&r->Data->Handle, &r->Data->Overlapped);
		return true;
	}

	return false;
}

typedef struct WIN32_ACCEPT_CHECK_DATA
{
	bool IsIPv6;
	bool Rejected;
} WIN32_ACCEPT_CHECK_DATA;

// Function for determining  whether accept or not in Win32
int CALLBACK Win32AcceptCheckCallback_Delay(LPWSABUF lpCallerId, LPWSABUF lpCallerData, LPQOS pQos,
									  LPQOS lpGQOS, LPWSABUF lpCalleeId, LPWSABUF lpCalleeData,
									  GROUP FAR * g, DWORD_PTR dwCallbackData)
{
	return CF_DEFER;
}

int CALLBACK Win32AcceptCheckCallback(LPWSABUF lpCallerId, LPWSABUF lpCallerData, LPQOS pQos,
									  LPQOS lpGQOS, LPWSABUF lpCalleeId, LPWSABUF lpCalleeData,
									  GROUP FAR * g, DWORD_PTR dwCallbackData)
{
	return CF_ACCEPT;
}

// Accept function for Win32
SOCKET Win32Accept_XP(SOCK *sock, SOCKET s, struct sockaddr *addr, int *addrlen, bool ipv6)
{
	SOCKET ret;
	WIN32_ACCEPT_CHECK_DATA d;
	UINT err;
	int initial_addrlen = *addrlen;
	UINT num_error = 0;
	// Validate arguments
	if (s == INVALID_SOCKET)
	{
		return INVALID_SOCKET;
	}

L_LOOP:

	Zero(&d, sizeof(d));

	d.IsIPv6 = ipv6;

	*addrlen = initial_addrlen;
	Zero(addr, initial_addrlen);
	ret = WSAAccept(s, addr, addrlen, Win32AcceptCheckCallback, (DWORD_PTR)&d);

	if (ret == INVALID_SOCKET)
	{
		err = WSAGetLastError();

		num_error++;

		Debug("!!! WSAAccept Error: %u  rej=%u  num=%u  tick=%I64u\n", WSAGetLastError(), d.Rejected, num_error, Tick64());

		if (d.Rejected && err == WSAECONNREFUSED)
		{
			goto L_LOOP;
		}

		if (err == WSAETIMEDOUT)
		{
			goto L_LOOP;
		}
	}

	return ret;
}

// Accept function for Win32
SOCKET Win32Accept(SOCK *sock, SOCKET s, struct sockaddr *addr, int *addrlen, bool ipv6)
{
	SOCKET ret;
	WIN32_ACCEPT_CHECK_DATA d;
	UINT err;
	int initial_addrlen = *addrlen;
	UINT num_error = 0;
	UINT zero = 0;
	UINT tmp = 0;
	UINT ret_size = 0;
	// Validate arguments
	if (sock == NULL || s == INVALID_SOCKET)
	{
		return INVALID_SOCKET;
	}

	if (sock->hAcceptEvent == NULL)
	{
		sock->hAcceptEvent = CreateEvent(NULL, FALSE, FALSE, NULL);

		WSAEventSelect(s, sock->hAcceptEvent, FD_ACCEPT | FD_CLOSE);
	}

L_LOOP:

	if (sock->CancelAccept)
	{
		return INVALID_SOCKET;
	}

	Zero(&d, sizeof(d));

	d.IsIPv6 = ipv6;

	*addrlen = initial_addrlen;
	Zero(addr, initial_addrlen);
	ret = WSAAccept(s, addr, addrlen, Win32AcceptCheckCallback, (DWORD_PTR)&d);

	if (ret == INVALID_SOCKET)
	{
		err = WSAGetLastError();

		if (err == WSAEWOULDBLOCK)
		{
			//Debug("!!! WSAAccept: WSAEWOULDBLOCK\n");
			UINT wait_ret = WaitForSingleObject(sock->hAcceptEvent, 1234);

			if (wait_ret == WAIT_OBJECT_0 || wait_ret == WAIT_TIMEOUT)
			{
				goto L_LOOP;
			}

			Debug("!!! WaitForSingleObject Error. ret=%u GetLastError=%u\n", wait_ret, GetLastError());
		}

		num_error++;

		Debug("!!! WSAAccept Error: %u  rej=%u  num=%u  tick=%I64u\n", err, d.Rejected, num_error, Tick64());

		if (d.Rejected && err == WSAECONNREFUSED)
		{
			goto L_LOOP;
		}

		if (err == WSAETIMEDOUT)
		{
			goto L_LOOP;
		}
	}
	else
	{
		// Remove a new socket from the event
		WSAEventSelect(ret, sock->hAcceptEvent, 0);

		// Restore the new socket to synchronized
		WSAIoctl(ret, FIONBIO, &zero, sizeof(zero), &tmp, sizeof(tmp), &ret_size, NULL, NULL);
	}

	return ret;
}

#endif	// OS_WIN32


// Get whether the aquirement of the Process ID of the TCP connection succeed
bool CanGetTcpProcessId()
{
	UINT i;
	bool ret = false;
	LIST *o = GetTcpTableList();

	if (o == NULL)
	{
		return false;
	}

	for (i = 0;i < LIST_NUM(o);i++)
	{
		TCPTABLE *t = LIST_DATA(o, i);

		if (t->ProcessId != 0)
		{
			ret = true;
			break;
		}
	}

	FreeTcpTableList(o);

	return ret;
}




#define	USE_OLD_GETIP

// Set the arp_filter in Linux
void SetLinuxArpFilter()
{
	char *filename = "/proc/sys/net/ipv4/conf/all/arp_filter";
	char *data = "1\n";
	IO *o;

	o = FileCreate(filename);
	if (o == NULL)
	{
		return;
	}

	FileWrite(o, data, StrLen(data));
	FileFlush(o);

	FileClose(o);
}

// Determine whether the string is a IPv6 mask
bool IsIpMask6(char *str)
{
	IP mask;
	// Validate arguments
	if (str == NULL)
	{
		return false;
	}

	return StrToMask6(&mask, str);
}

// Determine whether the string is a IPv6 address
bool IsStrIPv6Address(char *str)
{
	IP ip;
	// Validate arguments
	if (str == NULL)
	{
		return false;
	}

	if (StrToIP6(&ip, str) == false)
	{
		return false;
	}

	return true;
}

// Convert the subnet mask to an integer
UINT SubnetMaskToInt6(IP *a)
{
	UINT i;
	// Validate arguments
	if (IsIP6(a) == false)
	{
		return 0;
	}

	for (i = 0;i <= 128;i++)
	{
		IP tmp;

		IntToSubnetMask6(&tmp, i);

		if (CmpIpAddr(a, &tmp) == 0)
		{
			return i;
		}
	}

	return 0;
}
UINT SubnetMaskToInt4(IP *a)
{
	UINT i;
	// Validate arguments
	if (IsIP4(a) == false)
	{
		return 0;
	}

	for (i = 0;i <= 32;i++)
	{
		IP tmp;

		IntToSubnetMask4(&tmp, i);

		if (CmpIpAddr(a, &tmp) == 0)
		{
			return i;
		}
	}

	return 0;
}
UINT SubnetMaskToInt(IP *a)
{
	if (IsIP6(a))
	{
		return SubnetMaskToInt6(a);
	}
	else
	{
		return SubnetMaskToInt4(a);
	}
}

// Determine whether the specified IP address is a subnet mask
bool IsSubnetMask6(IP *a)
{
	UINT i;
	// Validate arguments
	if (IsIP6(a) == false)
	{
		return false;
	}

	for (i = 0;i <= 128;i++)
	{
		IP tmp;

		IntToSubnetMask6(&tmp, i);

		if (CmpIpAddr(a, &tmp) == 0)
		{
			return true;
		}
	}

	return false;
}

// Generate a global address from the MAC address
void GenerateEui64GlobalAddress(IP *ip, IP *prefix, IP *subnet, UCHAR *mac)
{
	UCHAR tmp[8];
	IP a;
	IP subnet_not;
	IP or1, or2;
	// Validate arguments
	if (ip == NULL || prefix == NULL || subnet == NULL || mac == NULL)
	{
		return;
	}

	GenerateEui64Address6(tmp, mac);

	ZeroIP6(&a);

	Copy(&a.ipv6_addr[8], tmp, 8);

	IPNot6(&subnet_not, subnet);
	IPAnd6(&or1, &a, &subnet_not);
	IPAnd6(&or2, prefix, subnet);

	IPOr6(ip, &or1, &or2);
}

// Generate a local address from the MAC address
void GenerateEui64LocalAddress(IP *a, UCHAR *mac)
{
	UCHAR tmp[8];
	// Validate arguments
	if (a == NULL || mac == NULL)
	{
		return;
	}

	GenerateEui64Address6(tmp, mac);

	ZeroIP6(a);
	a->ipv6_addr[0] = 0xfe;
	a->ipv6_addr[1] = 0x80;

	Copy(&a->ipv6_addr[8], tmp, 8);
}

// Generate the EUI-64 address from the MAC address
void GenerateEui64Address6(UCHAR *dst, UCHAR *mac)
{
	// Validate arguments
	if (dst == NULL || mac == NULL)
	{
		return;
	}

	Copy(dst, mac, 3);
	Copy(dst + 5, mac, 3);

	dst[3] = 0xff;
	dst[4] = 0xfe;
	dst[0] = ((~(dst[0] & 0x02)) & 0x02) | (dst[0] & 0xfd);
}

// Examine whether two IP addresses are in the same network
bool IsInSameNetwork6ByStr(char *ip1, char *ip2, char *subnet)
{
	IP p1, p2, s;

	if (StrToIP6(&p1, ip1) == false)
	{
		return false;
	}

	if (StrToIP6(&p2, ip2) == false)
	{
		return false;
	}

	if (StrToMask6(&s, subnet) == false)
	{
		return false;
	}

	return IsInSameNetwork6(&p1, &p2, &s);
}
bool IsInSameNetwork6(IP *a1, IP *a2, IP *subnet)
{
	IP prefix1, prefix2;
	// Validate arguments
	if (IsIP6(a1) == false || IsIP6(a2) == false || IsIP6(subnet) == false)
	{
		return false;
	}

	if (a1->ipv6_scope_id != a2->ipv6_scope_id)
	{
		return false;
	}

	GetPrefixAddress6(&prefix1, a1, subnet);
	GetPrefixAddress6(&prefix2, a2, subnet);

	if (CmpIpAddr(&prefix1, &prefix2) == 0)
	{
		return true;
	}

	return false;
}
bool IsInSameNetwork4(IP *a1, IP *a2, IP *subnet)
{
	IP net1, net2;
	// Validate arguments
	if (IsIP4(a1) == false || IsIP4(a2) == false || IsIP4(subnet) == false)
	{
		return false;
	}

	IPAnd4(&net1, a1, subnet);
	IPAnd4(&net2, a2, subnet);

	if (CmpIpAddr(&net1, &net2) == 0)
	{
		return true;
	}

	return false;
}
bool IsInSameNetwork4Standard(IP *a1, IP *a2)
{
	IP subnet;

	SetIP(&subnet, 255, 255, 0, 0);

	return IsInSameNetwork4(a1, a2, &subnet);
}
bool IsInSameLocalNetworkToMe4(IP *a)
{
	IP g1, g2;

	Zero(&g1, sizeof(g1));
	Zero(&g2, sizeof(g2));

	GetCurrentGlobalIPGuess(&g1, false);

	if (IsZeroIp(&g1) == false)
	{
		if (IsInSameNetwork4Standard(&g1, a))
		{
			return true;
		}
	}

	if (GetCurrentGlobalIP(&g2, false))
	{
		if (IsInSameNetwork4Standard(&g2, a))
		{
			return true;
		}
	}

	if (IsIPAddressInSameLocalNetwork(a))
	{
		return true;
	}

	return false;
}

// Check whether it is a network address prefix
bool IsNetworkAddress6(IP *ip, IP *subnet)
{
	return IsNetworkPrefixAddress6(ip, subnet);
}
bool IsNetworkPrefixAddress6(IP *ip, IP *subnet)
{
	IP host;
	// Validate arguments
	if (ip == NULL || subnet == NULL)
	{
		return false;
	}

	if (IsIP6(ip) == false || IsIP6(subnet) == false)
	{
		return false;
	}

	GetHostAddress6(&host, ip, subnet);

	if (IsZeroIp(&host))
	{
		return true;
	}

	return false;
}

// Check whether the unicast address is available
bool CheckUnicastAddress(IP *ip)
{
	// Validate arguments
	if (ip == NULL)
	{
		return false;
	}

	if ((GetIPAddrType6(ip) & IPV6_ADDR_UNICAST) == 0)
	{
		return false;
	}

	return true;
}

// Get the host address
void GetHostAddress6(IP *dst, IP *ip, IP *subnet)
{
	IP not;
	// Validate arguments
	if (dst == NULL || ip == NULL || subnet == NULL)
	{
		return;
	}

	IPNot6(&not, subnet);

	IPAnd6(dst, ip, &not);

	dst->ipv6_scope_id = ip->ipv6_scope_id;
}

// Get the prefix address
void GetPrefixAddress6(IP *dst, IP *ip, IP *subnet)
{
	// Validate arguments
	if (dst == NULL || ip == NULL || subnet == NULL)
	{
		return;
	}

	IPAnd6(dst, ip, subnet);

	dst->ipv6_scope_id = ip->ipv6_scope_id;
}

// Get the solicited-node multicast address
void GetSoliciationMulticastAddr6(IP *dst, IP *src)
{
	IP prefix;
	IP mask104;
	IP or1, or2;

	// Validate arguments
	if (dst == NULL || src == NULL)
	{
		return;
	}

	ZeroIP6(&prefix);
	prefix.ipv6_addr[0] = 0xff;
	prefix.ipv6_addr[1] = 0x02;
	prefix.ipv6_addr[11] = 0x01;
	prefix.ipv6_addr[12] = 0xff;

	IntToSubnetMask6(&mask104, 104);

	IPAnd6(&or1, &prefix, &mask104);
	IPAnd6(&or2, src, &mask104);

	IPOr6(dst, &or1, &or2);

	dst->ipv6_scope_id = src->ipv6_scope_id;
}

// Generate a MAC address corresponding to the multicast address
void GenerateMulticastMacAddress6(UCHAR *mac, IP *ip)
{
	// Validate arguments
	if (mac == NULL)
	{
		return;
	}

	mac[0] = 0x33;
	mac[1] = 0x33;
	mac[2] = ip->ipv6_addr[12];
	mac[3] = ip->ipv6_addr[13];
	mac[4] = ip->ipv6_addr[14];
	mac[5] = ip->ipv6_addr[15];
}

// Get the type of the IPv6 address
UINT GetIPv6AddrType(IPV6_ADDR *addr)
{
	IP ip;
	// Validate arguments
	if (addr == NULL)
	{
		return 0;
	}

	IPv6AddrToIP(&ip, addr);

	return GetIPAddrType6(&ip);
}
UINT GetIPAddrType6(IP *ip)
{
	UINT ret = 0;
	// Validate arguments
	if (IsIP6(ip) == false)
	{
		return 0;
	}

	if (ip->ipv6_addr[0] == 0xff)
	{
		IP all_node, all_router;

		GetAllNodeMulticaseAddress6(&all_node);

		GetAllRouterMulticastAddress6(&all_router);

		ret |= IPV6_ADDR_MULTICAST;

		if (Cmp(ip->ipv6_addr, all_node.ipv6_addr, 16) == 0)
		{
			ret |= IPV6_ADDR_ALL_NODE_MULTICAST;
		}
		else if (Cmp(ip->ipv6_addr, all_router.ipv6_addr, 16) == 0)
		{
			ret |= IPV6_ADDR_ALL_ROUTER_MULTICAST;
		}
		else
		{
			if (ip->ipv6_addr[1] == 0x02 && ip->ipv6_addr[2] == 0 && ip->ipv6_addr[3] == 0 &&
				ip->ipv6_addr[4] == 0 && ip->ipv6_addr[5] == 0 && ip->ipv6_addr[6] == 0 &&
				ip->ipv6_addr[7] == 0 && ip->ipv6_addr[8] == 0 && ip->ipv6_addr[9] == 0 &&
				ip->ipv6_addr[10] == 0 && ip->ipv6_addr[11] == 0x01 && ip->ipv6_addr[12] == 0xff)
			{
				ret |= IPV6_ADDR_SOLICIATION_MULTICAST;
			}
		}
	}
	else
	{
		ret |= IPV6_ADDR_UNICAST;

		if (ip->ipv6_addr[0] == 0xfe && (ip->ipv6_addr[1] & 0xc0) == 0x80)
		{
			ret |= IPV6_ADDR_LOCAL_UNICAST;
		}
		else
		{
			ret |= IPV6_ADDR_GLOBAL_UNICAST;

			if (IsZero(&ip->ipv6_addr, 16))
			{
				ret |= IPV6_ADDR_ZERO;
			}
			else
			{
				IP loopback;

				GetLoopbackAddress6(&loopback);

				if (Cmp(ip->ipv6_addr, loopback.ipv6_addr, 16) == 0)
				{
					ret |= IPV6_ADDR_LOOPBACK;
				}
			}
		}
	}

	return ret;
}

// Address that all of the bits are set
void GetAllFilledAddress6(IP *ip)
{
	UINT i;
	// Validate arguments
	if (ip == NULL)
	{
		return;
	}

	ZeroIP6(ip);

	for (i = 0;i < 15;i++)
	{
		ip->ipv6_addr[i] = 0xff;
	}
}

// Loopback address
void GetLoopbackAddress6(IP *ip)
{
	// Validate arguments
	if (ip == NULL)
	{
		return;
	}

	ZeroIP6(ip);

	ip->ipv6_addr[15] = 0x01;
}

// All-nodes multicast address
void GetAllNodeMulticaseAddress6(IP *ip)
{
	// Validate arguments
	if (ip == NULL)
	{
		return;
	}

	ZeroIP6(ip);

	ip->ipv6_addr[0] = 0xff;
	ip->ipv6_addr[1] = 0x02;
	ip->ipv6_addr[15] = 0x01;
}

// All-routers multicast address
void GetAllRouterMulticastAddress6(IP *ip)
{
	// Validate arguments
	if (ip == NULL)
	{
		return;
	}

	ZeroIP6(ip);

	ip->ipv6_addr[0] = 0xff;
	ip->ipv6_addr[1] = 0x02;
	ip->ipv6_addr[15] = 0x02;
}

// Logical operation of the IPv4 address
void IPNot4(IP *dst, IP *a)
{
	UINT i;
	// Validate arguments
	if (dst == NULL || a == NULL || IsIP4(a) == false)
	{
		Zero(dst, sizeof(IP));
		return;
	}

	i = IPToUINT(a);
	i = ~i;

	UINTToIP(dst, i);
}
void IPOr4(IP *dst, IP *a, IP *b)
{
	UINT i;
	// Validate arguments
	if (dst == NULL || a == NULL || b == NULL || IsIP4(a) == false || IsIP4(b) == false)
	{
		Zero(dst, sizeof(IP));
		return;
	}

	i = IPToUINT(a) | IPToUINT(b);

	UINTToIP(dst, i);
}
void IPAnd4(IP *dst, IP *a, IP *b)
{
	UINT i;
	// Validate arguments
	if (dst == NULL || a == NULL || b == NULL || IsIP4(a) == false || IsIP4(b) == false)
	{
		Zero(dst, sizeof(IP));
		return;
	}

	i = IPToUINT(a) & IPToUINT(b);

	UINTToIP(dst, i);
}

// Logical operation of the IPv6 address
void IPAnd6(IP *dst, IP *a, IP *b)
{
	UINT i;
	// Validate arguments
	if (dst == NULL || IsIP6(a) == false || IsIP6(b) == false)
	{
		ZeroIP6(dst);
		return;
	}

	ZeroIP6(dst);
	for (i = 0;i < 16;i++)
	{
		dst->ipv6_addr[i] = a->ipv6_addr[i] & b->ipv6_addr[i];
	}
}
void IPOr6(IP *dst, IP *a, IP *b)
{
	UINT i;
	// Validate arguments
	if (dst == NULL || IsIP6(a) == false || IsIP6(b) == false)
	{
		ZeroIP6(dst);
		return;
	}

	ZeroIP6(dst);
	for (i = 0;i < 16;i++)
	{
		dst->ipv6_addr[i] = a->ipv6_addr[i] | b->ipv6_addr[i];
	}
}
void IPNot6(IP *dst, IP *a)
{
	UINT i;
	// Validate arguments
	if (dst == NULL || IsIP6(a) == false)
	{
		ZeroIP6(dst);
		return;
	}

	ZeroIP6(dst);
	for (i = 0;i < 16;i++)
	{
		dst->ipv6_addr[i] = ~(a->ipv6_addr[i]);
	}
}

// Creating a subnet mask
void IntToSubnetMask6(IP *ip, UINT i)
{
	UINT j = i / 8;
	UINT k = i % 8;
	UINT z;
	IP a;

	ZeroIP6(&a);

	for (z = 0;z < 16;z++)
	{
		if (z < j)
		{
			a.ipv6_addr[z] = 0xff;
		}
		else if (z == j)
		{
			a.ipv6_addr[z] = ~(0xff >> k);
		}
	}

	Copy(ip, &a, sizeof(IP));
}

// Convert the IP address to a string
void IP6AddrToStr(char *str, UINT size, IPV6_ADDR *addr)
{
	// Validate arguments
	if (str == NULL || addr == NULL)
	{
		return;
	}

	IPToStr6Array(str, size, addr->Value);
}
void IPToStr6Array(char *str, UINT size, UCHAR *bytes)
{
	IP ip;
	// Validate arguments
	if (str == NULL || bytes == NULL)
	{
		return;
	}

	SetIP6(&ip, bytes);

	IPToStr6(str, size, &ip);
}
void IPToStr6(char *str, UINT size, IP *ip)
{
	char tmp[MAX_SIZE];

	IPToStr6Inner(tmp, ip);

	StrCpy(str, size, tmp);
}
void IPToStr6Inner(char *str, IP *ip)
{
	UINT i;
	USHORT values[8];
	UINT zero_started_index;
	UINT max_zero_len;
	UINT max_zero_start;
	IP a;
	// Validate arguments
	if (str == NULL || ip == NULL)
	{
		return;
	}

	Copy(&a, ip, sizeof(IP));

	for (i = 0;i < 8;i++)
	{
		Copy(&values[i], &a.ipv6_addr[i * 2], sizeof(USHORT));
		values[i] = Endian16(values[i]);
	}

	// Search for omitable part
	zero_started_index = INFINITE;
	max_zero_len = 0;
	max_zero_start = INFINITE;
	for (i = 0;i < 9;i++)
	{
		USHORT v = (i != 8 ? values[i] : 1);

		if (v == 0)
		{
			if (zero_started_index == INFINITE)
			{
				zero_started_index = i;
			}
		}
		else
		{
			UINT zero_len;

			if (zero_started_index != INFINITE)
			{
				zero_len = i - zero_started_index;
				if (zero_len >= 2)
				{
					if (max_zero_len < zero_len)
					{
						max_zero_start = zero_started_index;
						max_zero_len = zero_len;
					}
				}

				zero_started_index = INFINITE;
			}
		}
	}

	// Format a string
	StrCpy(str, 0, "");
	for (i = 0;i < 8;i++)
	{
		char tmp[16];

		ToHex(tmp, values[i]);
		StrLower(tmp);

		if (i == max_zero_start)
		{
			if (i == 0)
			{
				StrCat(str, 0, "::");
			}
			else
			{
				StrCat(str, 0, ":");
			}
			i += max_zero_len - 1;
		}
		else
		{
			StrCat(str, 0, tmp);
			if (i != 7)
			{
				StrCat(str, 0, ":");
			}
		}
	}

	// Scope ID
	if (ip->ipv6_scope_id != 0)
	{
		char tmp[64];

		StrCat(str, 0, "%");
		ToStr(tmp, ip->ipv6_scope_id);

		StrCat(str, 0, tmp);
	}
}

// Convert the string to an IP address
bool StrToIP6(IP *ip, char *str)
{
	TOKEN_LIST *t;
	char tmp[MAX_PATH];
	IP a;
	UINT i;
	UINT scope_id = 0;
	// Validate arguments
	if (str == NULL || ip == NULL)
	{
		return false;
	}

	ZeroIP6(&a);

	StrCpy(tmp, sizeof(tmp), str);
	Trim(tmp);

	if (StartWith(tmp, "[") && EndWith(tmp, "]"))
	{
		// If the string is enclosed in square brackets, remove brackets
		StrCpyAllowOverlap(tmp, sizeof(tmp), &tmp[1]);

		if (StrLen(tmp) >= 1)
		{
			tmp[StrLen(tmp) - 1] = 0;
		}
	}

	// Remove the scope ID by analyzing if there is it
	i = SearchStrEx(tmp, "%", 0, false);
	if (i != INFINITE)
	{
		char ss[MAX_PATH];

		StrCpy(ss, sizeof(ss), &tmp[i + 1]);

		tmp[i] = 0;

		Trim(tmp);

		Trim(ss);

		scope_id = ToInt(ss);
	}

	// Tokenize
	t = ParseTokenWithNullStr(tmp, ":");
	if (t->NumTokens >= 3 && t->NumTokens <= 8)
	{
		UINT i, n;
		bool b = true;
		UINT k = 0;

		n = 0;

		for (i = 0;i < t->NumTokens;i++)
		{
			char *str = t->Token[i];

			if (i != 0 && i != (t->NumTokens - 1) && StrLen(str) == 0)
			{
				n++;
				if (n == 1)
				{
					k += 2 * (8 - t->NumTokens + 1);
				}
				else
				{
					b = false;
					break;
				}
			}
			else
			{
				UCHAR chars[2];

				if (CheckIPItemStr6(str) == false)
				{
					b = false;
					break;
				}

				IPItemStrToChars6(chars, str);

				a.ipv6_addr[k++] = chars[0];
				a.ipv6_addr[k++] = chars[1];
			}
		}

		if (n != 0 && n != 1)
		{
			b = false;
		}
		else if (n == 0 && t->NumTokens != 8)
		{
			b = false;
		}

		if (b == false)
		{
			FreeToken(t);
			return false;
		}
	}
	else
	{
		FreeToken(t);
		return false;
	}

	FreeToken(t);

	Copy(ip, &a, sizeof(IP));

	ip->ipv6_scope_id = scope_id;

	return true;
}
bool StrToIP6Addr(IPV6_ADDR *ip, char *str)
{
	IP ip2;
	// Validate arguments
	if (ip == NULL || str == NULL)
	{
		Zero(ip, sizeof(IPV6_ADDR));
		return false;
	}

	if (StrToIP6(&ip2, str) == false)
	{
		return false;
	}

	if (IPToIPv6Addr(ip, &ip2) == false)
	{
		return false;
	}

	return true;
}

// Convert an IP address character to the UCHAR type
void IPItemStrToChars6(UCHAR *chars, char *str)
{
	char tmp[5];
	BUF *b;
	UINT len;
	// Validate arguments
	if (chars == NULL)
	{
		return;
	}

	Zero(tmp, sizeof(tmp));

	len = StrLen(str);
	switch (len)
	{
	case 0:
		tmp[0] = tmp[1] = tmp[2] = tmp[3] = '0';
		break;

	case 1:
		tmp[0] = tmp[1] = tmp[2] = '0';
		tmp[3] = str[0];
		break;

	case 2:
		tmp[0] = tmp[1] = '0';
		tmp[2] = str[0];
		tmp[3] = str[1];
		break;

	case 3:
		tmp[0] = '0';
		tmp[1] = str[0];
		tmp[2] = str[1];
		tmp[3] = str[2];
		break;

	case 4:
		tmp[0] = str[0];
		tmp[1] = str[1];
		tmp[2] = str[2];
		tmp[3] = str[3];
		break;
	}

	b = StrToBin(tmp);

	chars[0] = ((UCHAR *)b->Buf)[0];
	chars[1] = ((UCHAR *)b->Buf)[1];

	FreeBuf(b);
}

// Check whether invalid characters are included in the element string of the IP address
bool CheckIPItemStr6(char *str)
{
	UINT i, len;
	// Validate arguments
	if (str == NULL)
	{
		return false;
	}

	len = StrLen(str);
	if (len >= 5)
	{
		// Invalid length
		return false;
	}

	for (i = 0;i < len;i++)
	{
		char c = str[i];

		if ((c >= 'a' && c <= 'f') ||
			(c >= 'A' && c <= 'F') ||
			(c >= '0' && c <= '9'))
		{
		}
		else
		{
			return false;
		}
	}

	return true;
}

// Create an IPv4 address of all zero
void ZeroIP4(IP *ip)
{
	// Validate arguments
	if (ip == NULL)
	{
		return;
	}

	Zero(ip, sizeof(IP));
}

// Create an IPv6 address of all zero
void ZeroIP6(IP *ip)
{
	// Validate arguments
	if (ip == NULL)
	{
		return;
	}

	SetIP6(ip, NULL);
}

// Get the IP address of the localhost
void GetLocalHostIP6(IP *ip)
{
	// Validate arguments
	if (ip == NULL)
	{
		return;
	}
	ZeroIP6(ip);

	ip->ipv6_addr[15] = 1;
}
void GetLocalHostIP4(IP *ip)
{
	// Validate arguments
	if (ip == NULL)
	{
		return;
	}

	SetIP(ip, 127, 0, 0, 1);
}

// Check whether the specified address is a localhost
bool IsLocalHostIP6(IP *ip)
{
	IP local;
	// Validate arguments
	if (ip == NULL)
	{
		return false;
	}
	if (IsIP6(ip) == false)
	{
		return false;
	}

	GetLocalHostIP6(&local);

	if (CmpIpAddr(&local, ip) == 0)
	{
		return true;
	}

	return false;
}
bool IsLocalHostIP4(IP *ip)
{
	// Validate arguments
	if (ip == NULL)
	{
		return false;
	}
	if (IsIP4(ip) == false)
	{
		return false;
	}

	if (ip->addr[0] == 127)
	{
		return true;
	}

	return false;
}
bool IsLocalHostIP(IP *ip)
{
	// Validate arguments
	if (ip == NULL)
	{
		return false;
	}

	if (IsIP4(ip))
	{
		return IsLocalHostIP4(ip);
	}
	else
	{
		return IsLocalHostIP6(ip);
	}
}

// Convert the IPV6_ADDR to an IP
void IPv6AddrToIP(IP *ip, IPV6_ADDR *addr)
{
	// Validate arguments
	if (ip == NULL || addr == NULL)
	{
		return;
	}

	SetIP6(ip, addr->Value);
}

// Convert the IP to an IPV6_ADDR
bool IPToIPv6Addr(IPV6_ADDR *addr, IP *ip)
{
	UINT i;
	// Validate arguments
	if (addr == NULL || ip == NULL)
	{
		Zero(addr, sizeof(IPV6_ADDR));
		return false;
	}

	if (IsIP6(ip) == false)
	{
		Zero(addr, sizeof(IPV6_ADDR));
		return false;
	}

	for (i = 0;i < 16;i++)
	{
		addr->Value[i] = ip->ipv6_addr[i];
	}

	return true;
}

// Set an IPv6 address
void SetIP6(IP *ip, UCHAR *value)
{
	// Validate arguments
	if (ip == NULL)
	{
		return;
	}

	Zero(ip, sizeof(IP));

	ip->addr[0] = 223;
	ip->addr[1] = 255;
	ip->addr[2] = 255;
	ip->addr[3] = 254;

	if (value != NULL)
	{
		UINT i;

		for (i = 0;i < 16;i++)
		{
			ip->ipv6_addr[i] = value[i];
		}
	}
}

// Check whether the specified address is a IPv6 address
bool IsIP6(IP *ip)
{
	// Validate arguments
	if (ip == NULL)
	{
		return false;
	}

	if (ip->addr[0] == 223 && ip->addr[1] == 255 && ip->addr[2] == 255 && ip->addr[3] == 254)
	{
		return true;
	}

	return false;
}
bool IsIP4(IP *ip)
{
	// Validate arguments
	if (ip == NULL)
	{
		return false;
	}

	return (IsIP6(ip) ? false : true);
}

// Examine whether the version of the two IP addresses are same
bool IsSameIPVer(IP *ip1, IP *ip2)
{
	// Validate arguments
	if (ip1 == NULL || ip2 == NULL)
	{
		return false;
	}

	if (IsIP4(ip1) && IsIP4(ip2))
	{
		return true;
	}

	if (IsIP6(ip1) && IsIP6(ip2))
	{
		return true;
	}

	return false;
}

// Copy the IP address
void CopyIP(IP *dst, IP *src)
{
	Copy(dst, src, sizeof(IP));
}

// Check the length of the IPv6 subnet
bool CheckSubnetLength6(UINT i)
{
	if (i >= 1 && i <= 127)
	{
		return true;
	}

	return false;
}

// Get the process ID of the corresponding TCP connection by the socket
UINT GetTcpProcessIdFromSocket(SOCK *s)
{
	LIST *o;
	TCPTABLE *t;
	UINT pid = 0;
	// Validate arguments
	if (s == NULL)
	{
		return 0;
	}

	o = GetTcpTableList();
	if (o == NULL)
	{
		return 0;
	}

	t = GetTcpTableFromEndPoint(o, &s->LocalIP, s->LocalPort,
		&s->RemoteIP, s->RemotePort);

	if (t != NULL)
	{
		pid = t->ProcessId;
	}

	FreeTcpTableList(o);

	return pid;
}
UINT GetTcpProcessIdFromSocketReverse(SOCK *s)
{
	LIST *o;
	TCPTABLE *t;
	UINT pid = 0;
	// Validate arguments
	if (s == NULL)
	{
		return 0;
	}

	o = GetTcpTableList();
	if (o == NULL)
	{
		return 0;
	}

	t = GetTcpTableFromEndPoint(o, &s->RemoteIP, s->RemotePort,
		&s->LocalIP, s->LocalPort);

	if (t != NULL)
	{
		pid = t->ProcessId;
	}

	FreeTcpTableList(o);

	return pid;
}

// Search in the TCP table by the end point
TCPTABLE *GetTcpTableFromEndPoint(LIST *o, IP *local_ip, UINT local_port, IP *remote_ip, UINT remote_port)
{
	IP local;
	UINT i;
	// Validate arguments
	if (o == NULL)
	{
		return NULL;
	}

	SetIP(&local, 127, 0, 0, 1);

	if (local_ip == NULL)
	{
		local_ip = &local;
	}

	if (remote_ip == NULL)
	{
		remote_ip = &local;
	}

	for (i = 0;i < LIST_NUM(o);i++)
	{
		TCPTABLE *t = LIST_DATA(o, i);

		if (t->Status == TCP_STATE_SYN_SENT || t->Status == TCP_STATE_SYN_RCVD ||
			t->Status == TCP_STATE_ESTAB)
		{
			if (CmpIpAddr(&t->LocalIP, local_ip) == 0)
			{
				if (CmpIpAddr(&t->RemoteIP, remote_ip) == 0)
				{
					if (t->LocalPort == local_port)
					{
						if (t->RemotePort == remote_port)
						{
							return t;
						}
					}
				}
			}
		}
	}

	return NULL;
}

// Get the TCP table list (Win32)
#ifdef	OS_WIN32
LIST *Win32GetTcpTableList()
{
	LIST *o;

	// Windows XP SP2 or later
	o = Win32GetTcpTableListByGetExtendedTcpTable();
	if (o != NULL)
	{
		return o;
	}

	// Windows XP or later
	o = Win32GetTcpTableListByAllocateAndGetTcpExTableFromStack();
	if (o != NULL)
	{
		return o;
	}

	// For legacy Windows
	return Win32GetTcpTableListByGetTcpTable();
}

// Get the TCP table list (for Windows XP SP2 or later)
LIST *Win32GetTcpTableListByGetExtendedTcpTable()
{
	UINT need_size;
	UINT i;
	MIB_TCPTABLE_OWNER_PID *table;
	bool ok = false;
	LIST *o;
	if (w32net->GetExtendedTcpTable == NULL)
	{
		return NULL;
	}

	for (i = 0;i < 128;i++)
	{
		UINT ret;
		table = MallocFast(sizeof(MIB_TCPTABLE_OWNER_PID));
		need_size = sizeof(MIB_TCPTABLE_OWNER_PID);
		ret = w32net->GetExtendedTcpTable(table, &need_size, true, AF_INET, _TCP_TABLE_OWNER_PID_ALL, 0);
		if (ret == NO_ERROR)
		{
			ok = true;
			break;
		}
		else
		{
			Free(table);
			if (ret != ERROR_INSUFFICIENT_BUFFER)
			{
				return NULL;
			}
		}

		table = MallocFast(need_size);

		ret = w32net->GetExtendedTcpTable(table, &need_size, true, AF_INET, _TCP_TABLE_OWNER_PID_ALL, 0);
		if (ret == NO_ERROR)
		{
			ok = true;
			break;
		}
		else
		{
			Free(table);

			if (ret != ERROR_INSUFFICIENT_BUFFER)
			{
				return NULL;
			}
		}
	}

	if (ok == false)
	{
		return NULL;
	}

	o = NewListEx(NULL, true);

	for (i = 0;i < table->dwNumEntries;i++)
	{
		MIB_TCPROW_OWNER_PID *r = &table->table[i];
		TCPTABLE *t = ZeroMallocFast(sizeof(TCPTABLE));

		UINTToIP(&t->LocalIP, r->dwLocalAddr);
		t->LocalPort = Endian16((USHORT)r->dwLocalPort);

		if (r->dwState != TCP_STATE_LISTEN)
		{
			UINTToIP(&t->RemoteIP, r->dwRemoteAddr);
			t->RemotePort = Endian16((USHORT)r->dwRemotePort);
		}

		t->Status = r->dwState;
		t->ProcessId = r->dwOwningPid;

		Add(o, t);
	}

	Free(table);

	return o;
}

// Get the TCP table list (Windows XP or later)
LIST *Win32GetTcpTableListByAllocateAndGetTcpExTableFromStack()
{
	HANDLE heap;
	UINT i;
	MIB_TCPTABLE_OWNER_PID *table;
	bool ok = false;
	LIST *o;
	if (w32net->AllocateAndGetTcpExTableFromStack == NULL)
	{
		return NULL;
	}

	heap = GetProcessHeap();

	if (w32net->AllocateAndGetTcpExTableFromStack(&table, true, heap, HEAP_GROWABLE, AF_INET) != ERROR_SUCCESS)
	{
		return NULL;
	}

	o = NewListEx(NULL, true);

	for (i = 0;i < table->dwNumEntries;i++)
	{
		MIB_TCPROW_OWNER_PID *r = &table->table[i];
		TCPTABLE *t = ZeroMallocFast(sizeof(TCPTABLE));

		UINTToIP(&t->LocalIP, r->dwLocalAddr);
		t->LocalPort = Endian16((USHORT)r->dwLocalPort);

		if (r->dwState != TCP_STATE_LISTEN)
		{
			UINTToIP(&t->RemoteIP, r->dwRemoteAddr);
			t->RemotePort = Endian16((USHORT)r->dwRemotePort);
		}

		t->ProcessId = r->dwOwningPid;
		t->Status = r->dwState;

		Add(o, t);
	}

	HeapFree(heap, 0, table);

	return o;
}

// Get the TCP table list (For legacy Windows)
LIST *Win32GetTcpTableListByGetTcpTable()
{
	UINT need_size;
	UINT i;
	MIB_TCPTABLE *table;
	bool ok = false;
	LIST *o;
	if (w32net->GetTcpTable == NULL)
	{
		return NULL;
	}

	for (i = 0;i < 128;i++)
	{
		UINT ret;
		table = MallocFast(sizeof(MIB_TCPTABLE));
		need_size = sizeof(MIB_TCPTABLE);
		ret = w32net->GetTcpTable(table, &need_size, true);
		if (ret == NO_ERROR)
		{
			ok = true;
			break;
		}
		else
		{
			Free(table);
			if (ret != ERROR_INSUFFICIENT_BUFFER)
			{
				return NULL;
			}
		}

		table = MallocFast(need_size);

		ret = w32net->GetTcpTable(table, &need_size, true);
		if (ret == NO_ERROR)
		{
			ok = true;
			break;
		}
		else
		{
			Free(table);

			if (ret != ERROR_INSUFFICIENT_BUFFER)
			{
				return NULL;
			}
		}
	}

	if (ok == false)
	{
		return NULL;
	}

	o = NewListEx(NULL, true);

	for (i = 0;i < table->dwNumEntries;i++)
	{
		MIB_TCPROW *r = &table->table[i];
		TCPTABLE *t = ZeroMallocFast(sizeof(TCPTABLE));

		UINTToIP(&t->LocalIP, r->dwLocalAddr);
		t->LocalPort = Endian16((USHORT)r->dwLocalPort);

		if (r->dwState != TCP_STATE_LISTEN)
		{
			UINTToIP(&t->RemoteIP, r->dwRemoteAddr);
			t->RemotePort = Endian16((USHORT)r->dwRemotePort);
		}

		t->Status = r->dwState;

		Add(o, t);
	}

	Free(table);

	return o;
}

#endif	// OS_WIN32

// Display the TCP table
void PrintTcpTableList(LIST *o)
{
	UINT i;
	// Validate arguments
	if (o == NULL)
	{
		Print("o == NULL\n\n");
		return;
	}

	Print("--- TCPTABLE: %u Entries ---\n", LIST_NUM(o));
	for (i = 0;i < LIST_NUM(o);i++)
	{
		char tmp1[MAX_PATH], tmp2[MAX_PATH];
		TCPTABLE *t = LIST_DATA(o, i);

		IPToStr(tmp1, sizeof(tmp1), &t->LocalIP);
		IPToStr(tmp2, sizeof(tmp2), &t->RemoteIP);

		Print("%s:%u <--> %s:%u  state=%u  pid=%u\n",
			tmp1, t->LocalPort,
			tmp2, t->RemotePort,
			t->Status,
			t->ProcessId);
	}
	Print("------\n\n");
}

// Comparison of TCP table items
int CompareTcpTable(void *p1, void *p2)
{
	TCPTABLE *t1, *t2;
	if (p1 == NULL || p2 == NULL)
	{
		return 0;
	}
	t1 = *(TCPTABLE **)p1;
	t2 = *(TCPTABLE **)p2;
	if (t1 == NULL || t2 == NULL)
	{
		return 0;
	}

	return Cmp(t1, t2, sizeof(TCPTABLE));
}

// Get the TCP table list
LIST *GetTcpTableList()
{
#ifdef	OS_WIN32
	return Win32GetTcpTableList();
#else	// OS_WIN32
	return NULL;
#endif	// OS_WIN32
}

// Release the TCP table list
void FreeTcpTableList(LIST *o)
{
	UINT i;
	// Validate arguments
	if (o == NULL)
	{
		return;
	}

	for (i = 0;i < LIST_NUM(o);i++)
	{
		TCPTABLE *t = LIST_DATA(o, i);

		Free(t);
	}

	ReleaseList(o);
}

// Get the number of clients connected from the specified IP address
UINT GetNumIpClient(IP *ip)
{
	IP_CLIENT *c;
	UINT ret = 0;
	// Validate arguments
	if (ip == NULL)
	{
		return 0;
	}

	LockList(ip_clients);
	{
		c = SearchIpClient(ip);

		if (c != NULL)
		{
			ret = c->NumConnections;
		}
	}
	UnlockList(ip_clients);

	return ret;
}

// Add to the IP client entry
void AddIpClient(IP *ip)
{
	IP_CLIENT *c;
	// Validate arguments
	if (ip == NULL)
	{
		return;
	}

	LockList(ip_clients);
	{
		c = SearchIpClient(ip);

		if (c == NULL)
		{
			c = ZeroMallocFast(sizeof(IP_CLIENT));
			Copy(&c->IpAddress, ip, sizeof(IP));
			c->NumConnections = 0;

			Add(ip_clients, c);
		}

		c->NumConnections++;
	}
	UnlockList(ip_clients);

	//Debug("AddIpClient: %r\n", ip);
}

// Remove from the IP client list
void DelIpClient(IP *ip)
{
	IP_CLIENT *c;
	// Validate arguments
	if (ip == NULL)
	{
		return;
	}

	LockList(ip_clients);
	{
		c = SearchIpClient(ip);

		if (c != NULL)
		{
			c->NumConnections--;

			if (c->NumConnections == 0)
			{
				Delete(ip_clients, c);
				Free(c);
			}
		}
	}
	UnlockList(ip_clients);

	//Debug("DelIpClient: %r\n", ip);
}

// Search for the IP client entry
IP_CLIENT *SearchIpClient(IP *ip)
{
	IP_CLIENT t;
	// Validate arguments
	if (ip == NULL)
	{
		return NULL;
	}

	Zero(&t, sizeof(t));
	Copy(&t.IpAddress, ip, sizeof(IP));

	return Search(ip_clients, &t);
}

// Initialization of the client list
void InitIpClientList()
{
	ip_clients = NewList(CompareIpClientList);
}

// Release of the client list
void FreeIpClientList()
{
	UINT i;

	for (i = 0;i < LIST_NUM(ip_clients);i++)
	{
		IP_CLIENT *c = LIST_DATA(ip_clients, i);

		Free(c);
	}

	ReleaseList(ip_clients);
	ip_clients = NULL;
}

// Comparison of the client list entries
int CompareIpClientList(void *p1, void *p2)
{
	IP_CLIENT *c1, *c2;
	if (p1 == NULL || p2 == NULL)
	{
		return 0;
	}
	c1 = *(IP_CLIENT **)p1;
	c2 = *(IP_CLIENT **)p2;
	if (c1 == NULL || c2 == NULL)
	{
		return 0;
	}

	return CmpIpAddr(&c1->IpAddress, &c2->IpAddress);
}

// Normalization of the MAC address
bool NormalizeMacAddress(char *dst, UINT size, char *src)
{
	BUF *b;
	bool ret = false;
	// Validate arguments
	if (dst == NULL || src == NULL)
	{
		return false;
	}

	b = StrToBin(src);

	if (b != NULL && b->Size == 6)
	{
		ret = true;

		BinToStr(dst, size, b->Buf, b->Size);
	}

	FreeBuf(b);

	return ret;
}

// Identify whether the IP address is empty
bool IsZeroIP(IP *ip)
{
	return IsZeroIp(ip);
}
bool IsZeroIp(IP *ip)
{
	// Validate arguments
	if (ip == NULL)
	{
		return true;
	}

	if (IsIP6(ip) == false)
	{
		return IsZero(ip->addr, sizeof(ip->addr));
	}
	else
	{
		return IsZero(ip->ipv6_addr, sizeof(ip->ipv6_addr));
	}
}
bool IsZeroIP6Addr(IPV6_ADDR *addr)
{
	// Validate arguments
	if (addr == NULL)
	{
		return true;
	}

	return IsZero(addr, sizeof(IPV6_ADDR));
}

// Examine whether the specified IP address is meaningful as a host
bool IsHostIPAddress4(IP *ip)
{
	UINT a;
	// Validate arguments
	if (ip == NULL)
	{
		return false;
	}

	a = IPToUINT(ip);

	if (a == 0 || a == 0xffffffff)
	{
		return false;
	}

	return true;
}
bool IsHostIPAddress32(UINT ip)
{
	IP p;

	UINTToIP(&p, ip);

	return IsHostIPAddress4(&p);
}

// Check whether the specified IP address and subnet mask indicates a network correctly
bool IsNetworkAddress(IP *ip, IP *mask)
{
	if (IsIP4(ip))
	{
		return IsNetworkAddress4(ip, mask);
	}
	else
	{
		return IsNetworkAddress6(ip, mask);
	}
}
bool IsNetworkAddress4(IP *ip, IP *mask)
{
	UINT a, b;
	// Validate arguments
	if (ip == NULL || mask == NULL)
	{
		return false;
	}

	if (IsIP4(ip) == false || IsIP4(mask) == false)
	{
		return false;
	}

	if (IsSubnetMask4(mask) == false)
	{
		return false;
	}

	a = IPToUINT(ip);
	b = IPToUINT(mask);

	if ((a & b) == a)
	{
		return true;
	}

	return false;
}
bool IsNetworkAddress32(UINT ip, UINT mask)
{
	IP a, b;

	UINTToIP(&a, ip);
	UINTToIP(&b, mask);

	return IsNetworkAddress4(&a, &b);
}

// Convert the integer to a subnet mask
UINT IntToSubnetMask32(UINT i)
{
	UINT ret = 0xFFFFFFFF;

	switch (i)
	{
	case 0:		ret = 0x00000000;	break;
	case 1:		ret = 0x80000000;	break;
	case 2:		ret = 0xC0000000;	break;
	case 3:		ret = 0xE0000000;	break;
	case 4:		ret = 0xF0000000;	break;
	case 5:		ret = 0xF8000000;	break;
	case 6:		ret = 0xFC000000;	break;
	case 7:		ret = 0xFE000000;	break;
	case 8:		ret = 0xFF000000;	break;
	case 9:		ret = 0xFF800000;	break;
	case 10:	ret = 0xFFC00000;	break;
	case 11:	ret = 0xFFE00000;	break;
	case 12:	ret = 0xFFF00000;	break;
	case 13:	ret = 0xFFF80000;	break;
	case 14:	ret = 0xFFFC0000;	break;
	case 15:	ret = 0xFFFE0000;	break;
	case 16:	ret = 0xFFFF0000;	break;
	case 17:	ret = 0xFFFF8000;	break;
	case 18:	ret = 0xFFFFC000;	break;
	case 19:	ret = 0xFFFFE000;	break;
	case 20:	ret = 0xFFFFF000;	break;
	case 21:	ret = 0xFFFFF800;	break;
	case 22:	ret = 0xFFFFFC00;	break;
	case 23:	ret = 0xFFFFFE00;	break;
	case 24:	ret = 0xFFFFFF00;	break;
	case 25:	ret = 0xFFFFFF80;	break;
	case 26:	ret = 0xFFFFFFC0;	break;
	case 27:	ret = 0xFFFFFFE0;	break;
	case 28:	ret = 0xFFFFFFF0;	break;
	case 29:	ret = 0xFFFFFFF8;	break;
	case 30:	ret = 0xFFFFFFFC;	break;
	case 31:	ret = 0xFFFFFFFE;	break;
	case 32:	ret = 0xFFFFFFFF;	break;
	}

	if (IsLittleEndian())
	{
		ret = Swap32(ret);
	}

	return ret;
}
void IntToSubnetMask4(IP *ip, UINT i)
{
	UINT m;
	// Validate arguments
	if (ip == NULL)
	{
		return;
	}

	m = IntToSubnetMask32(i);

	UINTToIP(ip, m);
}

// Examine whether the specified IP address is a subnet mask
bool IsSubnetMask(IP *ip)
{
	if (IsIP6(ip))
	{
		return IsSubnetMask6(ip);
	}
	else
	{
		return IsSubnetMask4(ip);
	}
}
bool IsSubnetMask4(IP *ip)
{
	UINT i;
	// Validate arguments
	if (ip == NULL)
	{
		return false;
	}

	if (IsIP6(ip))
	{
		return false;
	}

	i = IPToUINT(ip);

	if (IsLittleEndian())
	{
		i = Swap32(i);
	}

	switch (i)
	{
	case 0x00000000:
	case 0x80000000:
	case 0xC0000000:
	case 0xE0000000:
	case 0xF0000000:
	case 0xF8000000:
	case 0xFC000000:
	case 0xFE000000:
	case 0xFF000000:
	case 0xFF800000:
	case 0xFFC00000:
	case 0xFFE00000:
	case 0xFFF00000:
	case 0xFFF80000:
	case 0xFFFC0000:
	case 0xFFFE0000:
	case 0xFFFF0000:
	case 0xFFFF8000:
	case 0xFFFFC000:
	case 0xFFFFE000:
	case 0xFFFFF000:
	case 0xFFFFF800:
	case 0xFFFFFC00:
	case 0xFFFFFE00:
	case 0xFFFFFF00:
	case 0xFFFFFF80:
	case 0xFFFFFFC0:
	case 0xFFFFFFE0:
	case 0xFFFFFFF0:
	case 0xFFFFFFF8:
	case 0xFFFFFFFC:
	case 0xFFFFFFFE:
	case 0xFFFFFFFF:
		return true;
	}

	return false;
}
bool IsSubnetMask32(UINT ip)
{
	IP p;

	UINTToIP(&p, ip);

	return IsSubnetMask4(&p);
}

// Network release mode
void SetNetworkReleaseMode()
{
	NetworkReleaseMode = true;
}

#ifdef	OS_UNIX			// Code for UNIX

// Turn on and off the non-blocking mode of the socket
void UnixSetSocketNonBlockingMode(int fd, bool nonblock)
{
	UINT flag = 0;
	// Validate arguments
	if (fd == INVALID_SOCKET)
	{
		return;
	}

	if (nonblock)
	{
		flag = 1;
	}

#ifdef	FIONBIO
	ioctl(fd, FIONBIO, &flag);
#else	// FIONBIO
	{
		int flag = fcntl(fd, F_GETFL, 0);
		if (flag != -1)
		{
			if (nonblock)
			{
				flag |= O_NONBLOCK;
			}
			else
			{
				flag = flag & ~O_NONBLOCK;

				fcntl(fd, F_SETFL, flag);
			}
		}
	}
#endif	// FIONBIO
}

// Do Nothing
void UnixIpForwardRowToRouteEntry(ROUTE_ENTRY *entry, void *ip_forward_row)
{
}

// Do Nothing
void UnixRouteEntryToIpForwardRow(void *ip_forward_row, ROUTE_ENTRY *entry)
{
}

// Do Nothing
int UnixCompareRouteEntryByMetric(void *p1, void *p2)
{
	return 1;
}

// Do Nothing
ROUTE_TABLE *UnixGetRouteTable()
{
	ROUTE_TABLE *ret = ZeroMalloc(sizeof(ROUTE_TABLE));
	ret->NumEntry = 0;
	ret->Entry = ZeroMalloc(0);

	return ret;
}

// Do Nothing
bool UnixAddRouteEntry(ROUTE_ENTRY *e, bool *already_exists)
{
	return true;
}

// Do Nothing
void UnixDeleteRouteEntry(ROUTE_ENTRY *e)
{
	return;
}

// Do Nothing
UINT UnixGetVLanInterfaceID(char *instance_name)
{
	return 1;
}

// Do Nothing
char **UnixEnumVLan(char *tag_name)
{
	char **list;

	list = ZeroMalloc(sizeof(char *));

	return list;
}

// Do Nothing
void UnixRenewDhcp()
{
}

// Get the IP address of the default DNS server
bool UnixGetDefaultDns(IP *ip)
{
	BUF *b;
	// Validate arguments
	if (ip == NULL)
	{
		return false;
	}

	Lock(unix_dns_server_addr_lock);
	{
		if (IsZero(&unix_dns_server, sizeof(IP)) == false)
		{
			Copy(ip, &unix_dns_server, sizeof(IP));
			Unlock(unix_dns_server_addr_lock);
			return true;
		}

		ip->addr[0] = 127;
		ip->addr[1] = 0;
		ip->addr[2] = 0;
		ip->addr[3] = 1;

		b = ReadDump("/etc/resolv.conf");
		if (b != NULL)
		{
			char *s;
			bool f = false;
			while ((s = CfgReadNextLine(b)) != NULL)
			{
				TOKEN_LIST *t = ParseToken(s, "\" \t,");
				if (t->NumTokens == 2)
				{
					if (StrCmpi(t->Token[0], "nameserver") == 0)
					{
						StrToIP(ip, t->Token[1]);
						f = true;
					}
				}
				FreeToken(t);

				Free(s);

				if (f)
				{
					break;
				}
			}
			FreeBuf(b);
		}
		Copy(&unix_dns_server, ip, sizeof(IP));
	}
	Unlock(unix_dns_server_addr_lock);

	return true;
}


// Select procedure
void UnixSelect(SOCKSET *set, UINT timeout, CANCEL *c1, CANCEL *c2)
{
	UINT reads[MAXIMUM_WAIT_OBJECTS];
	UINT writes[MAXIMUM_WAIT_OBJECTS];
	UINT num_read, num_write, i;
	UINT p1, p2;
	SOCK_EVENT *sock_events[MAXIMUM_WAIT_OBJECTS];
	UINT num_sock_events;
	SOCK *s;
	UCHAR tmp[MAX_SIZE];
	int ret;
	bool any_of_tubes_are_readable = false;
	// Initialization of array
	Zero(reads, sizeof(reads));
	Zero(writes, sizeof(writes));
	Zero(sock_events, sizeof(sock_events));
	num_read = num_write = num_sock_events = 0;

	// Setting the event array
	if (set != NULL)
	{
		for (i = 0;i < set->NumSocket;i++)
		{
			s = set->Sock[i];
			if (s != NULL)
			{
				UnixInitAsyncSocket(s);
				if (s->Type == SOCK_INPROC)
				{
					TUBE *t = s->RecvTube;
					if (t != NULL)
					{
						reads[num_read++] = t->SockEvent->pipe_read;

						sock_events[num_sock_events++] = t->SockEvent;

						if (t->SockEvent->current_pipe_data != 0)
						{
							any_of_tubes_are_readable = true;
						}
					}
				}
				else
				{
					if (s->NoNeedToRead == false)
					{
						reads[num_read++] = s->socket;
					}
				}

				if (s->BulkRecvTube != NULL)
				{
					TUBE *t = s->BulkRecvTube;
					if (t != NULL)
					{
						reads[num_read++] = t->SockEvent->pipe_read;

						sock_events[num_sock_events++] = t->SockEvent;

						if (t->SockEvent->current_pipe_data != 0)
						{
							any_of_tubes_are_readable = true;
						}
					}
				}

				if (s->WriteBlocked)
				{
					writes[num_write++] = s->socket;
				}
			}
		}
	}

	if (timeout == 0)
	{
		return;
	}

	p1 = p2 = -1;

	if (c1 != NULL)
	{
		reads[num_read++] = p1 = c1->pipe_read;

		if (c1->SpecialFlag)
		{
			if (c1->pipe_special_read2 != -1 && c1->pipe_special_read2 != 0)
			{
				reads[num_read++] = c1->pipe_special_read2;
			}

			if (c1->pipe_special_read3 != -1 && c1->pipe_special_read3 != 0)
			{
				reads[num_read++] = c1->pipe_special_read3;
			}
		}
	}
	if (c2 != NULL)
	{
		reads[num_read++] = p2 = c2->pipe_read;

		if (c2->SpecialFlag)
		{
			if (c2->pipe_special_read2 != -1 && c2->pipe_special_read2 != 0)
			{
				reads[num_read++] = c2->pipe_special_read2;
			}

			if (c2->pipe_special_read3 != -1 && c2->pipe_special_read3 != 0)
			{
				reads[num_read++] = c2->pipe_special_read3;
			}
		}
	}

	// Call the select
	if (any_of_tubes_are_readable == false)
	{
		UnixSelectInner(num_read, reads, num_write, writes, timeout);
	}

	// Read from the pipe
	if (c1 != NULL && c1->SpecialFlag == false && p1 != -1)
	{
		do
		{
			ret = read(p1, tmp, sizeof(tmp));
		}
		while (ret >= 1);
	}
	if (c2 != NULL && c2->SpecialFlag == false && p2 != -1)
	{
		do
		{
			ret = read(p2, tmp, sizeof(tmp));
		}
		while (ret >= 1);
	}

	// Read from the pipe of sockevent
	for (i = 0;i < num_sock_events;i++)
	{
		SOCK_EVENT *e = sock_events[i];

		e->current_pipe_data = 0;

		do
		{
			ret = read(e->pipe_read, tmp, sizeof(tmp));
		}
		while (ret >= 1);
	}
}

// Cancel
void UnixCancel(CANCEL *c)
{
	// Validate arguments
	if (c == NULL)
	{
		return;
	}

	UnixWritePipe(c->pipe_write);
}

// Release of the cancel object
void UnixCleanupCancel(CANCEL *c)
{
	// Validate arguments
	if (c == NULL)
	{
		return;
	}

	if (c->SpecialFlag == false)
	{
		UnixDeletePipe(c->pipe_read, c->pipe_write);
	}

	Free(c);
}

// Creating a new cancel object
CANCEL *UnixNewCancel()
{
	CANCEL *c = ZeroMallocFast(sizeof(CANCEL));

	c->ref = NewRef();
	c->SpecialFlag = false;

	UnixNewPipe(&c->pipe_read, &c->pipe_write);

	c->pipe_special_read2 = c->pipe_special_read3 = -1;

	return c;
}

// Add the socket to the socket event
void UnixJoinSockToSockEvent(SOCK *sock, SOCK_EVENT *event)
{
	// Validate arguments
	if (sock == NULL || event == NULL || sock->AsyncMode)
	{
		return;
	}
	if (sock->ListenMode != false || (sock->Type == SOCK_TCP && sock->Connected == false))
	{
		return;
	}

	sock->AsyncMode = true;

	LockList(event->SockList);
	{
		Add(event->SockList, sock);
		AddRef(sock->ref);
	}
	UnlockList(event->SockList);

	// Make the socket asynchronous mode
	if (sock->Type != SOCK_INPROC)
	{
		UnixSetSocketNonBlockingMode(sock->socket, true);
	}

	// Increase the reference count of the SOCK_EVENT
	AddRef(event->ref);
	sock->SockEvent = event;

	// Set the socket event
	SetSockEvent(event);
}

// Wait for a socket event
bool UnixWaitSockEvent(SOCK_EVENT *event, UINT timeout)
{
	UINT num_read, num_write;
	UINT *reads, *writes;
	UINT n;
	char tmp[MAX_SIZE];
	int readret = 0;
	bool event_pipe_is_readable = false;
	// Validate arguments
	if (event == NULL)
	{
		return false;
	}

	LockList(event->SockList);
	{
		UINT i;
		reads = ZeroMallocFast(sizeof(SOCK *) * (LIST_NUM(event->SockList) + 1));

		num_write = 0;
		num_read = 0;

		for (i = 0;i < LIST_NUM(event->SockList);i++)
		{
			SOCK *s = LIST_DATA(event->SockList, i);

			if (s->NoNeedToRead == false)
			{
				reads[num_read++] = s->socket;
			}

			if (s->WriteBlocked)
			{
				num_write++;
			}
		}

		reads[num_read++] = event->pipe_read;

		if (event->current_pipe_data != 0)
		{
			event_pipe_is_readable = true;
		}

		writes = ZeroMallocFast(sizeof(SOCK *) * num_write);

		n = 0;

		for (i = 0;i < (num_read - 1);i++)
		{
			SOCK *s = LIST_DATA(event->SockList, i);
			if (s->WriteBlocked)
			{
				writes[n++] = s->socket;
			}
		}
	}
	UnlockList(event->SockList);

	if (event_pipe_is_readable == false)
	{
		UnixSelectInner(num_read, reads, num_write, writes, timeout);
	}

	event->current_pipe_data = 0;
	do
	{
		readret = read(event->pipe_read, tmp, sizeof(tmp));
	}
	while (readret >= 1);

	Free(reads);
	Free(writes);

	return true;
}

// Set the socket event
void UnixSetSockEvent(SOCK_EVENT *event)
{
	// Validate arguments
	if (event == NULL)
	{
		return;
	}

	if (event->current_pipe_data <= 100)
	{
		UnixWritePipe(event->pipe_write);
		event->current_pipe_data++;
	}
}

// This is a helper function for select()
int safe_fd_set(int fd, fd_set* fds, int* max_fd) {
	FD_SET(fd, fds);
	if (fd > *max_fd) {
		*max_fd = fd;
    }
	return 0;
}

// Execute 'select' for the socket
void UnixSelectInner(UINT num_read, UINT *reads, UINT num_write, UINT *writes, UINT timeout)
{
#ifdef	UNIX_MACOS
	fd_set rfds; //read descriptors
	fd_set wfds; //write descriptors
	int max_fd = 0; //maximum descriptor id
	struct timeval tv; //timeval for timeout
#else	// UNIX_MACOS
	struct pollfd *p;
#endif	// UNIX_MACOS
	UINT num;
	UINT i;
	UINT n;
	UINT num_read_total, num_write_total;

	if (num_read != 0 && reads == NULL)
	{
		num_read = 0;
	}
	if (num_write != 0 && writes == NULL)
	{
		num_write = 0;
	}

	if (timeout == 0)
	{
		return;
	}

	num_read_total = num_write_total = 0;
	for (i = 0;i < num_read;i++)
	{
		if (reads[i] != INVALID_SOCKET)
		{
			num_read_total++;
		}
	}
	for (i = 0;i < num_write;i++)
	{
		if (writes[i] != INVALID_SOCKET)
		{
			num_write_total++;
		}
	}

	num = num_read_total + num_write_total;
#ifdef	UNIX_MACOS
	FD_ZERO(&rfds); //zero out descriptor set for read descriptors
	FD_ZERO(&wfds); //same for write
#else	// UNIX_MACOS
	p = ZeroMallocFast(sizeof(struct pollfd) * num);
#endif	// UNIX_MACOS

	n = 0;

	for (i = 0;i < num_read;i++)
	{
		if (reads[i] != INVALID_SOCKET)
		{
#ifdef	UNIX_MACOS
			safe_fd_set(reads[i], &rfds, &max_fd);
#else	// UNIX_MACOS
			struct pollfd *pfd = &p[n++];
			pfd->fd = reads[i];
			pfd->events = POLLIN | POLLPRI | POLLERR | POLLHUP;
#endif	// UNIX_MACOS
		}
	}

	for (i = 0;i < num_write;i++)
	{
		if (writes[i] != INVALID_SOCKET)
		{
#ifdef	UNIX_MACOS
			safe_fd_set(writes[i], &wfds, &max_fd);
#else	// UNIX_MACOS
			struct pollfd *pfd = &p[n++];
			pfd->fd = writes[i];
			pfd->events = POLLIN | POLLPRI | POLLERR | POLLHUP | POLLOUT;
#endif	// UNIX_MACOS
		}
	}

	if (num != 0)
	{
#ifdef	UNIX_MACOS
		tv.tv_sec = timeout / 1000;
		tv.tv_usec = (timeout % 1000) * 1000l;
		select(max_fd + 1, &rfds, &wfds, NULL, timeout == INFINITE ? NULL : &tv);
#else	// UNIX_MACOS
		poll(p, num, timeout == INFINITE ? -1 : (int)timeout);
#endif	// UNIX_MACOS
	}
	else
	{
		SleepThread(timeout);
	}

#ifndef	UNIX_MACOS
	Free(p);
#endif	// not UNIX_MACOS
}

// Clean-up of the socket event
void UnixCleanupSockEvent(SOCK_EVENT *event)
{
	UINT i;
	// Validate arguments
	if (event == NULL)
	{
		return;
	}

	for (i = 0;i < LIST_NUM(event->SockList);i++)
	{
		SOCK *s = LIST_DATA(event->SockList, i);

		ReleaseSock(s);
	}

	ReleaseList(event->SockList);

	UnixDeletePipe(event->pipe_read, event->pipe_write);

	Free(event);
}

// Create a socket event
SOCK_EVENT *UnixNewSockEvent()
{
	SOCK_EVENT *e = ZeroMallocFast(sizeof(SOCK_EVENT));

	e->SockList = NewList(NULL);
	e->ref = NewRef();

	UnixNewPipe(&e->pipe_read, &e->pipe_write);

	return e;
}

// Close the pipe
void UnixDeletePipe(int p1, int p2)
{
	if (p1 != -1)
	{
		close(p1);
	}

	if (p2 != -1)
	{
		close(p2);
	}
}

// Write to the pipe
void UnixWritePipe(int pipe_write)
{
	char c = 1;
	write(pipe_write, &c, 1);
}

// Create a new pipe
void UnixNewPipe(int *pipe_read, int *pipe_write)
{
	int fd[2];
	// Validate arguments
	if (pipe_read == NULL || pipe_write == NULL)
	{
		return;
	}

	fd[0] = fd[1] = 0;

	pipe(fd);

	*pipe_read = fd[0];
	*pipe_write = fd[1];

	UnixSetSocketNonBlockingMode(*pipe_write, true);
	UnixSetSocketNonBlockingMode(*pipe_read, true);
}

// Release the asynchronous socket
void UnixFreeAsyncSocket(SOCK *sock)
{
	UINT p;
	// Validate arguments
	if (sock == NULL)
	{
		return;
	}

	Lock(sock->lock);
	{
		if (sock->AsyncMode == false)
		{
			Unlock(sock->lock);
			return;
		}

		sock->AsyncMode = false;

		// Examine whether this socket are associated to SockEvent
		if (sock->SockEvent != NULL)
		{
			SOCK_EVENT *e = sock->SockEvent;

			AddRef(e->ref);

			p = e->pipe_write;
			LockList(e->SockList);
			{
				if (Delete(e->SockList, sock))
				{
					ReleaseSock(sock);
				}
			}
			UnlockList(e->SockList);

			// Release the socket event
			ReleaseSockEvent(sock->SockEvent);
			sock->SockEvent = NULL;

			SetSockEvent(e);

			ReleaseSockEvent(e);
		}
	}
	Unlock(sock->lock);
}

// Set the socket to asynchronous mode
void UnixInitAsyncSocket(SOCK *sock)
{
	// Validate arguments
	if (sock == NULL)
	{
		return;
	}
	if (sock->AsyncMode)
	{
		// The socket has been set in asynchronous mode already
		return;
	}
	if (sock->ListenMode != false || ((sock->Type == SOCK_TCP || sock->Type == SOCK_INPROC) && sock->Connected == false))
	{
		return;
	}

	sock->AsyncMode = true;

	if (sock->Type != SOCK_INPROC)
	{
		UnixSetSocketNonBlockingMode(sock->socket, true);
	}

#if OPENSSL_VERSION_NUMBER < 0x10100000L
	if (sock->ssl != NULL && sock->ssl->s3 != NULL)
	{
		sock->Ssl_Init_Async_SendAlert[0] = sock->ssl->s3->send_alert[0];
		sock->Ssl_Init_Async_SendAlert[1] = sock->ssl->s3->send_alert[1];
	}
#endif
}

// Initializing the socket library
void UnixInitSocketLibrary()
{
	// Do not do anything special
}

// Release of the socket library
void UnixFreeSocketLibrary()
{
	// Do not do anything special
}

#endif	// OS_UNIX

#ifdef	OS_WIN32		// Code for Windows

NETWORK_WIN32_FUNCTIONS *w32net;

// Comparison of IP_ADAPTER_INDEX_MAP
int CompareIpAdapterIndexMap(void *p1, void *p2)
{
	IP_ADAPTER_INDEX_MAP *a1, *a2;
	if (p1 == NULL || p2 == NULL)
	{
		return 0;
	}
	a1 = *(IP_ADAPTER_INDEX_MAP **)p1;
	a2 = *(IP_ADAPTER_INDEX_MAP **)p2;
	if (a1 == NULL || a2 == NULL)
	{
		return 0;
	}

	if (a1->Index > a2->Index)
	{
		return 1;
	}
	else if (a1->Index < a2->Index)
	{
		return -1;
	}
	else
	{
		return 0;
	}
}

// Update the IP address of the adapter
bool Win32RenewAddressByGuid(char *guid)
{
	IP_ADAPTER_INDEX_MAP a;
	// Validate arguments
	if (guid == NULL)
	{
		return false;
	}

	Zero(&a, sizeof(a));
	if (Win32GetAdapterFromGuid(&a, guid) == false)
	{
		return false;
	}

	return Win32RenewAddress(&a);
}
bool Win32RenewAddress(void *a)
{
	DWORD ret;
	// Validate arguments
	if (a == NULL)
	{
		return false;
	}
	if (w32net->IpRenewAddress == NULL)
	{
		return false;
	}

	ret = w32net->IpRenewAddress(a);

	if (ret == NO_ERROR)
	{
		return true;
	}
	else
	{
		Debug("IpRenewAddress: Error: %u\n", ret);
		return false;
	}
}

// Release the IP address of the adapter
bool Win32ReleaseAddress(void *a)
{
	DWORD ret;
	// Validate arguments
	if (a == NULL)
	{
		return false;
	}
	if (w32net->IpReleaseAddress == NULL)
	{
		return false;
	}

	ret = w32net->IpReleaseAddress(a);

	if (ret == NO_ERROR)
	{
		return true;
	}
	else
	{
		Debug("IpReleaseAddress: Error: %u\n", ret);
		return false;
	}
}
bool Win32ReleaseAddressByGuid(char *guid)
{
	IP_ADAPTER_INDEX_MAP a;
	// Validate arguments
	if (guid == NULL)
	{
		return false;
	}

	Zero(&a, sizeof(a));
	if (Win32GetAdapterFromGuid(&a, guid) == false)
	{
		return false;
	}

	return Win32ReleaseAddress(&a);
}
void Win32ReleaseAddressByGuidExThread(THREAD *t, void *param)
{
	WIN32_RELEASEADDRESS_THREAD_PARAM *p;
	// Validate arguments
	if (t == NULL || param == NULL)
	{
		return;
	}

	p = (WIN32_RELEASEADDRESS_THREAD_PARAM *)param;

	AddRef(p->Ref);

	NoticeThreadInit(t);

	AddWaitThread(t);

	if (p->Renew == false)
	{
		p->Ok = Win32ReleaseAddressByGuid(p->Guid);
	}
	else
	{
		p->Ok = Win32RenewAddressByGuid(p->Guid);
	}

	ReleaseWin32ReleaseAddressByGuidThreadParam(p);

	DelWaitThread(t);
}
bool Win32RenewAddressByGuidEx(char *guid, UINT timeout)
{
	return Win32ReleaseOrRenewAddressByGuidEx(guid, timeout, true);
}
bool Win32ReleaseAddressByGuidEx(char *guid, UINT timeout)
{
	return Win32ReleaseOrRenewAddressByGuidEx(guid, timeout, false);
}
bool Win32ReleaseOrRenewAddressByGuidEx(char *guid, UINT timeout, bool renew)
{
	THREAD *t;
	WIN32_RELEASEADDRESS_THREAD_PARAM *p;
	bool ret = false;
	UINT64 start_tick = 0;
	UINT64 end_tick = 0;
	// Validate arguments
	if (guid == NULL)
	{
		return false;
	}
	if (timeout == 0)
	{
		timeout = INFINITE;
	}

	p = ZeroMalloc(sizeof(WIN32_RELEASEADDRESS_THREAD_PARAM));
	p->Ref = NewRef();
	StrCpy(p->Guid, sizeof(p->Guid), guid);
	p->Timeout = timeout;
	p->Renew = renew;

	t = NewThread(Win32ReleaseAddressByGuidExThread, p);
	WaitThreadInit(t);
	start_tick = Tick64();
	end_tick = start_tick + (UINT64)timeout;

	while (true)
	{
		UINT64 now = Tick64();
		UINT64 remain;
		UINT remain32;

		if (now >= end_tick)
		{
			break;
		}

		remain = end_tick - now;
		remain32 = MIN((UINT)remain, 100);

		if (WaitThread(t, remain32))
		{
			break;
		}
	}

	ReleaseThread(t);

	if (p->Ok)
	{
		ret = true;
	}

	ReleaseWin32ReleaseAddressByGuidThreadParam(p);

	return ret;
}
void ReleaseWin32ReleaseAddressByGuidThreadParam(WIN32_RELEASEADDRESS_THREAD_PARAM *p)
{
	// Validate arguments
	if (p == NULL)
	{
		return;
	}

	if (Release(p->Ref) == 0)
	{
		Free(p);
	}
}

// Get the adapter by the GUID
bool Win32GetAdapterFromGuid(void *a, char *guid)
{
	bool ret = false;
	IP_INTERFACE_INFO *info;
	UINT size;
	int i;
	LIST *o;
	wchar_t tmp[MAX_SIZE];

	// Validate arguments
	if (a == NULL || guid == NULL)
	{
		return false;
	}
	if (w32net->GetInterfaceInfo == NULL)
	{
		return false;
	}

	UniFormat(tmp, sizeof(tmp), L"\\DEVICE\\TCPIP_%S", guid);

	size = sizeof(IP_INTERFACE_INFO);
	info = ZeroMallocFast(size);

	if (w32net->GetInterfaceInfo(info, &size) == ERROR_INSUFFICIENT_BUFFER)
	{
		Free(info);
		info = ZeroMallocFast(size);
	}

	if (w32net->GetInterfaceInfo(info, &size) != NO_ERROR)
	{
		Free(info);
		return false;
	}

	o = NewListFast(CompareIpAdapterIndexMap);

	for (i = 0;i < info->NumAdapters;i++)
	{
		IP_ADAPTER_INDEX_MAP *a = &info->Adapter[i];

		Add(o, a);
	}

	Sort(o);

	for (i = 0;i < (int)(LIST_NUM(o));i++)
	{
		IP_ADAPTER_INDEX_MAP *e = LIST_DATA(o, i);

		if (UniStrCmpi(e->Name, tmp) == 0)
		{
			Copy(a, e, sizeof(IP_ADAPTER_INDEX_MAP));
			ret = true;
			break;
		}
	}

	ReleaseList(o);

	Free(info);

	return ret;
}

// Test
void Win32NetworkTest()
{
	IP_INTERFACE_INFO *info;
	UINT size;
	int i;
	LIST *o;

	size = sizeof(IP_INTERFACE_INFO);
	info = ZeroMallocFast(size);

	if (w32net->GetInterfaceInfo(info, &size) == ERROR_INSUFFICIENT_BUFFER)
	{
		Free(info);
		info = ZeroMallocFast(size);
	}

	if (w32net->GetInterfaceInfo(info, &size) != NO_ERROR)
	{
		Free(info);
		return;
	}

	o = NewListFast(CompareIpAdapterIndexMap);

	for (i = 0;i < info->NumAdapters;i++)
	{
		IP_ADAPTER_INDEX_MAP *a = &info->Adapter[i];

		Add(o, a);
	}

	Sort(o);

	for (i = 0;i < (int)(LIST_NUM(o));i++)
	{
		IP_ADAPTER_INDEX_MAP *a = LIST_DATA(o, i);

		DoNothing();
	}

	ReleaseList(o);

	Free(info);
}

// Clear the DNS cache on Win32
void Win32FlushDnsCache()
{
	Run("ipconfig.exe", "/flushdns", true, false);
}

// Update the DHCP address of the specified LAN card
void Win32RenewDhcp9x(UINT if_id)
{
	IP_INTERFACE_INFO *info;
	UINT size;
	int i;
	LIST *o;
	// Validate arguments
	if (if_id == 0)
	{
		return;
	}

	size = sizeof(IP_INTERFACE_INFO);
	info = ZeroMallocFast(size);

	if (w32net->GetInterfaceInfo(info, &size) == ERROR_INSUFFICIENT_BUFFER)
	{
		Free(info);
		info = ZeroMallocFast(size);
	}

	if (w32net->GetInterfaceInfo(info, &size) != NO_ERROR)
	{
		Free(info);
		return;
	}

	o = NewListFast(CompareIpAdapterIndexMap);

	for (i = 0;i < info->NumAdapters;i++)
	{
		IP_ADAPTER_INDEX_MAP *a = &info->Adapter[i];

		Add(o, a);
	}

	Sort(o);

	for (i = 0;i < (int)(LIST_NUM(o));i++)
	{
		IP_ADAPTER_INDEX_MAP *a = LIST_DATA(o, i);

		if (a->Index == if_id)
		{
			char arg[MAX_PATH];
			Format(arg, sizeof(arg), "/renew %u", i);
			Run("ipconfig.exe", arg, true, false);
		}
	}

	ReleaseList(o);

	Free(info);
}

// Release the DHCP address of the specified LAN card
void Win32ReleaseDhcp9x(UINT if_id, bool wait)
{
	IP_INTERFACE_INFO *info;
	UINT size;
	int i;
	LIST *o;
	// Validate arguments
	if (if_id == 0)
	{
		return;
	}

	size = sizeof(IP_INTERFACE_INFO);
	info = ZeroMallocFast(size);

	if (w32net->GetInterfaceInfo(info, &size) == ERROR_INSUFFICIENT_BUFFER)
	{
		Free(info);
		info = ZeroMallocFast(size);
	}

	if (w32net->GetInterfaceInfo(info, &size) != NO_ERROR)
	{
		Free(info);
		return;
	}

	o = NewListFast(CompareIpAdapterIndexMap);

	for (i = 0;i < info->NumAdapters;i++)
	{
		IP_ADAPTER_INDEX_MAP *a = &info->Adapter[i];

		Add(o, a);
	}

	Sort(o);

	for (i = 0;i < (int)(LIST_NUM(o));i++)
	{
		IP_ADAPTER_INDEX_MAP *a = LIST_DATA(o, i);

		if (a->Index == if_id)
		{
			char arg[MAX_PATH];
			Format(arg, sizeof(arg), "/release %u", i);
			Run("ipconfig.exe", arg, true, wait);
		}
	}

	ReleaseList(o);

	Free(info);
}

// Re-obtain an IP address from a DHCP server
void Win32RenewDhcp()
{
	if (OS_IS_WINDOWS_NT(GetOsInfo()->OsType))
	{
		Run("ipconfig.exe", "/renew", true, false);
		if (MsIsVista())
		{
			Run("ipconfig.exe", "/renew6", true, false);
		}
		else
		{
			Run("netsh.exe", "int ipv6 renew", true, false);
		}
	}
	else
	{
		Run("ipconfig.exe", "/renew_all", true, false);
	}
}

// Enumerate a list of virtual LAN cards that contains the specified string
char **Win32EnumVLan(char *tag_name)
{
	MIB_IFTABLE *p;
	UINT ret;
	UINT size_needed;
	UINT num_retry = 0;
	UINT i;
	LIST *o;
	char **ss;
	// Validate arguments
	if (tag_name == 0)
	{
		return NULL;
	}

RETRY:
	p = ZeroMallocFast(sizeof(MIB_IFTABLE));
	size_needed = 0;

	// Examine the needed size
	ret = w32net->GetIfTable(p, &size_needed, 0);
	if (ret == ERROR_INSUFFICIENT_BUFFER)
	{
		// Re-allocate the memory block of the needed size
		Free(p);
		p = ZeroMallocFast(size_needed);
	}
	else if (ret != NO_ERROR)
	{
		// Acquisition failure
FAILED:
		Free(p);
		return NULL;
	}

	// Actually get
	ret = w32net->GetIfTable(p, &size_needed, FALSE);
	if (ret != NO_ERROR)
	{
		// Acquisition failure
		if ((++num_retry) >= 5)
		{
			goto FAILED;
		}
		Free(p);
		goto RETRY;
	}

	// Search
	ret = 0;
	o = NewListFast(CompareStr);
	for (i = 0;i < p->dwNumEntries;i++)
	{
		MIB_IFROW *r = &p->table[i];
		if (SearchStrEx(r->bDescr, tag_name, 0, false) != INFINITE)
		{
			char *s = CopyStr(r->bDescr);
			Add(o, s);
		}
	}

	Free(p);

	// Sort
	Sort(o);

	// Convert to string
	ss = ZeroMallocFast(sizeof(char *) * (LIST_NUM(o) + 1));
	for (i = 0;i < LIST_NUM(o);i++)
	{
		ss[i] = LIST_DATA(o, i);
	}
	ss[LIST_NUM(o)] = NULL;

	ReleaseList(o);

	return ss;
}

// Get the ID of the virtual LAN card from the instance name of the virtual LAN card
UINT Win32GetVLanInterfaceID(char *instance_name)
{
	MIB_IFTABLE *p;
	UINT ret;
	UINT size_needed;
	UINT num_retry = 0;
	UINT i;
	char ps_miniport_str[MAX_SIZE];
	char ps_miniport_str2[MAX_SIZE];
	UINT min_len = 0x7FFFFFFF;
	// Validate arguments
	if (instance_name == 0)
	{
		return 0;
	}

RETRY:
	p = ZeroMallocFast(sizeof(MIB_IFTABLE));
	size_needed = 0;

	// Examine the needed size
	ret = w32net->GetIfTable(p, &size_needed, 0);
	if (ret == ERROR_INSUFFICIENT_BUFFER)
	{
		// Re-allocate the memory block of the needed size
		Free(p);
		p = ZeroMallocFast(size_needed);
	}
	else if (ret != NO_ERROR)
	{
		// Acquisition failure
FAILED:
		Free(p);
		Debug("******** GetIfTable Failed 1. Err = %u\n", ret);
		return 0;
	}

	// Actually get
	ret = w32net->GetIfTable(p, &size_needed, FALSE);
	if (ret != NO_ERROR)
	{
		// Acquisition failure
		if ((++num_retry) >= 5)
		{
			goto FAILED;
		}
		Free(p);
		Debug("******** GetIfTable Failed 2. Err = %u\n", ret);
		goto RETRY;
	}

	// "%s - Packet scheduler miniport"
	Format(ps_miniport_str, sizeof(ps_miniport_str), "%s - ", instance_name);
	Format(ps_miniport_str2, sizeof(ps_miniport_str2), "%s (Microsoft", instance_name);

	// Search
	ret = 0;
	for (i = 0;i < p->dwNumEntries;i++)
	{
		MIB_IFROW *r = &p->table[i];
		if (instance_name[0] != '@')
		{
			if (StrCmpi(r->bDescr, instance_name) == 0 || StartWith(r->bDescr, ps_miniport_str) || StartWith(r->bDescr, ps_miniport_str2))
			{
				UINT len = StrLen(r->bDescr);

				if (len < min_len)
				{
					ret = r->dwIndex;

					min_len = len;
				}
			}
		}
		else
		{
			if (SearchStrEx(r->bDescr, &instance_name[1], 0, false) != INFINITE)
			{
				ret = r->dwIndex;
			}
		}

		//Debug("if[%u] (dwIndex=%u): %u, %s\n", i, r->dwIndex, r->dwType, r->bDescr);
	}

	Free(p);

	return ret;
}

// Get the DNS suffix in another way
bool Win32GetDnsSuffix(char *domain, UINT size)
{
	IP_ADAPTER_ADDRESSES_XP *info;
	IP_ADAPTER_ADDRESSES_XP *cur;
	UINT info_size;
	bool ret = false;
	// Validate arguments
	ClearStr(domain, size);
	if (domain == NULL)
	{
		return false;
	}
	if (w32net->GetAdaptersAddresses == NULL)
	{
		return false;
	}

	info_size = 0;
	info = ZeroMalloc(sizeof(IP_ADAPTER_ADDRESSES_XP));
	if (w32net->GetAdaptersAddresses(AF_INET, 0, NULL, info, &info_size) == ERROR_BUFFER_OVERFLOW)
	{
		Free(info);
		info = ZeroMalloc(info_size);
	}
	if (w32net->GetAdaptersAddresses(AF_INET, 0, NULL, info, &info_size) != NO_ERROR)
	{
		Free(info);
		return false;
	}

	cur = info;

	while (cur != NULL)
	{
		if (UniIsEmptyStr(cur->DnsSuffix) == false)
		{
			UniToStr(domain, size, cur->DnsSuffix);
			ret = true;
			break;
		}

		cur = cur->Next;
	}

	Free(info);

	return ret;
}

// Get the DNS server address of the default
bool Win32GetDefaultDns(IP *ip, char *domain, UINT size)
{
	FIXED_INFO *info;
	UINT info_size;
	char *dns_name;
	// Validate arguments
	ClearStr(domain, size);
	if (ip == NULL)
	{
		return false;
	}
	Zero(ip, sizeof(IP));
	if (w32net->GetNetworkParams == NULL)
	{
		return false;
	}
	info_size = 0;
	info = ZeroMallocFast(sizeof(FIXED_INFO));
	if (w32net->GetNetworkParams(info, &info_size) == ERROR_BUFFER_OVERFLOW)
	{
		Free(info);
		info = ZeroMallocFast(info_size);
	}
	if (w32net->GetNetworkParams(info, &info_size) != NO_ERROR)
	{
		Free(info);
		return false;
	}

	if (info->DnsServerList.IpAddress.String == NULL)
	{
		Free(info);
		return false;
	}

	dns_name = info->DnsServerList.IpAddress.String;
	StrToIP(ip, dns_name);

	if (domain != NULL)
	{
		StrCpy(domain, size, info->DomainName);
		Trim(domain);
	}

	Free(info);

	return true;
}

// IP conversion function for Win32
void Win32UINTToIP(IP *ip, UINT i)
{
	UINTToIP(ip, i);
}

// IP conversion function for Win32
UINT Win32IPToUINT(IP *ip)
{
	return IPToUINT(ip);
}

// Remove a routing entry from the routing table
void Win32DeleteRouteEntry(ROUTE_ENTRY *e)
{
	MIB_IPFORWARDROW *p;
	// Validate arguments
	if (e == NULL)
	{
		return;
	}

	p = ZeroMallocFast(sizeof(MIB_IPFORWARDROW));
	Win32RouteEntryToIpForwardRow(p, e);

	// Delete
	w32net->DeleteIpForwardEntry(p);

	Free(p);
}

// Add a routing entry to the routing table
bool Win32AddRouteEntry(ROUTE_ENTRY *e, bool *already_exists)
{
	bool ret = false;
	bool dummy = false;
	MIB_IPFORWARDROW *p;
	UINT err = 0;
	// Validate arguments
	if (e == NULL)
	{
		return false;
	}
	if (already_exists == NULL)
	{
		already_exists = &dummy;
	}

	*already_exists = false;

	p = ZeroMallocFast(sizeof(MIB_IPFORWARDROW));
	Win32RouteEntryToIpForwardRow(p, e);

	// Adding
	err = w32net->CreateIpForwardEntry(p);
	if (err != 0)
	{
		if (err == ERROR_OBJECT_ALREADY_EXISTS)
		{
			Debug("CreateIpForwardEntry: Already Exists\n");
			*already_exists = true;
			ret = true;
		}
		else
		{
			Debug("CreateIpForwardEntry Error: %u\n", err);
			ret = false;
		}
	}
	else
	{
		ret = true;
	}

	Free(p);

	return ret;
}

// Get the routing table
ROUTE_TABLE *Win32GetRouteTable()
{
	ROUTE_TABLE *t = ZeroMallocFast(sizeof(ROUTE_TABLE));
	MIB_IPFORWARDTABLE *p;
	UINT ret;
	UINT size_needed;
	UINT num_retry = 0;
	LIST *o;
	UINT i;
	ROUTE_ENTRY *e;

RETRY:
	p = ZeroMallocFast(sizeof(MIB_IFTABLE));
	size_needed = 0;

	// Examine the needed size
	ret = w32net->GetIpForwardTable(p, &size_needed, 0);
	if (ret == ERROR_INSUFFICIENT_BUFFER)
	{
		// Re-allocate the memory block of the needed size
		Free(p);
		p = ZeroMallocFast(size_needed);
	}
	else if (ret != NO_ERROR)
	{
		// Acquisition failure
FAILED:
		Free(p);
		t->Entry = MallocFast(0);
		return t;
	}

	// Actually get
	ret = w32net->GetIpForwardTable(p, &size_needed, FALSE);
	if (ret != NO_ERROR)
	{
		// Acquisition failure
		if ((++num_retry) >= 5)
		{
			goto FAILED;
		}
		Free(p);
		goto RETRY;
	}

	// Add to the list along
	o = NewListFast(Win32CompareRouteEntryByMetric);
	for (i = 0;i < p->dwNumEntries;i++)
	{
		e = ZeroMallocFast(sizeof(ROUTE_ENTRY));
		Win32IpForwardRowToRouteEntry(e, &p->table[i]);
		Add(o, e);
	}
	Free(p);

	// Sort by metric
	Sort(o);

	// Combine the results
	t->NumEntry = LIST_NUM(o);
	t->Entry = ToArrayEx(o, true);
	ReleaseList(o);

	return t;
}

// Sort the routing entries by metric
int Win32CompareRouteEntryByMetric(void *p1, void *p2)
{
	ROUTE_ENTRY *e1, *e2;
	// Validate arguments
	if (p1 == NULL || p2 == NULL)
	{
		return 0;
	}

	e1 = *(ROUTE_ENTRY **)p1;
	e2 = *(ROUTE_ENTRY **)p2;
	if (e1 == NULL || e2 == NULL)
	{
		return 0;
	}

	if (e1->Metric > e2->Metric)
	{
		return 1;
	}
	else if (e1->Metric == e2->Metric)
	{
		return 0;
	}
	else
	{
		return -1;
	}
}

// Convert the ROUTE_ENTRY to a MIB_IPFORWARDROW
void Win32RouteEntryToIpForwardRow(void *ip_forward_row, ROUTE_ENTRY *entry)
{
	MIB_IPFORWARDROW *r;
	// Validate arguments
	if (entry == NULL || ip_forward_row == NULL)
	{
		return;
	}

	r = (MIB_IPFORWARDROW *)ip_forward_row;
	Zero(r, sizeof(MIB_IPFORWARDROW));

	// IP address
	r->dwForwardDest = Win32IPToUINT(&entry->DestIP);
	// Subnet mask
	r->dwForwardMask = Win32IPToUINT(&entry->DestMask);
	// Gateway IP address
	r->dwForwardNextHop = Win32IPToUINT(&entry->GatewayIP);
	// Local routing flag
	if (entry->LocalRouting)
	{
		// Local
		r->dwForwardType = 3;
	}
	else
	{
		// Remote router
		r->dwForwardType = 4;
	}
	// Protocol
	r->dwForwardProto = r->dwForwardType - 1;	// Subtract by 1 in most cases
	if (entry->PPPConnection)
	{
		// Isn't this a PPP? Danger!
		r->dwForwardProto++;
	}
	// Metric
	r->dwForwardMetric1 = entry->Metric;

	if (MsIsVista() == false)
	{
		r->dwForwardMetric2 = r->dwForwardMetric3 = r->dwForwardMetric4 = r->dwForwardMetric5 = INFINITE;
	}
	else
	{
		r->dwForwardMetric2 = r->dwForwardMetric3 = r->dwForwardMetric4 = r->dwForwardMetric5 = 0;
		r->dwForwardAge = 163240;
	}

	// Interface ID
	r->dwForwardIfIndex = entry->InterfaceID;

	Debug("Win32RouteEntryToIpForwardRow()\n");
	Debug(" r->dwForwardDest=%X\n", r->dwForwardDest);
	Debug(" r->dwForwardMask=%X\n", r->dwForwardMask);
	Debug(" r->dwForwardNextHop=%X\n", r->dwForwardNextHop);
	Debug(" r->dwForwardType=%u\n", r->dwForwardType);
	Debug(" r->dwForwardProto=%u\n", r->dwForwardProto);
	Debug(" r->dwForwardMetric1=%u\n", r->dwForwardMetric1);
	Debug(" r->dwForwardMetric2=%u\n", r->dwForwardMetric2);
	Debug(" r->dwForwardIfIndex=%u\n", r->dwForwardIfIndex);
}

// Convert the MIB_IPFORWARDROW to a ROUTE_ENTRY
void Win32IpForwardRowToRouteEntry(ROUTE_ENTRY *entry, void *ip_forward_row)
{
	MIB_IPFORWARDROW *r;
	// Validate arguments
	if (entry == NULL || ip_forward_row == NULL)
	{
		return;
	}

	r = (MIB_IPFORWARDROW *)ip_forward_row;

	Zero(entry, sizeof(ROUTE_ENTRY));
	// IP address
	Win32UINTToIP(&entry->DestIP, r->dwForwardDest);
	// Subnet mask
	Win32UINTToIP(&entry->DestMask, r->dwForwardMask);
	// Gateway IP address
	Win32UINTToIP(&entry->GatewayIP, r->dwForwardNextHop);
	// Local routing flag
	if (r->dwForwardType == 3)
	{
		entry->LocalRouting = true;
	}
	else
	{
		entry->LocalRouting = false;
	}
	if (entry->LocalRouting && r->dwForwardProto == 3)
	{
		// PPP. Danger!
		entry->PPPConnection = true;
	}
	// Metric
	entry->Metric = r->dwForwardMetric1;
	// Interface ID
	entry->InterfaceID = r->dwForwardIfIndex;
}

// Initializing the socket library
void Win32InitSocketLibrary()
{
	WSADATA data;
	Zero(&data, sizeof(data));
	WSAStartup(MAKEWORD(2, 2), &data);

	// Load the DLL functions
	w32net = ZeroMalloc(sizeof(NETWORK_WIN32_FUNCTIONS));
	w32net->hIpHlpApi32 = LoadLibrary("iphlpapi.dll");
	w32net->hIcmp = LoadLibrary("icmp.dll");

	if (w32net->hIpHlpApi32 != NULL)
	{
		w32net->CreateIpForwardEntry =
			(DWORD (__stdcall *)(PMIB_IPFORWARDROW))
			GetProcAddress(w32net->hIpHlpApi32, "CreateIpForwardEntry");

		w32net->DeleteIpForwardEntry =
			(DWORD (__stdcall *)(PMIB_IPFORWARDROW))
			GetProcAddress(w32net->hIpHlpApi32, "DeleteIpForwardEntry");

		w32net->GetIfTable =
			(DWORD (__stdcall *)(PMIB_IFTABLE, PULONG, BOOL))
			GetProcAddress(w32net->hIpHlpApi32, "GetIfTable");

		w32net->GetIfTable2 =
			(DWORD (__stdcall *)(void **))
			GetProcAddress(w32net->hIpHlpApi32, "GetIfTable2");

		w32net->FreeMibTable =
			(void (__stdcall *)(PVOID))
			GetProcAddress(w32net->hIpHlpApi32, "FreeMibTable");

		w32net->GetIpForwardTable =
			(DWORD (__stdcall *)(PMIB_IPFORWARDTABLE, PULONG, BOOL))
			GetProcAddress(w32net->hIpHlpApi32, "GetIpForwardTable");

		w32net->GetNetworkParams =
			(DWORD (__stdcall *)(PFIXED_INFO,PULONG))
			GetProcAddress(w32net->hIpHlpApi32, "GetNetworkParams");

		w32net->GetAdaptersAddresses =
			(ULONG (__stdcall *)(ULONG,ULONG,PVOID,PIP_ADAPTER_ADDRESSES,PULONG))
			GetProcAddress(w32net->hIpHlpApi32, "GetAdaptersAddresses");

		w32net->IpRenewAddress =
			(DWORD (__stdcall *)(PIP_ADAPTER_INDEX_MAP))
			GetProcAddress(w32net->hIpHlpApi32, "IpRenewAddress");

		w32net->IpReleaseAddress =
			(DWORD (__stdcall *)(PIP_ADAPTER_INDEX_MAP))
			GetProcAddress(w32net->hIpHlpApi32, "IpReleaseAddress");

		w32net->GetInterfaceInfo =
			(DWORD (__stdcall *)(PIP_INTERFACE_INFO, PULONG))
			GetProcAddress(w32net->hIpHlpApi32, "GetInterfaceInfo");

		w32net->GetAdaptersInfo =
			(DWORD (__stdcall *)(PIP_ADAPTER_INFO, PULONG))
			GetProcAddress(w32net->hIpHlpApi32, "GetAdaptersInfo");

		w32net->GetExtendedTcpTable =
			(DWORD (__stdcall *)(PVOID,PDWORD,BOOL,ULONG,_TCP_TABLE_CLASS,ULONG))
			GetProcAddress(w32net->hIpHlpApi32, "GetExtendedTcpTable");

		w32net->AllocateAndGetTcpExTableFromStack =
			(DWORD (__stdcall *)(PVOID *,BOOL,HANDLE,DWORD,DWORD))
			GetProcAddress(w32net->hIpHlpApi32, "AllocateAndGetTcpExTableFromStack");

		w32net->GetTcpTable =
			(DWORD (__stdcall *)(PMIB_TCPTABLE,PDWORD,BOOL))
			GetProcAddress(w32net->hIpHlpApi32, "GetTcpTable");

		w32net->NotifyRouteChange =
			(DWORD (__stdcall *)(PHANDLE,LPOVERLAPPED))
			GetProcAddress(w32net->hIpHlpApi32, "NotifyRouteChange");

		w32net->CancelIPChangeNotify =
			(BOOL (__stdcall *)(LPOVERLAPPED))
			GetProcAddress(w32net->hIpHlpApi32, "CancelIPChangeNotify");

		w32net->NhpAllocateAndGetInterfaceInfoFromStack =
			(DWORD (__stdcall *)(IP_INTERFACE_NAME_INFO **,PDWORD,BOOL,HANDLE,DWORD))
			GetProcAddress(w32net->hIpHlpApi32, "NhpAllocateAndGetInterfaceInfoFromStack");

		w32net->IcmpCreateFile =
			(HANDLE (__stdcall *)())
			GetProcAddress(w32net->hIpHlpApi32, "IcmpCreateFile");

		w32net->IcmpCloseHandle =
			(BOOL (__stdcall *)(HANDLE))
			GetProcAddress(w32net->hIpHlpApi32, "IcmpCloseHandle");

		w32net->IcmpSendEcho =
			(DWORD (__stdcall *)(HANDLE,IPAddr,LPVOID,WORD,PIP_OPTION_INFORMATION,LPVOID,DWORD,DWORD))
			GetProcAddress(w32net->hIpHlpApi32, "IcmpSendEcho");
	}

	if (w32net->hIcmp != NULL)
	{
		if (w32net->IcmpCreateFile == NULL || w32net->IcmpCloseHandle == NULL || w32net->IcmpSendEcho == NULL)
		{
			w32net->IcmpCreateFile =
				(HANDLE (__stdcall *)())
				GetProcAddress(w32net->hIcmp, "IcmpCreateFile");

			w32net->IcmpCloseHandle =
				(BOOL (__stdcall *)(HANDLE))
				GetProcAddress(w32net->hIcmp, "IcmpCloseHandle");

			w32net->IcmpSendEcho =
				(DWORD (__stdcall *)(HANDLE,IPAddr,LPVOID,WORD,PIP_OPTION_INFORMATION,LPVOID,DWORD,DWORD))
				GetProcAddress(w32net->hIcmp, "IcmpSendEcho");
		}
	}

	if (w32net->IcmpCreateFile == NULL || w32net->IcmpCloseHandle == NULL || w32net->IcmpSendEcho == NULL)
	{
		w32net->IcmpCreateFile = NULL;
		w32net->IcmpCloseHandle = NULL;
		w32net->IcmpSendEcho = NULL;
	}
}

// Release of the socket library
void Win32FreeSocketLibrary()
{
	if (w32net != NULL)
	{
		if (w32net->hIpHlpApi32 != NULL)
		{
			FreeLibrary(w32net->hIpHlpApi32);
		}

		if (w32net->hIcmp != NULL)
		{
			FreeLibrary(w32net->hIcmp);
		}

		Free(w32net);
		w32net = NULL;
	}

	WSACleanup();
}

// Cancel
void Win32Cancel(CANCEL *c)
{
	// Validate arguments
	if (c == NULL)
	{
		return;
	}

	SetEvent((HANDLE)c->hEvent);
}

// Cleanup of the cancel object
void Win32CleanupCancel(CANCEL *c)
{
	// Validate arguments
	if (c == NULL)
	{
		return;
	}

	if (c->SpecialFlag == false)
	{
		CloseHandle(c->hEvent);
	}

	Free(c);
}

// New cancel object
CANCEL *Win32NewCancel()
{
	CANCEL *c = ZeroMallocFast(sizeof(CANCEL));
	c->ref = NewRef();
	c->SpecialFlag = false;
	c->hEvent = CreateEvent(NULL, FALSE, FALSE, NULL);

	return c;
}

// Waiting for a socket event
bool Win32WaitSockEvent(SOCK_EVENT *event, UINT timeout)
{
	// Validate arguments
	if (event == NULL || timeout == 0)
	{
		return false;
	}

	if (WaitForSingleObject((HANDLE)event->hEvent, timeout) == WAIT_OBJECT_0)
	{
		return true;
	}
	else
	{
		return false;
	}
}

// Clean-up of the socket event
void Win32CleanupSockEvent(SOCK_EVENT *event)
{
	// Validate arguments
	if (event == NULL)
	{
		return;
	}

	CloseHandle((HANDLE)event->hEvent);

	Free(event);
}

// Set of the socket event
void Win32SetSockEvent(SOCK_EVENT *event)
{
	// Validate arguments
	if (event == NULL)
	{
		return;
	}

	SetEvent((HANDLE)event->hEvent);
}

// Creating a socket event
SOCK_EVENT *Win32NewSockEvent()
{
	SOCK_EVENT *e = ZeroMallocFast(sizeof(SOCK_EVENT));

	e->ref = NewRef();
	e->hEvent = (void *)CreateEvent(NULL, FALSE, FALSE, NULL);

	return e;
}

// Associate the socket with socket event and set it to asynchronous mode
void Win32JoinSockToSockEvent(SOCK *sock, SOCK_EVENT *event)
{
	HANDLE hEvent;
	// Validate arguments
	if (sock == NULL || event == NULL || sock->AsyncMode)
	{
		return;
	}
	if (sock->ListenMode != false || (sock->Type != SOCK_UDP && sock->Connected == false))
	{
		return;
	}

	sock->AsyncMode = true;

	hEvent = event->hEvent;

	// Association
	WSAEventSelect(sock->socket, hEvent, FD_READ | FD_WRITE | FD_CLOSE);

	// Increase the reference count of the SOCK_EVENT
	AddRef(event->ref);
	sock->SockEvent = event;
}

// Set the socket to asynchronous mode
void Win32InitAsyncSocket(SOCK *sock)
{
	// Validate arguments
	if (sock == NULL)
	{
		return;
	}
	if (sock->AsyncMode)
	{
		// This socket is already in asynchronous mode
		return;
	}
	if (sock->ListenMode || ((sock->Type == SOCK_TCP || sock->Type == SOCK_INPROC) && sock->Connected == false))
	{
		return;
	}

	sock->AsyncMode = true;

	if (sock->Type == SOCK_INPROC)
	{
		// Fetch the event of the TUBE
		TUBE *t = sock->RecvTube;

		if (t != NULL)
		{
			if (t->SockEvent != NULL)
			{
				sock->hEvent = t->SockEvent->hEvent;
			}
		}
	}
	else
	{
		// Creating an Event
		sock->hEvent = (void *)CreateEvent(NULL, FALSE, FALSE, NULL);

		// Association
		WSAEventSelect(sock->socket, sock->hEvent, FD_READ | FD_WRITE | FD_CLOSE);
	}
}

// Release the asynchronous socket
void Win32FreeAsyncSocket(SOCK *sock)
{
	// Validate arguments
	if (sock == NULL)
	{
		return;
	}

	// Asynchronous socket
	if (sock->hEvent != NULL)
	{
		if (sock->Type != SOCK_INPROC)
		{
			CloseHandle((HANDLE)sock->hEvent);
		}
	}
	sock->hEvent = NULL;
	sock->AsyncMode = false;

	// Socket event
	if (sock->SockEvent != NULL)
	{
		ReleaseSockEvent(sock->SockEvent);
		sock->SockEvent = NULL;
	}
}

// Select function for Win32
void Win32Select(SOCKSET *set, UINT timeout, CANCEL *c1, CANCEL *c2)
{
	HANDLE array[MAXIMUM_WAIT_OBJECTS];
	UINT n, i;
	SOCK *s;
	// Initialization of array
	Zero(array, sizeof(array));
	n = 0;

	// Setting the event array
	if (set != NULL)
	{
		for (i = 0;i < set->NumSocket;i++)
		{
			s = set->Sock[i];
			if (s != NULL)
			{
				Win32InitAsyncSocket(s);
				if (s->hEvent != NULL)
				{
					array[n++] = (HANDLE)s->hEvent;
				}

				if (s->BulkRecvTube != NULL)
				{
					array[n++] = (HANDLE)s->BulkRecvTube->SockEvent->hEvent;
				}
			}
		}
	}
	if (c1 != NULL && c1->hEvent != NULL)
	{
		array[n++] = c1->hEvent;
	}
	if (c2 != NULL && c2->hEvent != NULL)
	{
		array[n++] = c2->hEvent;
	}

	if (timeout == 0)
	{
		return;
	}

	if (n == 0)
	{
		// Call normal waiting function if no events to wait are registered
		SleepThread(timeout);
	}
	else
	{
		// Wait for the event if events are registered at least one
		if (n == 1)
		{
			// Calling a lightweight version If the event is only one
			WaitForSingleObject(array[0], timeout);
		}
		else
		{
			// In case of multiple events
			WaitForMultipleObjects(n, array, false, timeout);
		}
	}
}

#endif	// OS_WIN32

// Check whether the IPv6 is supported
bool IsIPv6Supported()
{
#ifdef	NO_IPV6
	return false;
#else	// NO_IPV6
	SOCKET s;

	s = socket(AF_INET6, SOCK_STREAM, 0);
	if (s == INVALID_SOCKET)
	{
		return false;
	}

	closesocket(s);

	return true;
#endif	// NO_IPV6
}

// Get the host name from the host cache
bool GetHostCache(char *hostname, UINT size, IP *ip)
{
	bool ret;
	// Validate arguments
	if (hostname == NULL || ip == NULL)
	{
		return false;
	}

	ret = false;

	LockList(HostCacheList);
	{
		HOSTCACHE t, *c;
		Zero(&t, sizeof(t));
		Copy(&t.IpAddress, ip, sizeof(IP));

		c = Search(HostCacheList, &t);
		if (c != NULL)
		{
			if (IsEmptyStr(c->HostName) == false)
			{
				ret = true;
				StrCpy(hostname, size, c->HostName);
			}
			else
			{
				ret = true;
				StrCpy(hostname, size, "");
			}
		}
	}
	UnlockList(HostCacheList);

	return ret;
}

// Add to the host name cache
void AddHostCache(IP *ip, char *hostname)
{
	// Validate arguments
	if (ip == NULL || hostname == NULL)
	{
		return;
	}
	if (IsNetworkNameCacheEnabled() == false)
	{
		return;
	}

	LockList(HostCacheList);
	{
		HOSTCACHE t, *c;
		UINT i;
		LIST *o;

		Zero(&t, sizeof(t));
		Copy(&t.IpAddress, ip, sizeof(IP));

		c = Search(HostCacheList, &t);
		if (c == NULL)
		{
			c = ZeroMalloc(sizeof(HOSTCACHE));
			Copy(&c->IpAddress, ip, sizeof(IP));
			Add(HostCacheList, c);
		}

		StrCpy(c->HostName, sizeof(c->HostName), hostname);
		c->Expires = Tick64() + (UINT64)EXPIRES_HOSTNAME;

		o = NewListFast(NULL);

		for (i = 0;i < LIST_NUM(HostCacheList);i++)
		{
			HOSTCACHE *c = LIST_DATA(HostCacheList, i);

			if (c->Expires <= Tick64())
			{
				Add(o, c);
			}
		}

		for (i = 0;i < LIST_NUM(o);i++)
		{
			HOSTCACHE *c = LIST_DATA(o, i);

			if (Delete(HostCacheList, c))
			{
				Free(c);
			}
		}

		ReleaseList(o);
	}
	UnlockList(HostCacheList);
}

// Comparison of host name cache entries
int CompareHostCache(void *p1, void *p2)
{
	HOSTCACHE *c1, *c2;
	if (p1 == NULL || p2 == NULL)
	{
		return 0;
	}
	c1 = *(HOSTCACHE **)p1;
	c2 = *(HOSTCACHE **)p2;
	if (c1 == NULL || c2 == NULL)
	{
		return 0;
	}

	return CmpIpAddr(&c1->IpAddress, &c2->IpAddress);
}

// Release of the host name cache
void FreeHostCache()
{
	UINT i;

	for (i = 0;i < LIST_NUM(HostCacheList);i++)
	{
		HOSTCACHE *c = LIST_DATA(HostCacheList, i);

		Free(c);
	}

	ReleaseList(HostCacheList);
	HostCacheList = NULL;
}

// Initialization of the host name cache
void InitHostCache()
{
	HostCacheList = NewList(CompareHostCache);
}

// Get the number of wait threads
UINT GetNumWaitThread()
{
	UINT ret = 0;

	LockList(WaitThreadList);
	{
		ret = LIST_NUM(WaitThreadList);
	}
	UnlockList(WaitThreadList);

	return ret;
}

// Add the thread to the thread waiting list
void AddWaitThread(THREAD *t)
{
	// Validate arguments
	if (t == NULL)
	{
		return;
	}

	AddRef(t->ref);

	LockList(WaitThreadList);
	{
		Add(WaitThreadList, t);
	}
	UnlockList(WaitThreadList);
}

// Remove the thread from the waiting list
void DelWaitThread(THREAD *t)
{
	// Validate arguments
	if (t == NULL)
	{
		return;
	}

	LockList(WaitThreadList);
	{
		if (Delete(WaitThreadList, t))
		{
			ReleaseThread(t);
		}
	}
	UnlockList(WaitThreadList);
}

// Creating a thread waiting list
void InitWaitThread()
{
	WaitThreadList = NewList(NULL);
}

// Release of the thread waiting list
void FreeWaitThread()
{
	UINT i, num;
	THREAD **threads;

	LockList(WaitThreadList);
	{
		num = LIST_NUM(WaitThreadList);
		threads = ToArray(WaitThreadList);
		DeleteAll(WaitThreadList);
	}
	UnlockList(WaitThreadList);

	for (i = 0;i < num;i++)
	{
		THREAD *t = threads[i];
		WaitThread(t, INFINITE);
		ReleaseThread(t);
	}

	Free(threads);

	ReleaseList(WaitThreadList);
	WaitThreadList = NULL;
}

// Check the cipher list name
bool CheckCipherListName(char *name)
{
	UINT i;
	// Validate arguments
	if (name == NULL)
	{
		return false;
	}

	for (i = 0;i < cipher_list_token->NumTokens;i++)
	{
		if (StrCmpi(cipher_list_token->Token[i], name) == 0)
		{
			return true;
		}
	}

	return false;
}

// Renewing the IP address of the DHCP server
void RenewDhcp()
{
#ifdef	OS_WIN32
	Win32RenewDhcp();
#else
	UnixRenewDhcp();
#endif
}

// Get a domain name for UNIX
bool UnixGetDomainName(char *name, UINT size)
{
	bool ret = false;
	BUF *b = ReadDump("/etc/resolv.conf");

	if (b == NULL)
	{
		return false;
	}

	while (true)
	{
		char *s = CfgReadNextLine(b);
		TOKEN_LIST *t;

		if (s == NULL)
		{
			break;
		}

		Trim(s);

		t = ParseToken(s, " \t");
		if (t != NULL)
		{
			if (t->NumTokens == 2)
			{
				if (StrCmpi(t->Token[0], "domain") == 0)
				{
					StrCpy(name, size, t->Token[1]);
					ret = true;
				}
			}
			FreeToken(t);
		}

		Free(s);
	}

	FreeBuf(b);

	return ret;
}

// Get the domain name
bool GetDomainName(char *name, UINT size)
{
	bool ret = false;
	IP ip;
	// Validate arguments
	ClearStr(name, size);
	if (name == NULL)
	{
		return false;
	}

#ifdef	OS_WIN32
	ClearStr(name, size);
	ret = Win32GetDefaultDns(&ip, name, size);

	if (ret == false || IsEmptyStr(name))
	{
		ret = Win32GetDnsSuffix(name, size);
	}
#else	// OS_WIN32
	ret = UnixGetDomainName(name, size);
#endif	// OS_WIN32

	if (ret == false)
	{
		return false;
	}

	return (IsEmptyStr(name) ? false : true);
}

// Get the default DNS server
bool GetDefaultDns(IP *ip)
{
	bool ret = false;
#ifdef	OS_WIN32
	ret = Win32GetDefaultDns(ip, NULL, 0);
#else
	ret = UnixGetDefaultDns(ip);
#endif	// OS_WIN32
	return ret;
}

// Creating a socket event
SOCK_EVENT *NewSockEvent()
{
	SOCK_EVENT *e = NULL;
#ifdef	OS_WIN32
	e = Win32NewSockEvent();
#else
	e = UnixNewSockEvent();
#endif	// OS_WIN32
	return e;
}

// Set of the socket event
void SetSockEvent(SOCK_EVENT *event)
{
#ifdef	OS_WIN32
	Win32SetSockEvent(event);
#else
	UnixSetSockEvent(event);
#endif	// OS_WIN32
}

// Clean-up of the socket event
void CleanupSockEvent(SOCK_EVENT *event)
{
#ifdef	OS_WIN32
	Win32CleanupSockEvent(event);
#else
	UnixCleanupSockEvent(event);
#endif	// OS_WIN32
}

// Waiting for the socket event
bool WaitSockEvent(SOCK_EVENT *event, UINT timeout)
{
	bool ret = false;
#ifdef	OS_WIN32
	ret = Win32WaitSockEvent(event, timeout);
#else
	ret = UnixWaitSockEvent(event, timeout);
#endif	// OS_WIN32
	return ret;
}

// Release of the socket event
void ReleaseSockEvent(SOCK_EVENT *event)
{
	// Validate arguments
	if (event == NULL)
	{
		return;
	}

	if (Release(event->ref) == 0)
	{
		CleanupSockEvent(event);
	}
}

// Let belonging the socket to the socket event
void JoinSockToSockEvent(SOCK *sock, SOCK_EVENT *event)
{
	// Validate arguments
	if (sock == NULL || event == NULL)
	{
		return;
	}

	if (sock->Type == SOCK_INPROC)
	{
		// Set the SockEvent on the receiver TUBE for in-process type socket
		SetTubeSockEvent(sock->RecvTube, event);
		return;
	}

	if (sock->BulkRecvTube != NULL)
	{
		// Set the SockEvent on the receiver TUBE in case of R-UDP socket
		SetTubeSockEvent(sock->BulkRecvTube, event);
	}

#ifdef	OS_WIN32
	Win32JoinSockToSockEvent(sock, event);
#else
	UnixJoinSockToSockEvent(sock, event);
#endif	// OS_WIN32
}

// New special cancel object
CANCEL *NewCancelSpecial(void *hEvent)
{
	CANCEL *c;
	// Validate arguments
	if (hEvent == NULL)
	{
		return NULL;
	}

	c = ZeroMalloc(sizeof(CANCEL));
	c->ref = NewRef();
	c->SpecialFlag = true;

#ifdef	OS_WIN32
	c->hEvent = (HANDLE)hEvent;
#else	// OS_WIN32
	c->pipe_read = (int)hEvent;
	c->pipe_write = -1;
#endif	// OS_WIN32

	return c;
}

// Creating a cancel object
CANCEL *NewCancel()
{
	CANCEL *c = NULL;
#ifdef	OS_WIN32
	c = Win32NewCancel();
#else
	c = UnixNewCancel();
#endif	// OS_WIN32
	return c;
}

// Release of the cancel object
void ReleaseCancel(CANCEL *c)
{
	// Validate arguments
	if (c == NULL)
	{
		return;
	}

	if (Release(c->ref) == 0)
	{
		CleanupCancel(c);
	}
}

// Clean up of the cancel object
void CleanupCancel(CANCEL *c)
{
#ifdef	OS_WIN32
	Win32CleanupCancel(c);
#else
	UnixCleanupCancel(c);
#endif
}

// Cancellation triggered
void Cancel(CANCEL *c)
{
#ifdef	OS_WIN32
	Win32Cancel(c);
#else
	UnixCancel(c);
#endif
}

// Calculate the optimal route from the specified routing table
ROUTE_ENTRY *GetBestRouteEntryFromRouteTable(ROUTE_TABLE *table, IP *ip)
{
	return GetBestRouteEntryFromRouteTableEx(table, ip, 0);
}
ROUTE_ENTRY *GetBestRouteEntryFromRouteTableEx(ROUTE_TABLE *table, IP *ip, UINT exclude_if_id)
{
	UINT i;
	ROUTE_ENTRY *ret = NULL;
	ROUTE_ENTRY *tmp = NULL;
	UINT64 min_score = 0;
	// Validate arguments
	if (ip == NULL || table == NULL)
	{
		return NULL;
	}

	if (IsIP6(ip))
	{
		// IPv6 is not supported
		return NULL;
	}

	// Select routing table entry by following rule
	// 1. Largest subnet mask
	// 2. Smallest metric value 
	for (i = 0;i < table->NumEntry;i++)
	{
		ROUTE_ENTRY *e = table->Entry[i];
		UINT dest, net, mask;

		dest = IPToUINT(ip);
		net = IPToUINT(&e->DestIP);
		mask = IPToUINT(&e->DestMask);

		if (exclude_if_id != 0)
		{
			if (e->InterfaceID == exclude_if_id)
			{
				continue;
			}
		}

		// Mask test
		if ((dest & mask) == (net & mask))
		{
			// Calculate the score
			UINT score_high32 = mask;
			UINT score_low32 = 0xFFFFFFFF - e->Metric;
			UINT64 score64 = (UINT64)score_high32 * (UINT64)0x80000000 * (UINT64)2 + (UINT64)score_low32;
			if (score64 == 0)
			{
				score64 = 1;
			}

			e->InnerScore = score64;
		}
	}

	tmp = NULL;

	// Search for the item with maximum score
	for (i = 0;i < table->NumEntry;i++)
	{
		ROUTE_ENTRY *e = table->Entry[i];

		if (e->InnerScore != 0)
		{
			if (e->InnerScore >= min_score)
			{
				tmp = e;
				min_score = e->InnerScore;
			}
		}
	}

	if (tmp != NULL)
	{
		UINT dest, gateway, mask;

		// Generate an entry
		ret = ZeroMallocFast(sizeof(ROUTE_ENTRY));

		Copy(&ret->DestIP, ip, sizeof(IP));
		ret->DestMask.addr[0] = 255;
		ret->DestMask.addr[1] = 255;
		ret->DestMask.addr[2] = 255;
		ret->DestMask.addr[3] = 255;
		Copy(&ret->GatewayIP, &tmp->GatewayIP, sizeof(IP));
		ret->InterfaceID = tmp->InterfaceID;
		ret->LocalRouting = tmp->LocalRouting;
		ret->OldIfMetric = tmp->Metric;
		ret->Metric = 1;
		ret->PPPConnection = tmp->PPPConnection;

		// Calculation related to routing control
		dest = IPToUINT(&tmp->DestIP);
		gateway = IPToUINT(&tmp->GatewayIP);
		mask = IPToUINT(&tmp->DestMask);
		if ((dest & mask) == (gateway & mask))
		{
#ifdef	OS_WIN32
			if (MsIsVista() == false)
			{
				// Adjust for Windows
				ret->PPPConnection = true;
			}
#endif	// OS_WIN32
		}
	}

	return ret;
}

// Release the routing entry
void FreeRouteEntry(ROUTE_ENTRY *e)
{
	// Validate arguments
	if (e == NULL)
	{
		return;
	}

	Free(e);
}

// Get the best route entry by analyzing the current routing table
ROUTE_ENTRY *GetBestRouteEntry(IP *ip)
{
	return GetBestRouteEntryEx(ip, 0);
}
ROUTE_ENTRY *GetBestRouteEntryEx(IP *ip, UINT exclude_if_id)
{
	ROUTE_TABLE *table;
	ROUTE_ENTRY *e = NULL;
	// Validate arguments
	if (ip == NULL)
	{
		return NULL;
	}

	table = GetRouteTable();
	if (table == NULL)
	{
		return NULL;
	}

	e = GetBestRouteEntryFromRouteTableEx(table, ip, exclude_if_id);
	FreeRouteTable(table);

	return e;
}

// Get the interface ID of the virtual LAN card
UINT GetVLanInterfaceID(char *tag_name)
{
	UINT ret = 0;
#ifdef	OS_WIN32
	ret = Win32GetVLanInterfaceID(tag_name);
#else	// OS_WIN32
	ret = UnixGetVLanInterfaceID(tag_name);
#endif	// OS_WIN32
	return ret;
}

// Release of enumeration variable of virtual LAN card
void FreeEnumVLan(char **s)
{
	char *a;
	UINT i;
	// Validate arguments
	if (s == NULL)
	{
		return;
	}

	i = 0;
	while (true)
	{
		a = s[i++];
		if (a == NULL)
		{
			break;
		}
		Free(a);
	}

	Free(s);
}

// Enumeration of virtual LAN cards
char **EnumVLan(char *tag_name)
{
	char **ret = NULL;
#ifdef	OS_WIN32
	ret = Win32EnumVLan(tag_name);
#else	// OS_WIN32
	ret = UnixEnumVLan(tag_name);
#endif	// OS_WIN32
	return ret;
}

// Display the routing table
void DebugPrintRouteTable(ROUTE_TABLE *r)
{
	UINT i;
	// Validate arguments
	if (r == NULL)
	{
		return;
	}

	if (IsDebug() == false)
	{
		return;
	}

	Debug("---- Routing Table (%u Entries) ----\n", r->NumEntry);

	for (i = 0;i < r->NumEntry;i++)
	{
		Debug("   ");

		DebugPrintRoute(r->Entry[i]);
	}

	Debug("------------------------------------\n");
}

// Display the routing table entry
void DebugPrintRoute(ROUTE_ENTRY *e)
{
	char tmp[MAX_SIZE];
	// Validate arguments
	if (e == NULL)
	{
		return;
	}

	if (IsDebug() == false)
	{
		return;
	}

	RouteToStr(tmp, sizeof(tmp), e);

	Debug("%s\n", tmp);
}

// Convert the routing table entry to string
void RouteToStr(char *str, UINT str_size, ROUTE_ENTRY *e)
{
	char dest_ip[MAX_PATH];
	char dest_mask[MAX_PATH];
	char gateway_ip[MAX_PATH];
	// Validate arguments
	if (str == NULL || e == NULL)
	{
		return;
	}

	IPToStr(dest_ip, sizeof(dest_ip), &e->DestIP);
	IPToStr(dest_mask, sizeof(dest_mask), &e->DestMask);
	IPToStr(gateway_ip, sizeof(gateway_ip), &e->GatewayIP);

	Format(str, str_size, "%s/%s %s m=%u oif=%u if=%u lo=%u p=%u",
		dest_ip, dest_mask, gateway_ip,
		e->Metric, e->OldIfMetric, e->InterfaceID,
		e->LocalRouting, e->PPPConnection);
}

// Delete the routing table
void DeleteRouteEntry(ROUTE_ENTRY *e)
{
	Debug("DeleteRouteEntry();\n");
#ifdef	OS_WIN32
	Win32DeleteRouteEntry(e);
#else	// OS_WIN32
	UnixDeleteRouteEntry(e);
#endif
}

// Add to the routing table
bool AddRouteEntry(ROUTE_ENTRY *e)
{
	bool dummy = false;
	return AddRouteEntryEx(e, &dummy);
}
bool AddRouteEntryEx(ROUTE_ENTRY *e, bool *already_exists)
{
	bool ret = false;
	Debug("AddRouteEntryEx();\n");
#ifdef	OS_WIN32
	ret = Win32AddRouteEntry(e, already_exists);
#else	// OS_WIN32
	ret = UnixAddRouteEntry(e, already_exists);
#endif
	return ret;
}

// Get the routing table
ROUTE_TABLE *GetRouteTable()
{
	ROUTE_TABLE *t = NULL;
	UINT i;
	BUF *buf = NewBuf();
	UCHAR hash[MD5_SIZE];

#ifdef	OS_WIN32
	t = Win32GetRouteTable();
#else	//OS_WIN32
	t = UnixGetRouteTable();
#endif	// OS_WIN32

	WriteBuf(buf, &t->NumEntry, sizeof(t->NumEntry));

	for (i = 0;i < t->NumEntry;i++)
	{
		ROUTE_ENTRY *e = t->Entry[i];

		WriteBuf(buf, e, sizeof(ROUTE_ENTRY));
	}

	Hash(hash, buf->Buf, buf->Size, false);

	FreeBuf(buf);

	Copy(&t->HashedValue, hash, sizeof(t->HashedValue));

	return t;
}

// Release of the routing table
void FreeRouteTable(ROUTE_TABLE *t)
{
	UINT i;
	// Validate arguments
	if (t == NULL)
	{
		return;
	}

	for (i = 0;i < t->NumEntry;i++)
	{
		Free(t->Entry[i]);
	}
	Free(t->Entry);
	Free(t);
}

// UDP receiving
UINT RecvFrom(SOCK *sock, IP *src_addr, UINT *src_port, void *data, UINT size)
{
	SOCKET s;
	int ret, sz;
	struct sockaddr_in addr;
	// Validate arguments
	if (sock != NULL)
	{
		sock->IgnoreRecvErr = false;
	}
	if (sock == NULL || src_addr == NULL || src_port == NULL || data == NULL)
	{
		return false;
	}
	if (sock->Type != SOCK_UDP || sock->socket == INVALID_SOCKET)
	{
		return false;
	}
	if (size == 0)
	{
		return false;
	}

	if (sock->IPv6)
	{
		return RecvFrom6(sock, src_addr, src_port, data, size);
	}

	s = sock->socket;

	sz = sizeof(addr);
	ret = recvfrom(s, data, size, 0, (struct sockaddr *)&addr, (int *)&sz);
	if (ret > 0)
	{
		InAddrToIP(src_addr, &addr.sin_addr);
		*src_port = (UINT)ntohs(addr.sin_port);
		if (sock->IsRawSocket)
		{
			*src_port = sock->LocalPort;
/*
			{
				char tmp[MAX_SIZE];

				IPToStr(tmp, sizeof(tmp), &sock->LocalIP);
				Debug("Raw: %u from %s\n", sock->LocalPort, tmp);
			}*/
		}

		Lock(sock->lock);
		{
			sock->RecvNum++;
			sock->RecvSize += (UINT64)ret;
		}
		Unlock(sock->lock);

		// Debug("UDP RecvFrom: %u\n", ret);

		return (UINT)ret;
	}
	else
	{
		sock->IgnoreRecvErr = false;

#ifdef	OS_WIN32
		if (WSAGetLastError() == WSAECONNRESET || WSAGetLastError() == WSAENETRESET || WSAGetLastError() == WSAEMSGSIZE || WSAGetLastError() == WSAENETUNREACH ||
			WSAGetLastError() == WSAENOBUFS || WSAGetLastError() == WSAEHOSTUNREACH || WSAGetLastError() == WSAEUSERS || WSAGetLastError() == WSAEADDRNOTAVAIL || WSAGetLastError() == WSAEADDRNOTAVAIL)
		{
			sock->IgnoreRecvErr = true;
		}
		else if (WSAGetLastError() == WSAEWOULDBLOCK || WSAGetLastError() == WSAEINPROGRESS)
		{
			return SOCK_LATER;
		}
		else
		{
			UINT e = WSAGetLastError();
//			Debug("RecvFrom Error: %u\n", e);
		}
#else	// OS_WIN32
		if (errno == ECONNREFUSED || errno == ECONNRESET || errno == EMSGSIZE || errno == ENOBUFS || errno == ENOMEM || errno == EINTR)
		{
			sock->IgnoreRecvErr = true;
		}
		else if (errno == EAGAIN)
		{
			return SOCK_LATER;
		}
#endif	// OS_WIN32
		return 0;
	}
}
UINT RecvFrom6(SOCK *sock, IP *src_addr, UINT *src_port, void *data, UINT size)
{
	SOCKET s;
	int ret, sz;
	struct sockaddr_in6 addr;
	// Validate arguments
	if (sock != NULL)
	{
		sock->IgnoreRecvErr = false;
	}
	if (sock == NULL || src_addr == NULL || src_port == NULL || data == NULL)
	{
		return false;
	}
	if (sock->Type != SOCK_UDP || sock->socket == INVALID_SOCKET)
	{
		return false;
	}
	if (size == 0)
	{
		return false;
	}

	s = sock->socket;

	sz = sizeof(addr);
	ret = recvfrom(s, data, size, 0, (struct sockaddr *)&addr, (int *)&sz);
	if (ret > 0)
	{
		InAddrToIP6(src_addr, &addr.sin6_addr);
		src_addr->ipv6_scope_id = addr.sin6_scope_id;
		*src_port = (UINT)ntohs(addr.sin6_port);
		if (sock->IsRawSocket)
		{
			*src_port = sock->LocalPort;
		}

		Lock(sock->lock);
		{
			sock->RecvNum++;
			sock->RecvSize += (UINT64)ret;
		}
		Unlock(sock->lock);

		// Debug("UDP RecvFrom: %u\n", ret);

		return (UINT)ret;
	}
	else
	{
		sock->IgnoreRecvErr = false;

#ifdef	OS_WIN32
		if (WSAGetLastError() == WSAECONNRESET || WSAGetLastError() == WSAENETRESET || WSAGetLastError() == WSAEMSGSIZE || WSAGetLastError() == WSAENETUNREACH ||
			WSAGetLastError() == WSAENOBUFS || WSAGetLastError() == WSAEHOSTUNREACH || WSAGetLastError() == WSAEUSERS || WSAGetLastError() == WSAEADDRNOTAVAIL || WSAGetLastError() == WSAEADDRNOTAVAIL)
		{
			sock->IgnoreRecvErr = true;
		}
		else if (WSAGetLastError() == WSAEWOULDBLOCK || WSAGetLastError() == WSAEINPROGRESS)
		{
			return SOCK_LATER;
		}
		else
		{
			UINT e = WSAGetLastError();
			//			Debug("RecvFrom Error: %u\n", e);
		}
#else	// OS_WIN32
		if (errno == ECONNREFUSED || errno == ECONNRESET || errno == EMSGSIZE || errno == ENOBUFS || errno == ENOMEM || errno == EINTR)
		{
			sock->IgnoreRecvErr = true;
		}
		else if (errno == EAGAIN)
		{
			return SOCK_LATER;
		}
#endif	// OS_WIN32
		return 0;
	}
}

// Lock the OpenSSL
void LockOpenSSL()
{
	Lock(openssl_lock);
}

// Unlock the OpenSSL
void UnlockOpenSSL()
{
	Unlock(openssl_lock);
}

// UDP transmission
UINT SendTo(SOCK *sock, IP *dest_addr, UINT dest_port, void *data, UINT size)
{
	return SendToEx(sock, dest_addr, dest_port, data, size, false);
}
UINT SendToEx(SOCK *sock, IP *dest_addr, UINT dest_port, void *data, UINT size, bool broadcast)
{
	SOCKET s;
	int ret;
	struct sockaddr_in addr;
	// Validate arguments
	if (sock != NULL)
	{
		sock->IgnoreSendErr = false;
	}
	if (sock == NULL || dest_addr == NULL || (sock->IsRawSocket == false && dest_port == 0) || data == NULL)
	{
		return 0;
	}
	if (dest_port >= 65536 && sock->IsRawSocket == false)
	{
		return 0;
	}
	if (sock->Type != SOCK_UDP || sock->socket == INVALID_SOCKET)
	{
		return 0;
	}
	if (size == 0)
	{
		return 0;
	}

	if (sock->IPv6)
	{
		return SendTo6Ex(sock, dest_addr, dest_port, data, size, broadcast);
	}

	if (IsIP4(dest_addr) == false)
	{
		return 0;
	}

	s = sock->socket;
	Zero(&addr, sizeof(addr));
	addr.sin_family = AF_INET;
	if (sock->IsRawSocket == false)
	{
		addr.sin_port = htons((USHORT)dest_port);
	}
	IPToInAddr(&addr.sin_addr, dest_addr);

	if ((dest_addr->addr[0] == 255 && dest_addr->addr[1] == 255 && 
		dest_addr->addr[2] == 255 && dest_addr->addr[3] == 255) ||
		(dest_addr->addr[0] >= 224 && dest_addr->addr[0] <= 239)
		|| broadcast)
	{
		if (sock->UdpBroadcast == false)
		{
			bool yes = true;

			sock->UdpBroadcast = true;

			setsockopt(s, SOL_SOCKET, SO_BROADCAST, (char *)&yes, sizeof(yes));
		}
	}

	ret = sendto(s, data, size, 0, (struct sockaddr *)&addr, sizeof(addr));
	if (ret != (int)size)
	{
		sock->IgnoreSendErr = false;

#ifdef	OS_WIN32
		if (WSAGetLastError() == WSAECONNRESET || WSAGetLastError() == WSAENETRESET || WSAGetLastError() == WSAEMSGSIZE || WSAGetLastError() == WSAENETUNREACH ||
			WSAGetLastError() == WSAENOBUFS || WSAGetLastError() == WSAEHOSTUNREACH || WSAGetLastError() == WSAEUSERS || WSAGetLastError() == WSAEINVAL || WSAGetLastError() == WSAEADDRNOTAVAIL)
		{
			sock->IgnoreSendErr = true;
		}
		else if (WSAGetLastError() == WSAEWOULDBLOCK || WSAGetLastError() == WSAEINPROGRESS)
		{
			return SOCK_LATER;
		}
		else
		{
			UINT e = WSAGetLastError();
			Debug("SendTo Error; %u\n", e);
		}
#else	// OS_WIN32
		if (errno == ECONNREFUSED || errno == ECONNRESET || errno == EMSGSIZE || errno == ENOBUFS || errno == ENOMEM || errno == EINTR)
		{
			sock->IgnoreSendErr = true;
		}
		else if (errno == EAGAIN)
		{
			return SOCK_LATER;
		}
#endif	// OS_WIN32
		return 0;
	}

	Lock(sock->lock);
	{
		sock->SendSize += (UINT64)size;
		sock->SendNum++;
	}
	Unlock(sock->lock);

	return ret;
}
UINT SendTo6(SOCK *sock, IP *dest_addr, UINT dest_port, void *data, UINT size)
{
	return SendTo6Ex(sock, dest_addr, dest_port, data, size, false);
}
UINT SendTo6Ex(SOCK *sock, IP *dest_addr, UINT dest_port, void *data, UINT size, bool broadcast)
{
	SOCKET s;
	int ret;
	struct sockaddr_in6 addr;
	UINT type;
	// Validate arguments
	if (sock != NULL)
	{
		sock->IgnoreSendErr = false;
	}
	if (sock == NULL || dest_addr == NULL || (sock->IsRawSocket == false && dest_port == 0) || data == NULL)
	{
		return 0;
	}
	if (dest_port >= 65536 && sock->IsRawSocket == false)
	{
		return 0;
	}
	if (sock->Type != SOCK_UDP || sock->socket == INVALID_SOCKET)
	{
		return 0;
	}
	if (size == 0)
	{
		return 0;
	}

	if (IsIP6(dest_addr) == false)
	{
		return 0;
	}

	s = sock->socket;
	Zero(&addr, sizeof(addr));
	addr.sin6_family = AF_INET6;
	if (sock->IsRawSocket == false)
	{
		addr.sin6_port = htons((USHORT)dest_port);
	}
	IPToInAddr6(&addr.sin6_addr, dest_addr);
	addr.sin6_scope_id = dest_addr->ipv6_scope_id;

	type = GetIPAddrType6(dest_addr);

	if ((type & IPV6_ADDR_MULTICAST) || broadcast)
	{
		if (sock->UdpBroadcast == false)
		{
			bool yes = true;

			sock->UdpBroadcast = true;

			setsockopt(s, SOL_SOCKET, SO_BROADCAST, (char *)&yes, sizeof(yes));
		}
	}

	ret = sendto(s, data, size, 0, (struct sockaddr *)&addr, sizeof(addr));
	if (ret != (int)size)
	{
		sock->IgnoreSendErr = false;

#ifdef	OS_WIN32
		if (WSAGetLastError() == WSAECONNRESET || WSAGetLastError() == WSAENETRESET || WSAGetLastError() == WSAEMSGSIZE || WSAGetLastError() == WSAENETUNREACH ||
			WSAGetLastError() == WSAENOBUFS || WSAGetLastError() == WSAEHOSTUNREACH || WSAGetLastError() == WSAEUSERS || WSAGetLastError() == WSAEINVAL || WSAGetLastError() == WSAEADDRNOTAVAIL)
		{
			sock->IgnoreSendErr = true;
		}
		else if (WSAGetLastError() == WSAEWOULDBLOCK || WSAGetLastError() == WSAEINPROGRESS)
		{
			return SOCK_LATER;
		}
		else
		{
			UINT e = WSAGetLastError();
		}
#else	// OS_WIN32
		if (errno == ECONNREFUSED || errno == ECONNRESET || errno == EMSGSIZE || errno == ENOBUFS || errno == ENOMEM || errno == EINTR)
		{
			sock->IgnoreSendErr = true;
		}
		else if (errno == EAGAIN)
		{
			return SOCK_LATER;
		}
#endif	// OS_WIN32
		return 0;
	}

	Lock(sock->lock);
	{
		sock->SendSize += (UINT64)size;
		sock->SendNum++;
	}
	Unlock(sock->lock);

	return ret;
}

// Disable the UDP checksum
void DisableUDPChecksum(SOCK *s)
{
	bool true_flag = true;
	// Validate arguments
	if (s == NULL || s->Type != SOCK_UDP)
	{
		return;
	}

	if (s->socket != INVALID_SOCKET)
	{
		if (s->IPv6 == false)
		{
#ifdef	UDP_NOCHECKSUM
			setsockopt(s->socket, IPPROTO_UDP, UDP_NOCHECKSUM, (char *)&true_flag, sizeof(bool));
#endif	// UDP_NOCHECKSUM
		}
	}
}

// Set the socket to asynchronous mode
void InitAsyncSocket(SOCK *sock)
{
#ifdef	OS_WIN32
	Win32InitAsyncSocket(sock);
#else	// OS_WIN32
	UnixInitAsyncSocket(sock);
#endif	// OS_WIN32
}

// Get a new available UDP port number
UINT GetNewAvailableUdpPortRand()
{
	UINT num_retry = 8;
	UINT i;
	UINT ret = 0;
	UCHAR seed[SHA1_SIZE];

	Rand(seed, sizeof(seed));

	for (i = 0;i < num_retry;i++)
	{
		SOCK *s = NewUDPEx2Rand(false, NULL, seed, sizeof(seed), RAND_UDP_PORT_DEFAULT_NUM_RETRY);

		if (s != NULL)
		{
			ret = s->LocalPort;

			Disconnect(s);
			ReleaseSock(s);
		}

		if (ret != 0)
		{
			break;
		}
	}

	return ret;
}

// Open a UDP port (port number is random, but determine the randomness in the seed)
SOCK *NewUDPEx2Rand(bool ipv6, IP *ip, void *rand_seed, UINT rand_seed_size, UINT num_retry)
{
	UINT i;
	// Validate arguments
	if (rand_seed == NULL || rand_seed_size == 0)
	{
		return NULL;
	}
	if (num_retry == 0)
	{
		num_retry = RAND_UDP_PORT_DEFAULT_NUM_RETRY;
	}

	for (i = 0; i < (num_retry + 1);i++)
	{
		BUF *buf = NewBuf();
		UCHAR hash[SHA1_SIZE];
		UINT port = 0;
		SOCK *s;

		WriteBuf(buf, rand_seed, rand_seed_size);
		WriteBufInt(buf, i);

		HashSha1(hash, buf->Buf, buf->Size);

		FreeBuf(buf);

		port = READ_UINT(hash);

		port = RAND_UDP_PORT_START + (port % (RAND_UDP_PORT_END - RAND_UDP_PORT_START));

		s = NewUDPEx2(port, ipv6, ip);

		if (s != NULL)
		{
			return s;
		}
	}

	return NewUDPEx2(0, ipv6, ip);
}

// Generate a random port number (based on the EXE path and machine key)
UINT NewRandPortByMachineAndExePath(UINT start_port, UINT end_port, UINT additional_int)
{
	BUF *b;
	char machine_name[MAX_SIZE];
	wchar_t exe_path[MAX_PATH];
	char *product_id = NULL;
	UCHAR hash[SHA1_SIZE];

#ifdef	OS_WIN32
	product_id = MsRegReadStr(REG_LOCAL_MACHINE, "SOFTWARE\\Microsoft\\Windows NT\\CurrentVersion", "ProductId");
	if (product_id == NULL)
	{
		product_id = MsRegReadStr(REG_LOCAL_MACHINE, "SOFTWARE\\Microsoft\\Windows\\CurrentVersion", "ProductId");
	}
#endif	// OS_WIN32

	b = NewBuf();

	GetMachineHostName(machine_name, sizeof(machine_name));
	Trim(machine_name);
	StrUpper(machine_name);

	GetExeNameW(exe_path, sizeof(exe_path));
	UniTrim(exe_path);
	UniStrUpper(exe_path);

	WriteBuf(b, machine_name, StrSize(machine_name));
	WriteBuf(b, exe_path, UniStrSize(exe_path));
	WriteBuf(b, product_id, StrSize(product_id));
	WriteBufInt(b, additional_int);

	HashSha1(hash, b->Buf, b->Size);

	FreeBuf(b);

	Free(product_id);

	return (READ_UINT(hash) % (end_port - start_port)) + start_port;
}

// Open the UDP port (based on the EXE path and machine key)
SOCK *NewUDPEx2RandMachineAndExePath(bool ipv6, IP *ip, UINT num_retry, UCHAR rand_port_id)
{
	BUF *b;
	char machine_name[MAX_SIZE];
	wchar_t exe_path[MAX_PATH];
	char *product_id = NULL;
	UCHAR hash[SHA1_SIZE];

#ifdef	OS_WIN32
	product_id = MsRegReadStr(REG_LOCAL_MACHINE, "SOFTWARE\\Microsoft\\Windows NT\\CurrentVersion", "ProductId");
	if (product_id == NULL)
	{
		product_id = MsRegReadStr(REG_LOCAL_MACHINE, "SOFTWARE\\Microsoft\\Windows\\CurrentVersion", "ProductId");
	}
#endif	// OS_WIN32

	b = NewBuf();

	GetMachineHostName(machine_name, sizeof(machine_name));
	Trim(machine_name);
	StrUpper(machine_name);

	GetExeNameW(exe_path, sizeof(exe_path));
	UniTrim(exe_path);
	UniStrUpper(exe_path);

	WriteBuf(b, machine_name, StrSize(machine_name));
	WriteBuf(b, exe_path, UniStrSize(exe_path));
	WriteBuf(b, product_id, StrSize(product_id));
	WriteBufChar(b, rand_port_id);
	//WriteBufInt(b, GetHostIPAddressHash32());

	HashSha1(hash, b->Buf, b->Size);

	FreeBuf(b);

	Free(product_id);

	return NewUDPEx2Rand(ipv6, ip, hash, sizeof(hash), num_retry);
}

// Set the DF bit of the socket
void ClearSockDfBit(SOCK *s)
{
#ifdef	IP_PMTUDISC_DONT
#ifdef	IP_MTU_DISCOVER
	UINT value = IP_PMTUDISC_DONT;
	if (s == NULL)
	{
		return;
	}

	setsockopt(s->socket, IPPROTO_IP, IP_MTU_DISCOVER, (char *)&value, sizeof(value));
#endif	// IP_MTU_DISCOVER
#endif	// IP_PMTUDISC_DONT
}

// Set the header-include option
void SetRawSockHeaderIncludeOption(SOCK *s, bool enable)
{
	UINT value = BOOL_TO_INT(enable);
	if (s == NULL || s->IsRawSocket == false)
	{
		return;
	}

	setsockopt(s->socket, IPPROTO_IP, IP_HDRINCL, (char *)&value, sizeof(value));

	s->RawIP_HeaderIncludeFlag = enable;
}

// Create and initialize the UDP socket
// If port is specified as 0, system assigns a certain port.
SOCK *NewUDP(UINT port)
{
	return NewUDPEx(port, false);
}
SOCK *NewUDPEx(UINT port, bool ipv6)
{
	return NewUDPEx2(port, ipv6, NULL);
}
SOCK *NewUDPEx2(UINT port, bool ipv6, IP *ip)
{
	if (ipv6 == false)
	{
		return NewUDP4(port, ip);
	}
	else
	{
		return NewUDP6(port, ip);
	}
}
SOCK *NewUDPEx3(UINT port, IP *ip)
{
	// Validate arguments
	if (ip == NULL)
	{
		return NewUDPEx2(port, false, NULL);
	}

	if (IsIP4(ip))
	{
		return NewUDPEx2(port, false, ip);
	}
	else
	{
		return NewUDPEx2(port, true, ip);
	}
}
SOCK *NewUDP4(UINT port, IP *ip)
{
	SOCK *sock;
	SOCKET s;
	struct sockaddr_in addr;
	// Validate arguments
	if (ip != NULL && IsIP4(ip) == false)
	{
		return NULL;
	}

	if (IS_SPECIAL_PORT(port) == false)
	{
		s = socket(AF_INET, SOCK_DGRAM, IPPROTO_UDP);
	}
	else
	{
		s = socket(AF_INET, SOCK_RAW, GET_SPECIAL_PORT(port));
	}
	if (s == INVALID_SOCKET)
	{
		return NULL;
	}

	Zero(&addr, sizeof(addr));
	addr.sin_family = AF_INET;

	if (ip == NULL || IsZeroIP(ip))
	{
		addr.sin_addr.s_addr = htonl(INADDR_ANY);
	}
	else
	{
		IPToInAddr(&addr.sin_addr, ip);
	}

	if (port == 0 || IS_SPECIAL_PORT(port))
	{
		addr.sin_port = 0;
	}
	else
	{
		addr.sin_port = htons((USHORT)port);
	}

	if (bind(s, (struct sockaddr *)&addr, sizeof(addr)) != 0)
	{
		// Failure
		if (port != 0)
		{
			bool true_flag = true;
			setsockopt(s, SOL_SOCKET, SO_REUSEADDR, (char *)&true_flag, sizeof(bool));
			if (bind(s, (struct sockaddr *)&addr, sizeof(addr)) != 0)
			{
				bool false_flag = false;
				setsockopt(s, SOL_SOCKET, SO_REUSEADDR, (char *)&false_flag, sizeof(bool));
#ifdef	SO_EXCLUSIVEADDRUSE
				setsockopt(s, SOL_SOCKET, SO_EXCLUSIVEADDRUSE, (char *)&true_flag, sizeof(bool));
#endif	// SO_EXCLUSIVEADDRUSE
				if (bind(s, (struct sockaddr *)&addr, sizeof(addr)) != 0)
				{
					closesocket(s);
					return NULL;
				}
			}
		}
		else
		{
			closesocket(s);
			return NULL;
		}
	}

	sock = NewSock();

	sock->Type = SOCK_UDP;
	sock->Connected = false;
	sock->AsyncMode = false;
	sock->ServerMode = false;
	if (port != 0)
	{
		sock->ServerMode = true;
	}

	sock->socket = s;

	InitUdpSocketBufferSize((int)s);

	if (IS_SPECIAL_PORT(port))
	{
		bool no = false;
		setsockopt(sock->socket, IPPROTO_IP, IP_HDRINCL, (char *)&no, sizeof(no));

		sock->IsRawSocket = true;
		sock->RawSocketIPProtocol = GET_SPECIAL_PORT(port);
	}

	QuerySocketInformation(sock);

	return sock;
}
SOCK *NewUDP6(UINT port, IP *ip)
{
	SOCK *sock;
	SOCKET s;
	struct sockaddr_in6 addr;
	// Validate arguments
	if (ip != NULL && IsIP6(ip) == false)
	{
		return NULL;
	}

	if (IS_SPECIAL_PORT(port) == false)
	{
		s = socket(AF_INET6, SOCK_DGRAM, IPPROTO_UDP);
	}
	else
	{
		s = socket(AF_INET6, SOCK_RAW, GET_SPECIAL_PORT(port));
	}
	if (s == INVALID_SOCKET)
	{
		return NULL;
	}

	Zero(&addr, sizeof(addr));
	addr.sin6_family = AF_INET6;
	if (port == 0)
	{
		addr.sin6_port = 0;
	}
	else
	{
		addr.sin6_port = htons((USHORT)port);
	}

	if (ip != NULL && IsZeroIP(ip) == false)
	{
		IPToInAddr6(&addr.sin6_addr, ip);
		addr.sin6_scope_id = ip->ipv6_scope_id;
	}

	if (bind(s, (struct sockaddr *)&addr, sizeof(addr)) != 0)
	{
		// Failure
		if (port != 0)
		{
			bool true_flag = true;
			setsockopt(s, SOL_SOCKET, SO_REUSEADDR, (char *)&true_flag, sizeof(bool));
			if (bind(s, (struct sockaddr *)&addr, sizeof(addr)) != 0)
			{
				bool false_flag = false;
				setsockopt(s, SOL_SOCKET, SO_REUSEADDR, (char *)&false_flag, sizeof(bool));
#ifdef	SO_EXCLUSIVEADDRUSE
				setsockopt(s, SOL_SOCKET, SO_EXCLUSIVEADDRUSE, (char *)&true_flag, sizeof(bool));
#endif	// SO_EXCLUSIVEADDRUSE
				if (bind(s, (struct sockaddr *)&addr, sizeof(addr)) != 0)
				{
					closesocket(s);
					return NULL;
				}
			}
		}
		else
		{
			closesocket(s);
			return NULL;
		}
	}

	sock = NewSock();

	sock->Type = SOCK_UDP;
	sock->Connected = false;
	sock->AsyncMode = false;
	sock->ServerMode = false;
	sock->IPv6 = true;
	if (port != 0)
	{
		sock->ServerMode = true;
	}

	sock->socket = s;

	InitUdpSocketBufferSize(s);

	if (IS_SPECIAL_PORT(port))
	{
		bool no = false;
#ifdef	IPV6_HDRINCL
		setsockopt(sock->socket, IPPROTO_IP, IPV6_HDRINCL, (char *)&no, sizeof(no));
#endif	// IPV6_HDRINCL
		setsockopt(sock->socket, IPPROTO_IP, IP_HDRINCL, (char *)&no, sizeof(no));

		sock->IsRawSocket = true;
		sock->RawSocketIPProtocol = GET_SPECIAL_PORT(port);
	}

	QuerySocketInformation(sock);

	return sock;
}

// Select function
void Select(SOCKSET *set, UINT timeout, CANCEL *c1, CANCEL *c2)
{
#ifdef	OS_WIN32
	Win32Select(set, timeout, c1, c2);
#else
	UnixSelect(set, timeout, c1, c2);
#endif	// OS_WIN32
}

// Add a socket to the socket set
void AddSockSet(SOCKSET *set, SOCK *sock)
{
	// Validate arguments
	if (set == NULL || sock == NULL)
	{
		return;
	}
	if (sock->Type == SOCK_TCP && sock->Connected == false)
	{
		return;
	}

	if (set->NumSocket >= MAX_SOCKSET_NUM)
	{
		// Upper limit
		return;
	}
	set->Sock[set->NumSocket++] = sock;
}

// Initializing the socket set
void InitSockSet(SOCKSET *set)
{
	// Validate arguments
	if (set == NULL)
	{
		return;
	}

	Zero(set, sizeof(SOCKSET));
}

// Receive all by TCP
bool RecvAll(SOCK *sock, void *data, UINT size, bool secure)
{
	UINT recv_size, sz, ret;
	// Validate arguments
	if (sock == NULL || data == NULL)
	{
		return false;
	}
	if (size == 0)
	{
		return true;
	}
	if (sock->AsyncMode)
	{
		return false;
	}

	recv_size = 0;

	while (true)
	{
		sz = size - recv_size;
		ret = Recv(sock, (UCHAR *)data + recv_size, sz, secure);
		if (ret == 0)
		{
			return false;
		}
		if (ret == SOCK_LATER)
		{
			// I suppose that this is safe because the RecvAll() function is used only 
			// if the sock->AsyncMode == true. And the Recv() function may return
			// SOCK_LATER only if the sock->AsyncMode == false. Therefore the call of 
			// Recv() function in the RecvAll() function never returns SOCK_LATER.
			return false;
		}
		recv_size += ret;
		if (recv_size >= size)
		{
			return true;
		}
	}
}

// Send the TCP send buffer
bool SendNow(SOCK *sock, int secure)
{
	bool ret;
	// Validate arguments
	if (sock == NULL || sock->AsyncMode != false)
	{
		return false;
	}
	if (sock->SendBuf->Size == 0)
	{
		return true;
	}

	ret = SendAll(sock, sock->SendBuf->Buf, sock->SendBuf->Size, secure);
	ClearBuf(sock->SendBuf);

	return ret;
}

// Append to the TCP send buffer
void SendAdd(SOCK *sock, void *data, UINT size)
{
	// Validate arguments
	if (sock == NULL || data == NULL || size == 0 || sock->AsyncMode != false)
	{
		return;
	}

	WriteBuf(sock->SendBuf, data, size);
}

// Send all by TCP
bool SendAll(SOCK *sock, void *data, UINT size, bool secure)
{
	UCHAR *buf;
	UINT sent_size;
	UINT ret;
	// Validate arguments
	if (sock == NULL || data == NULL)
	{
		return false;
	}
	if (sock->AsyncMode)
	{
		return false;
	}
	if (size == 0)
	{
		return true;
	}

	buf = (UCHAR *)data;
	sent_size = 0;

	while (true)
	{
		ret = Send(sock, buf, size - sent_size, secure);
		if (ret == 0)
		{
			return false;
		}
		sent_size += ret;
		buf += ret;
		if (sent_size >= size)
		{
			return true;
		}
	}
}

// Set the cipher algorithm name to want to use
void SetWantToUseCipher(SOCK *sock, char *name)
{
	char tmp[1024];
	// Validate arguments
	if (sock == NULL || name == NULL)
	{
		return;
	}

	if (sock->WaitToUseCipher)
	{
		Free(sock->WaitToUseCipher);
	}

	Zero(tmp, sizeof(tmp));
	StrCpy(tmp, sizeof(tmp), name);
	StrCat(tmp, sizeof(tmp), " ");
	StrCat(tmp, sizeof(tmp), cipher_list);

	sock->WaitToUseCipher = CopyStr(tmp);
}

// Add all the chain certificates in the chain_certs directory
void AddChainSslCertOnDirectory(struct ssl_ctx_st *ctx)
{
	wchar_t dirname[MAX_SIZE];
	wchar_t exedir[MAX_SIZE];
	wchar_t txtname[MAX_SIZE];
	DIRLIST *dir;
	LIST *o;
	UINT i;

	// Validate arguments
	if (ctx == NULL)
	{
		return;
	}

	o = NewListFast(NULL);

	GetExeDirW(exedir, sizeof(exedir));

	CombinePathW(dirname, sizeof(dirname), exedir, L"chain_certs");

	MakeDirExW(dirname);

	CombinePathW(txtname, sizeof(txtname), dirname, L"Readme_Chain_Certs.txt");

	if (IsFileExistsW(txtname) == false)
	{
		FileCopyW(L"|chain_certs.txt", txtname);
	}

	dir = EnumDirW(dirname);

	if (dir != NULL)
	{
		for (i = 0;i < dir->NumFiles;i++)
		{
			DIRENT *e = dir->File[i];

			if (e->Folder == false)
			{
				wchar_t tmp[MAX_SIZE];
				X *x;

				CombinePathW(tmp, sizeof(tmp), dirname, e->FileNameW);

				x = FileToXW(tmp);

				if (x != NULL)
				{
					UINT j;
					bool exists = false;
					UCHAR hash[SHA1_SIZE];

					GetXDigest(x, hash, true);

					for (j = 0;j < LIST_NUM(o);j++)
					{
						UCHAR *hash2 = LIST_DATA(o, j);

						if (Cmp(hash, hash2, SHA1_SIZE) == 0)
						{
							exists = true;
						}
					}

					if (exists == false)
					{
						AddChainSslCert(ctx, x);

						Add(o, Clone(hash, SHA1_SIZE));
					}

					FreeX(x);
				}
			}
		}

		FreeDir(dir);
	}

	for (i = 0;i < LIST_NUM(o);i++)
	{
		UCHAR *hash = LIST_DATA(o, i);

		Free(hash);
	}

	ReleaseList(o);
}

// Add the chain certificate
bool AddChainSslCert(struct ssl_ctx_st *ctx, X *x)
{
	bool ret = false;
	X *x_copy;
	// Validate arguments
	if (ctx == NULL || x == NULL)
	{
		return ret;
	}

	x_copy = CloneX(x);

	if (x_copy != NULL)
	{
		SSL_CTX_add_extra_chain_cert(ctx, x_copy->x509);
		x_copy->do_not_free = true;

		ret = true;

		FreeX(x_copy);
	}

	return ret;
}

// Start a TCP-SSL communication
bool StartSSL(SOCK *sock, X *x, K *priv)
{
	return StartSSLEx(sock, x, priv, true, 0, NULL);
}
bool StartSSLEx(SOCK *sock, X *x, K *priv, bool client_tls, UINT ssl_timeout, char *sni_hostname)
{
	X509 *x509;
	EVP_PKEY *key;
	UINT prev_timeout = 1024;
	SSL_CTX *ssl_ctx;

#ifdef UNIX_SOLARIS
	SOCKET_TIMEOUT_PARAM *ttparam;
#endif //UNIX_SOLARIS

	// Validate arguments
	if (sock == NULL)
	{
		Debug("StartSSL Error: #0\n");
		return false;
	}
	if (sock->Connected && sock->Type == SOCK_INPROC && sock->ListenMode == false)
	{
		sock->SecureMode = true;
		return true;
	}
	if (sock->Connected == false || sock->socket == INVALID_SOCKET ||
		sock->ListenMode != false)
	{
		Debug("StartSSL Error: #1\n");
		return false;
	}
	if (x != NULL && priv == NULL)
	{
		Debug("StartSSL Error: #2\n");
		return false;
	}
	if (ssl_timeout == 0)
	{
		ssl_timeout = TIMEOUT_SSL_CONNECT;
	}

	if (sock->SecureMode)
	{
		//Debug("StartSSL Error: #3\n");
		// SSL communication has already started
		return true;
	}

	Lock(sock->ssl_lock);
	if (sock->SecureMode)
	{
		//Debug("StartSSL Error: #4\n");
		// SSL communication has already started
		Unlock(sock->ssl_lock);
		return true;
	}

	ssl_ctx = NewSSLCtx(sock->ServerMode);

	Lock(openssl_lock);
	{
		if (sock->ServerMode)
		{
			SSL_CTX_set_ssl_version(ssl_ctx, SSLv23_method());

#ifdef	SSL_OP_NO_SSLv2
			SSL_CTX_set_options(ssl_ctx, SSL_OP_NO_SSLv2);
#endif	// SSL_OP_NO_SSLv2

			if (sock->SslAcceptSettings.AcceptOnlyTls)
			{
#ifdef	SSL_OP_NO_SSLv3
				SSL_CTX_set_options(ssl_ctx, SSL_OP_NO_SSLv3);
#endif	// SSL_OP_NO_SSLv3
			}

			if (sock->SslAcceptSettings.Tls_Disable1_0)
			{
#ifdef	SSL_OP_NO_TLSv1
				SSL_CTX_set_options(ssl_ctx, SSL_OP_NO_TLSv1);
#endif	// SSL_OP_NO_TLSv1
			}

			if (sock->SslAcceptSettings.Tls_Disable1_1)
			{
#ifdef	SSL_OP_NO_TLSv1_1
				SSL_CTX_set_options(ssl_ctx, SSL_OP_NO_TLSv1_1);
#endif	// SSL_OP_NO_TLSv1_1
			}

			if (sock->SslAcceptSettings.Tls_Disable1_2)
			{
#ifdef	SSL_OP_NO_TLSv1_2
				SSL_CTX_set_options(ssl_ctx, SSL_OP_NO_TLSv1_2);
#endif	// SSL_OP_NO_TLSv1_2
			}

			Unlock(openssl_lock);
			AddChainSslCertOnDirectory(ssl_ctx);
			Lock(openssl_lock);
		}
		else
		{
			if (client_tls == false)
			{
#if OPENSSL_VERSION_NUMBER < 0x10100000L
				SSL_CTX_set_ssl_version(ssl_ctx, SSLv3_method());
#else
				SSL_CTX_set_ssl_version(ssl_ctx, SSLv23_method());
#endif
			}
			else
			{
				SSL_CTX_set_ssl_version(ssl_ctx, SSLv23_client_method());
			}
		}
		sock->ssl = SSL_new(ssl_ctx);
		SSL_set_fd(sock->ssl, (int)sock->socket);

#ifdef	SSL_CTRL_SET_TLSEXT_HOSTNAME
		if (sock->ServerMode == false && client_tls)
		{
			if (IsEmptyStr(sni_hostname) == false)
			{
				// Set the SNI host name
				SSL_set_tlsext_host_name(sock->ssl, sni_hostname);
			}
		}
#endif	// SSL_CTRL_SET_TLSEXT_HOSTNAME

	}
	Unlock(openssl_lock);

	if (x != NULL)
	{
		// Check the certificate and the private key
		if (CheckXandK(x, priv))
		{
			// Use the certificate
			x509 = x->x509;
			key = priv->pkey;

			Lock(openssl_lock);
			{
				SSL_use_certificate(sock->ssl, x509);
				SSL_use_PrivateKey(sock->ssl, key);
			}
			Unlock(openssl_lock);
		}
	}

	if (sock->WaitToUseCipher != NULL)
	{
		// Set the cipher algorithm name to want to use
		Lock(openssl_lock);
		{
			SSL_set_cipher_list(sock->ssl, sock->WaitToUseCipher);
		}
		Unlock(openssl_lock);
	}

	if (sock->ServerMode)
	{
//		Lock(ssl_connect_lock);

// Run the time-out thread for SOLARIS
#ifdef UNIX_SOLARIS
		ttparam = NewSocketTimeout(sock);
#endif // UNIX_SOLARIS

		// Server mode
		if (SSL_accept(sock->ssl) <= 0)
		{

// Stop the timeout thread
#ifdef UNIX_SOLARIS
			FreeSocketTimeout(ttparam);
#endif // UNIX_SOLARIS

			//			Unlock(ssl_connect_lock);
			// SSL-Accept failure
			Lock(openssl_lock);
			{
				SSL_free(sock->ssl);
				sock->ssl = NULL;
			}
			Unlock(openssl_lock);

			Unlock(sock->ssl_lock);
			Debug("StartSSL Error: #5\n");
			FreeSSLCtx(ssl_ctx);
			return false;
		}

#ifdef	SSL_CTRL_SET_TLSEXT_HOSTNAME
#ifdef	TLSEXT_NAMETYPE_host_name
		if (true)
		{
			// Get the SNI host name
			const char *sni_recv_hostname = SSL_get_servername(sock->ssl, TLSEXT_NAMETYPE_host_name);

			if (IsEmptyStr((char *)sni_recv_hostname) == false)
			{
				StrCpy(sock->SniHostname, sizeof(sock->SniHostname), (char *)sni_recv_hostname);
			}
		}
#endif	// TLSEXT_NAMETYPE_host_name
#endif	// SSL_CTRL_SET_TLSEXT_HOSTNAME

// Stop the timeout thread
#ifdef UNIX_SOLARIS
		FreeSocketTimeout(ttparam);
#endif // UNIX_SOLARIS

		//		Unlock(ssl_connect_lock);
	}
	else
	{
		prev_timeout = GetTimeout(sock);
		SetTimeout(sock, ssl_timeout);
		Lock(ssl_connect_lock);
		// Client mode
		if (SSL_connect(sock->ssl) <= 0)
		{
			Unlock(ssl_connect_lock);
			// SSL-connect failure
			Lock(openssl_lock);
			{
				SSL_free(sock->ssl);
				sock->ssl = NULL;
			}
			Unlock(openssl_lock);

			Unlock(sock->ssl_lock);
			Debug("StartSSL Error: #5\n");
			SetTimeout(sock, prev_timeout);
			FreeSSLCtx(ssl_ctx);
			return false;
		}
		Unlock(ssl_connect_lock);
		SetTimeout(sock, prev_timeout);
	}

	// SSL communication is initiated
	sock->SecureMode = true;

	// Get the certificate of the remote host
	Lock(openssl_lock);
	{
		x509 = SSL_get_peer_certificate(sock->ssl);

		sock->SslVersion = SSL_get_version(sock->ssl);
	}
	Unlock(openssl_lock);

	if (x509 == NULL)
	{
		// The certificate does not exist on the remote host
		sock->RemoteX = NULL;
	}
	else
	{
		// Got a certificate
		sock->RemoteX = X509ToX(x509);
	}

	// Get the certificate of local host
	Lock(openssl_lock);
	{
		x509 = SSL_get_certificate(sock->ssl);
	}
	Unlock(openssl_lock);

	if (x509 == NULL)
	{
		// The certificate does not exist on the remote host
		sock->LocalX = NULL;
	}
	else
	{
		X *local_x;
		// Got a certificate
		local_x = X509ToX(x509);
		local_x->do_not_free = true;
		sock->LocalX = CloneX(local_x);
		FreeX(local_x);
	}

	// Automatic retry mode
	SSL_set_mode(sock->ssl, SSL_MODE_AUTO_RETRY);

	// Strange flag
	SSL_set_mode(sock->ssl, SSL_MODE_ACCEPT_MOVING_WRITE_BUFFER);

	sock->ssl_ctx = ssl_ctx;

	// Get the algorithm name used to encrypt
	Lock(openssl_lock);
	{
		sock->CipherName = CopyStr((char *)SSL_get_cipher(sock->ssl));
	}
	Unlock(openssl_lock);

	Unlock(sock->ssl_lock);

#ifdef	ENABLE_SSL_LOGGING
	if (sock->ServerMode)
	{
		SockEnableSslLogging(sock);
	}
#endif	// ENABLE_SSL_LOGGING

	return true;
}



#ifdef	ENABLE_SSL_LOGGING

// Enable SSL logging
void SockEnableSslLogging(SOCK *s)
{
	char dirname[MAX_PATH];
	char tmp[MAX_PATH];
	char dtstr[MAX_PATH];
	char fn1[MAX_PATH], fn2[MAX_PATH];
	// Validate arguments
	if (s == NULL)
	{
		return;
	}

	if (s->IsSslLoggingEnabled)
	{
		return;
	}

	s->IsSslLoggingEnabled = true;

	GetDateTimeStrMilli64ForFileName(dtstr, sizeof(dtstr), LocalTime64());
	Format(tmp, sizeof(tmp), "%s__%r_%u__%r_%u", dtstr,
		&s->LocalIP, s->LocalPort, &s->RemoteIP, s->RemotePort);

	CombinePath(dirname, sizeof(dirname), SSL_LOGGING_DIRNAME, tmp);

	MakeDirEx(dirname);

	CombinePath(fn1, sizeof(fn1), dirname, "send.c");
	CombinePath(fn2, sizeof(fn2), dirname, "recv.c");

	s->SslLogging_Send = FileCreate(fn1);
	s->SslLogging_Recv = FileCreate(fn2);

	s->SslLogging_Lock = NewLock();
}

// Close SSL logging
void SockCloseSslLogging(SOCK *s)
{
	// Validate arguments
	if (s == NULL)
	{
		return;
	}

	if (s->IsSslLoggingEnabled == false)
	{
		return;
	}

	s->IsSslLoggingEnabled = false;

	FileClose(s->SslLogging_Recv);
	s->SslLogging_Recv = NULL;

	FileClose(s->SslLogging_Send);
	s->SslLogging_Send = NULL;

	DeleteLock(s->SslLogging_Lock);
	s->SslLogging_Lock = NULL;
}

// Write SSL log
void SockWriteSslLog(SOCK *s, void *send_data, UINT send_size, void *recv_data, UINT recv_size)
{
	// Validate arguments
	if (s == NULL)
	{
		return;
	}

	if (s->IsSslLoggingEnabled == false)
	{
		return;
	}

	Lock(s->SslLogging_Lock);
	{
		if (s->SslLogging_Send != NULL)
		{
			if (send_size >= 1 && send_data != NULL)
			{
				FileWrite(s->SslLogging_Send, send_data, send_size);
			}
		}

		if (s->SslLogging_Recv != NULL)
		{
			if (recv_size >= 1 && recv_data != NULL)
			{
				FileWrite(s->SslLogging_Recv, recv_data, recv_size);
			}
		}
	}
	Unlock(s->SslLogging_Lock);
}

#endif	// ENABLE_SSL_LOGGING

// Set the flag to indicate that the socket doesn't require reading
void SetNoNeedToRead(SOCK *sock)
{
	// Validate arguments
	if (sock == NULL)
	{
		return;
	}

	sock->NoNeedToRead = true;
}

// TCP-SSL receive
UINT SecureRecv(SOCK *sock, void *data, UINT size)
{
	SOCKET s;
	int ret, e = 0;
	SSL *ssl;

#ifdef UNIX_SOLARIS
	SOCKET_TIMEOUT_PARAM *ttparam;
#endif //UNIX_SOLARIS

	s = sock->socket;
	ssl = sock->ssl;

	if (sock->AsyncMode)
	{
		// Confirm whether the data is readable even 1 byte in the case of asynchronous mode.
		// To read data results blocking, if there is no readable data.
		// We must avoid blocking.
		char c;
		Lock(sock->ssl_lock);
		{
			if (sock->Connected == false)
			{
				Unlock(sock->ssl_lock);
				Debug("%s %u SecureRecv() Disconnect\n", __FILE__, __LINE__);
				return 0;
			}
			ret = SSL_peek(ssl, &c, sizeof(c));
		}
		Unlock(sock->ssl_lock);
		if (ret == 0)
		{
			// The communication have been disconnected
			Disconnect(sock);
			Debug("%s %u SecureRecv() Disconnect\n", __FILE__, __LINE__);
			return 0;
		}
		if (ret < 0)
		{
			// An error has occurred
			e = SSL_get_error(ssl, ret);
			if (e == SSL_ERROR_WANT_READ || e == SSL_ERROR_WANT_WRITE || e == SSL_ERROR_SSL)
			{
				if (e == SSL_ERROR_SSL
#if OPENSSL_VERSION_NUMBER < 0x10100000L
					&&
					sock->ssl->s3->send_alert[0] == SSL3_AL_FATAL &&
					sock->ssl->s3->send_alert[0] != sock->Ssl_Init_Async_SendAlert[0] &&
					sock->ssl->s3->send_alert[1] != sock->Ssl_Init_Async_SendAlert[1]
#endif
					)
				{
					Debug("%s %u SSL Fatal Error on ASYNC socket !!!\n", __FILE__, __LINE__);
					Disconnect(sock);
					return 0;
				}
				// Packet has not arrived yet, that is not to be read
				return SOCK_LATER;
			}
		}
	}

	// Receive
	Lock(sock->ssl_lock);
	{
		if (sock->Connected == false)
		{
			Unlock(sock->ssl_lock);
			Debug("%s %u SecureRecv() Disconnect\n", __FILE__, __LINE__);
			return 0;
		}

#ifdef	OS_UNIX
		if (sock->AsyncMode == false)
		{
			sock->CallingThread = pthread_self();
		}
#endif	// OS_UNIX

// Run the time-out thread for SOLARIS
#ifdef UNIX_SOLARIS
		ttparam = NewSocketTimeout(sock);
#endif // UNIX_SOLARIS

		ret = SSL_read(ssl, data, size);

// Stop the timeout thread
#ifdef UNIX_SOLARIS
		FreeSocketTimeout(ttparam);
#endif // UNIX_SOLARIS


#ifdef	OS_UNIX
		if (sock->AsyncMode == false)
		{
			sock->CallingThread = 0;
		}
#endif	// OS_UNIX

		if (ret < 0)
		{
			e = SSL_get_error(ssl, ret);
		}

	}
	Unlock(sock->ssl_lock);

#ifdef	ENABLE_SSL_LOGGING
	if (ret > 0)
	{
		SockWriteSslLog(sock, NULL, 0, data, ret);
	}
#endif	// ENABLE_SSL_LOGGING

	if (ret > 0)
	{
		// Successful reception
		sock->RecvSize += (UINT64)ret;
		sock->RecvNum++;

		return (UINT)ret;
	}
	if (ret == 0)
	{
		// Disconnect the communication
		Disconnect(sock);
		//Debug("%s %u SecureRecv() Disconnect\n", __FILE__, __LINE__);
		return 0;
	}
	if (sock->AsyncMode)
	{
		if (e == SSL_ERROR_WANT_READ || e == SSL_ERROR_WANT_WRITE || e == SSL_ERROR_SSL)
		{
			if (e == SSL_ERROR_SSL
#if OPENSSL_VERSION_NUMBER < 0x10100000L
				&&
				sock->ssl->s3->send_alert[0] == SSL3_AL_FATAL &&
				sock->ssl->s3->send_alert[0] != sock->Ssl_Init_Async_SendAlert[0] &&
				sock->ssl->s3->send_alert[1] != sock->Ssl_Init_Async_SendAlert[1]
#endif
				)
			{
				Debug("%s %u SSL Fatal Error on ASYNC socket !!!\n", __FILE__, __LINE__);
				Disconnect(sock);
				return 0;
			}

			// Packet has not yet arrived
			return SOCK_LATER;
		}
	}
	Disconnect(sock);
	Debug("%s %u SecureRecv() Disconnect\n", __FILE__, __LINE__);
	return 0;
}

// TCP-SSL transmission
UINT SecureSend(SOCK *sock, void *data, UINT size)
{
	SOCKET s;
	int ret, e;
	SSL *ssl;
	s = sock->socket;
	ssl = sock->ssl;

	if (sock->AsyncMode)
	{
		// Asynchronous mode
		SSL_set_mode(ssl, SSL_MODE_ENABLE_PARTIAL_WRITE);
	}

	// Transmission
	Lock(sock->ssl_lock);
	{
		if (sock->Connected == false)
		{
			Unlock(sock->ssl_lock);
			Debug("%s %u SecureRecv() Disconnect\n", __FILE__, __LINE__);
			return 0;
		}

		ret = SSL_write(ssl, data, size);
		if (ret < 0)
		{
			e = SSL_get_error(ssl, ret);
		}
	}
	Unlock(sock->ssl_lock);

#ifdef	ENABLE_SSL_LOGGING
	if (ret > 0)
	{
		SockWriteSslLog(sock, data, ret, NULL, 0);
	}
#endif	// ENABLE_SSL_LOGGING

	if (ret > 0)
	{
		// Successful transmission
		sock->SendSize += (UINT64)ret;
		sock->SendNum++;
		sock->WriteBlocked = false;
		return (UINT)ret;
	}
	if (ret == 0)
	{
		// Disconnect
		Debug("%s %u SecureRecv() Disconnect\n", __FILE__, __LINE__);
		Disconnect(sock);
		return 0;
	}

	if (sock->AsyncMode)
	{
		// Confirmation of the error value
		if (e == SSL_ERROR_WANT_READ || e == SSL_ERROR_WANT_WRITE || e == SSL_ERROR_SSL)
		{
			sock->WriteBlocked = true;
			return SOCK_LATER;
		}
		Debug("%s %u e=%u\n", __FILE__, __LINE__, e);
	}
	//Debug("%s %u SecureRecv() Disconnect\n", __FILE__, __LINE__);
	Disconnect(sock);
	return 0;
}

// Peep the TCP
UINT Peek(SOCK *sock, void *data, UINT size)
{
	SOCKET s;
	int ret;

	// Validate arguments
	if (sock == NULL || data == NULL || size == 0)
	{
		return 0;
	}
	if (sock->Type == SOCK_INPROC)
	{
		return 0;
	}
	if (sock->Type != SOCK_TCP || sock->Connected == false || sock->ListenMode != false ||
		sock->socket == INVALID_SOCKET)
	{
		return 0;
	}
	if (sock->AsyncMode)
	{
		return 0;
	}

	// Receive
	s = sock->socket;

	ret = recv(s, data, size, MSG_PEEK);

	//Debug("Peek: %u\n", ret);

	if (ret > 0)
	{
		return ret;
	}

	return 0;
}

// TCP receive
UINT Recv(SOCK *sock, void *data, UINT size, bool secure)
{
	SOCKET s;
	int ret;

#ifdef UNIX_SOLARIS
	SOCKET_TIMEOUT_PARAM *ttparam;
#endif //UNIX_SOLARIS

	// Validate arguments
	if (sock == NULL || data == NULL || size == 0)
	{
		return 0;
	}

	sock->NoNeedToRead = false;

	if (sock->Type == SOCK_INPROC)
	{
		return RecvInProc(sock, data, size);
	}
	if (sock->Type != SOCK_TCP || sock->Connected == false || sock->ListenMode != false ||
		sock->socket == INVALID_SOCKET)
	{
		return 0;
	}
	if (secure != false && sock->SecureMode == false)
	{
		return 0;
	}

	if (secure)
	{
		return SecureRecv(sock, data, size);
	}

	// Receive
	s = sock->socket;


#ifdef	OS_UNIX
	if (sock->AsyncMode == false)
	{
		sock->CallingThread = pthread_self();
	}
#endif	// OS_UNIX

// Start of the timeout thread for SOLARIS
#ifdef UNIX_SOLARIS
	ttparam = NewSocketTimeout(sock);
#endif // UNIX_SOLARIS

	ret = recv(s, data, size, 0);

// Stop the timeout thread
#ifdef UNIX_SOLARIS
	FreeSocketTimeout(ttparam);
#endif // UNIX_SOLARIS

#ifdef	OS_UNIX
	if (sock->AsyncMode == false)
	{
		sock->CallingThread = 0;
	}
#endif	// OS_UNIX

	if (ret > 0)
	{
		// Successful reception
		Lock(sock->lock);
		{
			sock->RecvSize += (UINT64)ret;
			sock->SendNum++;
		}
		Unlock(sock->lock);
		return (UINT)ret;
	}

	// Transmission failure
	if (sock->AsyncMode)
	{
		// In asynchronous mode, examine the error
		if (ret == SOCKET_ERROR)
		{
#ifdef	OS_WIN32
			if (WSAGetLastError() == WSAEWOULDBLOCK)
			{
				// In blocking
				return SOCK_LATER;
			}
			else
			{
				//Debug("Socket Error: %u\n", WSAGetLastError());
			}
#else	// OS_WIN32
			if (errno == EAGAIN)
			{
				// In blocking
				return SOCK_LATER;
			}
#endif	// OS_WIN32
		}
	}

	// Disconnected
	Disconnect(sock);
	return 0;
}

// TCP transmission
UINT Send(SOCK *sock, void *data, UINT size, bool secure)
{
	SOCKET s;
	int ret;
	// Validate arguments
	if (sock == NULL || data == NULL || size == 0)
	{
		return 0;
	}
	if (sock->Type == SOCK_INPROC)
	{
		return SendInProc(sock, data, size);
	}
	size = MIN(size, MAX_SEND_BUF_MEM_SIZE);
	if (sock->Type != SOCK_TCP || sock->Connected == false || sock->ListenMode != false ||
		sock->socket == INVALID_SOCKET)
	{
		return 0;
	}
	if (secure != false && sock->SecureMode == false)
	{
		return 0;
	}

	if (secure)
	{
		return SecureSend(sock, data, size);
	}

	// Transmission
	s = sock->socket;
	ret = send(s, data, size, 0);
	if (ret > 0)
	{
		// Successful transmission
		Lock(sock->lock);
		{
			sock->SendSize += (UINT64)ret;
			sock->SendNum++;
		}
		Unlock(sock->lock);
		sock->WriteBlocked = false;
		return (UINT)ret;
	}

	// Transmission failure
	if (sock->AsyncMode)
	{
		// In asynchronous mode, examine the error
		if (ret == SOCKET_ERROR)
		{
#ifdef	OS_WIN32
			if (WSAGetLastError() == WSAEWOULDBLOCK)
			{
				// In blocking
				sock->WriteBlocked = true;
				return SOCK_LATER;
			}
			else
			{
				//Debug("Socket Error: %u\n", WSAGetLastError());
			}
#else	// OS_WIN32
			if (errno == EAGAIN)
			{
				// In blocking
				sock->WriteBlocked = true;
				return SOCK_LATER;
			}
#endif	// OS_WIN32
		}
	}

	// Disconnected
	Disconnect(sock);
	return 0;
}

// Get the time-out value (in milliseconds)
UINT GetTimeout(SOCK *sock)
{
	// Validate arguments
	if (sock == NULL)
	{
		return INFINITE;
	}
	if (sock->Type != SOCK_TCP && sock->Type != SOCK_INPROC)
	{
		return INFINITE;
	}

	return sock->TimeOut;
}

// Setting the time-out value (in milliseconds)
void SetTimeout(SOCK *sock, UINT timeout)
{
	// Validate arguments
	if (sock == NULL)
	{
		return;
	}
	if (sock->Type == SOCK_UDP)
	{
		return;
	}

	if (timeout == INFINITE)
	{
		timeout = TIMEOUT_INFINITE;
	}

	sock->TimeOut = timeout;

//	Debug("SetTimeout(%u)\n",timeout);

	if (sock->Type != SOCK_INPROC)
	{
#ifdef OS_WIN32
		setsockopt(sock->socket, SOL_SOCKET, SO_SNDTIMEO, (char *)&timeout, sizeof(UINT));
		setsockopt(sock->socket, SOL_SOCKET, SO_RCVTIMEO, (char *)&timeout, sizeof(UINT));
#endif

#ifdef OS_UNIX
#ifndef UNIX_SOLARIS
		{
			struct timeval tv_timeout;

			tv_timeout.tv_sec = timeout / 1000; // miliseconds to seconds
			tv_timeout.tv_usec = (timeout % 1000) * 1000; // miliseconds to microseconds

			setsockopt(sock->socket, SOL_SOCKET, SO_SNDTIMEO, (char *)&tv_timeout, sizeof(tv_timeout));
			setsockopt(sock->socket, SOL_SOCKET, SO_RCVTIMEO, (char *)&tv_timeout, sizeof(tv_timeout));
		}
#endif // UNIX_SOLARIS
#endif // OS_UNIX
	}
}

// Disable GetHostName call by accepting new TCP connection
void DisableGetHostNameWhenAcceptInit()
{
	disable_gethostname_by_accept = true;
}

// Initialize the connection acceptance
void AcceptInit(SOCK *s)
{
	AcceptInitEx(s, false);
}
void AcceptInitEx(SOCK *s, bool no_lookup_hostname)
{
	char tmp[MAX_SIZE];
	// Validate arguments
	if (s == NULL)
	{
		return;
	}

	Zero(tmp, sizeof(tmp));

	if (disable_gethostname_by_accept == false && no_lookup_hostname == false)
	{
		if (GetHostName(tmp, sizeof(tmp), &s->RemoteIP) == false ||
			IsEmptyStr(tmp))
		{
			IPToStr(tmp, sizeof(tmp), &s->RemoteIP);
		}
	}
	else
	{
		IPToStr(tmp, sizeof(tmp), &s->RemoteIP);
	}

	if (s->RemoteHostname != NULL)
	{
		Free(s->RemoteHostname);
	}

	s->RemoteHostname = CopyStr(tmp);
}

// TCP connection acceptance (IPv4)
SOCK *Accept(SOCK *sock)
{
	SOCK *ret;
	SOCKET s, new_socket;
	int size;
	struct sockaddr_in addr;
	bool true_flag = true;
	// Validate arguments
	if (sock == NULL)
	{
		return NULL;
	}
	if (sock->Type == SOCK_INPROC)
	{
		return AcceptInProc(sock);
	}
	if (sock->Type == SOCK_REVERSE_LISTEN)
	{
		return AcceptReverse(sock);
	}
	if (sock->Type == SOCK_RUDP_LISTEN)
	{
		return AcceptRUDP(sock);
	}
	if (sock->ListenMode == false || sock->Type != SOCK_TCP || sock->ServerMode == false)
	{
		return NULL;
	}
	if (sock->CancelAccept)
	{
		return NULL;
	}
	if (sock->IPv6)
	{
		return Accept6(sock);
	}

	s = sock->socket;
	if (s == INVALID_SOCKET)
	{
		return NULL;
	}
	Zero(&addr, sizeof(addr));
	size = sizeof(addr);

#ifdef	OS_UNIX
#if	defined(UNIX_LINUX) || defined(UNIX_MACOS)
	UnixIgnoreSignalForThread(SIGUSR1);
#endif	// defined(UNIX_LINUX) || defined(UNIX_MACOS)
	sock->CallingThread = pthread_self();
#endif	// OS_UNIX

#ifdef	OS_WIN32
	if (sock->EnableConditionalAccept)
	{
		new_socket = Win32Accept(sock, s, (struct sockaddr *)&addr,(int *)&size, false);
	}
	else
	{
		new_socket = accept(s, (struct sockaddr *)&addr,(int *)&size);
	}
#else	// OS_WIN32
	new_socket = accept(s, (struct sockaddr *)&addr,(int *)&size);
#endif	// OS_WIN32

#ifdef	OS_UNIX
	sock->CallingThread = 0;
#endif	// OS_UNIX

	if (new_socket == INVALID_SOCKET)
	{
		if (sock->CancelAccept)
		{
			sock->AcceptCanceled = true;
		}
		return NULL;
	}
	if (sock->CancelAccept)
	{
		sock->AcceptCanceled = true;
		closesocket(new_socket);
		return NULL;
	}

	ret = NewSock();
	ret->socket = new_socket;
	ret->Connected = true;
	ret->AsyncMode = false;
	ret->Type = SOCK_TCP;
	ret->ServerMode = true;
	ret->SecureMode = false;

	// Configuring the TCP options
	setsockopt(ret->socket, IPPROTO_TCP, TCP_NODELAY, (char *)&true_flag, sizeof(bool));

	// Initialization of the time-out value
	SetTimeout(ret, TIMEOUT_INFINITE);

	// Socket information
	QuerySocketInformation(ret);

	if (IsLocalHostIP(&ret->RemoteIP) == false)
	{
		ret->IpClientAdded = true;
		AddIpClient(&ret->RemoteIP);
	}

	if (IsZeroIp(&sock->LocalIP) == false && IsLocalHostIP(&sock->LocalIP) == false)
	{
		IP current_ip;

		if (GetCurrentGlobalIP(&current_ip, false) == false)
		{
			SetCurrentGlobalIP(&sock->LocalIP, false);
		}
	}

	StrCpy(ret->UnderlayProtocol, sizeof(ret->UnderlayProtocol), SOCK_UNDERLAY_NATIVE_V4);

	return ret;
}

// TCP connection acceptance (IPv6)
SOCK *Accept6(SOCK *sock)
{
	SOCK *ret;
	SOCKET s, new_socket;
	int size;
	struct sockaddr_in6 addr;
	bool true_flag = true;
	// Validate arguments
	if (sock == NULL)
	{
		return NULL;
	}
	if (sock->ListenMode == false || sock->Type != SOCK_TCP || sock->ServerMode == false)
	{
		return NULL;
	}
	if (sock->CancelAccept)
	{
		return NULL;
	}
	if (sock->IPv6 == false)
	{
		return NULL;
	}

	s = sock->socket;
	if (s == INVALID_SOCKET)
	{
		return NULL;
	}
	Zero(&addr, sizeof(addr));
	size = sizeof(addr);

#ifdef	OS_UNIX
#if	defined(UNIX_LINUX) || defined(UNIX_MACOS)
	UnixIgnoreSignalForThread(SIGUSR1);
#endif	// defined(UNIX_LINUX) || defined(UNIX_MACOS)
	sock->CallingThread = pthread_self();
#endif	// OS_UNIX

#ifdef	OS_WIN32
	if (sock->EnableConditionalAccept)
	{
		new_socket = Win32Accept(sock, s, (struct sockaddr *)&addr,(int *)&size, true);
	}
	else
	{
		new_socket = accept(s, (struct sockaddr *)&addr,(int *)&size);
	}
#else	// OS_WIN32
	new_socket = accept(s, (struct sockaddr *)&addr,(int *)&size);
#endif	// OS_WIN32

#ifdef	OS_UNIX
	sock->CallingThread = 0;
#endif	// OS_UNIX

	if (new_socket == INVALID_SOCKET)
	{
		if (sock->CancelAccept)
		{
			sock->AcceptCanceled = true;
		}
		return NULL;
	}
	if (sock->CancelAccept)
	{
		sock->AcceptCanceled = true;
		closesocket(new_socket);
		return NULL;
	}

	ret = NewSock();
	ret->socket = new_socket;
	ret->Connected = true;
	ret->AsyncMode = false;
	ret->Type = SOCK_TCP;
	ret->ServerMode = true;
	ret->SecureMode = false;

	// Configuring the TCP options
	setsockopt(ret->socket, IPPROTO_TCP, TCP_NODELAY, (char *)&true_flag, sizeof(bool));

	// Initialize the time-out value
	SetTimeout(ret, TIMEOUT_INFINITE);

	// Socket information
	QuerySocketInformation(ret);

	if (IsLocalHostIP(&ret->RemoteIP) == false)
	{
		ret->IpClientAdded = true;
		AddIpClient(&ret->RemoteIP);
	}
	if (IsZeroIp(&sock->LocalIP) == false && IsLocalHostIP(&sock->LocalIP) == false)
	{
		IP current_ip;

		if (GetCurrentGlobalIP(&current_ip, true) == false)
		{
			SetCurrentGlobalIP(&sock->LocalIP, true);
		}
	}

	StrCpy(ret->UnderlayProtocol, sizeof(ret->UnderlayProtocol), SOCK_UNDERLAY_NATIVE_V6);

	return ret;
}

// Standby for TCP (IPv6)
SOCK *Listen6(UINT port)
{
	return ListenEx6(port, false);
}
SOCK *ListenEx6(UINT port, bool local_only)
{
	return ListenEx62(port, local_only, false);
}
SOCK *ListenEx62(UINT port, bool local_only, bool enable_ca)
{
	SOCKET s;
	SOCK *sock;
	struct sockaddr_in6 addr;
	struct in6_addr in;
	bool true_flag = true;
	bool disable_conditional_accept = false;
	IP localhost;
	UINT backlog = SOMAXCONN;
	// Validate arguments
	if (port == 0 || port >= 65536)
	{
		return NULL;
	}

#ifdef	OS_WIN32
	if (MsIsVista() == false)
	{
		// Disable the Conditional Accept due to a bug in Windows
		enable_ca = false;
	}
#endif	// OS_WIN32

	// Initialization
	Zero(&addr, sizeof(addr));
	Zero(&in, sizeof(in));
	GetLocalHostIP6(&localhost);

	addr.sin6_port = htons((UINT)port);
	addr.sin6_family = AF_INET6;

	if (local_only)
	{
		IPToInAddr6(&addr.sin6_addr, &localhost);

		enable_ca = false;
	}

	// Creating a socket
	s = socket(AF_INET6, SOCK_STREAM, 0);
	if (s == INVALID_SOCKET)
	{
		return NULL;
	}

#ifdef	OS_UNIX
	// It is necessary to set the IPv6 Only flag on a UNIX system
	setsockopt(s, IPPROTO_IPV6, IPV6_V6ONLY, &true_flag, sizeof(true_flag));
#endif	// OS_UNIX

	//SetSocketSendRecvBufferSize(s, SOCKET_BUFFER_SIZE);

#ifdef	OS_UNIX
	// This only have enabled for UNIX system since there is a bug
	// in the implementation of REUSEADDR in Windows OS
	setsockopt(s, SOL_SOCKET, SO_REUSEADDR, (char *)&true_flag, sizeof(bool));
#endif	// OS_UNIX

	if (bind(s, (struct sockaddr *)&addr, sizeof(struct sockaddr_in6)) != 0)
	{
		// Bind failure
		closesocket(s);
		return NULL;
	}

#ifdef	OS_WIN32
	if (enable_ca)
	{
		if (MsIsWinXPOrGreater())
		{
			setsockopt(s, SOL_SOCKET, SO_CONDITIONAL_ACCEPT, (char *)&true_flag, sizeof(bool));

			backlog = 1;
		}
	}
#endif	// OS_WIN32

	if (listen(s, backlog))
	{
		// Listen failure
		closesocket(s);
		return NULL;
	}

	// Success
	sock = NewSock();
	sock->Connected = false;
	sock->AsyncMode = false;
	sock->ServerMode = true;
	sock->Type = SOCK_TCP;
	sock->socket = s;
	sock->ListenMode = true;
	sock->SecureMode = false;
	sock->LocalPort = port;
	sock->IPv6 = true;
	sock->LocalOnly = local_only;
	sock->EnableConditionalAccept = enable_ca;

	return sock;
}

// Standby for the TCP
SOCK *Listen(UINT port)
{
	return ListenEx(port, false);
}
SOCK *ListenEx(UINT port, bool local_only)
{
	return ListenEx2(port, local_only, false, NULL);
}
SOCK *ListenEx2(UINT port, bool local_only, bool enable_ca, IP *listen_ip)
{
	SOCKET s;
	SOCK *sock;
	struct sockaddr_in addr;
	struct in_addr in;
	bool true_flag = true;
	IP localhost;
	UINT backlog = SOMAXCONN;
	// Validate arguments
	if (port == 0 || port >= 65536)
	{
		return NULL;
	}

#ifdef	OS_WIN32
	if (MsIsVista() == false)
	{
		// Disable the Conditional Accept due to a bug in Windows
		enable_ca = false;
	}
#endif	// OS_WIN32

	// Initialization
	Zero(&addr, sizeof(addr));
	Zero(&in, sizeof(in));
	SetIP(&localhost, 127, 0, 0, 1);

	addr.sin_port = htons((UINT)port);
	if (listen_ip == NULL)
	{
		*((UINT *)&addr.sin_addr) = htonl(INADDR_ANY);
	}
	else
	{
		IPToInAddr(&addr.sin_addr, listen_ip);
	}
	addr.sin_family = AF_INET;

	if (local_only)
	{
		IPToInAddr(&addr.sin_addr, &localhost);

		enable_ca = false;
	}

	// Creating a socket
	s = socket(AF_INET, SOCK_STREAM, 0);
	if (s == INVALID_SOCKET)
	{
		return NULL;
	}

	//SetSocketSendRecvBufferSize(s, SOCKET_BUFFER_SIZE);

#ifdef	OS_UNIX
	// This only have enabled for UNIX system since there is a bug
	// in the implementation of REUSEADDR in Windows OS
	setsockopt(s, SOL_SOCKET, SO_REUSEADDR, (char *)&true_flag, sizeof(bool));
#endif	// OS_UNIX

	if (bind(s, (struct sockaddr *)&addr, sizeof(struct sockaddr_in)) != 0)
	{
		// Bind failure
		closesocket(s);
		return NULL;
	}

#ifdef	OS_WIN32
	if (enable_ca)
	{
		if (MsIsWinXPOrGreater())
		{
			setsockopt(s, SOL_SOCKET, SO_CONDITIONAL_ACCEPT, (char *)&true_flag, sizeof(bool));

			backlog = 1;
		}
	}
#endif	// OS_WIN32

	if (listen(s, backlog))
	{
		// Listen failure
		closesocket(s);
		return NULL;
	}

	// Success
	sock = NewSock();
	sock->Connected = false;
	sock->AsyncMode = false;
	sock->ServerMode = true;
	sock->Type = SOCK_TCP;
	sock->socket = s;
	sock->ListenMode = true;
	sock->SecureMode = false;
	sock->LocalPort = port;
	sock->LocalOnly = local_only;
	sock->EnableConditionalAccept = enable_ca;

	return sock;
}

// TCP disconnect
void Disconnect(SOCK *sock)
{
	SOCKET s;
	bool true_flag = true;
	bool false_flag = false;
	// Validate arguments
	if (sock == NULL)
	{
		return;
	}

	sock->Disconnecting = true;

#ifdef	ENABLE_SSL_LOGGING
	SockCloseSslLogging(sock);
#endif	// ENABLE_SSL_LOGGING

#ifdef	OS_UNIX
	UnixFreeAsyncSocket(sock);
#endif	// UnixFreeAsyncSocket

	if (sock->Type == SOCK_TCP && sock->ListenMode)
	{
		bool no_tcp_check_port = false;

		// Connect to localhost if the socket is in listening
		sock->CancelAccept = true;

#if	defined(UNIX_LINUX) || defined(UNIX_MACOS)
		{
			pthread_t t = sock->CallingThread;

			// Send a signal to the socket to abort accept() forcibly on Linux
			if (t != 0)
			{
				pthread_kill(t, SIGUSR1);

				SleepThread(200);
			}
		}
#endif	// defined(UNIX_LINUX) || defined(UNIX_MACOS)

#ifdef	OS_WIN32
		if (sock->hAcceptEvent != NULL)
		{
			SetEvent(sock->hAcceptEvent);

			no_tcp_check_port = true;
		}
#endif	// OS_WIN32

		if (sock->AcceptCanceled == false)
		{
			if (no_tcp_check_port == false)
			{
				if (sock->IPv6 == false)
				{
					CheckTCPPort("127.0.0.1", sock->LocalPort);
				}
				else
				{
					CheckTCPPort("::1", sock->LocalPort);
				}
			}
		}
	}

	Lock(disconnect_function_lock);

	Lock(sock->disconnect_lock);

	if (sock->Type == SOCK_TCP)
	{
		if (sock->socket != INVALID_SOCKET)
		{
			// Forced disconnection flag
			#ifdef	SO_DONTLINGER
				setsockopt(sock->socket, SOL_SOCKET, SO_DONTLINGER, (char *)&true_flag, sizeof(bool));
			#else	// SO_DONTLINGER
				setsockopt(sock->socket, SOL_SOCKET, SO_LINGER, (char *)&false_flag, sizeof(bool));
			#endif	// SO_DONTLINGER
//			setsockopt(sock->socket, SOL_SOCKET, SO_REUSEADDR, (char *)&true_flag, sizeof(bool));
		}

		// TCP socket
		Lock(sock->lock);
		{
			if (sock->socket == INVALID_SOCKET)
			{
				Unlock(sock->lock);
				Unlock(sock->disconnect_lock);
				Unlock(disconnect_function_lock);
				return;
			}
			s = sock->socket;

			if (sock->Connected)
			{
				struct linger ling;
				Zero(&ling, sizeof(ling));


#if	0
				// SSL disconnect
				Lock(sock->ssl_lock);
				{
					if (sock->SecureMode)
					{
						SSL_shutdown(sock->ssl);
					}
				}
				Unlock(sock->ssl_lock);
#endif
				// Disconnect
				shutdown(s, 2);
			}

			// Close the socket
			closesocket(s);

#ifdef	OS_UNIX
#ifdef	FIX_SSL_BLOCKING
			if (sock->CallingThread != NULL)
			{
				pthread_kill(sock->CallingThread, 64);
			}
#endif	// FIX_SSL_BLOCKING
#endif	// OS_UNIX

			// Release the SSL
			Lock(sock->ssl_lock);
			{
				if (sock->SecureMode)
				{
					if (sock->ssl != NULL)
					{
						Lock(openssl_lock);
						{
							SSL_free(sock->ssl);
							FreeSSLCtx(sock->ssl_ctx);
						}
						Unlock(openssl_lock);
						sock->ssl = NULL;
						sock->ssl_ctx = NULL;
					}
					sock->Connected = false;
					sock->SecureMode = false;
				}
			}
			Unlock(sock->ssl_lock);

			// Initialization
			sock->socket = INVALID_SOCKET;
			sock->Type = 0;
			sock->AsyncMode = false;
			sock->Connected = false;
			sock->ListenMode = false;
			sock->SecureMode = false;

			if (sock->IpClientAdded)
			{
				DelIpClient(&sock->RemoteIP);
				sock->IpClientAdded = false;
			}
		}
		Unlock(sock->lock);

		if (sock->BulkSendTube != NULL)
		{
			TubeDisconnect(sock->BulkSendTube);
		}

		if (sock->BulkRecvTube != NULL)
		{
			TubeDisconnect(sock->BulkRecvTube);
		}
	}
	else if (sock->Type == SOCK_UDP)
	{
		// UDP socket
		Lock(sock->lock);
		{
			if (sock->socket == INVALID_SOCKET)
			{
				Unlock(sock->lock);
				Unlock(sock->disconnect_lock);
				Unlock(disconnect_function_lock);
				return;
			}

			s = sock->socket;

			// Close the socket
			closesocket(s);

			// Initialization
			sock->socket = INVALID_SOCKET;
			sock->Type = 0;
			sock->AsyncMode = false;
			sock->Connected = false;
			sock->ListenMode = false;
			sock->SecureMode = false;
		}
		Unlock(sock->lock);
	}
	else if (sock->Type == SOCK_INPROC)
	{
		// In-process socket
		if (sock->ListenMode)
		{
			// Stop the Accept process
			sock->CancelAccept = true;

			Set(sock->InProcAcceptEvent);

			LockQueue(sock->InProcAcceptQueue);
			{
				while (true)
				{
					SOCK *ss = GetNext(sock->InProcAcceptQueue);
					if (ss == NULL)
					{
						break;
					}

					Disconnect(ss);
					ReleaseSock(ss);
				}
			}
			UnlockQueue(sock->InProcAcceptQueue);
		}
		else
		{
			// Disconnect the Tube
			TubeDisconnect(sock->SendTube);
			TubeDisconnect(sock->RecvTube);

			sock->socket = INVALID_SOCKET;
			sock->AsyncMode = false;
			sock->Connected = false;
			sock->ListenMode = false;
			sock->SecureMode = false;
		}
	}
	else if (sock->Type == SOCK_RUDP_LISTEN)
	{
		// RUDP Listen socket
		if (sock->ListenMode)
		{
			// Stop the Accept process
			sock->CancelAccept = true;

			Set(sock->R_UDP_Stack->NewSockConnectEvent);

			sock->R_UDP_Stack->Halt = true;
			Set(sock->R_UDP_Stack->HaltEvent);
			SetSockEvent(sock->R_UDP_Stack->SockEvent);
		}
	}
	else if (sock->Type == SOCK_REVERSE_LISTEN)
	{
		// Reverse Listen socket
		if (sock->ListenMode)
		{
			// Stop the Accept process
			sock->CancelAccept = true;

			Set(sock->ReverseAcceptEvent);

			LockQueue(sock->ReverseAcceptQueue);
			{
				while (true)
				{
					SOCK *ss = GetNext(sock->ReverseAcceptQueue);
					if (ss == NULL)
					{
						break;
					}

					Disconnect(ss);
					ReleaseSock(ss);
				}
			}
			UnlockQueue(sock->ReverseAcceptQueue);
		}
	}
	Unlock(sock->disconnect_lock);

	Unlock(disconnect_function_lock);
}

typedef struct TCP_PORT_CHECK
{
	REF *ref;
	char hostname[MAX_SIZE];
	UINT port;
	bool ok;
} TCP_PORT_CHECK;

// The thread to check the TCP port
void CheckTCPPortThread(THREAD *thread, void *param)
{
	TCP_PORT_CHECK *c;
	SOCK *s;
	// Validate arguments
	if (thread == NULL || param == NULL)
	{
		return;
	}

	c = (TCP_PORT_CHECK *)param;
	AddRef(c->ref);
	NoticeThreadInit(thread);

	AddWaitThread(thread);

	s = Connect(c->hostname, c->port);
	if (s != NULL)
	{
		c->ok = true;
		Disconnect(s);
		ReleaseSock(s);
	}

	if (Release(c->ref) == 0)
	{
		Free(c);
	}

	DelWaitThread(thread);
}

// Check whether the TCP port can be connected
bool CheckTCPPortEx(char *hostname, UINT port, UINT timeout)
{
	SOCK *s;
	// Validate arguments
	if (hostname == NULL || port == 0 || port >= 65536)
	{
		return false;
	}

	if (timeout == 0)
	{
		timeout = TIMEOUT_TCP_PORT_CHECK;
	}

	s = ConnectEx(hostname, port, timeout);
	if (s == NULL)
	{
		return false;
	}
	else
	{
		Disconnect(s);
		ReleaseSock(s);
		return true;
	}
}
bool CheckTCPPort(char *hostname, UINT port)
{
	return CheckTCPPortEx(hostname, port, TIMEOUT_TCP_PORT_CHECK);
}

#ifdef	OS_UNIX
// Connection with timeout (UNIX version)
int connect_timeout(SOCKET s, struct sockaddr *addr, int size, int timeout, bool *cancel_flag)
{
	SOCKSET set;
	bool ok = false;
	UINT64 start_time;
	// Validate arguments
	if (s == INVALID_SOCKET || addr == NULL)
	{
		return -1;
	}
	if (timeout == 0)
	{
		timeout = TIMEOUT_TCP_PORT_CHECK;
	}

	UnixSetSocketNonBlockingMode(s, true);

	start_time = Tick64();

	while (true)
	{
		int ret;
		ret = connect(s, addr, size);
		if (ret == 0 || errno == EISCONN)
		{
			ok = true;
			break;
		}
		else
		{
			if (((start_time + (UINT64)timeout) <= Tick64()) || (errno != EAGAIN && errno != EINPROGRESS && errno != EALREADY))
			{
				// Failure
				break;
			}
			else if (*cancel_flag)
			{
				// Cancel
				break;
			}
			else
			{
				// Connecting
				SleepThread(50);
				UnixSelectInner(1, (UINT *)&s, 1, (UINT *)&s, 100);
			}
		}
	}

	UnixSetSocketNonBlockingMode(s, false);

	if (ok)
	{
		return 0;
	}
	else
	{
		return -1;
	}
}
#else
// Connection with timeout (Win32 version)
int connect_timeout(SOCKET s, struct sockaddr *addr, int size, int timeout, bool *cancel_flag)
{
	UINT64 start_time;
	bool ok = false;
	bool timeouted = false;
	WSAEVENT hEvent;
	UINT zero = 0;
	UINT tmp = 0;
	UINT ret_size = 0;
	bool is_nt = false;
	// Validate arguments
	if (s == INVALID_SOCKET || addr == NULL)
	{
		return -1;
	}
	if (timeout == 0)
	{
		timeout = TIMEOUT_TCP_PORT_CHECK;
	}

	is_nt = OS_IS_WINDOWS_NT(GetOsInfo()->OsType);

	// Create an event
	hEvent = CreateEvent(NULL, FALSE, FALSE, NULL);

	// Associate the socket with the event
	WSAEventSelect(s, hEvent, FD_CONNECT);

	start_time = Tick64();

	while (true)
	{
		int ret;
		
		ret = connect(s, addr, size);

		if (ret == 0)
		{
			ok = true;
			break;
		}
		else
		{
			int err = WSAGetLastError();
			//Debug("err=%u\n", err);
			//Debug("cancel_flag=%u\n", *cancel_flag);
			if (timeouted && ((err == WSAEALREADY) || (err == WSAEWOULDBLOCK && !is_nt)))
			{
				// Time-out
				ok = false;
				break;
			}
			if (*cancel_flag)
			{
				// Cancel
				ok = false;
				break;
			}
			if (err == WSAEISCONN || (err == WSAEINVAL && is_nt))
			{
				ok = true;
				break;
			}
			if (((start_time + (UINT64)timeout) <= Tick64()) || (err != WSAEWOULDBLOCK && err != WSAEALREADY && (is_nt || err != WSAEINVAL)))
			{
				// Failure (timeout)
				break;
			}
			else
			{
				SleepThread(10);
				// Connecting
				if (WaitForSingleObject(hEvent, 100) == WAIT_OBJECT_0)
				{
					timeouted = true;
				}
			}
		}
	}

	// Remove the socket from the event
	WSAEventSelect(s, hEvent, 0);

	// Restore to synchronized socket
	WSAIoctl(s, FIONBIO, &zero, sizeof(zero), &tmp, sizeof(tmp), &ret_size, NULL, NULL);

	// Close the event
	CloseHandle(hEvent);

	if (ok)
	{
		return 0;
	}
	else
	{
		return -1;
	}
}
#endif	// OS_UNIX

// Set the TOS value of the socket
void SetSockTos(SOCK *s, int tos)
{
	// Validate arguments
	if (s == NULL)
	{
		return;
	}

	if (s->CurrentTos == tos)
	{
		return;
	}

#ifdef	IP_TOS
	setsockopt(s->socket, IPPROTO_IP, IP_TOS, (char *)&tos, sizeof(int));
#endif	// IP_TOS

	s->CurrentTos = tos;
}

// Set the priority of the socket
void SetSockHighPriority(SOCK *s, bool flag)
{
	// Validate arguments
	if (s == NULL)
	{
		return;
	}

	SetSockTos(s, (flag ? 16 : 0));
}

// Connect to the IPv4 host using a socket
SOCKET ConnectTimeoutIPv4(IP *ip, UINT port, UINT timeout, bool *cancel_flag)
{
	SOCKET s;
	struct sockaddr_in sockaddr4;
	struct in_addr addr4;

	Zero(&sockaddr4, sizeof(sockaddr4));
	Zero(&addr4, sizeof(addr4));

	// Generate a sockaddr_in
	IPToInAddr(&addr4, ip);
	sockaddr4.sin_port = htons((USHORT)port);
	sockaddr4.sin_family = AF_INET;
	sockaddr4.sin_addr.s_addr = addr4.s_addr;

	// Socket creation
	s = socket(AF_INET, SOCK_STREAM, 0);
	if (s != INVALID_SOCKET)
	{
		// Connection
		if (connect_timeout(s, (struct sockaddr *)&sockaddr4, sizeof(struct sockaddr_in), timeout, cancel_flag) != 0)
		{
			// Connection failure
			closesocket(s);
			s = INVALID_SOCKET;
		}
	}

	return s;
}

// Identify whether the HTTPS server to be connected is a SoftEther VPN
bool DetectIsServerSoftEtherVPN(SOCK *s)
{
	HTTP_HEADER *h;
	char ip_str[MAX_SIZE];
	char *send_str;
	UINT content_len;
	BUF *recv_buf;
	void *socket_buffer;
	UINT socket_buffer_size = 32768;
	bool ok = false;
	// Validate arguments
	if (s == NULL)
	{
		return false;
	}

	IPToStr(ip_str, sizeof(ip_str), &s->RemoteIP);

	// Request generation
	h = NewHttpHeaderEx("GET", "/", "HTTP/1.1", true);
	AddHttpValue(h, NewHttpValue("X-VPN", "1"));
	AddHttpValue(h, NewHttpValue("Host", ip_str));
	AddHttpValue(h, NewHttpValue("Keep-Alive", HTTP_KEEP_ALIVE));
	AddHttpValue(h, NewHttpValue("Connection", "Keep-Alive"));
	AddHttpValue(h, NewHttpValue("Accept-Language", "ja"));
	AddHttpValue(h, NewHttpValue("User-Agent", DEFAULT_USER_AGENT));
	AddHttpValue(h, NewHttpValue("Pragma", "no-cache"));
	AddHttpValue(h, NewHttpValue("Cache-Control", "no-cache"));



	send_str = HttpHeaderToStr(h);
	FreeHttpHeader(h);

	// Transmission
	if (SendAll(s, send_str, StrLen(send_str), true) == false)
	{
		Free(send_str);
		return false;
	}

	Free(send_str);

	// Receive
	h = RecvHttpHeader(s);
	if (h == NULL)
	{
		return false;
	}

	// Get the length of the content
	content_len = GetContentLength(h);
	FreeHttpHeader(h);

	if (content_len == 0 || content_len >= (1024 * 1024))
	{
		return false;
	}

	// Receive contents
	recv_buf = NewBuf();
	socket_buffer = Malloc(socket_buffer_size);

	while (true)
	{
		UINT recvsize = MIN(socket_buffer_size, content_len - recv_buf->Size);
		UINT size;

		if (recvsize == 0)
		{
			ok = true;
			break;
		}

		size = Recv(s, socket_buffer, recvsize, true);
		if (size == 0)
		{
			// Disconnected
			break;
		}

		WriteBuf(recv_buf, socket_buffer, size);
	}

	SeekBuf(recv_buf, 0, 0);
	Free(socket_buffer);

	if (ok)
	{
		// Examine to confirm whether the incoming data is a SoftEther VPN protocol
		char tmp[1024];

		Zero(tmp, sizeof(tmp));

		Copy(tmp, recv_buf->Buf, MIN(recv_buf->Size, (sizeof(tmp) - 1)));

		ok = false;

		if (StartWith(tmp, http_detect_server_startwith))
		{
			ok = true;
		}
		else if (InStr(tmp, http_detect_server_tag_future))
		{
			ok = true;
		}
	}

	FreeBuf(recv_buf);

	return ok;
}

// TCP connection thread
void ConnectThreadForTcp(THREAD *thread, void *param)
{
	SOCK *sock;
	char hostname[MAX_SIZE];
	CONNECT_TCP_RUDP_PARAM *p = (CONNECT_TCP_RUDP_PARAM *)param;
	if (thread == NULL || p == NULL)
	{
		return;
	}

	// Delay
	if (p->Delay >= 1)
	{
		WaitEx(NULL, p->Delay, p->CancelFlag);
	}

	// Connecting process
	IPToStr(hostname, sizeof(hostname), &p->Ip);
	sock = ConnectEx3(hostname, p->Port, p->Timeout, p->CancelFlag, NULL, NULL, false, false, true);

	if (sock != NULL && p->Tcp_TryStartSsl)
	{
		bool ssl_ret = false;

		p->Tcp_InNegotiation = true;

		// Attempt the SSL negotiation to take this opportunity
		Lock(p->CancelLock);
		{
			if ((*p->CancelFlag) == false)
			{
				p->CancelDisconnectSock = sock;
				AddRef(sock->ref);
			}
			else
			{
				Debug("User Cancel to StartSSL.\n");
				goto LABEL_CANCEL;
			}
		}
		Unlock(p->CancelLock);

		// Start the SSL communication
		ssl_ret = StartSSLEx(sock, NULL, NULL, p->Tcp_SslNoTls, 0, p->Hostname);

		if (ssl_ret)
		{
			// Identify whether the HTTPS server to be connected is a SoftEther VPN
			SetTimeout(sock, (10 * 1000));
			ssl_ret = DetectIsServerSoftEtherVPN(sock);
			SetTimeout(sock, INFINITE);

			if (ssl_ret == false)
			{
				Debug("DetectIsServerSoftEtherVPN Error.\n");
			}
		}

		Lock(p->CancelLock);
		{
			ReleaseSock(p->CancelDisconnectSock);
			p->CancelDisconnectSock = NULL;
LABEL_CANCEL:
			DoNothing();
		}
		Unlock(p->CancelLock);

		if (ssl_ret == false)
		{
			// SSL negotiation failure
			Disconnect(sock);
			ReleaseSock(sock);

			Debug("Fail to StartSSL.\n");

			sock = NULL;
		}
	}

	p->Result_Tcp_Sock = sock;
	p->Ok = (p->Result_Tcp_Sock == NULL ? false : true);
	p->FinishedTick = Tick64();
	p->Finished = true;
	p->Tcp_InNegotiation = false;

	Set(p->FinishEvent);
}

// R-UDP over ICMP / over DNS connection thread
void ConnectThreadForOverDnsOrIcmp(THREAD *thread, void *param)
{
	SOCK *sock;
	CONNECT_TCP_RUDP_PARAM *p = (CONNECT_TCP_RUDP_PARAM *)param;
	if (thread == NULL || p == NULL)
	{
		return;
	}

	// Delay
	if (p->Delay >= 1)
	{
		WaitEx(NULL, p->Delay, p->CancelFlag);
	}

	// Connecting process
	sock = NewRUDPClientDirect(p->SvcName, &p->Ip,
		(p->RUdpProtocol == RUDP_PROTOCOL_DNS ? 53 : MAKE_SPECIAL_PORT(IP_PROTO_ICMPV4)),
		&p->NatT_ErrorCode, p->Timeout, p->CancelFlag, NULL, NULL,
		(p->RUdpProtocol == RUDP_PROTOCOL_DNS ? 0 : MAKE_SPECIAL_PORT(IP_PROTO_ICMPV4)),
		(p->RUdpProtocol == RUDP_PROTOCOL_DNS ? true : false));

	p->Result_Nat_T_Sock = sock;
	p->Ok = (p->Result_Nat_T_Sock == NULL ? false : true);
	p->FinishedTick = Tick64();
	p->Finished = true;

	Set(p->FinishEvent);
}

// R-UDP (via NAT-T) connection thread
void ConnectThreadForRUDP(THREAD *thread, void *param)
{
	SOCK *sock;
	CONNECT_TCP_RUDP_PARAM *p = (CONNECT_TCP_RUDP_PARAM *)param;
	if (thread == NULL || p == NULL)
	{
		return;
	}

	// Delay
	if (p->Delay >= 1)
	{
		WaitEx(NULL, p->Delay, p->CancelFlag);
	}

	// Connecting process
	sock = NewRUDPClientNatT(p->SvcName, &p->Ip, &p->NatT_ErrorCode, p->Timeout, p->CancelFlag, p->HintStr, p->TargetHostname);

	p->Result_Nat_T_Sock = sock;
	p->Ok = (p->Result_Nat_T_Sock == NULL ? false : true);
	p->FinishedTick = Tick64();
	p->Finished = true;

	Set(p->FinishEvent);
}

// TCP connection
SOCK *Connect(char *hostname, UINT port)
{
	return ConnectEx(hostname, port, 0);
}
SOCK *ConnectEx(char *hostname, UINT port, UINT timeout)
{
	return ConnectEx2(hostname, port, timeout, NULL);
}
SOCK *ConnectEx2(char *hostname, UINT port, UINT timeout, bool *cancel_flag)
{
	return ConnectEx3(hostname, port, timeout, cancel_flag, NULL, NULL, false, false, true);
}
SOCK *ConnectEx3(char *hostname, UINT port, UINT timeout, bool *cancel_flag, char *nat_t_svc_name, UINT *nat_t_error_code, bool try_start_ssl, bool ssl_no_tls, bool no_get_hostname)
{
	return ConnectEx4(hostname, port, timeout, cancel_flag, nat_t_svc_name, nat_t_error_code, try_start_ssl, ssl_no_tls,
		no_get_hostname, NULL);
}
SOCK *ConnectEx4(char *hostname, UINT port, UINT timeout, bool *cancel_flag, char *nat_t_svc_name, UINT *nat_t_error_code, bool try_start_ssl, bool ssl_no_tls, bool no_get_hostname, IP *ret_ip)
{
	SOCK *sock;
	SOCKET s;
	struct linger ling;
	IP ip4;
	IP ip6;
	bool true_flag = true;
	bool false_flag = false;
	char tmp[MAX_SIZE];
	IP current_ip;
	bool is_ipv6 = false;
	bool dummy = false;
	bool use_natt = false;
	char hostname_original[MAX_SIZE];
	char hint_str[MAX_SIZE];
	bool force_use_natt = false;
	UINT dummy_int = 0;
	IP dummy_ret_ip;
	// Validate arguments
	if (hostname == NULL || port == 0 || port >= 65536 || IsEmptyStr(hostname))
	{
		return NULL;
	}
	if (timeout == 0)
	{
		timeout = TIMEOUT_TCP_PORT_CHECK;
	}
	if (cancel_flag == NULL)
	{
		cancel_flag = &dummy;
	}
	if (nat_t_error_code == NULL)
	{
		nat_t_error_code = &dummy_int;
	}

	Zero(&dummy_ret_ip, sizeof(IP));
	if (ret_ip == NULL)
	{
		ret_ip = &dummy_ret_ip;
	}

	Zero(hint_str, sizeof(hint_str));
	StrCpy(hostname_original, sizeof(hostname_original), hostname);

	use_natt = (IsEmptyStr(nat_t_svc_name) ? false : true);

	if (use_natt)
	{
		// In case of using NAT-T, split host name if the '/' is included in the host name
		UINT i = SearchStrEx(hostname, "/", 0, false);

		if (i == INFINITE)
		{
			// Not included
			StrCpy(hostname_original, sizeof(hostname_original), hostname);
		}
		else
		{
			// Included
			StrCpy(hostname_original, sizeof(hostname_original), hostname);
			hostname_original[i] = 0;

			// Force to use the NAT-T
			force_use_natt = true;

			// Copy the hint string
			StrCpy(hint_str, sizeof(hint_str), hostname + i + 1);

			if (StrCmpi(hint_str, "tcp") == 0 || StrCmpi(hint_str, "disable") == 0
				|| StrCmpi(hint_str, "disabled") == 0
				|| StrCmpi(hint_str, "no") == 0 || StrCmpi(hint_str, "none") == 0)
			{
				// Force not to use the NAT-T
				force_use_natt = false;
				use_natt = false;
			}
		}
	}
	else
	{
		StrCpy(hostname_original, sizeof(hostname_original), hostname);
	}

	Zero(&current_ip, sizeof(current_ip));

	Zero(&ip4, sizeof(ip4));
	Zero(&ip6, sizeof(ip6));

	if (IsZeroIp(ret_ip) == false)
	{
		// Skip name resolution
		if (IsIP6(ret_ip))
		{
			Copy(&ip6, ret_ip, sizeof(IP));
		}
		else
		{
			Copy(&ip4, ret_ip, sizeof(IP));
		}

		//Debug("Using cached IP address: %s = %r\n", hostname_original, ret_ip);
	}
	else
	{
		// Forward resolution
		if (GetIP46Ex(&ip4, &ip6, hostname_original, 0, cancel_flag) == false)
		{
			return NULL;
		}
	}

	if (IsZeroIp(&ip4) == false && IsIPLocalHostOrMySelf(&ip4))
	{
		// NAT-T isn't used in the case of connection to localhost
		force_use_natt = false;
		use_natt = false;
	}

	s = INVALID_SOCKET;

	// Attempt to connect with IPv4
	if (IsZeroIp(&ip4) == false)
	{
		if (use_natt == false)
		{
			// Normal connection without using NAT-T
			s = ConnectTimeoutIPv4(&ip4, port, timeout, cancel_flag);

			if (s != INVALID_SOCKET)
			{
				Copy(&current_ip, &ip4, sizeof(IP));

				Copy(ret_ip, &ip4, sizeof(IP));
			}
		}
		else if (force_use_natt)
		{
			// The connection by forcing the use of NAT-T (not to connection with normal TCP)
			SOCK *nat_t_sock = NewRUDPClientNatT(nat_t_svc_name, &ip4, nat_t_error_code, timeout, cancel_flag,
				hint_str, hostname);

			if (nat_t_sock != NULL)
			{
				StrCpy(nat_t_sock->UnderlayProtocol, sizeof(nat_t_sock->UnderlayProtocol), SOCK_UNDERLAY_NAT_T);
			}

			Copy(ret_ip, &ip4, sizeof(IP));

			return nat_t_sock;
		}
		else
		{
			// Use the connections using NAT-T with normal TCP connection together
			// (Use multiple threads to try to connect in four connection methods concurrently)
			CONNECT_TCP_RUDP_PARAM p1, p2, p3, p4;
			EVENT *finish_event;
			THREAD *t1, *t2, *t3, *t4;
			UINT64 start_tick = Tick64();
			UINT64 giveup_for_all_tick = start_tick + (UINT64)SOCK_CONNECT_WAIT_FOR_ICMP_AND_DNS_AT_LEAST;
			bool cancel_flag2 = false;
			SOCK *cancel_sock = NULL;

			finish_event = NewEvent();

			Zero(&p1, sizeof(p1));
			Zero(&p2, sizeof(p2));
			Zero(&p3, sizeof(p3));
			Zero(&p4, sizeof(p4));

			// p1: TCP
			StrCpy(p1.Hostname, sizeof(p1.Hostname), hostname_original);
			Copy(&p1.Ip, &ip4, sizeof(IP));
			p1.Port = port;
			p1.Timeout = timeout;
			p1.CancelFlag = &cancel_flag2;
			p1.FinishEvent = finish_event;
			p1.Tcp_TryStartSsl = try_start_ssl;
			p1.Tcp_SslNoTls = ssl_no_tls;
			p1.CancelLock = NewLock();

			// p2: NAT-T
			StrCpy(p2.Hostname, sizeof(p2.Hostname), hostname_original);
			Copy(&p2.Ip, &ip4, sizeof(IP));
			p2.Port = port;
			p2.Timeout = timeout;
			p2.CancelFlag = &cancel_flag2;
			p2.FinishEvent = finish_event;

			StrCpy(p2.HintStr, sizeof(p2.HintStr), hint_str);
			StrCpy(p2.TargetHostname, sizeof(p2.TargetHostname), hostname);
			StrCpy(p2.SvcName, sizeof(p2.SvcName), nat_t_svc_name);
			p2.Delay = 30;		// Delay by 30ms

			// p3: over ICMP
			StrCpy(p3.Hostname, sizeof(p3.Hostname), hostname_original);
			Copy(&p3.Ip, &ip4, sizeof(IP));
			p3.Port = port;
			p3.Timeout = timeout;
			p3.CancelFlag = &cancel_flag2;
			p3.FinishEvent = finish_event;
			StrCpy(p3.SvcName, sizeof(p3.SvcName), nat_t_svc_name);
			p3.RUdpProtocol = RUDP_PROTOCOL_ICMP;
			p3.Delay = 200;		// Delay by 200ms

			// p4: over DNS
			StrCpy(p4.Hostname, sizeof(p4.Hostname), hostname_original);
			Copy(&p4.Ip, &ip4, sizeof(IP));
			p4.Port = port;
			p4.Timeout = timeout;
			p4.CancelFlag = &cancel_flag2;
			p4.FinishEvent = finish_event;
			StrCpy(p4.SvcName, sizeof(p4.SvcName), nat_t_svc_name);
			p4.RUdpProtocol = RUDP_PROTOCOL_DNS;
			p4.Delay = 100;		// Delay by 100ms

			t1 = NewThread(ConnectThreadForTcp, &p1);
			t2 = NewThread(ConnectThreadForRUDP, &p2);
			t4 = NewThread(ConnectThreadForOverDnsOrIcmp, &p4);
			t3 = NewThread(ConnectThreadForOverDnsOrIcmp, &p3);

			while (true)
			{
				UINT64 now = Tick64();

				if (*cancel_flag)
				{
					// Cancel by the user
					break;
				}

				if (p1.Finished && p2.Finished)
				{
					// Results for both the TCP and the NAT-T were confirmed
					if (now >= giveup_for_all_tick)
					{
						// Wait at least minimum time until successful of the ICMP or the DNS
						break;
					}

					if (p3.Ok || p4.Ok)
					{
						// Exit the loop immediately if any of the ICMP or the DNS is successful
						break;
					}
				}

				if (p1.Finished && p1.Ok)
				{
					// Have successfully connected by TCP
					break;
				}

				if (p2.Finished && p2.Ok)
				{
					UINT p1_wait_time;
					UINT64 tcp_giveup_tick;
					UINT p2_spent_time;
					// Have successfully connected by R-UDP
					if (p1.Finished)
					{
						// Result of TCP is confirmed
						break;
					}

					// Calculate the time takes to complete connection of R-UDP
					p2_spent_time = (UINT)(p2.FinishedTick - start_tick);

					// Decide the grace time for results of TCP until settled.
					// The grace time is four times the duration of the R-UDP, and at least 400 milliseconds from the start,
					// and up to 2500 milliseconds after the R-UDP results settled
					p1_wait_time = p2_spent_time * 4;
					p1_wait_time = MAX(p1_wait_time, 400);
					//Debug("p2_spent_time = %u,   p1_wait_time = %u\n", p2_spent_time, p1_wait_time);

					tcp_giveup_tick = start_tick + (UINT64)p1_wait_time;
					tcp_giveup_tick = MIN(tcp_giveup_tick, (p2.FinishedTick + 2500ULL));

					if (now >= tcp_giveup_tick)
					{
						// Result of the TCP is uncertain, but give up
						if (p1.Finished || p1.Tcp_InNegotiation == false)
						{
							// Break only when TCP SSL negotiation is not being processed
							break;
						}
					}
				}

				Wait(finish_event, 25);
			}

			cancel_flag2 = true;

			Lock(p1.CancelLock);
			{
				if (p1.CancelDisconnectSock != NULL)
				{
					cancel_sock = p1.CancelDisconnectSock;

					AddRef(cancel_sock->ref);
				}
			}
			Unlock(p1.CancelLock);

			if (cancel_sock != NULL)
			{
				Disconnect(cancel_sock);
				ReleaseSock(cancel_sock);
			}

			WaitThread(t1, INFINITE);
			WaitThread(t2, INFINITE);
			WaitThread(t3, INFINITE);
			WaitThread(t4, INFINITE);
			ReleaseThread(t1);
			ReleaseThread(t2);
			ReleaseThread(t3);
			ReleaseThread(t4);
			ReleaseEvent(finish_event);

			DeleteLock(p1.CancelLock);

			if (*cancel_flag)
			{
				// Abandon all the results because the user canceled
				Disconnect(p1.Result_Nat_T_Sock);
				ReleaseSock(p1.Result_Nat_T_Sock);
				Disconnect(p2.Result_Nat_T_Sock);
				ReleaseSock(p2.Result_Nat_T_Sock);
				Disconnect(p3.Result_Nat_T_Sock);
				ReleaseSock(p3.Result_Nat_T_Sock);
				Disconnect(p4.Result_Nat_T_Sock);
				ReleaseSock(p4.Result_Nat_T_Sock);

				return NULL;
			}

			if (p1.Ok)
			{
				char hostname[MAX_SIZE];

				// Use the results of the TCP
				// Dispose other results
				Disconnect(p2.Result_Nat_T_Sock);
				ReleaseSock(p2.Result_Nat_T_Sock);
				Disconnect(p3.Result_Nat_T_Sock);
				ReleaseSock(p3.Result_Nat_T_Sock);
				Disconnect(p4.Result_Nat_T_Sock);
				ReleaseSock(p4.Result_Nat_T_Sock);

				if (GetHostName(hostname, sizeof(hostname), &ip4))
				{
					Free(p1.Result_Tcp_Sock->RemoteHostname);
					p1.Result_Tcp_Sock->RemoteHostname = CopyStr(hostname);
				}

				Copy(ret_ip, &ip4, sizeof(IP));

				return p1.Result_Tcp_Sock;
			}
			else if (p2.Ok)
			{
				// Use the results of the R-UDP
				// Dispose other results
				Disconnect(p3.Result_Nat_T_Sock);
				ReleaseSock(p3.Result_Nat_T_Sock);
				Disconnect(p4.Result_Nat_T_Sock);
				ReleaseSock(p4.Result_Nat_T_Sock);

				StrCpy(p2.Result_Nat_T_Sock->UnderlayProtocol, sizeof(p2.Result_Nat_T_Sock->UnderlayProtocol),
					SOCK_UNDERLAY_NAT_T);

				Copy(ret_ip, &ip4, sizeof(IP));

				return p2.Result_Nat_T_Sock;
			}
			else if (p4.Ok)
			{
				// Use this if over-DNS success
				// Dispose other results
				Disconnect(p3.Result_Nat_T_Sock);
				ReleaseSock(p3.Result_Nat_T_Sock);

				StrCpy(p4.Result_Nat_T_Sock->UnderlayProtocol, sizeof(p4.Result_Nat_T_Sock->UnderlayProtocol),
					SOCK_UNDERLAY_DNS);

				Copy(ret_ip, &ip4, sizeof(IP));

				return p4.Result_Nat_T_Sock;
			}
			else if (p3.Ok)
			{
				// Use this if over ICMP success
				StrCpy(p3.Result_Nat_T_Sock->UnderlayProtocol, sizeof(p3.Result_Nat_T_Sock->UnderlayProtocol),
					SOCK_UNDERLAY_ICMP);

				Copy(ret_ip, &ip4, sizeof(IP));

				return p3.Result_Nat_T_Sock;
			}
			else
			{
				// Continue the process if all trials failed
				*nat_t_error_code = p2.NatT_ErrorCode;
			}
		}
	}

	// Attempt to connect with IPv6
	if (s == INVALID_SOCKET && IsZeroIp(&ip6) == false)
	{
		struct sockaddr_in6 sockaddr6;
		struct in6_addr addr6;

		Zero(&sockaddr6, sizeof(sockaddr6));
		Zero(&addr6, sizeof(addr6));

		// Generation of the sockaddr_in6
		IPToInAddr6(&addr6, &ip6);
		sockaddr6.sin6_port = htons((USHORT)port);
		sockaddr6.sin6_family = AF_INET6;
		sockaddr6.sin6_scope_id = ip6.ipv6_scope_id;
		Copy(&sockaddr6.sin6_addr, &addr6, sizeof(addr6));

		// Socket creation
		s = socket(AF_INET6, SOCK_STREAM, 0);
		if (s != INVALID_SOCKET)
		{
			// Connection
			if (connect_timeout(s, (struct sockaddr *)&sockaddr6, sizeof(struct sockaddr_in6), timeout, cancel_flag) != 0)
			{
				// Connection failure
				closesocket(s);
				s = INVALID_SOCKET;
			}
			else
			{
				Copy(&current_ip, &ip6, sizeof(IP));

				is_ipv6 = true;

				Copy(ret_ip, &ip6, sizeof(IP));
			}
		}
	}

	if (s == INVALID_SOCKET)
	{
		// Connection fails on both of IPv4, IPv6
		return NULL;
	}

	// Creating a SOCK
	sock = NewSock();
	sock->socket = s;
	sock->Type = SOCK_TCP;
	sock->ServerMode = false;

	StrCpy(sock->UnderlayProtocol, sizeof(sock->UnderlayProtocol),
		(is_ipv6 ? SOCK_UNDERLAY_NATIVE_V6 : SOCK_UNDERLAY_NATIVE_V4));

	// Host name resolution
	if (no_get_hostname || (GetHostName(tmp, sizeof(tmp), &current_ip) == false))
	{
		StrCpy(tmp, sizeof(tmp), hostname_original);
	}

	//Debug("PTR: %s\n", tmp);

	sock->RemoteHostname = CopyStr(tmp);

//	Debug("new socket: %u\n", s);

	Zero(&ling, sizeof(ling));
	// Forced disconnection flag
#ifdef	SO_DONTLINGER
	setsockopt(sock->socket, SOL_SOCKET, SO_DONTLINGER, (char *)&true_flag, sizeof(bool));
#else	// SO_DONTLINGER
	setsockopt(sock->socket, SOL_SOCKET, SO_LINGER, (char *)&false_flag, sizeof(bool));
#endif	// SO_DONTLINGER
//	setsockopt(sock->socket, SOL_SOCKET, SO_REUSEADDR, (char *)&true_flag, sizeof(bool));

	// Configuring TCP options
	setsockopt(sock->socket, IPPROTO_TCP, TCP_NODELAY, (char *)&true_flag, sizeof(bool));

	// Initialization of the time-out value
	SetTimeout(sock, TIMEOUT_INFINITE);

	// Get the socket information
	QuerySocketInformation(sock);

	if (IsZeroIp(&sock->LocalIP) == false && IsLocalHostIP(&sock->LocalIP) == false)
	{
		IP current_ip;

		if (GetCurrentGlobalIP(&current_ip, is_ipv6) == false)
		{
			SetCurrentGlobalIP(&sock->LocalIP, is_ipv6);
		}
	}

	sock->Connected = true;
	sock->AsyncMode = false;
	sock->SecureMode = false;
	sock->IPv6 = is_ipv6;

	return sock;
}

// Maximize the I/O buffer size of the socket
void SetSocketSendRecvBufferSize(SOCKET s, UINT size)
{
	int value = (int)size;
	// Validate arguments
	if (s == INVALID_SOCKET)
	{
		return;
	}

	setsockopt(s, SOL_SOCKET, SO_RCVBUF, (char *)&value, sizeof(int));
	setsockopt(s, SOL_SOCKET, SO_SNDBUF, (char *)&value, sizeof(int));
}

// Get the buffer size of the socket
UINT GetSocketBufferSize(SOCKET s, bool send)
{
	int value = 0;
	int len = sizeof(int);
	// Validate arguments
	if (s == INVALID_SOCKET)
	{
		return 0;
	}

	if (getsockopt(s, SOL_SOCKET, (send ? SO_SNDBUF : SO_RCVBUF), (char *)&value, &len) != 0)
	{
		return 0;
	}

	return value;
}

// Setting the buffer size of the socket
bool SetSocketBufferSize(SOCKET s, bool send, UINT size)
{
	int value = (int)size;
	// Validate arguments
	if (s == INVALID_SOCKET)
	{
		return false;
	}

	if (setsockopt(s, SOL_SOCKET, (send ? SO_SNDBUF : SO_RCVBUF), (char *)&value, sizeof(int)) != 0)
	{
		return false;
	}

	return true;
}
UINT SetSocketBufferSizeWithBestEffort(SOCKET s, bool send, UINT size)
{
	// Validate arguments
	if (s == INVALID_SOCKET)
	{
		return 0;
	}

	while (true)
	{
		if (SetSocketBufferSize(s, send, size))
		{
			return size;
		}

		size = (UINT)((double)size / 1.5);

		if (size <= 32767)
		{
			return 0;
		}
	}
}

// Initialize the buffer size of the UDP socket
void InitUdpSocketBufferSize(SOCKET s)
{
	SetSocketBufferSizeWithBestEffort(s, true, UDP_MAX_BUFFER_SIZE);
	SetSocketBufferSizeWithBestEffort(s, false, UDP_MAX_BUFFER_SIZE);
}

// Get the socket information
void QuerySocketInformation(SOCK *sock)
{
	// Validate arguments
	if (sock == NULL)
	{
		return;
	}

	Lock(sock->lock);
	{
		struct sockaddr_in6 sockaddr6;
		struct in6_addr *addr6;
		int size;
		DWORD dw;
		UINT opt_value = 0;

		if (sock->Type == SOCK_TCP)
		{
			// Get the information of the remote host
			size = sizeof(sockaddr6);
			if (getpeername(sock->socket, (struct sockaddr *)&sockaddr6, (int *)&size) == 0)
			{
				if (size >= sizeof(struct sockaddr_in6))
				{
					sock->RemotePort = (UINT)ntohs(sockaddr6.sin6_port);
					addr6 = &sockaddr6.sin6_addr;
					InAddrToIP6(&sock->RemoteIP, addr6);
					sock->RemoteIP.ipv6_scope_id = sockaddr6.sin6_scope_id;
				}
				else
				{
					struct sockaddr_in *sockaddr;
					struct in_addr *addr;

					sockaddr = (struct sockaddr_in *)&sockaddr6;
					sock->RemotePort = (UINT)ntohs(sockaddr->sin_port);
					addr = &sockaddr->sin_addr;
					InAddrToIP(&sock->RemoteIP, addr);
				}
			}
		}

		// Get the local host information
		size = sizeof(sockaddr6);
		if (getsockname(sock->socket, (struct sockaddr *)&sockaddr6, (int *)&size) == 0)
		{
			if (size >= sizeof(struct sockaddr_in6))
			{
				sock->LocalPort = (UINT)ntohs(sockaddr6.sin6_port);
				addr6 = &sockaddr6.sin6_addr;
				InAddrToIP6(&sock->LocalIP, addr6);
				sock->LocalIP.ipv6_scope_id = sockaddr6.sin6_scope_id;
			}
			else
			{
				struct sockaddr_in *sockaddr;
				struct in_addr *addr;

				sockaddr = (struct sockaddr_in *)&sockaddr6;
				sock->LocalPort = (UINT)ntohs(sockaddr->sin_port);
				addr = &sockaddr->sin_addr;
				InAddrToIP(&sock->LocalIP, addr);
			}
		}

		if (sock->IsRawSocket)
		{
			sock->LocalPort = sock->RemotePort = MAKE_SPECIAL_PORT(sock->RawSocketIPProtocol);
		}

		if (sock->Type == SOCK_UDP)
		{
			sock->UdpMaxMsgSize = UDP_MAX_MSG_SIZE_DEFAULT;

#ifdef	OS_WIN32
			if (true)
			{
				// Get the buffer size that can be transmitted and received at once
				UINT max_value = 0;
				int len = sizeof(UINT);

				if (getsockopt(sock->socket, SOL_SOCKET, SO_MAX_MSG_SIZE, (char *)&max_value, &len) == 0)
				{
					sock->UdpMaxMsgSize = max_value;
				}
			}
#endif	// OS_WIN32
		}

		if (sock->IPv6)
		{
#ifdef	IPV6_UNICAST_HOPS
			opt_value = IPV6_UNICAST_HOPS;
#endif	// IPV6_UNICAST_HOPS
		}
		else
		{
#ifdef	IP_TTL
			opt_value = IP_TTL;
#endif	// IP_TTL
		}

		// Support of the TTL value
		size = sizeof(DWORD);
		if (opt_value == 0 ||
			getsockopt(sock->socket, (sock->IPv6 ? IPPROTO_IPV6 : IPPROTO_IP), opt_value, (char *)&dw, &size) != 0)
		{
			sock->IsTtlSupported = false;
		}
		else
		{
			sock->IsTtlSupported = true;
			sock->CurrentTtl = dw;
		}
	}
	Unlock(sock->lock);
}

// Setting the TTL value
bool SetTtl(SOCK *sock, UINT ttl)
{
	DWORD dw;
	int size;
	UINT opt_value = 0;
	// Validate arguments
	if (sock == NULL)
	{
		return false;
	}

	if (sock->IsTtlSupported == false)
	{
		return false;
	}

	if (sock->CurrentTtl == ttl)
	{
		return true;
	}

	dw = ttl;
	size = sizeof(DWORD);

	if (sock->IPv6)
	{
#ifdef	IPV6_UNICAST_HOPS
		opt_value = IPV6_UNICAST_HOPS;
#endif	// IPV6_UNICAST_HOPS
	}
	else
	{
#ifdef	IP_TTL
		opt_value = IP_TTL;
#endif	// IP_TTL
	}

	if (opt_value == 0 ||
		setsockopt(sock->socket, (sock->IPv6 ? IPPROTO_IPV6 : IPPROTO_IP), opt_value, (char *)&dw, size) == false)
	{
		return false;
	}

	sock->CurrentTtl = ttl;

	return true;
}

// Release of the socket
void ReleaseSock(SOCK *s)
{
	// Validate arguments
	if (s == NULL)
	{
		return;
	}

	if (Release(s->ref) == 0)
	{
		if (s->ListenMode == false && s->ServerMode)
		{
			Print("");
		}
		CleanupSock(s);
	}
}

// Clean-up of the socket
void CleanupSock(SOCK *s)
{
	// Validate arguments
	if (s == NULL)
	{
		return;
	}

//	{Debug("CleanupSock: Disconnect() Called: %s %u\n", __FILE__, __LINE__);Disconnect(s);}
	Disconnect(s);

	if (s->InProcAcceptQueue != NULL)
	{
		while (true)
		{
			SOCK *ss = GetNext(s->InProcAcceptQueue);
			if (ss == NULL)
			{
				break;
			}

			Disconnect(ss);
			ReleaseSock(ss);
		}

		ReleaseQueue(s->InProcAcceptQueue);
	}

	if (s->InProcAcceptEvent != NULL)
	{
		ReleaseEvent(s->InProcAcceptEvent);
	}

	if (s->ReverseAcceptQueue != NULL)
	{
		while (true)
		{
			SOCK *ss = GetNext(s->ReverseAcceptQueue);
			if (ss == NULL)
			{
				break;
			}

			Disconnect(ss);
			ReleaseSock(ss);
		}

		ReleaseQueue(s->ReverseAcceptQueue);
	}

	if (s->ReverseAcceptEvent != NULL)
	{
		ReleaseEvent(s->ReverseAcceptEvent);
	}

	if (s->SendTube != NULL)
	{
		TubeDisconnect(s->SendTube);
		ReleaseTube(s->SendTube);
	}

	if (s->RecvTube != NULL)
	{
		TubeDisconnect(s->RecvTube);
		ReleaseTube(s->RecvTube);
	}

	if (s->BulkRecvTube != NULL)
	{
		TubeDisconnect(s->BulkRecvTube);
		ReleaseTube(s->BulkRecvTube);
	}

	if (s->BulkSendTube != NULL)
	{
		TubeDisconnect(s->BulkSendTube);
		ReleaseTube(s->BulkSendTube);
	}

	if (s->BulkSendKey != NULL)
	{
		ReleaseSharedBuffer(s->BulkSendKey);
	}

	if (s->BulkRecvKey != NULL)
	{
		ReleaseSharedBuffer(s->BulkRecvKey);
	}

	if (s->InProcRecvFifo != NULL)
	{
		ReleaseFifo(s->InProcRecvFifo);
	}

	if (s->R_UDP_Stack != NULL)
	{
		FreeRUDP(s->R_UDP_Stack);
	}

#ifdef	OS_WIN32
	Win32FreeAsyncSocket(s);
#else	// OS_WIN32
	UnixFreeAsyncSocket(s);
#endif	// OS_WIN32

	FreeBuf(s->SendBuf);
	if (s->socket != INVALID_SOCKET)
	{
#ifdef	OS_WIN32
		closesocket(s->socket);
#else	// OS_WIN32
		close(s->socket);
#endif	// OS_WIN32
	}
	Free(s->RemoteHostname);

#ifdef	OS_WIN32
	if (s->hAcceptEvent != NULL)
	{
		CloseHandle(s->hAcceptEvent);
	}
#endif	// OS_WIN32

	// Release the certificate
	if (s->RemoteX != NULL)
	{
		FreeX(s->RemoteX);
		s->RemoteX = NULL;
	}
	if (s->LocalX != NULL)
	{
		FreeX(s->LocalX);
		s->LocalX = NULL;
	}

	// Cipher algorithm name
	if (s->CipherName != NULL)
	{
		Free(s->CipherName);
		s->CipherName = NULL;
	}

	Free(s->WaitToUseCipher);
	DeleteLock(s->lock);
	DeleteLock(s->ssl_lock);
	DeleteLock(s->disconnect_lock);

	Dec(num_tcp_connections);

	Free(s);
}

// Creating a new socket
SOCK *NewSock()
{
	SOCK *s = ZeroMallocFast(sizeof(SOCK));

	s->ref = NewRef();
	s->lock = NewLock();
	s->SendBuf = NewBuf();
	s->socket = INVALID_SOCKET;
	s->ssl_lock = NewLock();
	s->disconnect_lock = NewLock();

	Inc(num_tcp_connections);

	return s;
}

// Convert the IP to UINT
UINT IPToUINT(IP *ip)
{
	UCHAR *b;
	UINT i, value = 0;
	// Validate arguments
	if (ip == NULL)
	{
		return 0;
	}

	b = (UCHAR *)&value;
	for (i = 0;i < 4;i++)
	{
		b[i] = ip->addr[i];
	}

	return value;
}

// Convert UINT to IP
void UINTToIP(IP *ip, UINT value)
{
	UCHAR *b;
	UINT i;
	// Validate arguments
	if (ip == NULL)
	{
		return;
	}

	ZeroIP4(ip);

	b = (UCHAR *)&value;
	for (i = 0;i < 4;i++)
	{
		ip->addr[i] = b[i];
	}
}

// Get the host name of the computer
void GetMachineHostName(char *name, UINT size)
{
	char tmp[MAX_SIZE];
	UINT i, len;
	// Validate arguments
	if (name == NULL)
	{
		return;
	}

	GetMachineName(tmp, sizeof(tmp));

	len = StrLen(tmp);
	for (i = 0;i < len;i++)
	{
		if (tmp[i] == '.')
		{
			tmp[i] = 0;
		}
	}

	ConvertSafeFileName(name, size, tmp);
}

// Get the IP address of this computer
void GetMachineIp(IP *ip)
{
	char tmp[MAX_SIZE];
	// Validate arguments
	if (ip == NULL)
	{
		return;
	}

	Zero(ip, sizeof(IP));
	SetIP(ip, 127, 0, 0, 1);

	GetMachineName(tmp, sizeof(tmp));
	GetIP(ip, tmp);
}

// Get the computer name from 'hosts'
bool GetMachineNameFromHosts(char *name, UINT size)
{
	bool ret = false;
	char *s;
	BUF *b;
	// Validate arguments
	if (name == NULL)
	{
		return false;
	}

	b = ReadDump("/etc/hosts");
	if (b == NULL)
	{
		return false;
	}

	while (true)
	{
		s = CfgReadNextLine(b);
		if (s == NULL)
		{
			break;
		}
		else
		{
			TOKEN_LIST *t = ParseToken(s, " \t");

			if (t != NULL)
			{
				if (t->NumTokens >= 2)
				{
					if (StrCmpi(t->Token[0], "127.0.0.1") == 0)
					{
						UINT i;

						for (i = 1;i < t->NumTokens;i++)
						{
							if (StartWith(t->Token[i], "localhost") == false)
							{
								StrCpy(name, size, t->Token[i]);
								ret = true;
							}
						}
					}
				}
			}
			FreeToken(t);
		}

		Free(s);
	}

	FreeBuf(b);

	return ret;
}

// Get the computer name of this computer
void GetMachineName(char *name, UINT size)
{
	GetMachineNameEx(name, size, false);
}
void GetMachineNameEx(char *name, UINT size, bool no_load_hosts)
{
	static char name_cache[MAX_SIZE];
	static bool name_cached = false;
	char tmp[MAX_SIZE];
	char tmp2[MAX_SIZE];
	// Validate arguments
	if (name == NULL)
	{
		return;
	}

	Lock(machine_name_lock);
	{
		if (name_cached != false)
		{
			StrCpy(name, size, name_cache);
			Unlock(machine_name_lock);
			return;
		}
		ClearStr(tmp, sizeof(tmp));
		if (gethostname(tmp, MAX_SIZE) != 0)
		{
			StrCpy(name, size, "Unknown");
			Unlock(machine_name_lock);
			return;
		}
		ClearStr(name, size);
		StrCpy(name, size, tmp);
		if (IsEmptyStr(name) || StartWith(name, "localhost"))
		{
#ifdef	OS_WIN32
			ClearStr(name, size);
			MsGetComputerName(name, size);
#endif	// OS_WIN32
		}
		if (IsEmptyStr(name) || StartWith(name, "localhost"))
		{
			if (no_load_hosts == false && OS_IS_UNIX(GetOsInfo()->OsType))
			{
				if (GetMachineNameFromHosts(tmp2, sizeof(tmp2)))
				{
					StrCpy(name, sizeof(name), tmp2);
				}
			}
		}

		StrCpy(name_cache, sizeof(name_cache), name);
		name_cached = true;
	}
	Unlock(machine_name_lock);
}

// Host name acquisition thread
void GetHostNameThread(THREAD *t, void *p)
{
	IP *ip;
	char hostname[256];
	// Validate arguments
	if (t == NULL || p == NULL)
	{
		return;
	}

	ip = (IP *)p;

	AddWaitThread(t);

	NoticeThreadInit(t);

	if (GetHostNameInner(hostname, sizeof(hostname), ip))
	{
		AddHostCache(ip, hostname);
	}

	Free(ip);

	DelWaitThread(t);
}

// Get the host name
bool GetHostName(char *hostname, UINT size, IP *ip)
{
	THREAD *t;
	IP *p_ip;
	bool ret;
	// Validate arguments
	if (hostname == NULL || ip == NULL)
	{
		return false;
	}

	if (GetHostCache(hostname, size, ip))
	{
		if (IsEmptyStr(hostname) == false)
		{
			return true;
		}
		else
		{
			return false;
		}
	}

	p_ip = ZeroMalloc(sizeof(IP));
	Copy(p_ip, ip, sizeof(IP));

	t = NewThread(GetHostNameThread, p_ip);

	WaitThreadInit(t);

	WaitThread(t, TIMEOUT_HOSTNAME);

	ReleaseThread(t);

	ret = GetHostCache(hostname, size, ip);
	if (ret == false)
	{
		if (IsIP4(ip))
		{
			ret = GetNetBiosName(hostname, size, ip);
			if (ret)
			{
				AddHostCache(ip, hostname);
			}
		}
	}
	else
	{
		if (IsEmptyStr(hostname))
		{
			ret = false;
		}
	}
	if (ret == false)
	{
		AddHostCache(ip, "");
		StrCpy(hostname, size, "");
	}

	return ret;
}

// Perform a DNS reverse query
bool GetHostNameInner(char *hostname, UINT size, IP *ip)
{
	struct in_addr addr;
	struct sockaddr_in sa;
	char tmp[MAX_SIZE];
	char ip_str[64];
	// Validate arguments
	if (hostname == NULL || ip == NULL)
	{
		return false;
	}

	if (IsIP6(ip))
	{
		return GetHostNameInner6(hostname, size, ip);
	}

	// Reverse resolution
	IPToInAddr(&addr, ip);
	Zero(&sa, sizeof(sa));
	sa.sin_family = AF_INET;

#if	defined(UNIX_BSD) || defined(UNIX_MACOS)
	sa.sin_len = INET_ADDRSTRLEN;
#endif	// UNIX_BSD || UNIX_MACOS

	Copy(&sa.sin_addr, &addr, sizeof(struct in_addr));
	sa.sin_port = 0;

	if (getnameinfo((struct sockaddr *)&sa, sizeof(sa), tmp, sizeof(tmp), NULL, 0, 0) != 0)
	{
		return false;
	}

	IPToStr(ip_str, sizeof(ip_str), ip);

	if (StrCmpi(tmp, ip_str) == 0)
	{
		return false;
	}

	if (IsEmptyStr(tmp))
	{
		return false;
	}

	StrCpy(hostname, size, tmp);

	return true;
}
bool GetHostNameInner6(char *hostname, UINT size, IP *ip)
{
	struct in6_addr addr;
	struct sockaddr_in6 sa;
	char tmp[MAX_SIZE];
	char ip_str[256];
	// Validate arguments
	if (hostname == NULL || ip == NULL)
	{
		return false;
	}

	// Reverse resolution
	IPToInAddr6(&addr, ip);
	Zero(&sa, sizeof(sa));
	sa.sin6_family = AF_INET6;

#if	defined(UNIX_BSD) || defined(UNIX_MACOS)
	sa.sin6_len = INET6_ADDRSTRLEN;
#endif	// UNIX_BSD || UNIX_MACOS

	Copy(&sa.sin6_addr, &addr, sizeof(struct in6_addr));
	sa.sin6_port = 0;

	if (getnameinfo((struct sockaddr *)&sa, sizeof(sa), tmp, sizeof(tmp), NULL, 0, 0) != 0)
	{
		return false;
	}

	IPToStr(ip_str, sizeof(ip_str), ip);

	if (StrCmpi(tmp, ip_str) == 0)
	{
		return false;
	}

	if (IsEmptyStr(tmp))
	{
		return false;
	}

	StrCpy(hostname, size, tmp);

	return true;
}

#define	NUM_NBT_QUERYS_SEND			3

// Get the NetBIOS name of the machine from the IP address
bool GetNetBiosName(char *name, UINT size, IP *ip)
{
	SOCK *s;
	UINT i, j;
	bool flag = false;
	bool ok = false;
	NBTREQUEST req;
	UCHAR buf[1024];
	USHORT tran_id[NUM_NBT_QUERYS_SEND];
	UINT64 timeout_tick;
	// Validate arguments
	if (name == NULL || ip == NULL)
	{
		return false;
	}

	IPToStr(name, size, ip);

	for (i = 0;i < NUM_NBT_QUERYS_SEND;i++)
	{
		tran_id[i] = Rand16();
	}

	s = NewUDP(0);
	if (s == NULL)
	{
		return false;
	}

	for (j = 0;j < NUM_NBT_QUERYS_SEND;j++)
	{
		Zero(&req, sizeof(req));
		req.TransactionId = Endian16(tran_id[j]);
		req.NumQuestions = Endian16(1);
		req.Query[0] = 0x20;
		req.Query[1] = 0x43;
		req.Query[2] = 0x4b;
		for (i = 3;i <= 32;i++)
		{
			req.Query[i] = 0x41;
		}
		req.Query[35] = 0x21;
		req.Query[37] = 0x01;

		if (SendTo(s, ip, 137, &req, sizeof(req)) == 0)
		{
			ReleaseSock(s);
			return false;
		}
	}

	timeout_tick = Tick64() + (UINT64)TIMEOUT_NETBIOS_HOSTNAME;

	while (1)
	{
		UINT ret;
		IP src_ip;
		UINT src_port;
		SOCKSET set;
		if (Tick64() >= timeout_tick)
		{
			break;
		}
		InitSockSet(&set);
		AddSockSet(&set, s);
		Select(&set, 100, NULL, NULL);

		if (flag == false)
		{
			flag = true;
		}
		else
		{
			SleepThread(10);
		}

		ret = RecvFrom(s, &src_ip, &src_port, buf, sizeof(buf));

		if (ret == SOCK_LATER)
		{
			continue;
		}
		else if (ret == 0)
		{
			break;
		}
		else
		{
			if (ret >= sizeof(NBTRESPONSE))
			{
				NBTRESPONSE *r = (NBTRESPONSE *)buf;
				bool b = false;
				UINT i;
				USHORT id = Endian16(r->TransactionId);
				for (i = 0;i < NUM_NBT_QUERYS_SEND;i++)
				{
					if (id == tran_id[i])
					{
						b = true;
						break;
					}
				}
				if (b)
				{
					if (r->Flags != 0 && r->NumQuestions == 0 && r->AnswerRRs >= 1)
					{
						if (r->Response[0] == 0x20 && r->Response[1] == 0x43 &&
							r->Response[2] == 0x4b)
						{
							if (r->Response[34] == 0x00 && r->Response[35] == 0x21 &&
								r->Response[36] == 0x00 && r->Response[37] == 0x01)
							{
								char *a = (char *)(&r->Response[45]);
								if (StrCheckLen(a, 15))
								{
									if (IsEmptyStr(a) == false)
									{
										StrCpy(name, size, a);
										Trim(name);
										ok = true;
									}
									else
									{
										ok = false;
										break;
									}
								}
							}
						}
					}
				}
			}
		}
	}

	ReleaseSock(s);
	return ok;
}

// Set the IP address
void SetIP(IP *ip, UCHAR a1, UCHAR a2, UCHAR a3, UCHAR a4)
{
	// Validate arguments
	if (ip == NULL)
	{
		return;
	}

	Zero(ip, sizeof(IP));
	ip->addr[0] = a1;
	ip->addr[1] = a2;
	ip->addr[2] = a3;
	ip->addr[3] = a4;
}
UINT SetIP32(UCHAR a1, UCHAR a2, UCHAR a3, UCHAR a4)
{
	IP ip;

	Zero(&ip, sizeof(ip));
	SetIP(&ip, a1, a2, a3, a4);

	return IPToUINT(&ip);
}

// Get either of v4 and v6 results with a DNS forward lookup (The IPv4 precedes in the case of both results)
bool GetIP46Any4(IP *ip, char *hostname)
{
	IP ip4, ip6;
	bool b = false;
	// Validate arguments
	if (ip == NULL || hostname == NULL)
	{
		return false;
	}

	if (GetIP46(&ip4, &ip6, hostname) == false)
	{
		return false;
	}

	if (IsZeroIp(&ip6) == false)
	{
		Copy(ip, &ip6, sizeof(IP));

		b = true;
	}

	if (IsZeroIp(&ip4) == false)
	{
		Copy(ip, &ip4, sizeof(IP));

		b = true;
	}

	return b;
}

// Get either of v4 and v6 results with a DNS forward lookup (The IPv6 precedes in the case of both)
bool GetIP46Any6(IP *ip, char *hostname)
{
	IP ip4, ip6;
	bool b = false;
	// Validate arguments
	if (ip == NULL || hostname == NULL)
	{
		return false;
	}

	if (GetIP46(&ip4, &ip6, hostname) == false)
	{
		return false;
	}

	if (IsZeroIp(&ip4) == false)
	{
		Copy(ip, &ip4, sizeof(IP));

		b = true;
	}

	if (IsZeroIp(&ip6) == false)
	{
		Copy(ip, &ip6, sizeof(IP));

		b = true;
	}

	return b;
}

// Obtain in both v4 and v6 results with a DNS forward lookup
bool GetIP46(IP *ip4, IP *ip6, char *hostname)
{
	return GetIP46Ex(ip4, ip6, hostname, 0, NULL);
}
bool GetIP46Ex(IP *ip4, IP *ip6, char *hostname, UINT timeout, bool *cancel)
{
	IP a, b;
	bool ok_a, ok_b;
	// Validate arguments
	if (ip4 == NULL || ip6 == NULL || hostname == NULL)
	{
		return false;
	}

	ZeroIP4(ip4);
	ZeroIP6(ip6);

	ok_a = ok_b = false;

	if (GetIP6Ex(&a, hostname, timeout, cancel))
	{
		ok_a = true;
	}

	if (GetIP4Ex(&b, hostname, timeout, cancel))
	{
		ok_b = true;
	}

	if (ok_a)
	{
		if (IsIP4(&a))
		{
			Copy(ip4, &a, sizeof(IP));
		}
	}
	if (ok_b)
	{
		if (IsIP4(&b))
		{
			Copy(ip4, &b, sizeof(IP));
		}

		if (IsIP6(&b))
		{
			Copy(ip6, &b, sizeof(IP));
		}
	}
	if (ok_a)
	{
		if (IsIP6(&a))
		{
			Copy(ip6, &a, sizeof(IP));
		}
	}

	if (IsZeroIp(ip4) && IsZeroIp(ip6))
	{
		return false;
	}

	return true;
}

// Clean-up of the parameters for GetIP thread
void CleanupGetIPThreadParam(GETIP_THREAD_PARAM *p)
{
	// Validate arguments
	if (p == NULL)
	{
		return;
	}

	Free(p);
}

// Release of the parameters of the GetIP for thread
void ReleaseGetIPThreadParam(GETIP_THREAD_PARAM *p)
{
	// Validate arguments
	if (p == NULL)
	{
		return;
	}

	if (Release(p->Ref) == 0)
	{
		CleanupGetIPThreadParam(p);
	}
}

// Thread to perform to query the DNS forward lookup (with timeout)
void GetIP4Ex6ExThread(THREAD *t, void *param)
{
	GETIP_THREAD_PARAM *p;
	// Validate arguments
	if (t == NULL || param == NULL)
	{
		return;
	}

	p = (GETIP_THREAD_PARAM *)param;

	AddRef(p->Ref);

	NoticeThreadInit(t);

	AddWaitThread(t);

	// Execution of resolution
	if (p->IPv6 == false)
	{
		// IPv4
		p->Ok = GetIP4Inner(&p->Ip, p->HostName);
	}
	else
	{
		// IPv6
		p->Ok = GetIP6Inner(&p->Ip, p->HostName);
	}

	ReleaseGetIPThreadParam(p);

	DelWaitThread(t);

	Dec(getip_thread_counter);
}

// Perform a forward DNS query (with timeout)
bool GetIP4Ex6Ex(IP *ip, char *hostname_arg, UINT timeout, bool ipv6, bool *cancel)
{
	return GetIP4Ex6Ex2(ip, hostname_arg, timeout, ipv6, cancel, false);
}
bool GetIP4Ex6Ex2(IP *ip, char *hostname_arg, UINT timeout, bool ipv6, bool *cancel, bool only_direct_dns)
{
	GETIP_THREAD_PARAM *p;
	THREAD *t;
	bool ret = false;
	UINT64 start_tick = 0;
	UINT64 end_tick = 0;
	UINT64 spent_time = 0;
	UINT64 now;
	UINT n;
	bool use_dns_proxy = false;
	char hostname[260];
	UINT i;
	bool timed_out;
	// Validate arguments
	if (ip == NULL || hostname_arg == NULL)
	{
		return false;
	}
	if (timeout == 0)
	{
		timeout = TIMEOUT_GETIP;
	}

	Zero(hostname, sizeof(hostname));
	StrCpy(hostname, sizeof(hostname), hostname_arg);

	i = SearchStrEx(hostname, "/", 0, true);
	if (i != INFINITE)
	{
		hostname[i] = 0;
	}

	if (ipv6 == false)
	{
		IP ip2;

		if (StrToIP(&ip2, hostname) && IsZeroIp(&ip2) == false)
		{
			if (IsIP4(&ip2))
			{
				// IPv4 address direct specification
				Copy(ip, &ip2, sizeof(IP));
				return true;
			}
			else
			{
				// IPv6 address direct specification
				return false;
			}
		}
	}
	else
	{
		IP ip2;

		if (StrToIP(&ip2, hostname) && IsZeroIp(&ip2) == false)
		{
			if (IsIP6(&ip2))
			{
				// IPv6 address direct specification
				Copy(ip, &ip2, sizeof(IP));
				return true;
			}
			else
			{
				// IPv4 address direct specification
				return false;
			}
		}
	}

	if (only_direct_dns == false)
	{
		if (ipv6 == false)
		{
			if (IsUseDnsProxy())
			{
				use_dns_proxy = true;
			}
		}
	}


	// check the quota
	start_tick = Tick64();
	end_tick = start_tick + (UINT64)timeout;

	n = 0;

	timed_out = false;

	while (true)
	{
		UINT64 now = Tick64();
		UINT64 remain;
		UINT remain32;

		if (GetGetIpThreadMaxNum() > GetCurrentGetIpThreadNum())
		{
			// below the quota
			break;
		}

		if (now >= end_tick)
		{
			// timeouted
			timed_out = true;
			break;
		}

		if (cancel != NULL && (*cancel))
		{
			// cancelled
			timed_out = true;
			break;
		}

		remain = end_tick - now;
		remain32 = MIN((UINT)remain, 100);

		SleepThread(remain32);
		n++;
	}

	now = Tick64();
	spent_time = now - start_tick;

	if (n == 0)
	{
		spent_time = 0;
	}

	if ((UINT)spent_time >= timeout)
	{
		timed_out = true;
	}

	if (timed_out)
	{
		IP ip2;

		// timed out, cancelled
		if (QueryDnsCache(&ip2, hostname))
		{
			ret = true;

			Copy(ip, &ip2, sizeof(IP));
		}

		Debug("GetIP4Ex6Ex2: Worker thread quota exceeded: max=%u current=%u\n",
			GetGetIpThreadMaxNum(), GetCurrentGetIpThreadNum());

		return ret;
	}

	// Increment the counter
	Inc(getip_thread_counter);

	if (spent_time != 0)
	{
		Debug("GetIP4Ex6Ex2: Waited for %u msecs to create a worker thread.\n",
			spent_time);
	}

	timeout -= (UINT)spent_time;

	p = ZeroMalloc(sizeof(GETIP_THREAD_PARAM));
	p->Ref = NewRef();
	StrCpy(p->HostName, sizeof(p->HostName), hostname);
	p->IPv6 = ipv6;
	p->Timeout = timeout;
	p->Ok = false;

	t = NewThread(GetIP4Ex6ExThread, p);
	WaitThreadInit(t);

	if (cancel == NULL)
	{
		WaitThread(t, timeout);
	}
	else
	{
		start_tick = Tick64();
		end_tick = start_tick + (UINT64)timeout;

		while (true)
		{
			UINT64 now = Tick64();
			UINT64 remain;
			UINT remain32;

			if (*cancel)
			{
				break;
			}

			if (now >= end_tick)
			{
				break;
			}

			remain = end_tick - now;
			remain32 = MIN((UINT)remain, 100);

			if (WaitThread(t, remain32))
			{
				break;
			}
		}
	}

	ReleaseThread(t);

	if (p->Ok)
	{
		ret = true;
		Copy(ip, &p->Ip, sizeof(IP));
	}
	else
	{
		IP ip2;

#if	0
		if (only_direct_dns == false)
		{
			if (ipv6)
			{
				UINT flets_type = DetectFletsType();

				// if I'm in the FLETs of NTT East,
				// try to get an IP address using the DNS proxy server
				if ((flets_type & FLETS_DETECT_TYPE_EAST_BFLETS_PRIVATE) &&
					GetIPViaDnsProxyForJapanFlets(ip, hostname, true, 0, cancel, NULL))
				{
					// B FLETs
					ret = true;
				}
				else if ((flets_type & FLETS_DETECT_TYPE_EAST_NGN_PRIVATE) &&
					GetIPViaDnsProxyForJapanFlets(ip, hostname, true, 0, cancel, FLETS_NGN_EAST_DNS_PROXY_HOSTNAME))
				{
					// FLET'S Hikar-Next (NTT East)
					ret = true;
				}
				else if ((flets_type & FLETS_DETECT_TYPE_WEST_NGN_PRIVATE) &&
					GetIPViaDnsProxyForJapanFlets(ip, hostname, true, 0, cancel, FLETS_NGN_WEST_DNS_PROXY_HOSTNAME))
				{
					// FLET'S Hikar-Next (NTT West)
					ret = true;
				}
			}
		}
#endif

		if (QueryDnsCache(&ip2, hostname))
		{
			ret = true;

			Copy(ip, &ip2, sizeof(IP));
		}
	}


	ReleaseGetIPThreadParam(p);

	return ret;
}
bool GetIP4Ex(IP *ip, char *hostname, UINT timeout, bool *cancel)
{
	return GetIP4Ex6Ex(ip, hostname, timeout, false, cancel);
}
bool GetIP6Ex(IP *ip, char *hostname, UINT timeout, bool *cancel)
{
	return GetIP4Ex6Ex(ip, hostname, timeout, true, cancel);
}
bool GetIP4(IP *ip, char *hostname)
{
	return GetIP4Ex(ip, hostname, 0, NULL);
}
bool GetIP6(IP *ip, char *hostname)
{
	return GetIP6Ex(ip, hostname, 0, NULL);
}

// Perform a DNS forward lookup query
bool GetIP(IP *ip, char *hostname)
{
	return GetIPEx(ip, hostname, false);
}
bool GetIPEx(IP *ip, char *hostname, bool ipv6)
{
	if (ipv6 == false)
	{
		return GetIP4(ip, hostname);
	}
	else
	{
		return GetIP6(ip, hostname);
	}
}
bool GetIP6Inner(IP *ip, char *hostname)
{
	struct sockaddr_in6 in;
	struct in6_addr addr;
	struct addrinfo hint;
	struct addrinfo *info;
	// Validate arguments
	if (ip == NULL || hostname == NULL)
	{
		return false;
	}

	if (IsEmptyStr(hostname))
	{
		return false;
	}

	if (StrCmpi(hostname, "localhost") == 0)
	{
		GetLocalHostIP6(ip);
		return true;
	}

	if (StrToIP6(ip, hostname) == false && StrToIP(ip, hostname) == false)
	{
		// Forward resolution
		Zero(&hint, sizeof(hint));
		hint.ai_family = AF_INET6;
		hint.ai_socktype = SOCK_STREAM;
		hint.ai_protocol = IPPROTO_TCP;
		info = NULL;

		if (getaddrinfo(hostname, NULL, &hint, &info) != 0 ||
			info->ai_family != AF_INET6)
		{
			if (info)
			{
				freeaddrinfo(info);
			}
			return QueryDnsCacheEx(ip, hostname, true);
		}
		// Forward resolution success
		Copy(&in, info->ai_addr, sizeof(struct sockaddr_in6));
		freeaddrinfo(info);

		Copy(&addr, &in.sin6_addr, sizeof(addr));
		InAddrToIP6(ip, &addr);
	}

	// Save Cache
	NewDnsCache(hostname, ip);

	return true;
}
bool GetIP4Inner(IP *ip, char *hostname)
{
	struct sockaddr_in in;
	struct in_addr addr;
	struct addrinfo hint;
	struct addrinfo *info;
	// Validate arguments
	if (ip == NULL || hostname == NULL)
	{
		return false;
	}

	if (IsEmptyStr(hostname))
	{
		return false;
	}

	if (StrCmpi(hostname, "localhost") == 0)
	{
		SetIP(ip, 127, 0, 0, 1);
		return true;
	}

	if (StrToIP6(ip, hostname) == false && StrToIP(ip, hostname) == false)
	{
		// Forward resolution
		Zero(&hint, sizeof(hint));
		hint.ai_family = AF_INET;
		hint.ai_socktype = SOCK_STREAM;
		hint.ai_protocol = IPPROTO_TCP;
		info = NULL;

		if (getaddrinfo(hostname, NULL, &hint, &info) != 0 ||
			info->ai_family != AF_INET)
		{
			if (info)
			{
				freeaddrinfo(info);
			}
			return QueryDnsCache(ip, hostname);
		}
		// Forward resolution success
		Copy(&in, info->ai_addr, sizeof(struct sockaddr_in));
		freeaddrinfo(info);
		Copy(&addr, &in.sin_addr, sizeof(addr));
		InAddrToIP(ip, &addr);
	}

	// Save Cache
	NewDnsCache(hostname, ip);

	return true;
}

// Search in the DNS cache
bool QueryDnsCache(IP *ip, char *hostname)
{
	return QueryDnsCacheEx(ip, hostname, false);
}
bool QueryDnsCacheEx(IP *ip, char *hostname, bool ipv6)
{
	DNSCACHE *c;
	char tmp[MAX_SIZE];
	// Validate arguments
	if (ip == NULL || hostname == NULL)
	{
		return false;
	}

	GenDnsCacheKeyName(tmp, sizeof(tmp), hostname, ipv6);

	c = FindDnsCache(tmp);
	if (c == NULL)
	{
		return false;
	}

	Copy(ip, &c->IpAddress, sizeof(IP));

	return true;
}

// Convert the IP to a string
void IPToUniStr(wchar_t *str, UINT size, IP *ip)
{
	char tmp[128];

	IPToStr(tmp, sizeof(tmp), ip);
	StrToUni(str, size, tmp);
}

// Convert the IP to a string (32bit UINT)
void IPToUniStr32(wchar_t *str, UINT size, UINT ip)
{
	char tmp[128];

	IPToStr32(tmp, sizeof(tmp), ip);
	StrToUni(str, size, tmp);
}

// Convert the IP to a string (128bit byte array)
void IPToStr128(char *str, UINT size, UCHAR *ip_bytes)
{
	IP ip_st;
	// Validate arguments
	if (str == NULL)
	{
		return;
	}

	SetIP6(&ip_st, ip_bytes);
	IPToStr(str, size, &ip_st);
}

// Convert the IP to a string (32bit UINT)
void IPToStr32(char *str, UINT size, UINT ip)
{
	IP ip_st;
	// Validate arguments
	if (str == NULL)
	{
		return;
	}

	UINTToIP(&ip_st, ip);
	IPToStr(str, size, &ip_st);
}

// Convert IPv4 or IPv6 to a string
void IPToStr4or6(char *str, UINT size, UINT ip_4_uint, UCHAR *ip_6_bytes)
{
	IP ip4;
	IP ip6;
	IP ip;
	// Validate arguments
	if (str == NULL)
	{
		return;
	}

	Zero(&ip, sizeof(ip));

	UINTToIP(&ip4, ip_4_uint);
	SetIP6(&ip6, ip_6_bytes);

	if (IsIP6(&ip4) || (IsZeroIp(&ip4) && (IsZeroIp(&ip6) == false)))
	{
		Copy(&ip, &ip6, sizeof(IP));
	}
	else
	{
		Copy(&ip, &ip4, sizeof(IP));
	}

	IPToStr(str, size, &ip);
}

// Convert the IP to a string
void IPToStr(char *str, UINT size, IP *ip)
{
	// Validate arguments
	if (str == NULL || ip == NULL)
	{
		return;
	}

	if (IsIP6(ip))
	{
		IPToStr6(str, size, ip);
	}
	else
	{
		IPToStr4(str, size, ip);
	}
}

// Convert the IPv4 to a string
void IPToStr4(char *str, UINT size, IP *ip)
{
	// Validate arguments
	if (str == NULL || ip == NULL)
	{
		return;
	}

	// Conversion
	snprintf(str, size != 0 ? size : 64, "%u.%u.%u.%u", ip->addr[0], ip->addr[1], ip->addr[2], ip->addr[3]);
}

// Convert the string to an IP
bool StrToIP(IP *ip, char *str)
{
	TOKEN_LIST *token;
	char *tmp;
	UINT i;
	// Validate arguments
	if (ip == NULL || str == NULL)
	{
		return false;
	}

	if (StrToIP6(ip, str))
	{
		return true;
	}

	Zero(ip, sizeof(IP));

	tmp = CopyStr(str);
	Trim(tmp);
	token = ParseToken(tmp, ".");
	Free(tmp);

	if (token->NumTokens != 4)
	{
		FreeToken(token);
		return false;
	}
	for (i = 0;i < 4;i++)
	{
		char *s = token->Token[i];
		if (s[0] < '0' || s[0] > '9' ||
			(ToInt(s) >= 256))
		{
			FreeToken(token);
			return false;
		}
	}
	Zero(ip, sizeof(IP));
	for (i = 0;i < 4;i++)
	{
		ip->addr[i] = (UCHAR)ToInt(token->Token[i]);
	}

	FreeToken(token);

	return true;
}
UINT StrToIP32(char *str)
{
	IP ip;
	// Validate arguments
	if (str == NULL)
	{
		return 0;
	}

	if (StrToIP(&ip, str) == false)
	{
		return 0;
	}

	return IPToUINT(&ip);
}
bool UniStrToIP(IP *ip, wchar_t *str)
{
	char *tmp;
	bool ret;

	tmp = CopyUniToStr(str);
	ret = StrToIP(ip, tmp);
	Free(tmp);

	return ret;
}
UINT UniStrToIP32(wchar_t *str)
{
	UINT ret;
	char *tmp;

	tmp = CopyUniToStr(str);
	ret = StrToIP32(tmp);
	Free(tmp);

	return ret;
}

// Convert the IP to the in_addr
void IPToInAddr(struct in_addr *addr, IP *ip)
{
	UINT i;
	// Validate arguments
	if (addr == NULL || ip == NULL)
	{
		return;
	}

	Zero(addr, sizeof(struct in_addr));

	if (IsIP6(ip) == false)
	{
		for (i = 0;i < 4;i++)
		{
			((UCHAR *)addr)[i] = ip->addr[i];
		}
	}
}

// Convert the IP to the in6_addr
void IPToInAddr6(struct in6_addr *addr, IP *ip)
{
	UINT i;
	// Validate arguments
	if (addr == NULL || ip == NULL)
	{
		return;
	}

	Zero(addr, sizeof(struct in6_addr));

	if (IsIP6(ip))
	{
		for (i = 0;i < 16;i++)
		{
			((UCHAR *)addr)[i] = ip->ipv6_addr[i];
		}
	}
}

// Convert the in_addr to the IP
void InAddrToIP(IP *ip, struct in_addr *addr)
{
	UINT i;
	// Validate arguments
	if (ip == NULL || addr == NULL)
	{
		return;
	}

	Zero(ip, sizeof(IP));

	for (i = 0;i < 4;i++)
	{
		ip->addr[i] = ((UCHAR *)addr)[i];
	}
}

// Convert the in6_addr to the IP
void InAddrToIP6(IP *ip, struct in6_addr *addr)
{
	UINT i;
	// Validate arguments
	if (ip == NULL || addr == NULL)
	{
		return;
	}

	ZeroIP6(ip);
	for (i = 0;i < 16;i++)
	{
		ip->ipv6_addr[i] = ((UCHAR *)addr)[i];
	}
}

// Search in the DNS cache
DNSCACHE *FindDnsCache(char *hostname)
{
	return FindDnsCacheEx(hostname, false);
}
DNSCACHE *FindDnsCacheEx(char *hostname, bool ipv6)
{
	DNSCACHE *c;
	char tmp[MAX_SIZE];
	if (hostname == NULL)
	{
		return NULL;
	}

	GenDnsCacheKeyName(tmp, sizeof(tmp), hostname, ipv6);

	LockDnsCache();
	{
		DNSCACHE t;
		t.HostName = tmp;
		c = Search(DnsCache, &t);
	}
	UnlockDnsCache();

	return c;
}

// Generate the IPv4 / IPv6 key name for the DNS cache
void GenDnsCacheKeyName(char *dst, UINT size, char *src, bool ipv6)
{
	// Validate arguments
	if (dst == NULL || src == NULL)
	{
		return;
	}

	if (ipv6 == false)
	{
		StrCpy(dst, size, src);
	}
	else
	{
		Format(dst, size, "%s@ipv6", src);
	}
}

// Registration of the new DNS cache
void NewDnsCache(char *hostname, IP *ip)
{
	NewDnsCacheEx(hostname, ip, IsIP6(ip));
}
void NewDnsCacheEx(char *hostname, IP *ip, bool ipv6)
{
	DNSCACHE *c;
	char tmp[MAX_PATH];
	// Validate arguments
	if (hostname == NULL || ip == NULL)
	{
		return;
	}

	if (IsNetworkNameCacheEnabled() == false)
	{
		return;
	}

	GenDnsCacheKeyName(tmp, sizeof(tmp), hostname, ipv6);

	LockDnsCache();
	{
		DNSCACHE t;

		// Search for anything matches to the hostname first
		t.HostName = tmp;
		c = Search(DnsCache, &t);

		if (c == NULL)
		{
			// Newly register
			c = ZeroMalloc(sizeof(DNSCACHE));
			c->HostName = CopyStr(tmp);

			Copy(&c->IpAddress, ip, sizeof(IP));

			Add(DnsCache, c);
		}
		else
		{
			// Update
			Copy(&c->IpAddress, ip, sizeof(IP));
		}
	}
	UnlockDnsCache();
}

// Name comparison of the DNS cache entries
int CompareDnsCache(void *p1, void *p2)
{
	DNSCACHE *c1, *c2;
	if (p1 == NULL || p2 == NULL)
	{
		return 0;
	}
	c1 = *(DNSCACHE **)p1;
	c2 = *(DNSCACHE **)p2;
	if (c1 == NULL || c2 == NULL)
	{
		return 0;
	}

	return StrCmpi(c1->HostName, c2->HostName);
}

// Initialization of the DNS cache
void InitDnsCache()
{
	// Creating a List
	DnsCache = NewList(CompareDnsCache);
}

// Release of the DNS cache
void FreeDnsCache()
{
	LockDnsCache();
	{
		DNSCACHE *c;
		UINT i;
		for (i = 0;i < LIST_NUM(DnsCache);i++)
		{
			// Release the memory for the entry
			c = LIST_DATA(DnsCache, i);
			Free(c->HostName);
			Free(c);
		}
	}
	UnlockDnsCache();

	// Release the list
	ReleaseList(DnsCache);
	DnsCache = NULL;
}

// Lock the DNS cache
void LockDnsCache()
{
	LockList(DnsCache);
}

// Unlock the DNS cache
void UnlockDnsCache()
{
	UnlockList(DnsCache);
}

// DH temp key callback
DH *TmpDhCallback(SSL *ssl, int is_export, int keylength)
{
	DH *ret = NULL;

<<<<<<< HEAD
	if (dh_2048 != NULL)
	{
		ret = dh_2048->dh;
=======
	if (dh_param != NULL)
	{
		ret = dh_param->dh;
>>>>>>> ad58da41
	}

	return ret;
}

// Create the SSL_CTX
struct ssl_ctx_st *NewSSLCtx(bool server_mode)
{
	struct ssl_ctx_st *ctx = SSL_CTX_new(SSLv23_method());

#ifdef	SSL_OP_NO_TICKET
	SSL_CTX_set_options(ctx, SSL_OP_NO_TICKET);
#endif	// SSL_OP_NO_TICKET

#ifdef	SSL_OP_CIPHER_SERVER_PREFERENCE
	if (server_mode)
	{
		SSL_CTX_set_options(ctx, SSL_OP_CIPHER_SERVER_PREFERENCE);
	}
#endif	// SSL_OP_CIPHER_SERVER_PREFERENCE

	SSL_CTX_set_tmp_dh_callback(ctx, TmpDhCallback);

#ifdef	SSL_CTX_set_ecdh_auto
	SSL_CTX_set_ecdh_auto(ctx, 1);
#endif	// SSL_CTX_set_ecdh_auto

	return ctx;
}

// Release of the SSL_CTX
void FreeSSLCtx(struct ssl_ctx_st *ctx)
{
	// Validate arguments
	if (ctx == NULL)
	{
		return;
	}

	SSL_CTX_free(ctx);
}

// The number of get ip threads
void SetGetIpThreadMaxNum(UINT num)
{
	max_getip_thread = num;
}
UINT GetGetIpThreadMaxNum()
{
	UINT ret = max_getip_thread;

	if (ret == 0)
	{
		ret = 0x7FFFFFFF;
	}

	return ret;
}
UINT GetCurrentGetIpThreadNum()
{
	return Count(getip_thread_counter);
}

// Initialize the network communication module
void InitNetwork()
{
	disable_gethostname_by_accept = false;


	InitDynList();


	host_ip_address_list_cache_lock = NewLock();
	host_ip_address_list_cache_last = 0;

	num_tcp_connections = NewCounter();

	getip_thread_counter = NewCounter();

	// Initialization of client list
	InitIpClientList();

	// Thread related initialization
	InitWaitThread();

	// Initialization of the host name cache
	InitHostCache();

#ifdef	OS_WIN32
	// Initializing the socket library
	Win32InitSocketLibrary();
#else
	UnixInitSocketLibrary();
#endif	// OS_WIN32

	// Initialization of the DNS cache
	InitDnsCache();

	// Locking initialization
	machine_name_lock = NewLock();
	disconnect_function_lock = NewLock();
	aho = NewLock();
	machine_ip_process_hash_lock = NewLock();
	socket_library_lock = NewLock();
	//ssl_connect_lock = NewLock();  //2012.9.28 Not required for recent OpenSSL
//	ssl_accept_lock = NewLock();
	dns_lock = NewLock();
	unix_dns_server_addr_lock = NewLock();
	Zero(&unix_dns_server, sizeof(unix_dns_server));
	local_mac_list_lock = NewLock();

	cipher_list_token = ParseToken(cipher_list, " ");

	current_global_ip_lock = NewLock();
	current_fqdn_lock = NewLock();
	current_global_ip_set = false;

	disable_cache = false;


<<<<<<< HEAD
	dh_2048 = DhNew2048();

=======
>>>>>>> ad58da41
	Zero(rand_port_numbers, sizeof(rand_port_numbers));

	SetGetIpThreadMaxNum(DEFAULT_GETIP_THREAD_MAX_NUM);
}

// Enable the network name cache
void EnableNetworkNameCache()
{
	disable_cache = false;
}

// Disable the network name cache
void DisableNetworkNameCache()
{
	disable_cache = true;
}

// Get whether the network name cache is enabled
bool IsNetworkNameCacheEnabled()
{
	return !disable_cache;
}

// Get the cipher algorithm list
TOKEN_LIST *GetCipherList()
{
	return cipher_list_token;
}

// Get the TCP connections counter
COUNTER *GetNumTcpConnectionsCounter()
{
	return num_tcp_connections;
}

// Get the current global IP address
bool GetCurrentGlobalIP(IP *ip, bool ipv6)
{
	bool ret = false;
	// Validate arguments
	if (ip == NULL)
	{
		return false;
	}

	Zero(ip, sizeof(IP));

	Lock(current_global_ip_lock);
	{
		if (ipv6 == false)
		{
			Copy(ip, &current_glocal_ipv4, sizeof(IP));
		}
		else
		{
			Copy(ip, &current_glocal_ipv6, sizeof(IP));
		}

		ret = current_global_ip_set;
	}
	Unlock(current_global_ip_lock);

	return ret;
}

// Check whether the specified IP address is assigned to the local host
bool IsIPMyHost(IP *ip)
{
	LIST *o;
	UINT i;
	bool ret = false;
	// Validate arguments
	if (ip == NULL)
	{
		return false;
	}

	if (IsZeroIp(ip))
	{
		return false;
	}

	// Search to check whether it matches to any of the IP of the local host
	o = GetHostIPAddressList();

	for (i = 0;i < LIST_NUM(o);i++)
	{
		IP *p = LIST_DATA(o, i);

		if (CmpIpAddr(p, ip) == 0)
		{
			// Matched
			ret = true;
			break;
		}
	}

	FreeHostIPAddressList(o);

	if (ret == false)
	{
		if (IsLocalHostIP(ip))
		{
			// localhost IP addresses
			ret = true;
		}
	}

	return ret;
}

// Check whether the specified IP address is a private IP address
bool IsIPPrivate(IP *ip)
{
	// Validate arguments
	if (ip == NULL)
	{
		return false;
	}

	if (ip->addr[0] == 10)
	{
		return true;
	}

	if (ip->addr[0] == 172)
	{
		if (ip->addr[1] >= 16 && ip->addr[1] <= 31)
		{
			return true;
		}
	}

	if (ip->addr[0] == 192 && ip->addr[1] == 168)
	{
		return true;
	}

	if (ip->addr[0] == 169 && ip->addr[1] == 254)
	{
		return true;
	}

	if (ip->addr[0] == 100)
	{
		if (ip->addr[1] >= 64 && ip->addr[1] <= 127)
		{
			return true;
		}
	}

	if (g_private_ip_list != NULL)
	{
		if (IsIP4(ip))
		{
			UINT ip4 = IPToUINT(ip);

			return IsOnPrivateIPFile(ip4);
		}
	}

	return false;
}

// Is the IP address either local or private?
bool IsIPLocalOrPrivate(IP *ip)
{
	// Validate arguments
	if (ip == NULL)
	{
		return false;
	}

	if (IsIPPrivate(ip))
	{
		return true;
	}

	if (IsLocalHostIP(ip))
	{
		return true;
	}

	if (IsIPMyHost(ip))
	{
		return true;
	}

	return false;
}

// Read a private IP list file
void LoadPrivateIPFile()
{
	BUF *b = ReadDump(PRIVATE_IP_TXT_FILENAME);
	LIST *o;
	if (b == NULL)
	{
		return;
	}

	o = NewList(NULL);

	while (true)
	{
		char *line = CfgReadNextLine(b);
		if (line == NULL)
		{
			break;
		}

		Trim(line);

		if (IsEmptyStr(line) == false)
		{
			UINT ip = 0, mask = 0;

			if (ParseIpAndSubnetMask4(line, &ip, &mask))
			{
				PRIVATE_IP_SUBNET *p = ZeroMalloc(sizeof(PRIVATE_IP_SUBNET));

				p->Ip = ip;
				p->Mask = mask;
				p->Ip2 = ip & mask;

				Add(o, p);
			}
		}

		Free(line);
	}

	g_private_ip_list = o;
	g_use_privateip_file = true;

	FreeBuf(b);
}

// Examine whether the specified IP address is in the private IP file
bool IsOnPrivateIPFile(UINT ip)
{
	bool ret = false;

	if (g_private_ip_list != NULL)
	{
		LIST *o = g_private_ip_list;
		UINT i;

		for (i = 0;i < LIST_NUM(o);i++)
		{
			PRIVATE_IP_SUBNET *p = LIST_DATA(o, i);

			if ((ip & p->Mask) == p->Ip2)
			{
				ret = true;
			}
		}
	}

	return ret;
}

// Free the private IP file
void FreePrivateIPFile()
{
	if (g_private_ip_list != NULL)
	{
		LIST *o = g_private_ip_list;
		UINT i;

		g_private_ip_list = NULL;

		for (i = 0;i < LIST_NUM(o);i++)
		{
			PRIVATE_IP_SUBNET *p = LIST_DATA(o, i);

			Free(p);
		}

		ReleaseList(o);
	}

	g_use_privateip_file = false;
}

// Check whether the specified IP address is in the same network to this computer
bool IsIPAddressInSameLocalNetwork(IP *a)
{
	bool ret = false;
	LIST *o;
	UINT i;
	// Validate arguments
	if (a == NULL)
	{
		return false;
	}

	o = GetHostIPAddressList();

	if (o != NULL)
	{
		for (i = 0;i < LIST_NUM(o);i++)
		{
			IP *p = LIST_DATA(o, i);

			if (IsIP4(p))
			{
				if (IsZeroIp(p) == false && p->addr[0] != 127)
				{
					if (IsInSameNetwork4Standard(p, a))
					{
						ret = true;
						break;
					}
				}
			}
		}

		FreeHostIPAddressList(o);
	}

	return ret;
}

// Guess the IPv4, IPv6 global address from the IP address list of the current interface
void GetCurrentGlobalIPGuess(IP *ip, bool ipv6)
{
	LIST *o;
	UINT i;
	// Validate arguments
	if (ip == NULL)
	{
		return;
	}

	Zero(ip, sizeof(IP));

	o = GetHostIPAddressList();

	if (ipv6 == false)
	{
		// IPv4
		for (i = 0;i < LIST_NUM(o);i++)
		{
			IP *p = LIST_DATA(o, i);

			if (IsIP4(p))
			{
				if (IsZeroIp(p) == false && IsIPPrivate(p) == false && p->addr[0] != 127)
				{
					Copy(ip, p, sizeof(IP));
				}
			}
		}

		if (IsZeroIp(ip))
		{
			for (i = 0;i < LIST_NUM(o);i++)
			{
				IP *p = LIST_DATA(o, i);

				if (IsIP4(p))
				{
					if (IsZeroIp(p) == false && IsIPPrivate(p) && p->addr[0] != 127)
					{
						Copy(ip, p, sizeof(IP));
					}
				}
			}
		}

		if (IsZeroIp(ip))
		{
			SetIP(ip, 127, 0, 0, 1);
		}
	}
	else
	{
		// IPv6
		for (i = 0;i < LIST_NUM(o);i++)
		{
			IP *p = LIST_DATA(o, i);

			if (IsIP6(p))
			{
				UINT type = GetIPAddrType6(p);

				if ((type & IPV6_ADDR_GLOBAL_UNICAST) && ((type & IPV6_ADDR_ZERO) == 0) && ((type & IPV6_ADDR_LOOPBACK) == 0))
				{
					Copy(ip, p, sizeof(IP));
				}
			}
		}
	}

	FreeHostIPAddressList(o);
}

// Record the current global IP address
void SetCurrentGlobalIP(IP *ip, bool ipv6)
{
	// Validate arguments
	if (ip == NULL)
	{
		return;
	}

	if (IsZeroIp(ip))
	{
		return;
	}

	Lock(current_global_ip_lock);
	{
		if (ipv6 == false)
		{
			Copy(&current_glocal_ipv4, ip, sizeof(IP));
		}
		else
		{
			Copy(&current_glocal_ipv6, ip, sizeof(IP));
		}

		current_global_ip_set = true;
	}
	Unlock(current_global_ip_lock);
}

// Release of the network communication module
void FreeNetwork()
{

<<<<<<< HEAD
	if (dh_2048 != NULL)
	{
		DhFree(dh_2048);
		dh_2048 = NULL;
=======
	if (dh_param != NULL)
	{
		DhFree(dh_param);
		dh_param = NULL;
>>>>>>> ad58da41
	}

	// Release of thread-related
	FreeWaitThread();

	FreeToken(cipher_list_token);
	cipher_list_token = NULL;

	Zero(&unix_dns_server, sizeof(unix_dns_server));

	// Release the locks
	DeleteLock(unix_dns_server_addr_lock);
	DeleteLock(dns_lock);
	DeleteLock(ssl_accept_lock);
	DeleteLock(machine_name_lock);
	DeleteLock(disconnect_function_lock);
	DeleteLock(aho);
	DeleteLock(socket_library_lock);
	DeleteLock(ssl_connect_lock);
	DeleteLock(machine_ip_process_hash_lock);
	machine_name_lock = NULL;
	ssl_accept_lock = machine_name_lock = disconnect_function_lock =
		aho = socket_library_lock = ssl_connect_lock = machine_ip_process_hash_lock = NULL;

	// Release of the DNS cache
	FreeDnsCache();

	// Release of the host name cache
	FreeHostCache();

#ifdef	OS_WIN32
	// Release of the socket library
	Win32FreeSocketLibrary();
#else
	UnixFreeSocketLibrary();
#endif	// OS_WIN32

	DeleteCounter(num_tcp_connections);
	num_tcp_connections = NULL;

	// Release of client list
	FreeIpClientList();

	DeleteLock(current_global_ip_lock);
	current_global_ip_lock = NULL;

	DeleteLock(current_fqdn_lock);
	current_fqdn_lock = NULL;

	// Release of the local MAC list
	if (local_mac_list != NULL)
	{
		FreeNicList(local_mac_list);
		local_mac_list = NULL;
	}

	DeleteLock(local_mac_list_lock);
	local_mac_list_lock = NULL;

	DeleteLock(host_ip_address_list_cache_lock);
	host_ip_address_list_cache_lock = NULL;

	FreeHostIPAddressList(host_ip_address_cache);
	host_ip_address_cache = NULL;


	FreeDynList();

	DeleteCounter(getip_thread_counter);
	getip_thread_counter = NULL;

}

// Add a socket to socket list
void AddSockList(SOCKLIST *sl, SOCK *s)
{
	// Validate arguments
	if (sl == NULL || s == NULL)
	{
		return;
	}

	LockList(sl->SockList);
	{
		if (IsInList(sl->SockList, s) == false)
		{
			AddRef(s->ref);

			Insert(sl->SockList, s);
		}
	}
	UnlockList(sl->SockList);
}

// Remove the socket from socket list
void DelSockList(SOCKLIST *sl, SOCK *s)
{
	// Validate arguments
	if (sl == NULL || s == NULL)
	{
		return;
	}

	LockList(sl->SockList);
	{
		if (Delete(sl->SockList, s))
		{
			ReleaseSock(s);
		}
	}
	UnlockList(sl->SockList);
}

// Stop all the sockets in the list and delete it
void StopSockList(SOCKLIST *sl)
{
	SOCK **ss;
	UINT num, i;
	// Validate arguments
	if (sl == NULL)
	{
		return;
	}

	LockList(sl->SockList);
	{
		num = LIST_NUM(sl->SockList);
		ss = ToArray(sl->SockList);

		DeleteAll(sl->SockList);
	}
	UnlockList(sl->SockList);

	for (i = 0;i < num;i++)
	{
		SOCK *s = ss[i];

		Disconnect(s);
		ReleaseSock(s);
	}

	Free(ss);
}

// Delete the socket list
void FreeSockList(SOCKLIST *sl)
{
	// Validate arguments
	if (sl == NULL)
	{
		return;
	}

	StopSockList(sl);

	ReleaseList(sl->SockList);

	Free(sl);
}

// Creating a socket list
SOCKLIST *NewSockList()
{
	SOCKLIST *sl = ZeroMallocFast(sizeof(SOCKLIST));

	sl->SockList = NewList(NULL);

	return sl;
}

// Time-out thread of the socket on Solaris
void SocketTimeoutThread(THREAD *t, void *param)
{
	SOCKET_TIMEOUT_PARAM *ttparam;
	ttparam = (SOCKET_TIMEOUT_PARAM *)param;

	// Wait for time-out period
	Select(NULL, ttparam->sock->TimeOut, ttparam->cancel, NULL);

	// Disconnect if it is blocked
	if(! ttparam->unblocked)
	{
//		Debug("Socket timeouted\n");
		closesocket(ttparam->sock->socket);
	}
	else
	{
//		Debug("Socket timeout cancelled\n");
	}
}

// Initialize and start the thread for time-out
SOCKET_TIMEOUT_PARAM *NewSocketTimeout(SOCK *sock)
{
	SOCKET_TIMEOUT_PARAM *ttp;
	if(! sock->AsyncMode && sock->TimeOut != TIMEOUT_INFINITE)
	{
//		Debug("NewSockTimeout(%u)\n",sock->TimeOut);

		ttp = (SOCKET_TIMEOUT_PARAM*)Malloc(sizeof(SOCKET_TIMEOUT_PARAM));

		// Set the parameters of the time-out thread
		ttp->cancel = NewCancel();
		ttp->sock = sock;
		ttp->unblocked = false;
		ttp->thread = NewThread(SocketTimeoutThread, ttp);
		return ttp;
	}
	return NULL;
}

// Stop and free the thread for timeout
void FreeSocketTimeout(SOCKET_TIMEOUT_PARAM *ttp)
{
	if(ttp == NULL)
	{
		return;
	}

	ttp->unblocked = true;
	Cancel(ttp->cancel);
	WaitThread(ttp->thread, INFINITE);
	ReleaseCancel(ttp->cancel);
	ReleaseThread(ttp->thread);
	Free(ttp);
//	Debug("FreeSocketTimeout succeed\n");
	return;
}

// Parse the IP address and subnet mask
bool ParseIpAndSubnetMask46(char *src, IP *ip, IP *mask)
{
	// Validate arguments
	if (src == NULL || ip == NULL || mask == NULL)
	{
		return false;
	}

	if (ParseIpAndMask46(src, ip, mask) == false)
	{
		return false;
	}

	if (IsIP4(ip))
	{
		return IsSubnetMask4(mask);
	}
	else
	{
		return IsSubnetMask6(mask);
	}
}
bool ParseIpAndSubnetMask6(char *src, IP *ip, IP *mask)
{
	if (ParseIpAndSubnetMask46(src, ip, mask) == false)
	{
		return false;
	}

	if (IsIP6(ip) == false)
	{
		return false;
	}

	return true;
}
bool ParseIpAndSubnetMask4(char *src, UINT *ip, UINT *mask)
{
	IP ip2, mask2;
	// Validate arguments
	if (src == NULL)
	{
		return false;
	}

	if (ParseIpAndSubnetMask46(src, &ip2, &mask2) == false)
	{
		return false;
	}

	if (IsIP4(&ip2) == false)
	{
		return false;
	}

	if (ip != NULL)
	{
		*ip = IPToUINT(&ip2);
	}

	if (mask != NULL)
	{
		*mask = IPToUINT(&mask2);
	}

	return true;
}


// Parse the IP address and the mask
bool ParseIpAndMask46(char *src, IP *ip, IP *mask)
{
	TOKEN_LIST *t;
	char *ipstr;
	char *subnetstr;
	bool ret = false;
	IP ip2;
	IP mask2;
	// Validate arguments
	if (src == NULL || ip == NULL || mask == NULL)
	{
		return false;
	}

	Zero(&ip2, sizeof(IP));
	Zero(&mask2, sizeof(IP));

	t = ParseToken(src, "/");
	if (t->NumTokens != 2)
	{
		FreeToken(t);
		return false;
	}

	ipstr = t->Token[0];
	subnetstr = t->Token[1];
	Trim(ipstr);
	Trim(subnetstr);

	if (StrToIP(&ip2, ipstr))
	{
		if (StrToIP(&mask2, subnetstr))
		{
			// Compare the kind of the mask part and the IP address part to confirm same
			if (IsIP6(&ip2) && IsIP6(&mask2))
			{
				// Both are IPv6
				ret = true;
				Copy(ip, &ip2, sizeof(IP));
				Copy(mask, &mask2, sizeof(IP));
			}
			else if (IsIP4(&ip2) && IsIP4(&mask2))
			{
				// Both are IPv4
				ret = true;
				Copy(ip, &ip2, sizeof(IP));
				Copy(mask, &mask2, sizeof(IP));
			}
		}
		else
		{
			if (IsNum(subnetstr))
			{
				UINT i = ToInt(subnetstr);
				// Mask part is a number
				if (IsIP6(&ip2) && i <= 128)
				{
					ret = true;
					Copy(ip, &ip2, sizeof(IP));
					IntToSubnetMask6(mask, i);
				}
				else if (i <= 32)
				{
					ret = true;
					Copy(ip, &ip2, sizeof(IP));
					IntToSubnetMask4(mask, i);
				}
			}
		}
	}

	FreeToken(t);

	return ret;
}
bool ParseIpAndMask4(char *src, UINT *ip, UINT *mask)
{
	IP ip_ip, ip_mask;
	if (ParseIpAndMask46(src, &ip_ip, &ip_mask) == false)
	{
		return false;
	}

	if (IsIP4(&ip_ip) == false)
	{
		return false;
	}

	if (ip != NULL)
	{
		*ip = IPToUINT(&ip_ip);
	}

	if (mask != NULL)
	{
		*mask = IPToUINT(&ip_mask);
	}

	return true;
}
bool ParseIpAndMask6(char *src, IP *ip, IP *mask)
{
	if (ParseIpAndMask46(src, ip, mask) == false)
	{
		return false;
	}

	if (IsIP6(ip) == false)
	{
		return false;
	}

	return true;
}


// Check whether the specification of the IPv4 address is correct
bool IsIpStr4(char *str)
{
	// Validate arguments
	if (str == NULL)
	{
		return false;
	}

	if (StrToIP32(str) == 0 && StrCmpi(str, "0.0.0.0") != 0)
	{
		return false;
	}

	return true;
}

// Check whether the specification of the IPv6 address is correct
bool IsIpStr6(char *str)
{
	IP ip;
	// Validate arguments
	if (str == NULL)
	{
		return false;
	}

	if (StrToIP6(&ip, str) == false)
	{
		return false;
	}

	return true;
}

// Check whether the IP address specification is correct
bool IsIpStr46(char *str)
{
	if (IsIpStr4(str) || IsIpStr6(str))
	{
		return true;
	}

	return false;
}


// Convert the string to an IPv4 mask
bool StrToMask4(IP *mask, char *str)
{
	// Validate arguments
	if (mask == NULL || str == NULL)
	{
		return false;
	}

	if (str[0] == '/')
	{
		str++;
	}

	if (IsNum(str))
	{
		UINT n = ToInt(str);

		if (n <= 32)
		{
			IntToSubnetMask4(mask, n);
			return true;
		}
		else
		{
			return false;
		}
	}
	else
	{
		if (StrToIP(mask, str) == false)
		{
			return false;
		}
		else
		{
			return IsIP4(mask);
		}
	}
}

// Convert the string to an IPv6 mask
bool StrToMask6(IP *mask, char *str)
{
	// Validate arguments
	if (mask == NULL || str == NULL)
	{
		return false;
	}

	if (str[0] == '/')
	{
		str++;
	}

	if (IsNum(str))
	{
		UINT n = ToInt(str);

		if (n <= 128)
		{
			IntToSubnetMask6(mask, n);
			return true;
		}
		else
		{
			return false;
		}
	}
	else
	{
		if (StrToIP(mask, str) == false)
		{
			return false;
		}
		else
		{
			return IsIP6(mask);
		}
	}
}
bool StrToMask6Addr(IPV6_ADDR *mask, char *str)
{
	IP ip;

	if (StrToMask6(&ip, str) == false)
	{
		return false;
	}

	if (IPToIPv6Addr(mask, &ip) == false)
	{
		return false;
	}

	return true;
}

// Convert the string to an IPv4 / IPv6 mask
bool StrToMask46(IP *mask, char *str, bool ipv6)
{
	if (ipv6)
	{
		return StrToMask6(mask, str);
	}
	else
	{
		return StrToMask4(mask, str);
	}
}


// Convert the IPv4 / IPv6 mask to a string
void MaskToStr(char *str, UINT size, IP *mask)
{
	MaskToStrEx(str, size, mask, false);
}
void MaskToStrEx(char *str, UINT size, IP *mask, bool always_full_address)
{
	// Validate arguments
	if (str == NULL || mask == NULL)
	{
		return;
	}

	if (always_full_address == false && IsSubnetMask(mask))
	{
		ToStr(str, SubnetMaskToInt(mask));
	}
	else
	{
		IPToStr(str, size, mask);
	}
}
void MaskToStr32(char *str, UINT size, UINT mask)
{
	MaskToStr32Ex(str, size, mask, false);
}
void MaskToStr32Ex(char *str, UINT size, UINT mask, bool always_full_address)
{
	IP ip;

	UINTToIP(&ip, mask);

	MaskToStrEx(str, size, &ip, always_full_address);
}
void Mask6AddrToStrEx(char *str, UINT size, IPV6_ADDR *mask, bool always_full_address)
{
	IP ip;

	// Validate arguments
	if (str == NULL || mask == NULL)
	{
		StrCpy(str, size, "");
		return;
	}

	IPv6AddrToIP(&ip, mask);

	MaskToStrEx(str, size, &ip, always_full_address);
}
void Mask6AddrToStr(char *str, UINT size, IPV6_ADDR *mask)
{
	Mask6AddrToStrEx(str, size, mask, false);
}

// Disconnecting of the tube
void TubeDisconnect(TUBE *t)
{
	// Validate arguments
	if (t == NULL)
	{
		return;
	}

	if (t->TubePairData == NULL)
	{
		return;
	}

	Lock(t->TubePairData->Lock);
	{
		t->TubePairData->IsDisconnected = true;

		Set(t->TubePairData->Event1);
		Set(t->TubePairData->Event2);
		SetSockEvent(t->TubePairData->SockEvent1);
		SetSockEvent(t->TubePairData->SockEvent2);
	}
	Unlock(t->TubePairData->Lock);
}

// Creating a tube pair
void NewTubePair(TUBE **t1, TUBE **t2, UINT size_of_header)
{
	TUBEPAIR_DATA *d;
	// Validate arguments
	if (t1 == NULL || t2 == NULL)
	{
		return;
	}

	*t1 = NewTube(size_of_header);
	*t2 = NewTube(size_of_header);

	(*t1)->IndexInTubePair = 0;
	(*t2)->IndexInTubePair = 1;

	d = NewTubePairData();
	AddRef(d->Ref);

	(*t1)->TubePairData = d;
	(*t2)->TubePairData = d;

	d->Event1 = (*t1)->Event;
	d->Event2 = (*t2)->Event;

	AddRef(d->Event1->ref);
	AddRef(d->Event2->ref);
}

// Creating a tube pair data
TUBEPAIR_DATA *NewTubePairData()
{
	TUBEPAIR_DATA *d = ZeroMalloc(sizeof(TUBEPAIR_DATA));

	d->Ref = NewRef();

	d->Lock = NewLock();

	return d;
}

// Set the SockEvent to the tube
void SetTubeSockEvent(TUBE *t, SOCK_EVENT *e)
{
	// Validate arguments
	if (t == NULL)
	{
		return;
	}

	Lock(t->Lock);
	{
		TUBEPAIR_DATA *d;

		if (t->SockEvent != e)
		{
			if (t->SockEvent != NULL)
			{
				ReleaseSockEvent(t->SockEvent);
			}

			if (e != NULL)
			{
				AddRef(e->ref);
			}

			t->SockEvent = e;
		}

		d = t->TubePairData;

		if (d != NULL)
		{
			Lock(d->Lock);
			{
				SOCK_EVENT **sep = (t->IndexInTubePair == 0 ? &d->SockEvent1 : &d->SockEvent2);

				if (*sep != e)
				{
					if (*sep != NULL)
					{
						ReleaseSockEvent(*sep);
					}

					if (e != NULL)
					{
						AddRef(e->ref);
					}

					*sep = e;
				}
			}
			Unlock(d->Lock);
		}
	}
	Unlock(t->Lock);
}

// Release of the tube pair data
void ReleaseTubePairData(TUBEPAIR_DATA *d)
{
	// Validate arguments
	if (d == NULL)
	{
		return;
	}

	if (Release(d->Ref) == 0)
	{
		CleanupTubePairData(d);
	}
}
void CleanupTubePairData(TUBEPAIR_DATA *d)
{
	// Validate arguments
	if (d == NULL)
	{
		return;
	}

	ReleaseEvent(d->Event1);
	ReleaseEvent(d->Event2);

	ReleaseSockEvent(d->SockEvent1);
	ReleaseSockEvent(d->SockEvent2);

	DeleteLock(d->Lock);

	Free(d);
}

// Check whether the tube is connected to the opponent still
bool IsTubeConnected(TUBE *t)
{
	// Validate arguments
	if (t == NULL)
	{
		return false;
	}

	if (t->TubePairData == NULL)
	{
		return true;
	}

	if (t->TubePairData->IsDisconnected)
	{
		return false;
	}

	return true;
}

// Send the data to the tube
bool TubeSend(TUBE *t, void *data, UINT size, void *header)
{
	return TubeSendEx(t, data, size, header, false);
}
bool TubeSendEx(TUBE *t, void *data, UINT size, void *header, bool no_flush)
{
	return TubeSendEx2(t, data, size, header, no_flush, 0);
}
bool TubeSendEx2(TUBE *t, void *data, UINT size, void *header, bool no_flush, UINT max_num_in_queue)
{
	// Validate arguments
	if (t == NULL || data == NULL || size == 0)
	{
		return false;
	}

	if (IsTubeConnected(t) == false)
	{
		return false;
	}

	LockQueue(t->Queue);
	{
		if (max_num_in_queue == 0 || (t->Queue->num_item <= max_num_in_queue))
		{
			InsertQueue(t->Queue, NewTubeData(data, size, header, t->SizeOfHeader));
		}
		else
		{
			no_flush = true;
		}
	}
	UnlockQueue(t->Queue);

	if (no_flush == false)
	{
		Set(t->Event);
		SetSockEvent(t->SockEvent);
	}

	return true;
}

// Flush the tube
void TubeFlush(TUBE *t)
{
	TubeFlushEx(t, false);
}
void TubeFlushEx(TUBE *t, bool force)
{
	// Validate arguments
	if (t == NULL)
	{
		return;
	}

	if (IsTubeConnected(t) == false)
	{
		return;
	}

	if (force == false)
	{
		if (t->Queue->num_item == 0)
		{
			return;
		}
	}

	Set(t->Event);
	SetSockEvent(t->SockEvent);
}

// Receive the data from the tube (asynchronous)
TUBEDATA *TubeRecvAsync(TUBE *t)
{
	TUBEDATA *d;
	// Validate arguments
	if (t == NULL)
	{
		return NULL;
	}

	if (IsTubeConnected(t) == false)
	{
		return NULL;
	}

	LockQueue(t->Queue);
	{
		d = GetNext(t->Queue);
	}
	UnlockQueue(t->Queue);

	return d;
}

// Get the SockEvent associated with the tube
SOCK_EVENT *GetTubeSockEvent(TUBE *t)
{
	SOCK_EVENT *e = NULL;
	// Validate arguments
	if (t == NULL)
	{
		return NULL;
	}

	Lock(t->Lock);
	{
		if (t->SockEvent != NULL)
		{
			AddRef(t->SockEvent->ref);

			e = t->SockEvent;
		}
	}
	Unlock(t->Lock);

	return e;
}

// Receive the data from the tube (synchronous)
TUBEDATA *TubeRecvSync(TUBE *t, UINT timeout)
{
	UINT64 start_tick, timeout_tick;
	TUBEDATA *d = NULL;
	// Validate arguments
	if (t == NULL)
	{
		return NULL;
	}

	if (IsTubeConnected(t) == false)
	{
		return NULL;
	}

	start_tick = Tick64();
	timeout_tick = start_tick + (UINT64)timeout;

	while (true)
	{
		UINT64 now = Tick64();
		UINT remain_time;
		SOCK_EVENT *e;
		UINT interval;

		d = NULL;

		if (IsTubeConnected(t) == false)
		{
			break;
		}

		LockQueue(t->Queue);
		{
			d = GetNext(t->Queue);
		}
		UnlockQueue(t->Queue);

		if (d != NULL)
		{
			break;
		}

		if (timeout != INFINITE && now >= timeout_tick)
		{
			return NULL;
		}

		remain_time = (UINT)(timeout_tick - now);

		e = GetTubeSockEvent(t);

		interval = (timeout == INFINITE ? INFINITE : remain_time);

		if (e == NULL)
		{
			Wait(t->Event, interval);
		}
		else
		{
			WaitSockEvent(e, interval);

			ReleaseSockEvent(e);
		}
	}

	return d;
}

// Creating a tube
TUBE *NewTube(UINT size_of_header)
{
	TUBE *t = ZeroMalloc(sizeof(TUBE));

	t->Event = NewEvent();
	t->Queue = NewQueue();
	t->Ref = NewRef();
	t->Lock = NewLock();
	t->SockEvent = NewSockEvent();

	t->SizeOfHeader = size_of_header;

	return t;
}

// Release of the tube
void ReleaseTube(TUBE *t)
{
	// Validate arguments
	if (t == NULL)
	{
		return;
	}

	if (Release(t->Ref) == 0)
	{
		CleanupTube(t);
	}
}
void CleanupTube(TUBE *t)
{
	// Validate arguments
	if (t == NULL)
	{
		return;
	}

	while (true)
	{
		TUBEDATA *d = GetNext(t->Queue);
		if (d == NULL)
		{
			break;
		}

		FreeTubeData(d);
	}

	ReleaseQueue(t->Queue);
	ReleaseEvent(t->Event);
	ReleaseSockEvent(t->SockEvent);

	ReleaseTubePairData(t->TubePairData);

	DeleteLock(t->Lock);

	Free(t);
}

// Creating a tube data
TUBEDATA *NewTubeData(void *data, UINT size, void *header, UINT header_size)
{
	TUBEDATA *d;
	// Validate arguments
	if (size == 0 || data == NULL)
	{
		return NULL;
	}

	d = ZeroMalloc(sizeof(TUBEDATA));

	d->Data = Clone(data, size);
	d->DataSize = size;
	if (header != NULL)
	{
		d->Header = Clone(header, header_size);
		d->HeaderSize = header_size;
	}
	else
	{
		d->Header = ZeroMalloc(header_size);
	}

	return d;
}

// Release of the tube data
void FreeTubeData(TUBEDATA *d)
{
	// Validate arguments
	if (d == NULL)
	{
		return;
	}

	Free(d->Data);
	Free(d->Header);

	Free(d);
}

// Release of the IP address list of the host
void FreeHostIPAddressList(LIST *o)
{
	UINT i;
	// Validate arguments
	if (o == NULL)
	{
		return;
	}

	for (i = 0;i < LIST_NUM(o);i++)
	{
		IP *ip = LIST_DATA(o, i);

		Free(ip);
	}

	ReleaseList(o);
}

// Get whether the specified IP address is held by this host
bool IsMyIPAddress(IP *ip)
{
	LIST *o;
	UINT i;
	bool ret = false;
	// Validate arguments
	if (ip == NULL)
	{
		return false;
	}

	o = GetHostIPAddressList();

	for (i = 0;i < LIST_NUM(o);i++)
	{
		IP *a = LIST_DATA(o, i);

		if (CmpIpAddr(ip, a) == 0)
		{
			ret = true;
			break;
		}
	}

	FreeHostIPAddressList(o);

	return ret;
}

// Add the IP address to the list
void AddHostIPAddressToList(LIST *o, IP *ip)
{
	IP *r;
	// Validate arguments
	if (o == NULL || ip == NULL)
	{
		return;
	}

	r = Search(o, ip);
	if (r != NULL)
	{
		return;
	}

	Insert(o, Clone(ip, sizeof(IP)));
}

// Comparison of the IP address list items
int CmpIpAddressList(void *p1, void *p2)
{
	IP *ip1, *ip2;
	UINT r;
	// Validate arguments
	if (p1 == NULL || p2 == NULL)
	{
		return 0;
	}
	ip1 = *(IP **)p1;
	ip2 = *(IP **)p2;
	if (ip1 == NULL || ip2 == NULL)
	{
		return 0;
	}

	// IPv4 < IPv6
	r = COMPARE_RET(IsIP6(ip1), IsIP6(ip2));
	if (r != 0)
	{
		return r;
	}

	// any > specified IP
	if (IsZeroIP(ip1) && IsZeroIP(ip2) == false)
	{
		return 1;
	}
	if (IsZeroIP(ip1) == false && IsZeroIP(ip2))
	{
		return -1;
	}

	// local > others
	if (IsLocalHostIP(ip1) && IsLocalHostIP(ip2) == false)
	{
		return 1;
	}
	if (IsLocalHostIP(ip1) == false && IsLocalHostIP(ip2))
	{
		return -1;
	}

	// ip address
	r = CmpIpAddr(ip1, ip2);
	if (r != 0)
	{
		return r;
	}

	// interface index
	if (IsIP6(ip1))
	{
		r = COMPARE_RET(ip1->ipv6_scope_id, ip2->ipv6_scope_id);
	}
	else
	{
		r = 0;
	}

	return r;
}

// Get the IP address list hash of the host
UINT64 GetHostIPAddressListHash()
{
	UINT i;
	LIST *o;
	BUF *buf = NewBuf();
	UCHAR hash[SHA1_SIZE];
	UINT64 ret = 0;

	o = GetHostIPAddressList();

	if (o != NULL)
	{
		for (i = 0;i < LIST_NUM(o);i++)
		{
			IP *ip = LIST_DATA(o, i);
			char tmp[128];

			Zero(tmp, sizeof(tmp));
			IPToStr(tmp, sizeof(tmp), ip);

			WriteBufStr(buf, tmp);
		}

		FreeHostIPAddressList(o);
	}

	WriteBufStr(buf, "test");

	HashSha1(hash, buf->Buf, buf->Size);

	FreeBuf(buf);

	Copy(&ret, hash, sizeof(UINT64));

	ret = Endian64(ret);

	return ret;
}

// Get the IP address list of the host (using cache)
LIST *GetHostIPAddressList()
{
	LIST *o = NULL;
	if (host_ip_address_list_cache_lock == NULL)
	{
		return GetHostIPAddressListInternal();
	}

	Lock(host_ip_address_list_cache_lock);
	{
		UINT64 now = Tick64();

		if (host_ip_address_list_cache_last == 0 ||
			((host_ip_address_list_cache_last + (UINT64)HOST_IP_ADDRESS_LIST_CACHE) < now) ||
			host_ip_address_cache == NULL)
		{
			if (host_ip_address_cache != NULL)
			{
				FreeHostIPAddressList(host_ip_address_cache);
			}

			host_ip_address_cache = GetHostIPAddressListInternal();

			host_ip_address_list_cache_last = now;
		}

		o = CloneIPAddressList(host_ip_address_cache);
	}
	Unlock(host_ip_address_list_cache_lock);

	if (o == NULL)
	{
		o = GetHostIPAddressListInternal();
	}

	return o;
}

// Copy of the IP address list
LIST *CloneIPAddressList(LIST *o)
{
	LIST *ret;
	UINT i;
	// Validate arguments
	if (o == NULL)
	{
		return NULL;
	}

	ret = NewListFast(CmpIpAddressList);

	for (i = 0;i < LIST_NUM(o);i++)
	{
		IP *ip = LIST_DATA(o, i);

		if (ip != NULL)
		{
			ip = Clone(ip, sizeof(IP));

			Add(ret, ip);
		}
	}

	return ret;
}

// Get an IP address list of the host
LIST *GetHostIPAddressListInternal()
{
	char hostname[MAX_SIZE];
	LIST *o;
	IP any6, any4;
	IP local6, local4;
	bool is_v6_supported = IsIPv6Supported();

	GetLocalHostIP4(&local4);
	GetLocalHostIP6(&local6);

	ZeroIP4(&any4);
	ZeroIP6(&any6);

	Zero(hostname, sizeof(hostname));

	gethostname(hostname, sizeof(hostname));

	o = NewListFast(CmpIpAddressList);

	// any
	AddHostIPAddressToList(o, &any4);
	if (is_v6_supported)
	{
		AddHostIPAddressToList(o, &any6);
	}

	// localhost
	AddHostIPAddressToList(o, &local4);
	if (is_v6_supported)
	{
		AddHostIPAddressToList(o, &local6);
	}

#ifndef	MAYAQUA_SUPPORTS_GETIFADDRS
	// IPv4
	if (true)
	{
		struct sockaddr_in in;
		struct in_addr addr;
		struct addrinfo hint;
		struct addrinfo *info;

		Zero(&hint, sizeof(hint));
		hint.ai_family = AF_INET;
		hint.ai_socktype = SOCK_DGRAM;
		hint.ai_protocol = IPPROTO_UDP;
		info = NULL;

		if (getaddrinfo(hostname, NULL, &hint, &info) == 0)
		{
			if (info->ai_family == AF_INET)
			{
				struct addrinfo *current = info;
				while (current != NULL)
				{
					IP ip;

					Copy(&in, current->ai_addr, sizeof(in));
					Copy(&addr, &in.sin_addr, sizeof(addr));

					InAddrToIP(&ip, &addr);
					AddHostIPAddressToList(o, &ip);

					current = current->ai_next;
				}
			}

			freeaddrinfo(info);
		}
	}

#ifndef	UNIX_LINUX
	// IPv6
	if (is_v6_supported)
	{
		struct sockaddr_in6 in;
		struct in6_addr addr;
		struct addrinfo hint;
		struct addrinfo *info;

		Zero(&hint, sizeof(hint));
		hint.ai_family = AF_INET6;
		hint.ai_socktype = SOCK_DGRAM;
		hint.ai_protocol = IPPROTO_UDP;
		info = NULL;

		if (getaddrinfo(hostname, NULL, &hint, &info) == 0)
		{
			if (info->ai_family == AF_INET6)
			{
				struct addrinfo *current = info;
				while (current != NULL)
				{
					IP ip;

					Copy(&in, current->ai_addr, sizeof(in));
					Copy(&addr, &in.sin6_addr, sizeof(addr));

					InAddrToIP6(&ip, &addr);
					ip.ipv6_scope_id = in.sin6_scope_id;

					AddHostIPAddressToList(o, &ip);

					current = current->ai_next;
				}
			}

			freeaddrinfo(info);
		}
	}
#endif	// UNIX_LINUX
#endif	// MAYAQUA_SUPPORTS_GETIFADDRS

#ifdef	MAYAQUA_SUPPORTS_GETIFADDRS
	// If the getifaddrs is available, use this
	if (true)
	{
		struct ifaddrs *aa = NULL;

		if (getifaddrs(&aa) == 0)
		{
			struct ifaddrs *a = aa;

			while (a != NULL)
			{
				if (a->ifa_addr != NULL)
				{
					 struct sockaddr *addr = a->ifa_addr;

					 if (addr->sa_family == AF_INET)
					 {
						 IP ip;
						 struct sockaddr_in *d = (struct sockaddr_in *)addr;
						 struct in_addr *addr = &d->sin_addr;

						 InAddrToIP(&ip, addr);

						 AddHostIPAddressToList(o, &ip);
					 }
					 else if (addr->sa_family == AF_INET6)
					 {
						 IP ip;
						 struct sockaddr_in6 *d = (struct sockaddr_in6 *)addr;
						 UINT scope_id = d->sin6_scope_id;
						 struct in6_addr *addr = &d->sin6_addr;

						 InAddrToIP6(&ip, addr);
						 ip.ipv6_scope_id = scope_id;

						 AddHostIPAddressToList(o, &ip);
					 }
				}

				a = a->ifa_next;
			}

			freeifaddrs(aa);
		}
	}
#endif	// MAYAQUA_SUPPORTS_GETIFADDRS

	return o;
}

// Get whether the UDP listener opens the specified port
bool IsUdpPortOpened(UDPLISTENER *u, IP *server_ip, UINT port)
{
	UINT i;
	// Validate arguments
	if (u == NULL || port == 0)
	{
		return false;
	}

	if (server_ip != NULL)
	{
		for (i = 0;i < LIST_NUM(u->SockList);i++)
		{
			UDPLISTENER_SOCK *us = LIST_DATA(u->SockList, i);

			if (us->Sock != NULL && us->HasError == false)
			{
				if (us->Port == port)
				{
					if (CmpIpAddr(server_ip, &us->IpAddress) == 0)
					{
						return true;
					}
				}
			}
		}
	}

	for (i = 0;i < LIST_NUM(u->SockList);i++)
	{
		UDPLISTENER_SOCK *us = LIST_DATA(u->SockList, i);

		if (us->Sock != NULL && us->HasError == false)
		{
			if (us->Port == port)
			{
				if (IsZeroIP(&us->IpAddress))
				{
					return true;
				}
			}
		}
	}

	return false;
}

// IP address acquisition thread
void QueryIpThreadMain(THREAD *thread, void *param)
{
	QUERYIPTHREAD *t = (QUERYIPTHREAD *)param;
	// Validate arguments
	if (thread == NULL || param == NULL)
	{
		return;
	}

	while (t->Halt == false)
	{
		UINT next_wait_time = 0;
		IP ip;
		bool ok = false;

		if (GetIP4Ex(&ip, t->Hostname, 5000, &t->Halt))
		{
			if (IsZeroIP(&ip) == false)
			{
				Lock(t->Lock);
				{
					Copy(&t->Ip, &ip, sizeof(IP));
				}
				Unlock(t->Lock);

				ok = true;
			}
		}

		if (ok == false)
		{
			next_wait_time = t->IntervalLastNg;
		}
		else
		{
			next_wait_time = t->IntervalLastOk;
		}

		if (t->Halt)
		{
			break;
		}

		Wait(t->HaltEvent, next_wait_time);
	}
}

// Creating an IP address acquisition thread
QUERYIPTHREAD *NewQueryIpThread(char *hostname, UINT interval_last_ok, UINT interval_last_ng)
{
	QUERYIPTHREAD *t;

	t = ZeroMalloc(sizeof(QUERYIPTHREAD));

	t->HaltEvent = NewEvent();
	t->Lock = NewLock();
	StrCpy(t->Hostname, sizeof(t->Hostname), hostname);
	t->IntervalLastOk = interval_last_ok;
	t->IntervalLastNg = interval_last_ng;

	t->Thread = NewThread(QueryIpThreadMain, t);

	return t;
}

// Get the results of the IP address acquisition thread
bool GetQueryIpThreadResult(QUERYIPTHREAD *t, IP *ip)
{
	bool ret = false;
	Zero(ip, sizeof(IP));
	// Validate arguments
	if (t == NULL || ip == NULL)
	{
		return false;
	}

	Lock(t->Lock);

	if (IsZero(&t->Ip, sizeof(IP)))
	{
		ret = false;
	}
	else
	{
		Copy(ip, &t->Ip, sizeof(IP));
	}

	Unlock(t->Lock);

	return ret;
}

// Release of the IP address acquisition thread
void FreeQueryIpThread(QUERYIPTHREAD *t)
{
	// Validate arguments
	if (t == NULL)
	{
		return;
	}

	t->Halt = true;
	Set(t->HaltEvent);

	WaitThread(t->Thread, INFINITE);
	ReleaseThread(t->Thread);

	ReleaseEvent(t->HaltEvent);

	DeleteLock(t->Lock);

	Free(t);
}

// Get a public port list which is known by UDP listener
void UdpListenerGetPublicPortList(UDPLISTENER *u, char *dst, UINT size)
{
	UINT k;
	// Validate arguments
	ClearStr(dst, size);
	if (u == NULL || dst == NULL)
	{
		return;
	}

	LockList(u->PortList);
	{
		for (k = 0;k < LIST_NUM(u->SockList);k++)
		{
			UDPLISTENER_SOCK *us = LIST_DATA(u->SockList, k);

			if (us->PublicPort != 0)
			{
				char tmp[64];
				ToStr(tmp, us->PublicPort);
				StrCat(dst, size, tmp);
				StrCat(dst, size, " ");
			}
		}
	}
	UnlockList(u->PortList);

	Trim(dst);
}

// UDP listener thread
void UdpListenerThread(THREAD *thread, void *param)
{
	UDPLISTENER *u = (UDPLISTENER *)param;
	UINT i, j, k;
	UINT buf_size = 65536;
	void *buf;
	bool cont_flag;
	BUF *ip_list_buf = NewBuf();
	// Validate arguments
	if (thread == NULL || param == NULL)
	{
		return;
	}

	buf = Malloc(buf_size);

	// Initializing the socket list
	u->SockList = NewList(NULL);

	u->LastCheckTick = 0;

//	u->PollMyIpAndPort = true;

	// Main loop
	while (u->Halt == false)
	{
		LIST *recv_list;
		UINT64 now = Tick64();
		UINT interval;
		bool stage_changed = false;
		IP nat_t_ip;

		Zero(&nat_t_ip, sizeof(nat_t_ip));


		if (u->LastCheckTick == 0 || (now >= (u->LastCheckTick + UDPLISTENER_CHECK_INTERVAL)))
		{
			LIST *iplist;
			LIST *del_us_list = NewListFast(NULL);
			BUF *ip_list_buf_new = NewBuf();

			u->LastCheckTick = now;

			// Obtain an IP address list
			iplist = GetHostIPAddressList();

			LockList(u->PortList);
			{
				for (k = 0;k < LIST_NUM(u->SockList);k++)
				{
					UDPLISTENER_SOCK *us = LIST_DATA(u->SockList, k);

					us->Mark = false;
				}

				// If the combination of the IP address and the port number doesn't exist in the list, add it to the list
				for (i = 0;i < LIST_NUM(iplist);i++)
				{
					IP *ip = LIST_DATA(iplist, i);

					if (CmpIpAddr(ip, &u->ListenIP) != 0)
					{
						continue;
					}

					WriteBuf(ip_list_buf_new, ip, sizeof(IP));

					for (j = 0;j < LIST_NUM(u->PortList);j++)
					{
						UINT k;
						UINT *port = LIST_DATA(u->PortList, j);
						bool existing = false;

						if (IsZeroIP(ip) && (IS_SPECIAL_PORT(*port)))
						{
							continue;
						}


						for (k = 0;k < LIST_NUM(u->SockList);k++)
						{
							UDPLISTENER_SOCK *us = LIST_DATA(u->SockList, k);

							if (CmpIpAddr(&us->IpAddress, ip) == 0 && us->Port == *port)
							{
								existing = true;

								us->Mark = true;

								break;
							}
						}

						if (existing == false)
						{
							UDPLISTENER_SOCK *us = ZeroMalloc(sizeof(UDPLISTENER_SOCK));

							Copy(&us->IpAddress, ip, sizeof(IP));
							us->Port = *port;

							us->Mark = true;

							Add(u->SockList, us);
						}
					}
				}

				// If any errors suspected or the combination of IP address and port number
				// has been regarded to delete already, delete it
				for (k = 0;k < LIST_NUM(u->SockList);k++)
				{
					UDPLISTENER_SOCK *us = LIST_DATA(u->SockList, k);

					if (us->Mark == false || us->HasError)
					{
						Debug("mark=%u error=%u\n", us->Mark, us->HasError);
						Add(del_us_list, us);
					}
				}

				for (i = 0;i < LIST_NUM(del_us_list);i++)
				{
					UDPLISTENER_SOCK *us = LIST_DATA(del_us_list, i);

					char ipstr[MAX_SIZE];

					IPToStr(ipstr, sizeof(ipstr), &us->IpAddress);
					Debug("Closed UDP Port %u at %s.\n", us->Port, ipstr);

					Delete(u->SockList, us);

					if (us->Sock != NULL)
					{
						Disconnect(us->Sock);
						ReleaseSock(us->Sock);
					}

					Free(us);
				}
			}
			UnlockList(u->PortList);

			// Open the UDP sockets which is not opend yet
			for (k = 0;k < LIST_NUM(u->SockList);k++)
			{
				UDPLISTENER_SOCK *us = LIST_DATA(u->SockList, k);

				if (us->Sock == NULL)
				{
					char ipstr[MAX_SIZE];

					IPToStr(ipstr, sizeof(ipstr), &us->IpAddress);

					if (us->ErrorDebugDisplayed == false)
					{
						Debug("Opening UDP Port %u at %s ...", us->Port, ipstr);
					}

					us->Sock = NewUDPEx2(us->Port, IsIP6(&us->IpAddress), &us->IpAddress);

					if (us->Sock != NULL)
					{
						if (us->ErrorDebugDisplayed == false)
						{
							Debug("Ok.\n");
						}
						else
						{
							Debug("Opening UDP Port %u at %s ...", us->Port, ipstr);
							Debug("Ok.\n");
						}
						JoinSockToSockEvent(us->Sock, u->Event);

						us->ErrorDebugDisplayed = false;
					}
					else
					{
						if (us->ErrorDebugDisplayed == false)
						{
							Debug("Error.\n");
						}

						us->ErrorDebugDisplayed = true;
					}
				}
			}

			FreeHostIPAddressList(iplist);

			ReleaseList(del_us_list);

			if (CompareBuf(ip_list_buf, ip_list_buf_new) == false)
			{
				u->HostIPAddressListChanged = true;
			}

			FreeBuf(ip_list_buf);
			ip_list_buf = ip_list_buf_new;
		}

LABEL_RESTART:

		stage_changed = false;

		recv_list = NewListFast(NULL);

		if (u->PollMyIpAndPort)
		{
			{
				// Create a thread to get a NAT-T IP address if necessary
				if (u->GetNatTIpThread == NULL)
				{
					char natt_hostname[MAX_SIZE];

					RUDPGetRegisterHostNameByIP(natt_hostname, sizeof(natt_hostname), NULL);

					u->GetNatTIpThread = NewQueryIpThread(natt_hostname, QUERYIPTHREAD_INTERVAL_LAST_OK, QUERYIPTHREAD_INTERVAL_LAST_NG);
				}

				GetQueryIpThreadResult(u->GetNatTIpThread, &nat_t_ip);
			}
		}

		// Receive the data that is arriving at the socket
		for (k = 0;k < LIST_NUM(u->SockList);k++)
		{
			UDPLISTENER_SOCK *us = LIST_DATA(u->SockList, k);

			if (us->Sock != NULL)
			{
				UINT num_ignore_errors = 0;

				if (u->PollMyIpAndPort && IsIP4(&us->IpAddress))
				{
					if (us->NextMyIpAndPortPollTick == 0 || us->NextMyIpAndPortPollTick <= now)
					{
						// Examine the self IP address and the self port number by using NAT-T server
						us->NextMyIpAndPortPollTick = now + (UINT64)GenRandInterval(UDP_NAT_T_NAT_STATUS_CHECK_INTERVAL_MIN, UDP_NAT_T_NAT_STATUS_CHECK_INTERVAL_MAX);

						if (IsZeroIP(&nat_t_ip) == false
							)
						{
							UCHAR c = 'A';

							SendTo(us->Sock, &nat_t_ip, UDP_NAT_T_PORT, &c, 1);
						}
					}
				}

				while (true)
				{
					IP src_addr;
					UINT src_port;
					UDPPACKET *p;

					UINT size = RecvFrom(us->Sock, &src_addr, &src_port, buf, buf_size);
					if (size == 0)
					{
						// Socket failure
						if (us->Sock->IgnoreRecvErr == false)
						{
LABEL_FATAL_ERROR:
							Debug("RecvFrom has Error.\n");
							us->HasError = true;
						}
						else
						{
							if ((num_ignore_errors++) >= MAX_NUM_IGNORE_ERRORS)
							{
								goto LABEL_FATAL_ERROR;
							}
						}
						break;
					}
					else if (size == SOCK_LATER)
					{
						// No packet
						break;
					}
					//Debug("UDP %u\n", size);

					if (src_port == UDP_NAT_T_PORT && CmpIpAddr(&src_addr, &nat_t_ip) == 0)
					{
						// Receive a packet in which the IP address and the port number are written from the NAT-T server
						if (size >= 8)
						{
							IP my_ip;
							UINT my_port;

							if (RUDPParseIPAndPortStr(buf, size, &my_ip, &my_port))
							{
								Copy(&us->PublicIpAddress, &my_ip, sizeof(IP));
								us->PublicPort = my_port;
							}
						}
					}
					else
					{
						// Receive a regular packet
						p = NewUdpPacket(&src_addr, src_port, &us->Sock->LocalIP, us->Sock->LocalPort,
							Clone(buf, size), size);

						if (p->SrcPort == MAKE_SPECIAL_PORT(52))
						{
							p->SrcPort = p->DestPort = MAKE_SPECIAL_PORT(50);
						}

						Add(recv_list, p);
					}

					stage_changed = true;
				}
			}
		}

		// Pass the received packet to the procedure
		u->RecvProc(u, recv_list);

		// Release the packet 
		for (i = 0;i < LIST_NUM(recv_list);i++)
		{
			UDPPACKET *p = LIST_DATA(recv_list, i);

			FreeUdpPacket(p);
		}

		ReleaseList(recv_list);

		cont_flag = true;

		do
		{
			// When there are packets to be transmitted, transmit it
			LockList(u->SendPacketList);
			{
				UDPLISTENER_SOCK *last_us = NULL;
				IP last_src_ip;
				UINT last_src_port;

				Zero(&last_src_ip, sizeof(IP));
				last_src_port = 0;

				for (i = 0;i < LIST_NUM(u->SendPacketList);i++)
				{
					UDPPACKET *p = LIST_DATA(u->SendPacketList, i);
					UDPLISTENER_SOCK *us;

					if (last_us != NULL && last_src_port == p->SrcPort && CmpIpAddr(&last_src_ip, &p->SrcIP) == 0)
					{
						us = last_us;
					}
					else
					{
						// Search for a good interface for the transmission
						us = DetermineUdpSocketForSending(u, p);

						if (us != NULL)
						{
							last_us = us;
							last_src_port = p->SrcPort;
							Copy(&last_src_ip, &p->SrcIP, sizeof(IP));
						}
					}

					if (us != NULL)
					{
						// Send
						UINT ret = SendTo(us->Sock, &p->DstIP, p->DestPort, p->Data, p->Size);

						if (ret == 0)
						{
							if (us->Sock->IgnoreSendErr == false)
							{
								// Socket failure
								Debug("SendTo has Error.\n");
								us->HasError = true;
								last_us = NULL;
							}
						}
						else
						{
							if (ret != SOCK_LATER)
							{
								stage_changed = true;
							}
						}
					}

					FreeUdpPacket(p);
				}
				DeleteAll(u->SendPacketList);
			}
			UnlockList(u->SendPacketList);

			if (LIST_NUM(u->SendPacketList) == 0)
			{
				cont_flag = false;
			}
		}
		while (cont_flag);

		if (stage_changed && u->Halt == false)
		{
			goto LABEL_RESTART;
		}

		// Timing adjustment
		interval = GetNextIntervalForInterrupt(u->Interrupts);

		if (interval == INFINITE)
		{
			interval = UDPLISTENER_WAIT_INTERVAL;
		}
		else
		{
			interval = MIN(UDPLISTENER_WAIT_INTERVAL, interval);
		}

		if (interval >= 1)
		{
			WaitSockEvent(u->Event, interval);
		}
	}

	if (u->GetNatTIpThread != NULL)
	{
		FreeQueryIpThread(u->GetNatTIpThread);
	}

	// Release of the socket list
	for (i = 0;i < LIST_NUM(u->SockList);i++)
	{
		UDPLISTENER_SOCK *us = (UDPLISTENER_SOCK *)LIST_DATA(u->SockList, i);

		Disconnect(us->Sock);
		ReleaseSock(us->Sock);

		Free(us);
	}
	ReleaseList(u->SockList);

	FreeBuf(ip_list_buf);

	Free(buf);
}

// Select the best UDP socket to be used for transmission
UDPLISTENER_SOCK *DetermineUdpSocketForSending(UDPLISTENER *u, UDPPACKET *p)
{
	UINT i;
	// Validate arguments
	if (u == NULL || p == NULL)
	{
		return NULL;
	}

	for (i = 0;i < LIST_NUM(u->SockList);i++)
	{
		UDPLISTENER_SOCK *us = LIST_DATA(u->SockList, i);

		if (us->Sock != NULL && us->HasError == false)
		{
			if (us->Port == p->SrcPort)
			{
				if (CmpIpAddr(&us->IpAddress, &p->SrcIP) == 0)
				{
					return us;
				}
			}
		}
	}

	for (i = 0;i < LIST_NUM(u->SockList);i++)
	{
		UDPLISTENER_SOCK *us = LIST_DATA(u->SockList, i);

		if (us->Sock != NULL && us->HasError == false)
		{
			if (us->Port == p->SrcPort)
			{
				if (IsZeroIP(&us->IpAddress))
				{
					if ((IsIP4(&p->DstIP) && IsIP4(&us->IpAddress)) ||
						(IsIP6(&p->DstIP) && IsIP6(&us->IpAddress)))
					{
						return us;
					}
				}
			}
		}
	}

	return NULL;
}

// Release of the UDP packet
void FreeUdpPacket(UDPPACKET *p)
{
	// Validate arguments
	if (p == NULL)
	{
		return;
	}

	Free(p->Data);
	Free(p);
}

// Create a new UDP packet
UDPPACKET *NewUdpPacket(IP *src_ip, UINT src_port, IP *dst_ip, UINT dst_port, void *data, UINT size)
{
	UDPPACKET *p;
	// Validate arguments
	if (data == NULL || size == 0 || dst_ip == NULL || dst_port == 0)
	{
		return NULL;
	}

	p = ZeroMalloc(sizeof(UDPPACKET));

	p->Data = data;
	p->Size = size;

	Copy(&p->SrcIP, src_ip, sizeof(IP));
	p->SrcPort = src_port;

	Copy(&p->DstIP, dst_ip, sizeof(IP));
	p->DestPort = dst_port;

	return p;
}

// Transmit the packets via UDP Listener
void UdpListenerSendPackets(UDPLISTENER *u, LIST *packet_list)
{
	UINT num = 0;
	// Validate arguments
	if (u == NULL || packet_list == NULL)
	{
		return;
	}

	LockList(u->SendPacketList);
	{
		UINT i;

		num = LIST_NUM(packet_list);

		for (i = 0;i < LIST_NUM(packet_list);i++)
		{
			UDPPACKET *p = LIST_DATA(packet_list, i);

			Add(u->SendPacketList, p);
		}
	}
	UnlockList(u->SendPacketList);

	if (num >= 1)
	{
		SetSockEvent(u->Event);
	}
}
void UdpListenerSendPacket(UDPLISTENER *u, UDPPACKET *packet)
{
	LIST *o;
	// Validate arguments
	if (u == NULL || packet == NULL)
	{
		return;
	}

	o = NewListFast(NULL);
	Add(o, packet);

	UdpListenerSendPackets(u, o);

	ReleaseList(o);
}

// Creating a UDP listener
UDPLISTENER *NewUdpListener(UDPLISTENER_RECV_PROC *recv_proc, void *param, IP *listen_ip)
{
	UDPLISTENER *u;
	// Validate arguments
	if (recv_proc == NULL)
	{
		return NULL;
	}
	
	u = ZeroMalloc(sizeof(UDPLISTENER));

	u->Param = param;

	u->PortList = NewList(NULL);
	u->Event = NewSockEvent();

	if (listen_ip)
	{
		Copy(&u->ListenIP, listen_ip, sizeof(IP));
	}

	u->RecvProc = recv_proc;
	u->SendPacketList = NewList(NULL);

	u->Interrupts = NewInterruptManager();

	u->Thread = NewThread(UdpListenerThread, u);

	return u;
}

// Release the UDP listener
void FreeUdpListener(UDPLISTENER *u)
{
	UINT i;
	// Validate arguments
	if (u == NULL)
	{
		return;
	}

	u->Halt = true;
	SetSockEvent(u->Event);

	WaitThread(u->Thread, INFINITE);
	ReleaseThread(u->Thread);
	ReleaseSockEvent(u->Event);

	ReleaseIntList(u->PortList);

	for (i = 0;i < LIST_NUM(u->SendPacketList);i++)
	{
		UDPPACKET *p = LIST_DATA(u->SendPacketList, i);

		FreeUdpPacket(p);
	}

	ReleaseList(u->SendPacketList);

	FreeInterruptManager(u->Interrupts);

	Free(u);
}

// Add the UDP port
void AddPortToUdpListener(UDPLISTENER *u, UINT port)
{
	// Validate arguments
	if (u == NULL || port == 0)
	{
		return;
	}

	LockList(u->PortList);
	{
		AddIntDistinct(u->PortList, port);
	}
	UnlockList(u->PortList);

	SetSockEvent(u->Event);
}

// Get the port list
UINT GetUdpListenerPortList(UDPLISTENER *u, UINT **port_list)
{
	UINT num_ports;
	// Validate arguments
	if (u == NULL || port_list == NULL)
	{
		return 0;
	}

	LockList(u->PortList);
	{
		UINT *ports;
		UINT i;
		
		num_ports = LIST_NUM(u->PortList);
		ports = ZeroMalloc(sizeof(UINT) * num_ports);

		for (i = 0;i < num_ports;i++)
		{
			ports[i] = *((UINT *)(LIST_DATA(u->PortList, i)));
		}

		*port_list = ports;
	}
	UnlockList(u->PortList);

	return num_ports;
}

// Dekete all the UDP ports
void DeleteAllPortFromUdpListener(UDPLISTENER *u)
{
	// Validate arguments
	if (u == NULL)
	{
		return;
	}

	LockList(u->PortList);
	{
		UINT num_ports = LIST_NUM(u->PortList);
		UINT *ports = ZeroMalloc(sizeof(UINT) * num_ports);
		UINT i;

		for (i = 0;i < num_ports;i++)
		{
			ports[i] = *((UINT *)(LIST_DATA(u->PortList, i)));
		}

		for (i = 0;i < num_ports;i++)
		{
			UINT port = ports[i];

			DelInt(u->PortList, port);
		}

		Free(ports);
	}
	UnlockList(u->PortList);

	SetSockEvent(u->Event);
}

// Delete the UDP port
void DeletePortFromUdpListener(UDPLISTENER *u, UINT port)
{
	// Validate arguments
	if (u == NULL || port == 0)
	{
		return;
	}

	LockList(u->PortList);
	{
		DelInt(u->PortList, port);
	}
	UnlockList(u->PortList);

	SetSockEvent(u->Event);
}

// Sort function of the interrupt management list
int CmpInterruptManagerTickList(void *p1, void *p2)
{
	UINT64 *v1, *v2;
	if (p1 == NULL || p2 == NULL)
	{
		return 0;
	}

	v1 = *(UINT64 **)p1;
	v2 = *(UINT64 **)p2;
	if (v1 == NULL || v2 == NULL)
	{
		return 0;
	}

	if (*v1 > *v2)
	{
		return 1;
	}
	else if (*v1 < *v2)
	{
		return -1;
	}
	else
	{
		return 0;
	}
}

// Initialization of the interrupt management
INTERRUPT_MANAGER *NewInterruptManager()
{
	INTERRUPT_MANAGER *m = ZeroMalloc(sizeof(INTERRUPT_MANAGER));

	m->TickList = NewList(CmpInterruptManagerTickList);

	return m;
}

// Release of the interrupt management
void FreeInterruptManager(INTERRUPT_MANAGER *m)
{
	UINT i;
	// Validate arguments
	if (m == NULL)
	{
		return;
	}

	for (i = 0;i < LIST_NUM(m->TickList);i++)
	{
		UINT64 *v = LIST_DATA(m->TickList, i);

		Free(v);
	}

	ReleaseList(m->TickList);

	Free(m);
}

// Add a number to the interrupt management
void AddInterrupt(INTERRUPT_MANAGER *m, UINT64 tick)
{
	// Validate arguments
	if (tick == 0)
	{
		return;
	}

	LockList(m->TickList);
	{
		if (Search(m->TickList, &tick) == NULL)
		{
			Insert(m->TickList, Clone(&tick, sizeof(UINT64)));
		}
	}
	UnlockList(m->TickList);
}

// Get the interval to the next calling
UINT GetNextIntervalForInterrupt(INTERRUPT_MANAGER *m)
{
	UINT ret = INFINITE;
	UINT i;
	LIST *o = NULL;
	UINT64 now = Tick64();
	// Validate arguments
	if (m == NULL)
	{
		return 0;
	}

	LockList(m->TickList);
	{
		// Remove entries older than now already
		for (i = 0;i < LIST_NUM(m->TickList);i++)
		{
			UINT64 *v = LIST_DATA(m->TickList, i);

			if (now >= *v)
			{
				ret = 0;

				if (o == NULL)
				{
					o = NewListFast(NULL);
				}

				Add(o, v);
			}
			else
			{
				break;
			}
		}

		for (i = 0;i < LIST_NUM(o);i++)
		{
			UINT64 *v = LIST_DATA(o, i);

			Free(v);

			Delete(m->TickList, v);
		}

		if (o != NULL)
		{
			ReleaseList(o);
		}

		if (ret == INFINITE)
		{
			if (LIST_NUM(m->TickList) >= 1)
			{
				UINT64 *v = LIST_DATA(m->TickList, 0);

				ret = (UINT)(*v - now);
			}
		}
	}
	UnlockList(m->TickList);

	return ret;
}

// Let that the listening socket for the reverse socket to accept the new socket
void InjectNewReverseSocketToAccept(SOCK *listen_sock, SOCK *s, IP *client_ip, UINT client_port)
{
	bool ok = false;
	// Validate arguments
	if (listen_sock == NULL || s == NULL)
	{
		return;
	}

	LockQueue(listen_sock->ReverseAcceptQueue);
	{
		if (listen_sock->CancelAccept == false && listen_sock->Disconnecting == false)
		{
			InsertQueue(listen_sock->ReverseAcceptQueue, s);

			ok = true;

			s->ServerMode = true;
			s->IsReverseAcceptedSocket = true;

			Copy(&s->RemoteIP, client_ip, sizeof(IP));
			s->RemotePort = client_port;
		}
	}
	UnlockQueue(listen_sock->ReverseAcceptQueue);

	if (ok == false)
	{
		Disconnect(s);
		ReleaseSock(s);
	}
	else
	{
		Set(listen_sock->ReverseAcceptEvent);
	}
}

// Create a listening socket for the reverse socket
SOCK *ListenReverse()
{
	SOCK *s = NewSock();

	s->Type = SOCK_REVERSE_LISTEN;
	s->ListenMode = true;
	s->ReverseAcceptQueue = NewQueue();
	s->ReverseAcceptEvent = NewEvent();
	s->Connected = true;

	return s;
}

// Accept on the reverse socket
SOCK *AcceptReverse(SOCK *s)
{
	// Validate arguments
	if (s == NULL || s->Type != SOCK_REVERSE_LISTEN || s->ListenMode == false)
	{
		return NULL;
	}

	while (true)
	{
		SOCK *ret;
		if (s->Disconnecting || s->CancelAccept)
		{
			return NULL;
		}

		LockQueue(s->ReverseAcceptQueue);
		{
			ret = GetNext(s->ReverseAcceptQueue);
		}
		UnlockQueue(s->ReverseAcceptQueue);

		if (ret != NULL)
		{
			StrCpy(ret->UnderlayProtocol, sizeof(ret->UnderlayProtocol), SOCK_UNDERLAY_AZURE);

			return ret;
		}

		Wait(s->ReverseAcceptEvent, INFINITE);
	}
}

// Start listening on the in-process socket
SOCK *ListenInProc()
{
	SOCK *s = NewSock();

	s->Type = SOCK_INPROC;
	s->ListenMode = true;
	s->InProcAcceptQueue = NewQueue();
	s->InProcAcceptEvent = NewEvent();
	s->Connected = true;

	return s;
}

// Accept at the in-process socket
SOCK *AcceptInProc(SOCK *s)
{
	// Validate arguments
	if (s == NULL || s->Type != SOCK_INPROC || s->ListenMode == false)
	{
		return NULL;
	}

	while (true)
	{
		SOCK *ret;
		if (s->Disconnecting || s->CancelAccept)
		{
			return NULL;
		}

		LockQueue(s->InProcAcceptQueue);
		{
			ret = GetNext(s->InProcAcceptQueue);
		}
		UnlockQueue(s->InProcAcceptQueue);

		if (ret != NULL)
		{
			StrCpy(ret->UnderlayProtocol, sizeof(ret->UnderlayProtocol), SOCK_UNDERLAY_INPROC);

			return ret;
		}

		Wait(s->InProcAcceptEvent, INFINITE);
	}
}

// Connect by the in-process socket
SOCK *ConnectInProc(SOCK *listen_sock, IP *client_ip, UINT client_port, IP *server_ip, UINT server_port)
{
	SOCK *ss, *sc;
	bool ok = false;
	// Validate arguments
	if (listen_sock == NULL || listen_sock->Type != SOCK_INPROC || listen_sock->ListenMode == false)
	{
		return NULL;
	}

	NewSocketPair(&sc, &ss, client_ip, client_port, server_ip, server_port);

	LockQueue(listen_sock->InProcAcceptQueue);
	{
		if (listen_sock->CancelAccept == false && listen_sock->Disconnecting == false)
		{
			InsertQueue(listen_sock->InProcAcceptQueue, ss);

			ok = true;
		}
	}
	UnlockQueue(listen_sock->InProcAcceptQueue);

	if (ok == false)
	{
		ReleaseSock(ss);
		ReleaseSock(sc);
		return NULL;
	}

	Set(listen_sock->InProcAcceptEvent);

	return sc;
}

// Creating a new socket pair
void NewSocketPair(SOCK **client, SOCK **server, IP *client_ip, UINT client_port, IP *server_ip, UINT server_port)
{
	IP iptmp;
	TUBE *t1, *t2;
	SOCK *sc, *ss;
	SOCK_EVENT *e1, *e2;
	// Validate arguments
	if (client == NULL || server == NULL)
	{
		return;
	}

	SetIP(&iptmp, 127, 0, 0, 1);
	if (client_ip == NULL)
	{
		client_ip = &iptmp;
	}
	if (server_ip == NULL)
	{
		server_ip = &iptmp;
	}

	// Creating a tube
	NewTubePair(&t1, &t2, 0);	// t1: C -> S,  t2: S -> C

	// Creating a socket event
	e1 = NewSockEvent();
	e2 = NewSockEvent();

	SetTubeSockEvent(t1, e1);
	SetTubeSockEvent(t2, e2);

	sc = NewInProcSocket(t1, t2);
	ss = NewInProcSocket(t2, t1);

	Copy(&sc->LocalIP, client_ip, sizeof(IP));
	sc->LocalPort = client_port;
	Copy(&sc->RemoteIP, server_ip, sizeof(IP));
	sc->RemotePort = server_port;

	Copy(&ss->LocalIP, server_ip, sizeof(IP));
	ss->LocalPort = server_port;
	Copy(&ss->RemoteIP, client_ip, sizeof(IP));
	ss->RemotePort = client_port;

	sc->Connected = true;
	sc->ServerMode = false;

	ss->Connected = true;
	ss->ServerMode = true;

	SetTimeout(sc, INFINITE);
	SetTimeout(ss, INFINITE);

	QuerySocketInformation(sc);
	QuerySocketInformation(ss);

	ReleaseSockEvent(e1);
	ReleaseSockEvent(e2);

	ReleaseTube(t1);
	ReleaseTube(t2);

	*client = sc;
	*server = ss;
}

// Creating a new in-process socket
SOCK *NewInProcSocket(TUBE *tube_send, TUBE *tube_recv)
{
	SOCK *s;
	// Validate arguments
	if (tube_recv == NULL || tube_send == NULL)
	{
		return NULL;
	}

	s = NewSock();

	s->Type = SOCK_INPROC;

	s->SendTube = tube_send;
	s->RecvTube = tube_recv;

	AddRef(tube_send->Ref);
	AddRef(tube_recv->Ref);

	s->InProcRecvFifo = NewFifo();

	s->Connected = true;

	return s;
}

// Transmission process for the in-process socket
UINT SendInProc(SOCK *sock, void *data, UINT size)
{
	if (sock == NULL || sock->Type != SOCK_INPROC || sock->Disconnecting || sock->Connected == false)
	{
		return 0;
	}

	if (IsTubeConnected(sock->SendTube) == false)
	{
		return 0;
	}

	if (TubeSend(sock->SendTube, data, size, NULL) == false)
	{
		return 0;
	}

	return size;
}

// Receiving process for the in-process socket
UINT RecvInProc(SOCK *sock, void *data, UINT size)
{
	FIFO *f;
	UINT ret;
	UINT timeout;
	UINT64 giveup_time;
	TUBEDATA *d = NULL;
	if (sock == NULL || sock->Type != SOCK_INPROC || sock->Disconnecting || sock->Connected == false)
	{
		return 0;
	}

	if (IsTubeConnected(sock->SendTube) == false)
	{
		return 0;
	}

	f = sock->InProcRecvFifo;
	if (f == NULL)
	{
		return 0;
	}

	// If there is data in the FIFO, return it immediately
	ret = ReadFifo(f, data, size);
	if (ret != 0)
	{
		return ret;
	}

	timeout = GetTimeout(sock);

	giveup_time = Tick64() + (UINT)timeout;

	// When there is no data in the FIFO, read the next data from the tube
	d = NULL;

	while (true)
	{
		UINT64 now = 0;
		UINT interval;

		if (sock->AsyncMode == false)
		{
			now = Tick64();

			if (now >= giveup_time)
			{
				break;
			}
		}

		d = TubeRecvAsync(sock->RecvTube);

		if (d != NULL)
		{
			break;
		}

		if (IsTubeConnected(sock->RecvTube) == false)
		{
			break;
		}

		if (sock->AsyncMode)
		{
			break;
		}

		interval = (UINT)(giveup_time - now);

		Wait(sock->RecvTube->Event, interval);
	}

	if (d == NULL)
	{
		if (IsTubeConnected(sock->RecvTube) == false)
		{
			return 0;
		}

		if (sock->AsyncMode == false)
		{
			// If a timeout occurs in synchronous mode, disconnect ir
			Disconnect(sock);

			return 0;
		}
		else
		{
			// If a timeout occurs in asynchronous mode, returns the blocking error 
			return SOCK_LATER;
		}
	}
	else
	{
		// If the received data is larger than the requested size, write the rest to FIFO
		if (d->DataSize > size)
		{
			WriteFifo(f, ((UCHAR *)d->Data) + size, d->DataSize - size);
			ret = size;
		}
		else
		{
			ret = d->DataSize;
		}

		Copy(data, d->Data, ret);

		FreeTubeData(d);

		return ret;
	}
}

// Wait for the arrival of data on multiple tubes
void WaitForTubes(TUBE **tubes, UINT num, UINT timeout)
{
	// Validate arguments
	if (num != 0 && tubes == NULL)
	{
		return;
	}
	if (timeout == 0)
	{
		return;
	}
	if (num == 0)
	{
		SleepThread(timeout);
		return;
	}

#ifdef	OS_WIN32
	Win32WaitForTubes(tubes, num, timeout);
#else	// OS_WIN32
	UnixWaitForTubes(tubes, num, timeout);
#endif	// OS_WIN32
}

#ifdef	OS_WIN32
void Win32WaitForTubes(TUBE **tubes, UINT num, UINT timeout)
{
	HANDLE array[MAXIMUM_WAIT_OBJECTS];
	UINT i;

	Zero(array, sizeof(array));

	for (i = 0;i < num;i++)
	{
		TUBE *t = tubes[i];

		array[i] = t->Event->pData;
	}

	if (num == 1)
	{
		WaitForSingleObject(array[0], timeout);
	}
	else
	{
		WaitForMultipleObjects(num, array, false, timeout);
	}
}
#else	// OS_WIN32
void UnixWaitForTubes(TUBE **tubes, UINT num, UINT timeout)
{
	int *fds;
	UINT i;
	char tmp[MAX_SIZE];
	bool any_of_tubes_are_readable = false;

	fds = ZeroMalloc(sizeof(int) * num);

	for (i = 0;i < num;i++)
	{
		fds[i] = tubes[i]->SockEvent->pipe_read;

		if (tubes[i]->SockEvent->current_pipe_data != 0)
		{
			any_of_tubes_are_readable = true;
		}
	}

	if (any_of_tubes_are_readable == false)
	{
		UnixSelectInner(num, fds, 0, NULL, timeout);
	}

	for (i = 0;i < num;i++)
	{
		int fd = fds[i];
		int readret;

		tubes[i]->SockEvent->current_pipe_data = 0;

		do
		{
			readret = read(fd, tmp, sizeof(tmp));
		}
		while (readret >= 1);
	}

	Free(fds);
}
#endif	// OS_WIN32

// Creating a Tube Flush List
TUBE_FLUSH_LIST *NewTubeFlushList()
{
	TUBE_FLUSH_LIST *f = ZeroMalloc(sizeof(TUBE_FLUSH_LIST));

	f->List = NewListFast(NULL);

	return f;
}

// Release of the Tube Flush List
void FreeTubeFlushList(TUBE_FLUSH_LIST *f)
{
	UINT i;
	// Validate arguments
	if (f == NULL)
	{
		return;
	}

	for (i = 0;i < LIST_NUM(f->List);i++)
	{
		TUBE *t = LIST_DATA(f->List, i);

		ReleaseTube(t);
	}

	ReleaseList(f->List);

	Free(f);
}

// Add a Tube to the Tube Flush List
void AddTubeToFlushList(TUBE_FLUSH_LIST *f, TUBE *t)
{
	// Validate arguments
	if (f == NULL || t == NULL)
	{
		return;
	}

	if (t->IsInFlushList)
	{
		return;
	}

	if (IsInList(f->List, t) == false)
	{
		Add(f->List, t);

		AddRef(t->Ref);

		t->IsInFlushList = true;
	}
}

// Flush the all tubes in the Tube Flush List
void FlushTubeFlushList(TUBE_FLUSH_LIST *f)
{
	UINT i;
	// Validate arguments
	if (f == NULL)
	{
		return;
	}

	for (i = 0;i < LIST_NUM(f->List);i++)
	{
		TUBE *t = LIST_DATA(f->List, i);

		TubeFlush(t);
		t->IsInFlushList = false;

		ReleaseTube(t);
	}

	DeleteAll(f->List);
}

// The server receives a PACK from the client
PACK *HttpServerRecv(SOCK *s)
{
	BUF *b;
	PACK *p;
	HTTP_HEADER *h;
	UINT size;
	UCHAR *tmp;
	HTTP_VALUE *v;
	UINT num_noop = 0;
	// Validate arguments
	if (s == NULL)
	{
		return NULL;
	}

START:

	h = RecvHttpHeader(s);
	if (h == NULL)
	{
		goto BAD_REQUEST;
	}

	if (StrCmpi(h->Method, "POST") != 0 ||
		StrCmpi(h->Target, HTTP_VPN_TARGET) != 0 ||
		StrCmpi(h->Version, "HTTP/1.1") != 0)
	{
		FreeHttpHeader(h);
		goto BAD_REQUEST;
	}

	v = GetHttpValue(h, "Content-Type");
	if (v == NULL || StrCmpi(v->Data, HTTP_CONTENT_TYPE2) != 0)
	{
		FreeHttpHeader(h);
		goto BAD_REQUEST;
	}

	size = GetContentLength(h);
	if (size == 0 || size > HTTP_PACK_MAX_SIZE)
	{
		FreeHttpHeader(h);
		goto BAD_REQUEST;
	}

	tmp = MallocEx(size, true);
	if (RecvAll(s, tmp, size, s->SecureMode) == false)
	{
		Free(tmp);
		FreeHttpHeader(h);
		return NULL;
	}

	b = NewBuf();
	WriteBuf(b, tmp, size);
	Free(tmp);
	FreeHttpHeader(h);

	SeekBuf(b, 0, 0);
	p = BufToPack(b);
	FreeBuf(b);

	// Determine whether it's a NOOP
	if (PackGetInt(p, "noop") != 0)
	{
		Debug("recv: noop\n");
		FreePack(p);

		p = PackError(0);
		PackAddInt(p, "noop", 1);
		if (HttpServerSend(s, p) == false)
		{
			FreePack(p);
			return NULL;
		}

		FreePack(p);

		num_noop++;

		if (num_noop > MAX_NOOP_PER_SESSION)
		{
			return NULL;
		}

		goto START;
	}

	return p;

BAD_REQUEST:
	// Return an error


	return NULL;
}

// Store the error value into PACK
PACK *PackError(UINT error)
{
	PACK *p;

	p = NewPack();
	PackAddInt(p, "error", error);

	return p;
}

// Get the error value from PACK
UINT GetErrorFromPack(PACK *p)
{
	// Validate arguments
	if (p == NULL)
	{
		return 0;
	}

	return PackGetInt(p, "error");
}

// Client receives a PACK from the server
PACK *HttpClientRecv(SOCK *s)
{
	BUF *b;
	PACK *p;
	HTTP_HEADER *h;
	UINT size;
	UCHAR *tmp;
	HTTP_VALUE *v;
	// Validate arguments
	if (s == NULL)
	{
		return NULL;
	}

	h = RecvHttpHeader(s);
	if (h == NULL)
	{
		return NULL;
	}

	if (StrCmpi(h->Method, "HTTP/1.1") != 0 ||
		StrCmpi(h->Target, "200") != 0)
	{
		FreeHttpHeader(h);
		return NULL;
	}

	v = GetHttpValue(h, "Content-Type");
	if (v == NULL || StrCmpi(v->Data, HTTP_CONTENT_TYPE2) != 0)
	{
		FreeHttpHeader(h);
		return NULL;
	}

	size = GetContentLength(h);
	if (size == 0 || size > MAX_PACK_SIZE)
	{
		FreeHttpHeader(h);
		return NULL;
	}

	tmp = MallocEx(size, true);
	if (RecvAll(s, tmp, size, s->SecureMode) == false)
	{
		Free(tmp);
		FreeHttpHeader(h);
		return NULL;
	}

	b = NewBuf();
	WriteBuf(b, tmp, size);
	Free(tmp);
	FreeHttpHeader(h);

	SeekBuf(b, 0, 0);
	p = BufToPack(b);
	FreeBuf(b);

	return p;
}

// Create an entry to PACK for the dummy
void CreateDummyValue(PACK *p)
{
	UINT size;
	UCHAR *buf;
	// Validate arguments
	if (p == NULL)
	{
		return;
	}

	size = Rand32() % HTTP_PACK_RAND_SIZE_MAX;
	buf = Malloc(size);
	Rand(buf, size);

	PackAddData(p, "pencore", buf, size);

	Free(buf);
}

// Client sends a PACK to the server
bool HttpClientSend(SOCK *s, PACK *p)
{
	BUF *b;
	bool ret;
	HTTP_HEADER *h;
	char date_str[MAX_SIZE];
	char ip_str[MAX_SIZE];

	// Validate arguments
	if (s == NULL || p == NULL)
	{
		return false;
	}

	IPToStr(ip_str, sizeof(ip_str), &s->RemoteIP);

	CreateDummyValue(p);

	b = PackToBuf(p);
	if (b == NULL)
	{
		return false;
	}

	h = NewHttpHeader("POST", HTTP_VPN_TARGET, "HTTP/1.1");

	GetHttpDateStr(date_str, sizeof(date_str), SystemTime64());
	AddHttpValue(h, NewHttpValue("Date", date_str));
	AddHttpValue(h, NewHttpValue("Host", ip_str));
	AddHttpValue(h, NewHttpValue("Keep-Alive", HTTP_KEEP_ALIVE));
	AddHttpValue(h, NewHttpValue("Connection", "Keep-Alive"));
	AddHttpValue(h, NewHttpValue("Content-Type", HTTP_CONTENT_TYPE2));

	ret = PostHttp(s, h, b->Buf, b->Size);

	FreeHttpHeader(h);
	FreeBuf(b);

	return ret;
}

// Server sends a PACK to the client
bool HttpServerSend(SOCK *s, PACK *p)
{
	BUF *b;
	bool ret;
	HTTP_HEADER *h;
	char date_str[MAX_SIZE];
	// Validate arguments
	if (s == NULL || p == NULL)
	{
		return false;
	}

	CreateDummyValue(p);

	b = PackToBuf(p);
	if (b == NULL)
	{
		return false;
	}

	h = NewHttpHeader("HTTP/1.1", "200", "OK");

	GetHttpDateStr(date_str, sizeof(date_str), SystemTime64());
	AddHttpValue(h, NewHttpValue("Date", date_str));
	AddHttpValue(h, NewHttpValue("Keep-Alive", HTTP_KEEP_ALIVE));
	AddHttpValue(h, NewHttpValue("Connection", "Keep-Alive"));
	AddHttpValue(h, NewHttpValue("Content-Type", HTTP_CONTENT_TYPE2));

	ret = PostHttp(s, h, b->Buf, b->Size);

	FreeHttpHeader(h);
	FreeBuf(b);

	return ret;
}

// Replace unsafe characters in target
void ReplaceUnsafeCharInTarget(char *target){
	UINT i;
	for(i = 0; target[i] ; i++) {
		if(target[i] == '<')
			target[i] = '(';
		else if(target[i] == '>')
			target[i] = ')';
	}
}

// Sending the 400 Bad Request: Invalid Hostname
bool HttpSendInvalidHostname(SOCK *s, char *method)
{
	HTTP_HEADER *h;
	char date_str[MAX_SIZE];
	char *str;
	bool ret;
	char host[MAX_SIZE];
	UINT port;
	// Validate arguments
	if (s == NULL)
	{
		return false;
	}

	// Get the host name
	//GetMachineName(host, MAX_SIZE);
	Zero(host, sizeof(host));
	IPToStr(host, sizeof(host), &s->LocalIP);
	// Get the port number
	port = s->LocalPort;

	// Creating a header
	GetHttpDateStr(date_str, sizeof(date_str), SystemTime64());

	h = NewHttpHeader("HTTP/1.1", "400", "Bad Request");

	AddHttpValue(h, NewHttpValue("Date", date_str));
	AddHttpValue(h, NewHttpValue("Keep-Alive", HTTP_KEEP_ALIVE));
	AddHttpValue(h, NewHttpValue("Connection", "Keep-Alive"));
	AddHttpValue(h, NewHttpValue("Content-Type", HTTP_CONTENT_TYPE));

	// Creating a Data
	str = "<h1>Bad Request (Invalid Hostname)</h1>\n";

	// Transmission
	ret = PostHttp(s, h, str, StrLen(str));

	FreeHttpHeader(h);

	return ret;
}

// Sending the 501 Not Implemented error
bool HttpSendNotImplemented(SOCK *s, char *method, char *target, char *version)
{
	HTTP_HEADER *h;
	char date_str[MAX_SIZE];
	char *str;
	UINT str_size;
	char port_str[MAX_SIZE];
	bool ret;
	char host[MAX_SIZE];
	UINT port;
	// Validate arguments
	if (s == NULL || target == NULL)
	{
		return false;
	}

	// Get the host name
	//GetMachineName(host, MAX_SIZE);
	Zero(host, sizeof(host));
	IPToStr(host, sizeof(host), &s->LocalIP);
	// Get the port number
	port = s->LocalPort;

	// Creating a header
	GetHttpDateStr(date_str, sizeof(date_str), SystemTime64());

	h = NewHttpHeader("HTTP/1.1", "501", "Method Not Implemented");

	AddHttpValue(h, NewHttpValue("Date", date_str));
	AddHttpValue(h, NewHttpValue("Keep-Alive", HTTP_KEEP_ALIVE));
	AddHttpValue(h, NewHttpValue("Connection", "Keep-Alive"));
	AddHttpValue(h, NewHttpValue("Content-Type", HTTP_CONTENT_TYPE));

	// Creating a Data
	str_size = sizeof(http_501_str) * 2 + StrLen(target) + StrLen(host) + StrLen(method) + StrLen(version);
	str = Malloc(str_size);
	StrCpy(str, str_size, http_501_str);

	// TARGET
	ReplaceUnsafeCharInTarget(target);
	ReplaceStri(str, str_size, str, "$TARGET$", target);

	// HOST
	ReplaceStri(str, str_size, str, "$HOST$", host);

	// PORT
	ToStr(port_str, port);
	ReplaceStri(str, str_size, str, "$PORT$", port_str);

	// METHOD
	ReplaceStri(str, str_size, str, "$METHOD$", method);

	// VERSION
	ReplaceStri(str, str_size, str, "$VERSION$", version);

	// Transmission
	ret = PostHttp(s, h, str, StrLen(str));

	FreeHttpHeader(h);
	Free(str);

	return ret;
}

// Sending a 404 Not Found error
bool HttpSendNotFound(SOCK *s, char *target)
{
	HTTP_HEADER *h;
	char date_str[MAX_SIZE];
	char *str;
	UINT str_size;
	char port_str[MAX_SIZE];
	bool ret;
	char host[MAX_SIZE];
	UINT port;
	// Validate arguments
	if (s == NULL || target == NULL)
	{
		return false;
	}

	// Get the host name
	//GetMachineName(host, MAX_SIZE);
	Zero(host, sizeof(host));
	IPToStr(host, sizeof(host), &s->LocalIP);
	// Get the port number
	port = s->LocalPort;

	// Creating a header
	GetHttpDateStr(date_str, sizeof(date_str), SystemTime64());

	h = NewHttpHeader("HTTP/1.1", "404", "Not Found");

	AddHttpValue(h, NewHttpValue("Date", date_str));
	AddHttpValue(h, NewHttpValue("Keep-Alive", HTTP_KEEP_ALIVE));
	AddHttpValue(h, NewHttpValue("Connection", "Keep-Alive"));
	AddHttpValue(h, NewHttpValue("Content-Type", HTTP_CONTENT_TYPE));

	// Creating a Data
	str_size = sizeof(http_404_str) * 2 + StrLen(target) + StrLen(host);
	str = Malloc(str_size);
	StrCpy(str, str_size, http_404_str);

	// TARGET
	ReplaceUnsafeCharInTarget(target);
	ReplaceStri(str, str_size, str, "$TARGET$", target);

	// HOST
	ReplaceStri(str, str_size, str, "$HOST$", host);

	// PORT
	ToStr(port_str, port);
	ReplaceStri(str, str_size, str, "$PORT$", port_str);

	// Transmission
	ret = PostHttp(s, h, str, StrLen(str));

	FreeHttpHeader(h);
	Free(str);

	return ret;
}

// Sending a 500 Server Error
bool HttpSendServerError(SOCK *s, char *target)
{
	HTTP_HEADER *h;
	char date_str[MAX_SIZE];
	char *str;
	UINT str_size;
	char port_str[MAX_SIZE];
	bool ret;
	char host[MAX_SIZE];
	UINT port;
	// Validate arguments
	if (s == NULL || target == NULL)
	{
		return false;
	}

	// Get the host name
	//GetMachineName(host, MAX_SIZE);
	Zero(host, sizeof(host));
	IPToStr(host, sizeof(host), &s->LocalIP);
	// Get the port number
	port = s->LocalPort;

	// Creating a header
	GetHttpDateStr(date_str, sizeof(date_str), SystemTime64());

	h = NewHttpHeader("HTTP/1.1", "500", "Server Error");

	AddHttpValue(h, NewHttpValue("Date", date_str));
	AddHttpValue(h, NewHttpValue("Keep-Alive", HTTP_KEEP_ALIVE));
	AddHttpValue(h, NewHttpValue("Connection", "Keep-Alive"));
	AddHttpValue(h, NewHttpValue("Content-Type", HTTP_CONTENT_TYPE));

	// Creating a Data
	str_size = sizeof(http_500_str) * 2 + StrLen(target) + StrLen(host);
	str = Malloc(str_size);
	StrCpy(str, str_size, http_500_str);

	// TARGET
	ReplaceUnsafeCharInTarget(target);
	ReplaceStri(str, str_size, str, "$TARGET$", target);

	// HOST
	ReplaceStri(str, str_size, str, "$HOST$", host);

	// PORT
	ToStr(port_str, port);
	ReplaceStri(str, str_size, str, "$PORT$", port_str);

	// Transmission
	ret = PostHttp(s, h, str, StrLen(str));

	FreeHttpHeader(h);
	Free(str);

	return ret;
}

// Sending a 403 Forbidden error
bool HttpSendForbidden(SOCK *s, char *target, char *server_id)
{
	HTTP_HEADER *h;
	char date_str[MAX_SIZE];
	char *str;
	UINT str_size;
	char port_str[MAX_SIZE];
	bool ret;
	char host[MAX_SIZE];
	UINT port;
	// Validate arguments
	if (s == NULL || target == NULL)
	{
		return false;
	}

	// Get the host name
	//GetMachineName(host, MAX_SIZE);
	Zero(host, sizeof(host));
	IPToStr(host, sizeof(host), &s->LocalIP);
	// Get the port number
	port = s->LocalPort;

	// Creating a header
	GetHttpDateStr(date_str, sizeof(date_str), SystemTime64());

	h = NewHttpHeader("HTTP/1.1", "403", "Forbidden");

	AddHttpValue(h, NewHttpValue("Date", date_str));
	AddHttpValue(h, NewHttpValue("Keep-Alive", HTTP_KEEP_ALIVE));
	AddHttpValue(h, NewHttpValue("Connection", "Keep-Alive"));
	AddHttpValue(h, NewHttpValue("Content-Type", HTTP_CONTENT_TYPE));

	// Creating a Data
	str_size = sizeof(http_403_str) * 2 + StrLen(target) + StrLen(host);
	str = Malloc(str_size);
	StrCpy(str, str_size, http_403_str);

	// TARGET
	ReplaceUnsafeCharInTarget(target);
	ReplaceStri(str, str_size, str, "$TARGET$", target);

	// HOST
	ReplaceStri(str, str_size, str, "$HOST$", host);

	// PORT
	ToStr(port_str, port);
	ReplaceStri(str, str_size, str, "$PORT$", port_str);

	// Transmission
	ret = PostHttp(s, h, str, StrLen(str));

	FreeHttpHeader(h);
	Free(str);

	return ret;
}

// Get the date and time string for the HTTP header
void GetHttpDateStr(char *str, UINT size, UINT64 t)
{
	SYSTEMTIME s;
	static char *wday[] =
	{
		"Sun", "Mon", "Tue", "Wed", "Thu", "Fri", "Sat",
	};
	static char *month[] =
	{
		"Jan", "Feb", "Mar", "Apr", "May", "Jun", "Jul", "Aug", "Sep", "Oct",
		"Nov", "Dec",
	};
	// Validate arguments
	if (str == NULL)
	{
		return;
	}
	UINT64ToSystem(&s, t);

	Format(str, size, "%s, %02u %s %04u %02u:%02u:%02u GMT",
		wday[s.wDayOfWeek], s.wDay, month[s.wMonth - 1], s.wYear,
		s.wHour, s.wMinute, s.wSecond);
}

// Get the Content-Length from the HTTP header
UINT GetContentLength(HTTP_HEADER *header)
{
	UINT ret;
	HTTP_VALUE *v;
	// Validate arguments
	if (header == NULL)
	{
		return 0;
	}

	v = GetHttpValue(header, "Content-Length");
	if (v == NULL)
	{
		return 0;
	}

	ret = ToInt(v->Data);

	return ret;
}

// Send the data in the HTTP
bool PostHttp(SOCK *s, HTTP_HEADER *header, void *post_data, UINT post_size)
{
	char *header_str;
	BUF *b;
	bool ret;
	// Validate arguments
	if (s == NULL || header == NULL || (post_size != 0 && post_data == NULL))
	{
		return false;
	}

	// Check whether the Content-Lentgh exists?
	if (GetHttpValue(header, "Content-Length") == NULL)
	{
		char tmp[MAX_SIZE];
		// Add because it does not exist
		ToStr(tmp, post_size);
		AddHttpValue(header, NewHttpValue("Content-Length", tmp));
	}

	// Convert the header to string
	header_str = HttpHeaderToStr(header);
	if (header_str == NULL)
	{
		return false;
	}
	b = NewBuf();
	WriteBuf(b, header_str, StrLen(header_str));
	Free(header_str);

	// Append the data
	WriteBuf(b, post_data, post_size);

	// Send
	ret = SendAll(s, b->Buf, b->Size, s->SecureMode);

	FreeBuf(b);

	return ret;
}

// Convert a HTTP header to a string
char *HttpHeaderToStr(HTTP_HEADER *header)
{
	BUF *b;
	char *tmp;
	UINT i;
	char *s;
	// Validate arguments
	if (header == NULL)
	{
		return NULL;
	}

	tmp = Malloc(HTTP_HEADER_LINE_MAX_SIZE);
	b = NewBuf();

	// Header
	Format(tmp, HTTP_HEADER_LINE_MAX_SIZE,
		"%s %s %s\r\n", header->Method, header->Target, header->Version);
	WriteBuf(b, tmp, StrLen(tmp));

	// Value
	for (i = 0;i < LIST_NUM(header->ValueList);i++)
	{
		HTTP_VALUE *v = (HTTP_VALUE *)LIST_DATA(header->ValueList, i);
		Format(tmp, HTTP_HEADER_LINE_MAX_SIZE,
			"%s: %s\r\n", v->Name, v->Data);
		WriteBuf(b, tmp, StrLen(tmp));
	}

	// Trailing newline
	WriteBuf(b, "\r\n", 2);
	s = Malloc(b->Size + 1);
	Copy(s, b->Buf, b->Size);
	s[b->Size] = 0;

	FreeBuf(b);
	Free(tmp);

	return s;
}

// Send the HTTP header
bool SendHttpHeader(SOCK *s, HTTP_HEADER *header)
{
	char *str;
	bool ret;
	// Validate arguments
	if (s == NULL || header == NULL)
	{
		return false;
	}

	// Convert to string
	str = HttpHeaderToStr(header);

	// Transmission
	ret = SendAll(s, str, StrLen(str), s->SecureMode);

	Free(str);

	return ret;
}

// Receive an HTTP header
HTTP_HEADER *RecvHttpHeader(SOCK *s)
{
	TOKEN_LIST *token = NULL;
	char *str = NULL;
	HTTP_HEADER *header = NULL;
	// Validate arguments
	if (s == NULL)
	{
		return NULL;
	}

	// Get the first line
	str = RecvLine(s, HTTP_HEADER_LINE_MAX_SIZE);
	if (str == NULL)
	{
		goto LABEL_ERROR;
	}

	// Split into tokens
	token = ParseToken(str, " ");
	if (token->NumTokens < 3)
	{
		goto LABEL_ERROR;
	}

	Free(str);
	str = NULL;

	// Creating a header object
	header = NewHttpHeader(token->Token[0], token->Token[1], token->Token[2]);

	if (StrCmpi(header->Version, "HTTP/0.9") == 0)
	{
		// The header ends with this line
		FreeToken(token);
		return header;
	}

	// Get the subsequent lines
	while (true)
	{
		UINT pos;
		HTTP_VALUE *v;
		char *value_name, *value_data;
		str = RecvLine(s, HTTP_HEADER_LINE_MAX_SIZE);
		if (str == NULL)
		{
			goto LABEL_ERROR;
		}
		Trim(str);

		if (StrLen(str) == 0)
		{
			// End of header
			Free(str);
			str = NULL;
			break;
		}

		// Get the position of the colon
		pos = SearchStr(str, ":", 0);
		if (pos == INFINITE)
		{
			// The colon does not exist
			goto LABEL_ERROR;
		}
		if ((pos + 1) >= StrLen(str))
		{
			// There is no data
			goto LABEL_ERROR;
		}

		// Divide into the name and the data
		value_name = Malloc(pos + 1);
		Copy(value_name, str, pos);
		value_name[pos] = 0;
		value_data = &str[pos + 1];

		v = NewHttpValue(value_name, value_data);
		if (v == NULL)
		{
			Free(value_name);
			goto LABEL_ERROR;
		}

		Free(value_name);

		AddHttpValue(header, v);
		Free(str);
	}

	FreeToken(token);

	return header;

LABEL_ERROR:
	// Memory release
	if (token)
	{
		FreeToken(token);
	}
	if (str)
	{
		Free(str);
	}
	if (header)
	{
		FreeHttpHeader(header);
	}
	return NULL;
}

// Receive a line
char *RecvLine(SOCK *s, UINT max_size)
{
	BUF *b;
	char c;
	char *str;
	// Validate arguments
	if (s == NULL || max_size == 0)
	{
		return NULL;
	}

	b = NewBuf();
	while (true)
	{
		UCHAR *buf;
		if (RecvAll(s, &c, sizeof(c), s->SecureMode) == false)
		{
			FreeBuf(b);
			return NULL;
		}
		WriteBuf(b, &c, sizeof(c));
		buf = (UCHAR *)b->Buf;
		if (b->Size > max_size)
		{
			FreeBuf(b);
			return NULL;
		}
		if (b->Size >= 1)
		{
			if (buf[b->Size - 1] == '\n')
			{
				b->Size--;
				if (b->Size >= 1)
				{
					if (buf[b->Size - 1] == '\r')
					{
						b->Size--;
					}
				}
				str = Malloc(b->Size + 1);
				Copy(str, b->Buf, b->Size);
				str[b->Size] = 0;
				FreeBuf(b);

				return str;
			}
		}
	}
}

// Creating a new HTTP value
HTTP_VALUE *NewHttpValue(char *name, char *data)
{
	HTTP_VALUE *v;
	// Validate arguments
	if (name == NULL || data == NULL)
	{
		return NULL;
	}

	v = ZeroMalloc(sizeof(HTTP_VALUE));

	v->Name = CopyStr(name);
	v->Data = CopyStr(data);

	Trim(v->Name);
	Trim(v->Data);

	return v;
}

// Look for the HTTP value from the HTTP header
HTTP_VALUE *GetHttpValue(HTTP_HEADER *header, char *name)
{
	HTTP_VALUE *v, t;
	// Validate arguments
	if (header == NULL || name == NULL)
	{
		return NULL;
	}

	t.Name = name;
	v = Search(header->ValueList, &t);
	if (v == NULL)
	{
		return NULL;
	}

	return v;
}

// Add a HTTP value to the HTTP header
void AddHttpValue(HTTP_HEADER *header, HTTP_VALUE *value)
{
	// Validate arguments
	if (header == NULL || value == NULL)
	{
		return;
	}

	if (LIST_NUM(header->ValueList) < HTTP_HEADER_MAX_LINES)
	{
		Insert(header->ValueList, value);
	}
	else
	{
		FreeHttpValue(value);
	}
}

// Create an HTTP header
HTTP_HEADER *NewHttpHeader(char *method, char *target, char *version)
{
	return NewHttpHeaderEx(method, target, version, false);
}
HTTP_HEADER *NewHttpHeaderEx(char *method, char *target, char *version, bool no_sort)
{
	HTTP_HEADER *header;
	// Validate arguments
	if (method == NULL || target == NULL || version == NULL)
	{
		return NULL;
	}

	header = ZeroMalloc(sizeof(HTTP_HEADER));

	header->Method = CopyStr(method);
	header->Target = CopyStr(target);
	header->Version = CopyStr(version);
	header->ValueList = NewListFast(no_sort ? NULL : CompareHttpValue);

	return header;
}

// Comparison function of the HTTP value
int CompareHttpValue(void *p1, void *p2)
{
	HTTP_VALUE *v1, *v2;
	if (p1 == NULL || p2 == NULL)
	{
		return 0;
	}
	v1 = *(HTTP_VALUE **)p1;
	v2 = *(HTTP_VALUE **)p2;
	if (v1 == NULL || v2 == NULL)
	{
		return 0;
	}
	return StrCmpi(v1->Name, v2->Name);
}

// Release the HTTP value
void FreeHttpValue(HTTP_VALUE *value)
{
	// Validate arguments
	if (value == NULL)
	{
		return;
	}

	Free(value->Data);
	Free(value->Name);

	Free(value);
}

// Release the HTTP header
void FreeHttpHeader(HTTP_HEADER *header)
{
	UINT i;
	HTTP_VALUE **values;
	// Validate arguments
	if (header == NULL)
	{
		return;
	}

	Free(header->Method);
	Free(header->Target);
	Free(header->Version);

	values = ToArray(header->ValueList);
	for (i = 0;i < LIST_NUM(header->ValueList);i++)
	{
		FreeHttpValue(values[i]);
	}
	Free(values);

	ReleaseList(header->ValueList);

	Free(header);
}

// Receive a PACK
PACK *RecvPack(SOCK *s)
{
	PACK *p;
	BUF *b;
	void *data;
	UINT sz;
	// Validate arguments
	if (s == NULL || s->Type != SOCK_TCP)
	{
		return false;
	}

	if (RecvAll(s, &sz, sizeof(UINT), s->SecureMode) == false)
	{
		return false;
	}
	sz = Endian32(sz);
	if (sz > MAX_PACK_SIZE)
	{
		return false;
	}
	data = MallocEx(sz, true);
	if (RecvAll(s, data, sz, s->SecureMode) == false)
	{
		Free(data);
		return false;
	}

	b = NewBuf();
	WriteBuf(b, data, sz);
	SeekBuf(b, 0, 0);
	p = BufToPack(b);
	FreeBuf(b);
	Free(data);

	return p;
}

// Receive a PACK (with checking the hash)
PACK *RecvPackWithHash(SOCK *s)
{
	PACK *p;
	BUF *b;
	void *data;
	UINT sz;
	UCHAR hash1[SHA1_SIZE];
	UCHAR hash2[SHA1_SIZE];
	// Validate arguments
	if (s == NULL || s->Type != SOCK_TCP)
	{
		return false;
	}

	if (RecvAll(s, &sz, sizeof(UINT), s->SecureMode) == false)
	{
		return false;
	}
	sz = Endian32(sz);
	if (sz > MAX_PACK_SIZE)
	{
		return false;
	}
	data = MallocEx(sz, true);
	if (RecvAll(s, data, sz, s->SecureMode) == false)
	{
		Free(data);
		return false;
	}

	HashSha1(hash1, data, sz);
	if (RecvAll(s, hash2, sizeof(hash2), s->SecureMode) == false)
	{
		Free(data);
		return false;
	}

	if (Cmp(hash1, hash2, SHA1_SIZE) != 0)
	{
		Free(data);
		return false;
	}

	b = NewBuf();
	WriteBuf(b, data, sz);
	SeekBuf(b, 0, 0);
	p = BufToPack(b);
	FreeBuf(b);
	Free(data);

	return p;
}

// Send a PACK
bool SendPack(SOCK *s, PACK *p)
{
	BUF *b;
	UINT sz;
	// Validate arguments
	if (s == NULL || p == NULL || s->Type != SOCK_TCP)
	{
		return false;
	}

	b = PackToBuf(p);
	sz = Endian32(b->Size);

	SendAdd(s, &sz, sizeof(UINT));
	SendAdd(s, b->Buf, b->Size);
	FreeBuf(b);

	return SendNow(s, s->SecureMode);
}

// Send a Pack (with adding a hash)
bool SendPackWithHash(SOCK *s, PACK *p)
{
	BUF *b;
	UINT sz;
	UCHAR hash[SHA1_SIZE];
	// Validate arguments
	if (s == NULL || p == NULL || s->Type != SOCK_TCP)
	{
		return false;
	}

	b = PackToBuf(p);
	sz = Endian32(b->Size);

	SendAdd(s, &sz, sizeof(UINT));
	SendAdd(s, b->Buf, b->Size);
	HashSha1(hash, b->Buf, b->Size);
	SendAdd(s, hash, sizeof(hash));

	FreeBuf(b);

	return SendNow(s, s->SecureMode);
}

// Get SNI name from the data that has arrived to the TCP connection before accepting an SSL connection
bool GetSniNameFromPreSslConnection(SOCK *s, char *sni, UINT sni_size)
{
	UCHAR tmp[1500];
	UINT size;
	// Validate arguments
	if (s == NULL || sni == NULL)
	{
		return false;
	}

	size = Peek(s, tmp, sizeof(tmp));
	if (size == 0)
	{
		return false;
	}

	return GetSniNameFromSslPacket(tmp, size, sni, sni_size);
}

// Get SNI name from the SSL packet
bool GetSniNameFromSslPacket(UCHAR *packet_buf, UINT packet_size, char *sni, UINT sni_size)
{
	BUF *buf;
	bool ret = false;
	UCHAR content_type;
	USHORT version;
	USHORT handshake_length;

	// Validate arguments
	if (packet_buf == NULL || packet_size <= 11)
	{
		return false;
	}

	if (!(packet_buf[0] == 0x16 && packet_buf[1] >= 0x03 &&
		packet_buf[5] == 0x01 && packet_buf[6] == 0x00 &&
		packet_buf[9] >= 0x03))
	{
		return false;
	}

	buf = NewBufFromMemory(packet_buf, packet_size);

	if (ReadBuf(buf, &content_type, sizeof(UCHAR)) == sizeof(UCHAR) &&
		ReadBuf(buf, &version, sizeof(USHORT)) == sizeof(USHORT) &&
		ReadBuf(buf, &handshake_length, sizeof(USHORT)) == sizeof(USHORT))
	{
		version = Endian16(version);
		handshake_length = Endian16(handshake_length);

		if (content_type == 0x16 && version >= 0x0301)
		{
			UCHAR *handshake_data = Malloc(handshake_length);

			if (ReadBuf(buf, handshake_data, handshake_length) == handshake_length)
			{
				BUF *buf2 = NewBufFromMemory(handshake_data, handshake_length);
				USHORT handshake_type;
				USHORT handshake_length_2;

				if (ReadBuf(buf2, &handshake_type, sizeof(USHORT)) == sizeof(USHORT) &&
					ReadBuf(buf2, &handshake_length_2, sizeof(USHORT)) == sizeof(USHORT))
				{
					handshake_type = Endian16(handshake_type);
					handshake_length_2 = Endian16(handshake_length_2);

					if (handshake_type == 0x0100 && handshake_length_2 <= (handshake_length - 4))
					{
						USHORT version2;

						if (ReadBuf(buf2, &version2, sizeof(USHORT)) == sizeof(USHORT))
						{
							version2 = Endian16(version2);

							if (version2 >= 0x0301)
							{
								UCHAR rand[32];

								if (ReadBuf(buf2, rand, sizeof(rand)) == sizeof(rand))
								{
									UCHAR session_id_len;

									if (ReadBuf(buf2, &session_id_len, sizeof(UCHAR)) == sizeof(UCHAR))
									{
										if (ReadBuf(buf2, NULL, session_id_len) == session_id_len)
										{
											USHORT cipher_len;

											if (ReadBuf(buf2, &cipher_len, sizeof(USHORT)) == sizeof(USHORT))
											{
												cipher_len = Endian16(cipher_len);

												if (ReadBuf(buf2, NULL, cipher_len) == cipher_len)
												{
													UCHAR comps_len;

													if (ReadBuf(buf2, &comps_len, sizeof(UCHAR)) == sizeof(UCHAR))
													{
														if (ReadBuf(buf2, NULL, comps_len) == comps_len)
														{
															USHORT ext_length;

															if (ReadBuf(buf2, &ext_length, sizeof(USHORT)) == sizeof(USHORT))
															{
																UCHAR *ext_buf;

																ext_length = Endian16(ext_length);

																ext_buf = Malloc(ext_length);

																if (ReadBuf(buf2, ext_buf, ext_length) == ext_length)
																{
																	BUF *ebuf = NewBufFromMemory(ext_buf, ext_length);

																	while (ret == false)
																	{
																		USHORT type;
																		USHORT data_len;
																		UCHAR *data;

																		if (ReadBuf(ebuf, &type, sizeof(USHORT)) != sizeof(USHORT))
																		{
																			break;
																		}

																		if (ReadBuf(ebuf, &data_len, sizeof(USHORT)) != sizeof(USHORT))
																		{
																			break;
																		}

																		type = Endian16(type);
																		data_len = Endian16(data_len);

																		data = Malloc(data_len);

																		if (ReadBuf(ebuf, data, data_len) != data_len)
																		{
																			Free(data);
																			break;
																		}

																		if (type == 0x0000)
																		{
																			BUF *dbuf = NewBufFromMemory(data, data_len);

																			USHORT total_len;

																			if (ReadBuf(dbuf, &total_len, sizeof(USHORT)) == sizeof(USHORT))
																			{
																				UCHAR c;
																				total_len = Endian16(total_len);

																				if (ReadBuf(dbuf, &c, sizeof(UCHAR)) == sizeof(UCHAR))
																				{
																					if (c == 0)
																					{
																						USHORT name_len;

																						if (ReadBuf(dbuf, &name_len, sizeof(USHORT)) == sizeof(USHORT))
																						{
																							char *name_buf;
																							name_len = Endian16(name_len);

																							name_buf = ZeroMalloc(name_len + 1);

																							if (ReadBuf(dbuf, name_buf, name_len) == name_len)
																							{
																								if (StrLen(name_buf) >= 1)
																								{
																									ret = true;

																									StrCpy(sni, sni_size, name_buf);
																								}
																							}

																							Free(name_buf);
																						}
																					}
																				}
																			}

																			FreeBuf(dbuf);
																		}

																		Free(data);
																	}

																	FreeBuf(ebuf);
																}

																Free(ext_buf);
															}
														}
													}
												}
											}
										}
									}
								}
							}
						}
					}
				}

				FreeBuf(buf2);
			}

			Free(handshake_data);
		}
	}

	FreeBuf(buf);

	if (ret)
	{
		Trim(sni);

		if (IsEmptyStr(sni))
		{
			ret = false;
		}
	}

	return ret;
<<<<<<< HEAD
}

=======
}

void SetDhParam(DH_CTX *dh)
{
	if (dh_param)
	{
		DhFree(dh_param);
	}

	dh_param = dh;
}

// Developed by SoftEther VPN Project at University of Tsukuba in Japan.
// Department of Computer Science has dozens of overly-enthusiastic geeks.
// Join us: http://www.tsukuba.ac.jp/english/admission/

>>>>>>> ad58da41
<|MERGE_RESOLUTION|>--- conflicted
+++ resolved
@@ -1,22983 +1,22942 @@
-// SoftEther VPN Source Code - Developer Edition Master Branch
-// Mayaqua Kernel
-// 
-// SoftEther VPN Server, Client and Bridge are free software under GPLv2.
-// 
-// Copyright (c) Daiyuu Nobori.
-// Copyright (c) SoftEther VPN Project, University of Tsukuba, Japan.
-// Copyright (c) SoftEther Corporation.
-// 
-// All Rights Reserved.
-// 
-// http://www.softether.org/
-// 
-// Author: Daiyuu Nobori, Ph.D.
-// Contributors:
-// - nattoheaven (https://github.com/nattoheaven)
-// Comments: Tetsuo Sugiyama, Ph.D.
-// 
-// This program is free software; you can redistribute it and/or
-// modify it under the terms of the GNU General Public License
-// version 2 as published by the Free Software Foundation.
-// 
-// This program is distributed in the hope that it will be useful,
-// but WITHOUT ANY WARRANTY; without even the implied warranty of
-// MERCHANTABILITY or FITNESS FOR A PARTICULAR PURPOSE. See the
-// GNU General Public License for more details.
-// 
-// You should have received a copy of the GNU General Public License version 2
-// along with this program; if not, write to the Free Software
-// Foundation, Inc., 59 Temple Place - Suite 330, Boston, MA 02111-1307, USA.
-// 
-// THE SOFTWARE IS PROVIDED "AS IS", WITHOUT WARRANTY OF ANY KIND,
-// EXPRESS OR IMPLIED, INCLUDING BUT NOT LIMITED TO THE WARRANTIES OF
-// MERCHANTABILITY, FITNESS FOR A PARTICULAR PURPOSE AND NONINFRINGEMENT.
-// IN NO EVENT SHALL THE AUTHORS OR COPYRIGHT HOLDERS BE LIABLE FOR ANY
-// CLAIM, DAMAGES OR OTHER LIABILITY, WHETHER IN AN ACTION OF CONTRACT,
-// TORT OR OTHERWISE, ARISING FROM, OUT OF OR IN CONNECTION WITH THE
-// SOFTWARE OR THE USE OR OTHER DEALINGS IN THE SOFTWARE.
-// 
-// THE LICENSE AGREEMENT IS ATTACHED ON THE SOURCE-CODE PACKAGE
-// AS "LICENSE.TXT" FILE. READ THE TEXT FILE IN ADVANCE TO USE THE SOFTWARE.
-// 
-// 
-// THIS SOFTWARE IS DEVELOPED IN JAPAN, AND DISTRIBUTED FROM JAPAN,
-// UNDER JAPANESE LAWS. YOU MUST AGREE IN ADVANCE TO USE, COPY, MODIFY,
-// MERGE, PUBLISH, DISTRIBUTE, SUBLICENSE, AND/OR SELL COPIES OF THIS
-// SOFTWARE, THAT ANY JURIDICAL DISPUTES WHICH ARE CONCERNED TO THIS
-// SOFTWARE OR ITS CONTENTS, AGAINST US (SOFTETHER PROJECT, SOFTETHER
-// CORPORATION, DAIYUU NOBORI OR OTHER SUPPLIERS), OR ANY JURIDICAL
-// DISPUTES AGAINST US WHICH ARE CAUSED BY ANY KIND OF USING, COPYING,
-// MODIFYING, MERGING, PUBLISHING, DISTRIBUTING, SUBLICENSING, AND/OR
-// SELLING COPIES OF THIS SOFTWARE SHALL BE REGARDED AS BE CONSTRUED AND
-// CONTROLLED BY JAPANESE LAWS, AND YOU MUST FURTHER CONSENT TO
-// EXCLUSIVE JURISDICTION AND VENUE IN THE COURTS SITTING IN TOKYO,
-// JAPAN. YOU MUST WAIVE ALL DEFENSES OF LACK OF PERSONAL JURISDICTION
-// AND FORUM NON CONVENIENS. PROCESS MAY BE SERVED ON EITHER PARTY IN
-// THE MANNER AUTHORIZED BY APPLICABLE LAW OR COURT RULE.
-// 
-// USE ONLY IN JAPAN. DO NOT USE THIS SOFTWARE IN ANOTHER COUNTRY UNLESS
-// YOU HAVE A CONFIRMATION THAT THIS SOFTWARE DOES NOT VIOLATE ANY
-// CRIMINAL LAWS OR CIVIL RIGHTS IN THAT PARTICULAR COUNTRY. USING THIS
-// SOFTWARE IN OTHER COUNTRIES IS COMPLETELY AT YOUR OWN RISK. THE
-// SOFTETHER VPN PROJECT HAS DEVELOPED AND DISTRIBUTED THIS SOFTWARE TO
-// COMPLY ONLY WITH THE JAPANESE LAWS AND EXISTING CIVIL RIGHTS INCLUDING
-// PATENTS WHICH ARE SUBJECTS APPLY IN JAPAN. OTHER COUNTRIES' LAWS OR
-// CIVIL RIGHTS ARE NONE OF OUR CONCERNS NOR RESPONSIBILITIES. WE HAVE
-// NEVER INVESTIGATED ANY CRIMINAL REGULATIONS, CIVIL LAWS OR
-// INTELLECTUAL PROPERTY RIGHTS INCLUDING PATENTS IN ANY OF OTHER 200+
-// COUNTRIES AND TERRITORIES. BY NATURE, THERE ARE 200+ REGIONS IN THE
-// WORLD, WITH DIFFERENT LAWS. IT IS IMPOSSIBLE TO VERIFY EVERY
-// COUNTRIES' LAWS, REGULATIONS AND CIVIL RIGHTS TO MAKE THE SOFTWARE
-// COMPLY WITH ALL COUNTRIES' LAWS BY THE PROJECT. EVEN IF YOU WILL BE
-// SUED BY A PRIVATE ENTITY OR BE DAMAGED BY A PUBLIC SERVANT IN YOUR
-// COUNTRY, THE DEVELOPERS OF THIS SOFTWARE WILL NEVER BE LIABLE TO
-// RECOVER OR COMPENSATE SUCH DAMAGES, CRIMINAL OR CIVIL
-// RESPONSIBILITIES. NOTE THAT THIS LINE IS NOT LICENSE RESTRICTION BUT
-// JUST A STATEMENT FOR WARNING AND DISCLAIMER.
-// 
-// 
-// SOURCE CODE CONTRIBUTION
-// ------------------------
-// 
-// Your contribution to SoftEther VPN Project is much appreciated.
-// Please send patches to us through GitHub.
-// Read the SoftEther VPN Patch Acceptance Policy in advance:
-// http://www.softether.org/5-download/src/9.patch
-// 
-// 
-// DEAR SECURITY EXPERTS
-// ---------------------
-// 
-// If you find a bug or a security vulnerability please kindly inform us
-// about the problem immediately so that we can fix the security problem
-// to protect a lot of users around the world as soon as possible.
-// 
-// Our e-mail address for security reports is:
-// softether-vpn-security [at] softether.org
-// 
-// Please note that the above e-mail address is not a technical support
-// inquiry address. If you need technical assistance, please visit
-// http://www.softether.org/ and ask your question on the users forum.
-// 
-// Thank you for your cooperation.
-// 
-// 
-// NO MEMORY OR RESOURCE LEAKS
-// ---------------------------
-// 
-// The memory-leaks and resource-leaks verification under the stress
-// test has been passed before release this source code.
-
-
-// Network.c
-// Network communication module
-
-#include <GlobalConst.h>
-
-#define	ENCRYPT_C
-#define	NETWORK_C
-
-#define	__WINCRYPT_H__
-
-#ifdef	WIN32
-// Include windows.h for Socket API
-#define	_WIN32_WINNT		0x0502
-#define	WINVER				0x0502
-#include <Ws2tcpip.h>
-#include <Wspiapi.h>
-#include <winsock2.h>
-#include <windows.h>
-#include <Iphlpapi.h>
-#include <ws2ipdef.h>
-#include <netioapi.h>
-#include <Icmpapi.h>
-#endif	// WIN32
-
-#include <stdio.h>
-#include <stdlib.h>
-#include <string.h>
-#include <wchar.h>
-#include <stdarg.h>
-#include <time.h>
-#include <openssl/ssl.h>
-#include <openssl/err.h>
-#include <openssl/rand.h>
-#include <openssl/engine.h>
-#include <openssl/bio.h>
-#include <openssl/x509.h>
-#include <openssl/pkcs7.h>
-#include <openssl/pkcs12.h>
-#include <openssl/rc4.h>
-#include <openssl/md5.h>
-#include <openssl/sha.h>
-#include <Mayaqua/Mayaqua.h>
-#ifdef	UNIX_MACOS
-#include <sys/event.h>
-#endif	// UNIX_MACOS
-
-#ifdef	OS_WIN32
-NETWORK_WIN32_FUNCTIONS *w32net;
-struct ROUTE_CHANGE_DATA
-{
-	OVERLAPPED Overlapped;
-	HANDLE Handle;
-	UINT NumCalled;
-};
-#endif	// OS_WIN32
-
-// Whether the blocking occurs in SSL
-#if	defined(UNIX_BSD) || defined(UNIX_MACOS)
-#define	FIX_SSL_BLOCKING
-#endif
-
-// IPV6_V6ONLY constant
-#ifdef	UNIX_LINUX
-#ifndef	IPV6_V6ONLY
-#define	IPV6_V6ONLY	26
-#endif	// IPV6_V6ONLY
-#endif	// UNIX_LINUX
-
-#ifdef	UNIX_SOLARIS
-#ifndef	IPV6_V6ONLY
-#define	IPV6_V6ONLY	0x27
-#endif	// IPV6_V6ONLY
-#endif	// UNIX_SOLARIS
-
-
-
-// HTTP constant
-static char http_404_str[] = "<!DOCTYPE HTML PUBLIC \"-//IETF//DTD HTML 2.0//EN\">\r\n<HTML><HEAD>\r\n<TITLE>404 Not Found</TITLE>\r\n</HEAD><BODY>\r\n<H1>Not Found</H1>\r\nThe requested URL $TARGET$ was not found on this server.<P>\r\n<HR>\r\n<ADDRESS>HTTP Server at $HOST$ Port $PORT$</ADDRESS>\r\n</BODY></HTML>\r\n";
-static char http_403_str[] = "<!DOCTYPE HTML PUBLIC \"-//IETF//DTD HTML 2.0//EN\">\r\n<HTML><HEAD>\r\n<TITLE>403 Forbidden</TITLE>\r\n</HEAD><BODY>\r\n<H1>Forbidden</H1>\r\nYou don't have permission to access $TARGET$\r\non this server.<P>\r\n<HR>\r\n<ADDRESS>HTTP Server at $HOST$ Port $PORT$</ADDRESS>\r\n</BODY></HTML>\r\n";
-static char http_500_str[] = "<!DOCTYPE HTML PUBLIC \"-//IETF//DTD HTML 2.0//EN\">\r\n<HTML><HEAD>\r\n<TITLE>500 Server Error</TITLE>\r\n</HEAD><BODY>\r\n<H1>Server Error</H1>\r\nServer Error<P>\r\n<HR>\r\n<ADDRESS>HTTP Server at $HOST$ Port $PORT$</ADDRESS>\r\n</BODY></HTML>\r\n";
-static char http_501_str[] = "<!DOCTYPE HTML PUBLIC \"-//IETF//DTD HTML 2.0//EN\">\r\n<HTML><HEAD>\r\n<TITLE>501 Method Not Implemented</TITLE>\r\n</HEAD><BODY>\r\n<H1>Method Not Implemented</H1>\r\n$METHOD$ to $TARGET$ not supported.<P>\r\nInvalid method in request $METHOD$ $TARGET$ $VERSION$<P>\r\n<HR>\r\n<ADDRESS>HTTP Server at $HOST$ Port $PORT$</ADDRESS>\r\n</BODY></HTML>\r\n";
-static char http_detect_server_startwith[] = "<!DOCTYPE HTML PUBLIC \"-//IETF//DTD HTML 2.0//EN\">\r\n<HTML><HEAD>\r\n<TITLE>403 Forbidden</TITLE>\r\n</HEAD><BODY>\r\n<H1>Forbidden</H1>\r\nYou don't have permission to access ";
-static char http_detect_server_tag_future[] = "9C37197CA7C2428388C2E6E59B829B30";
-
-// DNS cache list
-static LIST *DnsCache;
-
-// Lock related
-static LOCK *machine_name_lock = NULL;
-static LOCK *disconnect_function_lock = NULL;
-static LOCK *aho = NULL;
-static LOCK *socket_library_lock = NULL;
-extern LOCK *openssl_lock;
-static LOCK *ssl_accept_lock = NULL;
-static LOCK *ssl_connect_lock = NULL;
-static TOKEN_LIST *cipher_list_token = NULL;
-static COUNTER *num_tcp_connections = NULL;
-static LOCK *dns_lock = NULL;
-static LOCK *unix_dns_server_addr_lock = NULL;
-static IP unix_dns_server;
-static LIST *HostCacheList = NULL;
-static LIST *WaitThreadList = NULL;
-static bool disable_cache = false;
-static bool NetworkReleaseMode = false;			// Network release mode
-static UCHAR machine_ip_process_hash[SHA1_SIZE];
-static LOCK *machine_ip_process_hash_lock = NULL;
-static LOCK *current_global_ip_lock = NULL;
-static LOCK *current_fqdn_lock = NULL;
-static bool current_global_ip_set = false;
-static IP current_glocal_ipv4 = {0};
-static IP current_glocal_ipv6 = {0};
-static char current_fqdn[MAX_SIZE];
-static bool g_no_rudp_server = false;
-static bool g_no_rudp_register = false;
-static bool g_natt_low_priority = false;
-static LOCK *host_ip_address_list_cache_lock = NULL;
-static UINT64 host_ip_address_list_cache_last = 0;
-static LIST *host_ip_address_cache = NULL;
-static bool disable_gethostname_by_accept = false;
-static COUNTER *getip_thread_counter = NULL;
-static UINT max_getip_thread = 0;
-
-
-static char *cipher_list = "RC4-MD5 RC4-SHA AES128-SHA AES256-SHA DES-CBC-SHA DES-CBC3-SHA DHE-RSA-AES128-SHA DHE-RSA-AES256-SHA AES128-GCM-SHA256 AES128-SHA256 AES256-GCM-SHA384 AES256-SHA256 DHE-RSA-AES128-GCM-SHA256 DHE-RSA-AES128-SHA256 DHE-RSA-AES256-GCM-SHA384 DHE-RSA-AES256-SHA256 ECDHE-RSA-AES128-GCM-SHA256 ECDHE-RSA-AES128-SHA256 ECDHE-RSA-AES256-GCM-SHA384 ECDHE-RSA-AES256-SHA384"
-#if OPENSSL_VERSION_NUMBER >= 0x10100000L
-	" DHE-RSA-CHACHA20-POLY1305 ECDHE-RSA-CHACHA20-POLY1305";
-#endif
-;
-
-static LIST *ip_clients = NULL;
-
-static LIST *local_mac_list = NULL;
-static LOCK *local_mac_list_lock = NULL;
-
-static UINT rand_port_numbers[256] = {0};
-
-
-static bool g_use_privateip_file = false;
-static bool g_source_ip_validation_force_disable = false;
-
-<<<<<<< HEAD
-static DH_CTX *dh_2048 = NULL;
-=======
-static DH_CTX *dh_param = NULL;
->>>>>>> ad58da41
-
-typedef struct PRIVATE_IP_SUBNET
-{
-	UINT Ip, Mask, Ip2;
-} PRIVATE_IP_SUBNET;
-
-static LIST *g_private_ip_list = NULL;
-
-
-static LIST *g_dyn_value_list = NULL;
-
-
-
-//#define	RUDP_DETAIL_LOG
-
-
-
-
-// Get a value from a dynamic value list (Returns a default value if the value is not found)
-UINT64 GetDynValueOrDefault(char *name, UINT64 default_value, UINT64 min_value, UINT64 max_value)
-{
-	UINT64 ret = GetDynValue(name);
-
-	if (ret == 0)
-	{
-		return default_value;
-	}
-
-	if (ret < min_value)
-	{
-		ret = min_value;
-	}
-
-	if (ret > max_value)
-	{
-		ret = max_value;
-	}
-
-	return ret;
-}
-
-// Get a value from a dynamic value list (Returns a default value if the value is not found)
-// The value is limited to 1/5 to 50 times of the default value for safety
-UINT64 GetDynValueOrDefaultSafe(char *name, UINT64 default_value)
-{
-	return GetDynValueOrDefault(name, default_value, default_value / (UINT64)5, default_value * (UINT64)50);
-}
-
-// Get a value from a dynamic value list
-UINT64 GetDynValue(char *name)
-{
-	UINT64 ret = 0;
-	// Validate arguments
-	if (name == NULL)
-	{
-		return 0;
-	}
-
-	if (g_dyn_value_list == NULL)
-	{
-		return 0;
-	}
-
-	LockList(g_dyn_value_list);
-	{
-		UINT i;
-
-		for (i = 0; i < LIST_NUM(g_dyn_value_list);i++)
-		{
-			DYN_VALUE *vv = LIST_DATA(g_dyn_value_list, i);
-
-			if (StrCmpi(vv->Name, name) == 0)
-			{
-				ret = vv->Value;
-				break;
-			}
-		}
-	}
-	UnlockList(g_dyn_value_list);
-
-	return ret;
-}
-
-// Set the value to the dynamic value list
-void SetDynListValue(char *name, UINT64 value)
-{
-	// Validate arguments
-	if (name == NULL)
-	{
-		return;
-	}
-
-	if (g_dyn_value_list == NULL)
-	{
-		return;
-	}
-
-	LockList(g_dyn_value_list);
-	{
-		UINT i;
-		DYN_VALUE *v = NULL;
-
-		for (i = 0; i < LIST_NUM(g_dyn_value_list);i++)
-		{
-			DYN_VALUE *vv = LIST_DATA(g_dyn_value_list, i);
-
-			if (StrCmpi(vv->Name, name) == 0)
-			{
-				v = vv;
-				break;
-			}
-		}
-
-		if (v == NULL)
-		{
-			v = ZeroMalloc(sizeof(DYN_VALUE));
-			StrCpy(v->Name, sizeof(v->Name), name);
-
-			Add(g_dyn_value_list, v);
-		}
-
-		v->Value = value;
-	}
-	UnlockList(g_dyn_value_list);
-}
-
-// Apply by extracting dynamic value list from the specified PACK
-void ExtractAndApplyDynList(PACK *p)
-{
-	BUF *b;
-	// Validate arguments
-	if (p == NULL)
-	{
-		return;
-	}
-
-	b = PackGetBuf(p, "DynList");
-	if (b == NULL)
-	{
-		return;
-	}
-
-	AddDynList(b);
-
-	FreeBuf(b);
-}
-
-// Insert the data to the dynamic value list
-void AddDynList(BUF *b)
-{
-	PACK *p;
-	TOKEN_LIST *t;
-	// Validate arguments
-	if (b == NULL)
-	{
-		return;
-	}
-
-	SeekBufToBegin(b);
-
-	p = BufToPack(b);
-	if (p == NULL)
-	{
-		return;
-	}
-
-	t = GetPackElementNames(p);
-	if (t != NULL)
-	{
-		UINT i;
-
-		for (i = 0;i < t->NumTokens;i++)
-		{
-			char *name = t->Token[i];
-			UINT64 v = PackGetInt64(p, name);
-
-			SetDynListValue(name, v);
-		}
-
-		FreeToken(t);
-	}
-
-	FreePack(p);
-}
-
-// Initialization of the dynamic value list
-void InitDynList()
-{
-	g_dyn_value_list = NewList(NULL);
-}
-
-// Solution of dynamic value list
-void FreeDynList()
-{
-	UINT i;
-	if (g_dyn_value_list == NULL)
-	{
-		return;
-	}
-
-	for (i = 0;i < LIST_NUM(g_dyn_value_list);i++)
-	{
-		DYN_VALUE *d = LIST_DATA(g_dyn_value_list, i);
-
-		Free(d);
-	}
-
-	ReleaseList(g_dyn_value_list);
-
-	g_dyn_value_list = NULL;
-}
-
-// Check whether the string in the string list appears in the specified string
-bool IsInStrByStrList(char *str, char *str_list)
-{
-	TOKEN_LIST *t;
-	bool ret = false;
-	// Validate arguments
-	if (str == NULL || str_list == NULL)
-	{
-		return false;
-	}
-
-	t = ParseTokenWithoutNullStr(str_list, ", \t\r\n");
-	if (t != NULL)
-	{
-		UINT i;
-
-		for (i = 0;i < t->NumTokens;i++)
-		{
-			char *s = t->Token[i];
-
-			if (StrLen(s) >= 1)
-			{
-				if (InStrEx(str, s, true))
-				{
-					ret = true;
-					break;
-				}
-			}
-		}
-	}
-
-	FreeToken(t);
-
-	return ret;
-}
-
-
-// Search whether the IP address exists on the IP address list string
-bool IsIpInStrList(IP *ip, char *ip_list)
-{
-	char ip_str[128];
-	TOKEN_LIST *t;
-	bool ret = false;
-	// Validate arguments
-	if (ip == NULL || ip_list == NULL)
-	{
-		return false;
-	}
-
-	Zero(ip_str, sizeof(ip_str));
-	IPToStr(ip_str, sizeof(ip_str), ip);
-
-	t = ParseTokenWithoutNullStr(ip_list, ", \t\r\n");
-
-	if (t != NULL)
-	{
-		UINT i;
-
-		for (i = 0;i < t->NumTokens;i++)
-		{
-			char *s = t->Token[i];
-
-			if (StrCmpi(s, ip_str) == 0)
-			{
-				ret = true;
-				break;
-			}
-		}
-	}
-
-	FreeToken(t);
-
-	return ret;
-}
-
-
-// Disable NAT-T function globally
-void DisableRDUPServerGlobally()
-{
-	g_no_rudp_server = true;
-}
-
-// Disable NAT-T registration globally
-void DisableRUDPRegisterGlobally()
-{
-	g_no_rudp_register = true;
-}
-
-// Lower the priority of the host at NAT-T
-void SetNatTLowPriority()
-{
-	g_natt_low_priority = true;
-}
-
-// Extract only the host name part from FQDN
-void GetSimpleHostname(char *hostname, UINT hostname_size, char *fqdn)
-{
-	UINT i;
-	ClearStr(hostname, hostname_size);
-	// Validate arguments
-	if (hostname == NULL || fqdn == NULL)
-	{
-		return;
-	}
-
-	StrCpy(hostname, hostname_size, fqdn);
-	Trim(hostname);
-
-	i = SearchStrEx(hostname, ".", 0, true);
-	if (i != INFINITE)
-	{
-		hostname[i] = 0;
-	}
-}
-
-// Get the current time zone
-int GetCurrentTimezone()
-{
-	int ret = 0;
-
-#ifdef	OS_WIN32
-	ret = GetCurrentTimezoneWin32();
-#else	// OS_WIN32
-	{
-#if	defined(UNIX_MACOS) || defined(UNIX_BSD)
-		struct timeval tv;
-		struct timezone tz;
-
-		Zero(&tv, sizeof(tv));
-		Zero(&tz, sizeof(tz));
-
-		gettimeofday(&tv, &tz); 
-
-		ret = tz.tz_minuteswest;
-
-#else	// defined(UNIX_MACOS) || defined(UNIX_BSD)
-		tzset();
-
-		ret = timezone / 60;
-#endif	// defined(UNIX_MACOS) || defined(UNIX_BSD)
-	}
-#endif	// OS_WIN32
-
-	return ret;
-}
-
-// Flag of whether to use the DNS proxy
-bool IsUseDnsProxy()
-{
-	return false;
-}
-
-// Flag of whether to use an alternate host name
-bool IsUseAlternativeHostname()
-{
-
-	return false;
-}
-
-#ifdef	OS_WIN32
-// Get the current time zone (Win32)
-int GetCurrentTimezoneWin32()
-{
-	TIME_ZONE_INFORMATION info;
-	Zero(&info, sizeof(info));
-
-	if (GetTimeZoneInformation(&info) == TIME_ZONE_ID_INVALID)
-	{
-		return 0;
-	}
-
-	return info.Bias;
-}
-#endif	// OS_WIN32
-
-
-// Set the current FQDN of the DDNS
-void SetCurrentDDnsFqdn(char *name)
-{
-	// Validate arguments
-	if (name == NULL)
-	{
-		return;
-	}
-
-	Lock(current_fqdn_lock);
-	{
-		StrCpy(current_fqdn, sizeof(current_fqdn), name);
-	}
-	Unlock(current_fqdn_lock);
-}
-
-// Get the current DDNS FQDN hash
-UINT GetCurrentDDnsFqdnHash()
-{
-	UINT ret;
-	UCHAR hash[SHA1_SIZE];
-	char name[MAX_SIZE];
-
-	ClearStr(name, sizeof(name));
-	GetCurrentDDnsFqdn(name, sizeof(name));
-
-	Trim(name);
-	StrUpper(name);
-
-	HashSha1(hash, name, StrLen(name));
-
-	Copy(&ret, hash, sizeof(UINT));
-
-	return ret;
-}
-
-// Get the current DDNS FQDN
-void GetCurrentDDnsFqdn(char *name, UINT size)
-{
-	ClearStr(name, size);
-	// Validate arguments
-	if (name == NULL || size == 0)
-	{
-		return;
-	}
-
-	Lock(current_fqdn_lock);
-	{
-		StrCpy(name, size, current_fqdn);
-	}
-	Unlock(current_fqdn_lock);
-
-	Trim(name);
-}
-
-// Check whether the specified MAC address exists on the local host (high speed)
-bool IsMacAddressLocalFast(void *addr)
-{
-	bool ret = false;
-	// Validate arguments
-	if (addr == NULL)
-	{
-		return false;
-	}
-
-	Lock(local_mac_list_lock);
-	{
-		if (local_mac_list == NULL)
-		{
-			// First enumeration
-			RefreshLocalMacAddressList();
-		}
-
-		ret = IsMacAddressLocalInner(local_mac_list, addr);
-	}
-	Unlock(local_mac_list_lock);
-
-	return ret;
-}
-
-// Update the local MAC address list
-void RefreshLocalMacAddressList()
-{
-	Lock(local_mac_list_lock);
-	{
-		if (local_mac_list != NULL)
-		{
-			FreeNicList(local_mac_list);
-		}
-
-		local_mac_list = GetNicList();
-	}
-	Unlock(local_mac_list_lock);
-}
-
-// Check whether the specified MAC address exists on the local host
-bool IsMacAddressLocal(void *addr)
-{
-	LIST *o;
-	bool ret;
-	// Validate arguments
-	if (addr == NULL)
-	{
-		return false;
-	}
-
-	o = GetNicList();
-
-	ret = IsMacAddressLocalInner(o, addr);
-
-	FreeNicList(o);
-
-	return ret;
-}
-bool IsMacAddressLocalInner(LIST *o, void *addr)
-{
-	bool ret = false;
-	UINT i;
-	// Validate arguments
-	if (o == NULL || addr == NULL)
-	{
-		return false;
-	}
-
-	for (i = 0;i < LIST_NUM(o);i++)
-	{
-		NIC_ENTRY *e = LIST_DATA(o, i);
-
-		if (Cmp(e->MacAddress, addr, 6) == 0)
-		{
-			ret = true;
-			break;
-		}
-	}
-
-	return ret;
-}
-
-// Get a list of the NICs on the computer
-LIST *GetNicList()
-{
-	LIST *o = NULL;
-
-#ifdef	OS_WIN32
-	o = Win32GetNicList();
-#endif	// OS_WIN32
-
-#ifdef	UNIX_LINUX
-#endif	// UNIX_LINUX
-
-	if (o == NULL)
-	{
-		return NewListFast(NULL);
-	}
-
-	return o;
-}
-
-#ifdef	OS_WIN32
-LIST *Win32GetNicList()
-{
-	UINT i;
-	LIST *o = NewListFast(NULL);
-	MS_ADAPTER_LIST *al = MsCreateAdapterList();
-
-	if (al == NULL)
-	{
-		return NULL;
-	}
-
-	for (i = 0;i < al->Num;i++)
-	{
-		MS_ADAPTER *a = al->Adapters[i];
-
-		if (a->Type == 6 && a->AddressSize == 6)
-		{
-			NIC_ENTRY *e = ZeroMalloc(sizeof(NIC_ENTRY));
-
-			StrCpy(e->IfName, sizeof(e->IfName), a->Title);
-			Copy(e->MacAddress, a->Address, 6);
-
-			Add(o, e);
-		}
-	}
-
-	MsFreeAdapterList(al);
-
-	return o;
-}
-#endif	// OS_WIN32
-
-// Release the NIC list
-void FreeNicList(LIST *o)
-{
-	UINT i;
-	// Validate arguments
-	if (o == NULL)
-	{
-		return;
-	}
-
-	for (i = 0;i < LIST_NUM(o);i++)
-	{
-		NIC_ENTRY *e = LIST_DATA(o, i);
-
-		Free(e);
-	}
-
-	ReleaseList(o);
-}
-
-// If the computer is connected to the FLET'S line currently, detect the type of the line (obsolete)
-UINT DetectFletsType()
-{
-	UINT ret = 0;
-	//LIST *o = GetHostIPAddressList();
-//	UINT i;
-
-/*
-	for (i = 0;i < LIST_NUM(o);i++)
-	{
-		IP *ip = LIST_DATA(o, i);
-
-		if (IsIP6(ip))
-		{
-			char ip_str[MAX_SIZE];
-
-			IPToStr(ip_str, sizeof(ip_str), ip);
-
-			if (IsInSameNetwork6ByStr(ip_str, "2001:c90::", "/32"))
-			{
-				// NTT East B-FLETs
-				ret |= FLETS_DETECT_TYPE_EAST_BFLETS_PRIVATE;
-			}
-
-			if (IsInSameNetwork6ByStr(ip_str, "2408:200::", "/23"))
-			{
-				// Wrapping in network of NTT East NGN
-				ret |= FLETS_DETECT_TYPE_EAST_NGN_PRIVATE;
-			}
-
-			if (IsInSameNetwork6ByStr(ip_str, "2001:a200::", "/23"))
-			{
-				// Wrapping in network of NTT West NGN
-				ret |= FLETS_DETECT_TYPE_WEST_NGN_PRIVATE;
-			}
-		}
-	}
-
-	FreeHostIPAddressList(o);
-*/
-	return ret;
-}
-
-// Query for the IP address using the DNS proxy for the B FLETs
-bool GetIPViaDnsProxyForJapanFlets(IP *ip_ret, char *hostname, bool ipv6, UINT timeout, bool *cancel, char *dns_proxy_hostname)
-{
-	SOCK *s;
-	char connect_hostname[MAX_SIZE];
-	char connect_hostname2[MAX_SIZE];
-	IP dns_proxy_ip;
-	bool ret = false;
-	bool dummy_flag = false;
-	char request_str[512];
-	// Validate arguments
-	if (ip_ret == NULL || hostname == NULL)
-	{
-		return false;
-	}
-	if (timeout == 0)
-	{
-		timeout = BFLETS_DNS_PROXY_TIMEOUT_FOR_QUERY;
-	}
-	if (cancel == NULL)
-	{
-		cancel = &dummy_flag;
-	}
-
-	// Get the IP address of the DNS proxy server
-	if (IsEmptyStr(dns_proxy_hostname))
-	{
-		// B FLETs
-		if (GetDnsProxyIPAddressForJapanBFlets(&dns_proxy_ip, BFLETS_DNS_PROXY_TIMEOUT_FOR_GET_F, cancel) == false)
-		{
-			return false;
-		}
-	}
-	else
-	{
-		// FLET'S NEXT
-		if (GetIP4Ex6Ex2(&dns_proxy_ip, dns_proxy_hostname, FLETS_NGN_DNS_QUERY_TIMEOUT, true, cancel, true) == false)
-		{
-			return false;
-		}
-	}
-
-	if (*cancel)
-	{
-		return false;
-	}
-
-	IPToStr(connect_hostname, sizeof(connect_hostname), &dns_proxy_ip);
-
-	/*{
-		StrCpy(connect_hostname, sizeof(connect_hostname), "2409:250:62c0:100:6a05:caff:fe09:5158");
-	}*/
-
-	StrCpy(connect_hostname2, sizeof(connect_hostname2), connect_hostname);
-	if (IsIP6(&dns_proxy_ip))
-	{
-		Format(connect_hostname2, sizeof(connect_hostname2), "[%s]", connect_hostname);
-	}
-
-	s = ConnectEx3(connect_hostname, BFLETS_DNS_PROXY_PORT, timeout, cancel, NULL, NULL, false, false, false);
-
-	if (s == NULL)
-	{
-		return false;
-	}
-
-	if (*cancel)
-	{
-		Disconnect(s);
-		ReleaseSock(s);
-
-		return false;
-	}
-
-	SetTimeout(s, timeout);
-
-	// Start the SSL
-	if (StartSSLEx(s, NULL, NULL, true, 0, NULL) && (*cancel == false))
-	{
-		UCHAR hash[SHA1_SIZE];
-		BUF *hash2 = StrToBin(BFLETS_DNS_PROXY_CERT_HASH);
-
-		Zero(hash, sizeof(hash));
-		GetXDigest(s->RemoteX, hash, true);
-
-		if (Cmp(hash, hash2->Buf, SHA1_SIZE) == 0)
-		{
-			// Send the HTTP Request
-			Format(request_str, sizeof(request_str),
-				"GET " BFLETS_DNS_PROXY_PATH "?q=%s&ipv6=%u\r\n"
-				"\r\n",
-				hostname, ipv6, connect_hostname2);
-
-			if (SendAll(s, request_str, StrLen(request_str), true))
-			{
-				if (*cancel == false)
-				{
-					BUF *recv_buf = NewBuf();
-					UINT port_ret;
-
-					while (true)
-					{
-						UCHAR tmp[MAX_SIZE];
-						UINT r;
-
-						r = Recv(s, tmp, sizeof(tmp), true);
-
-						if (r == 0 || (recv_buf->Size > 65536))
-						{
-							break;
-						}
-						else
-						{
-							WriteBuf(recv_buf, tmp, r);
-						}
-					}
-
-					ret = RUDPParseIPAndPortStr(recv_buf->Buf, recv_buf->Size, ip_ret, &port_ret);
-
-					FreeBuf(recv_buf);
-				}
-			}
-		}
-
-		FreeBuf(hash2);
-	}
-
-	Disconnect(s);
-	ReleaseSock(s);
-
-	if (ret)
-	{
-		NewDnsCache(hostname, ip_ret);
-	}
-
-	return ret;
-}
-
-// Get the IP address of the available DNS proxy in B-FLET'S service that is provided by NTT East of Japan
-bool GetDnsProxyIPAddressForJapanBFlets(IP *ip_ret, UINT timeout, bool *cancel)
-{
-	BUF *b;
-	LIST *o;
-	bool ret = false;
-	// Validate arguments
-	if (ip_ret == NULL)
-	{
-		return false;
-	}
-	if (timeout == 0)
-	{
-		timeout = BFLETS_DNS_PROXY_TIMEOUT_FOR_GET_F;
-	}
-
-	b = QueryFileByUdpForJapanBFlets(timeout, cancel);
-
-	if (b == NULL)
-	{
-		return false;
-	}
-
-	o = ReadIni(b);
-
-	if (o != NULL)
-	{
-		INI_ENTRY *e = GetIniEntry(o, "DDnsServerForBFlets");
-
-		if (e != NULL)
-		{
-			char *s = e->Value;
-
-			if (IsEmptyStr(s) == false)
-			{
-				IP ip;
-
-				if (StrToIP(&ip, s))
-				{
-					if (IsZeroIp(&ip) == false)
-					{
-						Copy(ip_ret, &ip, sizeof(IP));
-						ret = true;
-					}
-				}
-			}
-		}
-	}
-
-	FreeIni(o);
-	FreeBuf(b);
-
-	return ret;
-}
-
-// Get a valid F.txt file in B-FLET'S service that is provided by NTT East of Japan
-BUF *QueryFileByUdpForJapanBFlets(UINT timeout, bool *cancel)
-{
-	bool dummy_flag = false;
-	BUF *txt_buf = NULL;
-	BUF *ret = NULL;
-	LIST *ip_list = NULL;
-	UINT i;
-	// Validate arguments
-	if (cancel == NULL)
-	{
-		cancel = &dummy_flag;
-	}
-	if (timeout == 0)
-	{
-		timeout = BFLETS_DNS_PROXY_TIMEOUT_FOR_GET_F;
-	}
-
-	txt_buf = ReadDump(UDP_FILE_QUERY_BFLETS_TXT_FILENAME);
-	if (txt_buf == NULL)
-	{
-		return NULL;
-	}
-
-	ip_list = NewListFast(NULL);
-
-	while (true)
-	{
-		char *line = CfgReadNextLine(txt_buf);
-		if (line == NULL)
-		{
-			break;
-		}
-
-		Trim(line);
-
-		if (IsEmptyStr(line) == false && StartWith(line, "#") == false)
-		{
-			IP ip;
-
-			if (StrToIP6(&ip, line))
-			{
-				if (IsZeroIp(&ip) == false)
-				{
-					if (IsIPv6LocalNetworkAddress(&ip) == false)
-					{
-						Add(ip_list, Clone(&ip, sizeof(IP)));
-					}
-				}
-			}
-		}
-
-		Free(line);
-	}
-
-	FreeBuf(txt_buf);
-
-	ret = QueryFileByIPv6Udp(ip_list, timeout, cancel);
-
-	for (i = 0;i < LIST_NUM(ip_list);i++)
-	{
-		IP *ip = LIST_DATA(ip_list, i);
-
-		Free(ip);
-	}
-
-	ReleaseList(ip_list);
-
-	return ret;
-}
-
-// Request a file by UDP (send the requests to the multiple IP addresses at the same time)
-BUF *QueryFileByIPv6Udp(LIST *ip_list, UINT timeout, bool *cancel)
-{
-	bool dummy_flag = false;
-	UINT64 start_tick, giveup_tick;
-	UINT64 next_send_tick;
-	SOCK *s;
-	INTERRUPT_MANAGER *interrupt;
-	BUF *buf = NULL;
-	SOCK_EVENT *se;
-	UCHAR *tmp_buf;
-	UINT tmp_buf_size = 65535;
-	// Validate arguments
-	if (cancel == NULL)
-	{
-		cancel = &dummy_flag;
-	}
-	if (ip_list == NULL)
-	{
-		return NULL;
-	}
-
-	s = NewUDP6(0, NULL);
-	if (s == NULL)
-	{
-		return NULL;
-	}
-
-	tmp_buf = Malloc(tmp_buf_size);
-
-	start_tick = Tick64();
-	giveup_tick = start_tick + (UINT64)timeout;
-	next_send_tick = 0;
-
-	interrupt = NewInterruptManager();
-
-	AddInterrupt(interrupt, giveup_tick);
-
-	se = NewSockEvent();
-	JoinSockToSockEvent(s, se);
-
-	while (true)
-	{
-		UINT64 now = Tick64();
-
-		if (now >= giveup_tick)
-		{
-			// Time-out
-			break;
-		}
-
-		if (*cancel)
-		{
-			// User canceled
-			break;
-		}
-
-		// Receive
-		while (true)
-		{
-			IP src_ip;
-			UINT src_port;
-			UINT r;
-
-			r = RecvFrom(s, &src_ip, &src_port, tmp_buf, tmp_buf_size);
-
-			if (r == SOCK_LATER || r == 0)
-			{
-				break;
-			}
-
-			if (src_port == UDP_FILE_QUERY_DST_PORT)
-			{
-				if (r >= 40)
-				{
-					if (Cmp(tmp_buf, UDP_FILE_QUERY_MAGIC_NUMBER, StrLen(UDP_FILE_QUERY_MAGIC_NUMBER)) == 0)
-					{
-						// Successful reception
-						buf = NewBuf();
-						WriteBuf(buf, tmp_buf, r);
-						SeekBuf(buf, 0, 0);
-						break;
-					}
-				}
-			}
-		}
-
-		if (buf != NULL)
-		{
-			// Successful reception
-			break;
-		}
-
-		if (next_send_tick == 0 || (now >= next_send_tick))
-		{
-			// Transmission
-			UINT i;
-			for (i = 0;i < LIST_NUM(ip_list);i++)
-			{
-				IP *ip = LIST_DATA(ip_list, i);
-				UCHAR c = 'F';
-
-				SendTo(s, ip, UDP_FILE_QUERY_DST_PORT, &c, 1);
-			}
-
-			next_send_tick = now + (UINT64)UDP_FILE_QUERY_RETRY_INTERVAL;
-			AddInterrupt(interrupt, next_send_tick);
-		}
-
-		WaitSockEvent(se, GetNextIntervalForInterrupt(interrupt));
-	}
-
-	FreeInterruptManager(interrupt);
-
-	Disconnect(s);
-	ReleaseSock(s);
-
-	ReleaseSockEvent(se);
-
-	Free(tmp_buf);
-
-	return buf;
-}
-
-// Parse the user name of the NT
-void ParseNtUsername(char *src_username, char *dst_username, UINT dst_username_size, char *dst_domain, UINT dst_domain_size, bool do_not_parse_atmark)
-{
-	char tmp_username[MAX_SIZE];
-	char tmp_domain[MAX_SIZE];
-	TOKEN_LIST *t;
-
-	if (src_username != dst_username)
-	{
-		ClearStr(dst_username, dst_username_size);
-	}
-
-	ClearStr(dst_domain, dst_domain_size);
-	// Validate arguments
-	if (src_username == NULL || dst_username == NULL || dst_domain == NULL)
-	{
-		return;
-	}
-
-	StrCpy(tmp_username, sizeof(tmp_username), src_username);
-	ClearStr(tmp_domain, sizeof(tmp_domain));
-
-	// Analysis of username@domain.name format
-	if (do_not_parse_atmark == false)
-	{
-		t = ParseTokenWithNullStr(tmp_username, "@");
-		if (t->NumTokens >= 1)
-		{
-			StrCpy(tmp_username, sizeof(tmp_username), t->Token[0]);
-		}
-		if (t->NumTokens >= 2)
-		{
-			StrCpy(tmp_domain, sizeof(tmp_domain), t->Token[1]);
-		}
-		FreeToken(t);
-	}
-
-	// If the username part is in "domain\username" format, split it
-	t = ParseTokenWithNullStr(tmp_username, "\\");
-	if (t->NumTokens >= 2)
-	{
-		if (IsEmptyStr(tmp_domain))
-		{
-			StrCpy(tmp_domain, sizeof(tmp_domain), t->Token[0]);
-		}
-
-		StrCpy(tmp_username, sizeof(tmp_username), t->Token[1]);
-	}
-	FreeToken(t);
-
-	StrCpy(dst_username, dst_username_size, tmp_username);
-	StrCpy(dst_domain, dst_domain_size, tmp_domain);
-}
-
-// The calculation of the optimum MSS value for use in TCP/IP packet in the payload of bulk transfer in R-UDP session
-UINT RUDPCalcBestMssForBulk(RUDP_STACK *r, RUDP_SESSION *se)
-{
-	UINT ret;
-	// Validate arguments
-	if (r == NULL || se == NULL)
-	{
-		return 0;
-	}
-
-	ret = MTU_FOR_PPPOE;
-
-	// IPv4
-	if (IsIP6(&se->YourIp) == false)
-	{
-		ret -= 20;
-	}
-	else
-	{
-		ret -= 40;
-	}
-
-	if (r->Protocol == RUDP_PROTOCOL_ICMP)
-	{
-		// ICMP
-		ret -= 8;
-
-		ret -= SHA1_SIZE;
-	}
-	else if (r->Protocol == RUDP_PROTOCOL_DNS)
-	{
-		// UDP
-		ret -= 8;
-
-		// DNS
-		ret -= 42;
-	}
-
-	// IV
-	ret -= SHA1_SIZE;
-
-	// Sign
-	ret -= SHA1_SIZE;
-
-	// SEQ_NO
-	ret -= sizeof(UINT64);
-
-	// Padding Max
-	ret -= 31;
-
-	// Ethernet header (target packets of communication)
-	ret -= 14;
-
-	// IPv4 Header (target packet of communication)
-	ret -= 20;
-
-	// TCP header (target packet of communication)
-	ret -= 20;
-
-	// I don't know well, but subtract 24 bytes
-	ret -= 24;
-
-	return ret;
-}
-
-// Processing of the reply packet from the NAT-T server
-void RUDPProcess_NatT_Recv(RUDP_STACK *r, UDPPACKET *udp)
-{
-	BUF *b;
-	PACK *p;
-	// Validate arguments
-	if (r == NULL || udp == NULL)
-	{
-		return;
-	}
-
-	if (udp->Size >= 8)
-	{
-		char tmp[128];
-
-		Zero(tmp, sizeof(tmp));
-		Copy(tmp, udp->Data, MIN(udp->Size, sizeof(tmp) - 1));
-
-		if (StartWith(tmp, "IP="))
-		{
-			IP my_ip;
-			UINT my_port;
-
-			// There was a response to the packet to determine the NAT state
-			if (IsEmptyStr(r->NatT_Registered_IPAndPort) == false)
-			{
-				if (StrCmpi(r->NatT_Registered_IPAndPort, tmp) != 0)
-				{
-					// Redo getting the token and registration because the NAT state is changed
-					ClearStr(r->NatT_Registered_IPAndPort, sizeof(r->NatT_Registered_IPAndPort));
-
-					r->NatT_GetTokenNextTick = 0;
-					r->NatT_GetTokenFailNum = 0;
-					r->NatT_Token_Ok = false;
-					Zero(r->NatT_Token, sizeof(r->NatT_Token));
-
-					r->NatT_RegisterNextTick = 0;
-					r->NatT_RegisterFailNum = 0;
-					r->NatT_Register_Ok = false;
-				}
-			}
-
-			if (RUDPParseIPAndPortStr(udp->Data, udp->Size, &my_ip, &my_port))
-			{
-				if (r->NatTGlobalUdpPort != NULL)
-				{
-					*r->NatTGlobalUdpPort = my_port;
-				}
-			}
-
-			return;
-		}
-	}
-
-	// Interpret the UDP packet
-	b = NewBuf();
-	WriteBuf(b, udp->Data, udp->Size);
-	SeekBuf(b, 0, 0);
-
-	p = BufToPack(b);
-
-	if (p != NULL)
-	{
-		bool is_ok = PackGetBool(p, "ok");
-		UINT64 tran_id = PackGetInt64(p, "tran_id");
-
-		ExtractAndApplyDynList(p);
-
-		if (r->ServerMode)
-		{
-			if (PackCmpStr(p, "opcode", "get_token"))
-			{
-				// Get the Token
-				if (is_ok && (tran_id == r->NatT_TranId))
-				{
-					char tmp[MAX_SIZE];
-
-					if (PackGetStr(p, "token", tmp, sizeof(tmp)) && IsEmptyStr(tmp) == false)
-					{
-						char myip[MAX_SIZE];
-						// Acquisition success
-						StrCpy(r->NatT_Token, sizeof(r->NatT_Token), tmp);
-						r->NatT_Token_Ok = true;
-						r->NatT_GetTokenNextTick = r->Now + (UINT64)GenRandInterval(UDP_NAT_T_GET_TOKEN_INTERVAL_2_MIN, UDP_NAT_T_GET_TOKEN_INTERVAL_2_MAX);
-						r->NatT_GetTokenFailNum = 0;
-
-						// Since success to obtain the self global IPv4 address,
-						// re-obtain the destination NAT-T host from this IPv4 address
-						if (PackGetStr(p, "your_ip", myip, sizeof(myip)))
-						{
-							IP ip;
-							char new_hostname[MAX_SIZE];
-
-							StrToIP(&ip, myip);
-
-							SetCurrentGlobalIP(&ip, false);
-
-							RUDPGetRegisterHostNameByIP(new_hostname,
-								sizeof(new_hostname), &ip);
-
-							Lock(r->Lock);
-							{
-								if (StrCmpi(r->CurrentRegisterHostname, new_hostname) != 0)
-								{
-									r->NumChangedHostname++;
-
-									if (r->NumChangedHostname <= RUDP_NATT_MAX_CONT_CHANGE_HOSTNAME)
-									{
-										if (r->NumChangedHostnameValueResetTick == 0)
-										{
-											r->NumChangedHostnameValueResetTick = r->Now + (UINT64)RUDP_NATT_CONT_CHANGE_HOSTNAME_RESET_INTERVAL;
-										}
-
-										// Change the host name
-										Debug("CurrentRegisterHostname Changed: New=%s\n", new_hostname);
-										StrCpy(r->CurrentRegisterHostname, sizeof(r->CurrentRegisterHostname), new_hostname);
-
-										Zero(&r->NatT_IP, sizeof(r->NatT_IP));
-										//Zero(&r->NatT_IP_Safe, sizeof(r->NatT_IP_Safe));
-
-										Set(r->HaltEvent);
-									}
-									else
-									{
-										if (r->NumChangedHostnameValueResetTick == 0)
-										{
-											r->NumChangedHostnameValueResetTick = r->Now + (UINT64)RUDP_NATT_CONT_CHANGE_HOSTNAME_RESET_INTERVAL;
-										}
-
-										if (r->Now >= r->NumChangedHostnameValueResetTick)
-										{
-											r->NumChangedHostname = 0;
-											r->NumChangedHostnameValueResetTick = 0;
-										}
-									}
-								}
-								else
-								{
-									r->NumChangedHostname = 0;
-									r->NumChangedHostnameValueResetTick = 0;
-								}
-							}
-							Unlock(r->Lock);
-						}
-
-						AddInterrupt(r->Interrupt, r->NatT_GetTokenNextTick);
-					}
-				}
-			}
-			else if (PackCmpStr(p, "opcode", "nat_t_register"))
-			{
-				// NAT-T server registration result
-				if (is_ok && (tran_id == r->NatT_TranId))
-				{
-					UINT my_global_port;
-					// Successful registration
-					r->NatT_Register_Ok = true;
-					r->NatT_RegisterNextTick = r->Now + (UINT64)GenRandInterval(UDP_NAT_T_REGISTER_INTERVAL_MIN, UDP_NAT_T_REGISTER_INTERVAL_MAX);
-					r->NatT_RegisterFailNum = 0;
-
-					Debug("NAT-T Registered.\n");
-
-					// Save the IP address and port number at the time of registration
-					PackGetStr(p, "your_ip_and_port", r->NatT_Registered_IPAndPort, sizeof(r->NatT_Registered_IPAndPort));
-
-					if (g_source_ip_validation_force_disable == false)
-					{
-						// Enable the source IP address validation mechanism
-						r->NatT_EnableSourceIpValidation = PackGetBool(p, "enable_source_ip_validation");
-
-					}
-					else
-					{
-						// Force disable the source IP address validation mechanism
-						r->NatT_EnableSourceIpValidation = false;
-					}
-
-					// Global port of itself
-					my_global_port = PackGetInt(p, "your_port");
-
-					if (my_global_port != 0)
-					{
-						if (r->NatTGlobalUdpPort != NULL)
-						{
-							*r->NatTGlobalUdpPort = my_global_port;
-						}
-					}
-
-					AddInterrupt(r->Interrupt, r->NatT_RegisterNextTick);
-				}
-			}
-			else if (PackCmpStr(p, "opcode", "nat_t_connect_relay"))
-			{
-				// Connection request from the client via the NAT-T server
-				if (is_ok && (PackGetInt64(p, "session_key") == r->NatT_SessionKey))
-				{
-					char client_ip_str[MAX_SIZE];
-					UINT client_port;
-					IP client_ip;
-
-					PackGetStr(p, "client_ip", client_ip_str, sizeof(client_ip_str));
-					client_port = PackGetInt(p, "client_port");
-					StrToIP(&client_ip, client_ip_str);
-
-					if (IsZeroIp(&client_ip) == false && client_port != 0)
-					{
-						UCHAR *rand_data;
-						UINT rand_size;
-
-						if (r->NatT_EnableSourceIpValidation)
-						{
-							RUDPAddIpToValidateList(r, &client_ip);
-						}
-
-						rand_size = Rand32() % 19;
-						rand_data = Malloc(rand_size);
-
-						Rand(rand_data, rand_size);
-
-						RUDPSendPacket(r, &client_ip, client_port, rand_data, rand_size, 0);
-
-						Free(rand_data);
-					}
-				}
-			}
-		}
-
-		FreePack(p);
-	}
-
-	FreeBuf(b);
-}
-
-// Set the flag of the source IP address validation function
-void RUDPSetSourceIpValidationForceDisable(bool b)
-{
-	g_source_ip_validation_force_disable = b;
-}
-
-// Process such as packet transmission for NAT-T server
-void RUDPDo_NatT_Interrupt(RUDP_STACK *r)
-{
-	// Validate arguments
-	if (r == NULL)
-	{
-		return;
-	}
-
-	if (r->ServerMode)
-	{
-
-		if (g_no_rudp_register == false && IsZeroIp(&r->NatT_IP_Safe) == false)
-		{
-			if (r->NatT_GetTokenNextTick == 0 || r->Now >= r->NatT_GetTokenNextTick)
-			{
-				// Try to get a token from the NAT-T server periodically
-				PACK *p = NewPack();
-				BUF *b;
-
-				PackAddStr(p, "opcode", "get_token");
-				PackAddInt64(p, "tran_id", r->NatT_TranId);
-				PackAddInt(p, "nat_traversal_version", UDP_NAT_TRAVERSAL_VERSION);
-
-				b = PackToBuf(p);
-				FreePack(p);
-
-				RUDPSendPacket(r, &r->NatT_IP_Safe, UDP_NAT_T_PORT, b->Buf, b->Size, 0);
-
-				FreeBuf(b);
-
-				// Determine the next acquisition time
-				r->NatT_GetTokenFailNum++;
-				r->NatT_GetTokenNextTick = r->Now + (UINT64)(UDP_NAT_T_GET_TOKEN_INTERVAL_1 * (UINT64)MIN(r->NatT_GetTokenFailNum, UDP_NAT_T_GET_TOKEN_INTERVAL_FAIL_MAX));
-				AddInterrupt(r->Interrupt, r->NatT_GetTokenNextTick);
-				r->NatT_Token_Ok = false;
-			}
-		}
-
-		{
-			if (IsZeroIp(&r->NatT_IP_Safe) == false)
-			{
-				// Normal servers: Send request packets to the NAT-T server
-				if (r->NatT_NextNatStatusCheckTick == 0 || r->Now >= r->NatT_NextNatStatusCheckTick)
-				{
-					UCHAR a = 'A';
-					UINT ddns_hash;
-					// Check of the NAT state
-					RUDPSendPacket(r, &r->NatT_IP_Safe, UDP_NAT_T_PORT, &a, 1, 0);
-
-					// Execution time of the next
-					r->NatT_NextNatStatusCheckTick = r->Now + (UINT64)GenRandInterval(UDP_NAT_T_NAT_STATUS_CHECK_INTERVAL_MIN, UDP_NAT_T_NAT_STATUS_CHECK_INTERVAL_MAX);
-					AddInterrupt(r->Interrupt, r->NatT_NextNatStatusCheckTick);
-
-					// Check whether the DDNS host name changing have not occurred
-					ddns_hash = GetCurrentDDnsFqdnHash();
-
-					if (r->LastDDnsFqdnHash != ddns_hash)
-					{
-						r->LastDDnsFqdnHash = ddns_hash;
-						// Do the Register immediately if there is a change in the DDNS host name
-						r->NatT_RegisterNextTick = 0;
-					}
-				}
-			}
-		}
-
-		if (r->NatT_Token_Ok && g_no_rudp_register == false && IsZeroIp(&r->NatT_IP_Safe) == false)
-		{
-			if (r->NatT_RegisterNextTick == 0 || r->Now >= r->NatT_RegisterNextTick)
-			{
-				// Try to register itself periodically for NAT-T server
-				PACK *p = NewPack();
-				BUF *b;
-				char private_ip_str[MAX_SIZE];
-				char machine_key[MAX_SIZE];
-				char machine_name[MAX_SIZE];
-				UCHAR hash[SHA1_SIZE];
-				char ddns_fqdn[MAX_SIZE];
-
-				Debug("NAT-T Registering...\n");
-
-				GetCurrentDDnsFqdn(ddns_fqdn, sizeof(ddns_fqdn));
-
-				PackAddStr(p, "opcode", "nat_t_register");
-				PackAddInt64(p, "tran_id", r->NatT_TranId);
-				PackAddStr(p, "token", r->NatT_Token);
-				PackAddStr(p, "svc_name", r->SvcName);
-				PackAddStr(p, "product_str", "SoftEther OSS");
-				PackAddInt64(p, "session_key", r->NatT_SessionKey);
-				PackAddInt(p, "nat_traversal_version", UDP_NAT_TRAVERSAL_VERSION);
-
-
-				if (g_natt_low_priority)
-				{
-					PackAddBool(p, "low_priority", g_natt_low_priority);
-				}
-
-				Zero(private_ip_str, sizeof(private_ip_str));
-				if (IsZeroIp(&r->My_Private_IP_Safe) == false)
-				{
-					IPToStr(private_ip_str, sizeof(private_ip_str), &r->My_Private_IP_Safe);
-					PackAddStr(p, "private_ip", private_ip_str);
-				}
-
-				PackAddInt(p, "private_port", r->UdpSock->LocalPort);
-
-				Zero(hash, sizeof(hash));
-				GetCurrentMachineIpProcessHash(hash);
-				BinToStr(machine_key, sizeof(machine_key), hash, sizeof(hash));
-				PackAddStr(p, "machine_key", machine_key);
-
-				Zero(machine_name, sizeof(machine_name));
-				GetMachineName(machine_name, sizeof(machine_name));
-				PackAddStr(p, "host_name", machine_name);
-				PackAddStr(p, "ddns_fqdn", ddns_fqdn);
-
-				b = PackToBuf(p);
-				FreePack(p);
-
-				RUDPSendPacket(r, &r->NatT_IP_Safe, UDP_NAT_T_PORT, b->Buf, b->Size, 0);
-				//RUDPSendPacket(r, &r->NatT_IP_Safe, UDP_NAT_T_PORT, "a", 1);
-
-				FreeBuf(b);
-
-				// Determine the next acquisition time
-				r->NatT_RegisterFailNum++;
-				r->NatT_RegisterNextTick = r->Now + (UINT64)UDP_NAT_T_REGISTER_INTERVAL_INITIAL * (UINT64)MIN(r->NatT_RegisterFailNum, UDP_NAT_T_REGISTER_INTERVAL_FAIL_MAX);
-				AddInterrupt(r->Interrupt, r->NatT_RegisterNextTick);
-				r->NatT_Register_Ok = false;
-			}
-		}
-	}
-}
-
-// R-UDP packet reception procedure
-void RUDPRecvProc(RUDP_STACK *r, UDPPACKET *p)
-{
-	RUDP_SESSION *se = NULL;
-	// Validate arguments
-	if (r == NULL || p == NULL)
-	{
-		return;
-	}
-
-	if (r->ServerMode)
-	{
-		if (g_no_rudp_server)
-		{
-			return;
-		}
-	}
-
-	if (r->ServerMode && r->NoNatTRegister == false)
-	{
-
-		if (p->SrcPort == UDP_NAT_T_PORT && CmpIpAddr(&p->SrcIP, &r->NatT_IP_Safe) == 0)
-		{
-			// There was a response from the NAT-T server
-			RUDPProcess_NatT_Recv(r, p);
-			return;
-		}
-	}
-
-	if (r->ServerMode)
-	{
-		if (r->ProcRpcRecv != NULL)
-		{
-			if (r->ProcRpcRecv(r, p))
-			{
-				return;
-			}
-		}
-	}
-
-	if (r->ServerMode)
-	{
-		// Search the session by the end-point information if in the server mode
-		se = RUDPSearchSession(r, &p->DstIP, p->DestPort, &p->SrcIP, p->SrcPort);
-	}
-	else
-	{
-		// Session should exist only one in the case of client mode
-		if (LIST_NUM(r->SessionList) >= 1)
-		{
-			se = LIST_DATA(r->SessionList, 0);
-		}
-		else
-		{
-			se = NULL;
-		}
-	}
-
-	if (p->Size < 20)
-	{
-		// The received packet is too small
-		if (r->ServerMode == false)
-		{
-			if (se != NULL && se->Status == RUDP_SESSION_STATUS_CONNECT_SENT)
-			{
-				if (CmpIpAddr(&se->YourIp, &p->SrcIP) == 0)
-				{
-					// If the connection initialization packet which is shorter than 20 bytes
-					// has been received from the server side, overwrite the source port number
-					// of the packet to the client-side session information (for some NAT)
-					se->YourPort = p->SrcPort;
-				}
-			}
-		}
-		return;
-	}
-
-	if (se == NULL && r->ServerMode && p->Size >= 40)
-	{
-		// Corresponding to a sudden change of port number on the client side.
-		// The target session is a session which matches the client side IP address
-		// and the key and the signature is verified
-		UINT i;
-		for (i = 0; i < LIST_NUM(r->SessionList);i++)
-		{
-			RUDP_SESSION *s = LIST_DATA(r->SessionList, i);
-
-			if (CmpIpAddr(&s->YourIp, &p->SrcIP) == 0)
-			{
-				if (RUDPCheckSignOfRecvPacket(r, s, p->Data, p->Size))
-				{
-					// Signature matched
-					se = s;
-					break;
-				}
-			}
-		}
-	}
-
-	if (se == NULL)
-	{
-		// There is no session
-		if (r->ServerMode)
-		{
-			if (p->Size < 40)
-			{
-				bool ok = true;
-				UCHAR ctoken_hash[SHA1_SIZE];
-
-				Zero(ctoken_hash, sizeof(ctoken_hash));
-
-				// Examine the quota of new session creation
-				if (LIST_NUM(r->SessionList) >= RUDP_QUOTA_MAX_NUM_SESSIONS)
-				{
-					// Entire number of sessions exceeds the limit
-					ok = false;
-				}
-				else if (r->NatT_EnableSourceIpValidation && RUDPIsIpInValidateList(r, &p->SrcIP) == false)
-				{
-					// Invalid source IP address, which is not registered on the validated source IP address list
-					ok = false;
-				}
-				else
-				{
-					UINT i;
-					// Check the number of sessions per IP address
-					UINT num = 0;
-
-					for (i = 0;i < LIST_NUM(r->SessionList);i++)
-					{
-						RUDP_SESSION *se = LIST_DATA(r->SessionList, i);
-
-						if (CmpIpAddr(&se->YourIp, &p->SrcIP) == 0)
-						{
-							num++;
-						}
-					}
-
-					if (num >= RUDP_QUOTA_MAX_NUM_SESSIONS_PER_IP)
-					{
-						// Limit exceeded the number of sessions per IP address
-						ok = false;
-					}
-				}
-
-
-				if (ok)
-				{
-					char ip_str[64];
-
-					// Create a session since a new session creation request packet was received
-					se = RUDPNewSession(true, &p->DstIP, p->DestPort, &p->SrcIP, p->SrcPort, p->Data);
-					se->Status = RUDP_SESSION_STATUS_ESTABLISHED;
-					Insert(r->SessionList, se);
-
-					IPToStr(ip_str, sizeof(ip_str), &p->SrcIP);
-					Debug("RUDPNewSession %X %s:%u\n", se, ip_str, p->SrcPort);
-
-					if (r->Protocol == RUDP_PROTOCOL_ICMP)
-					{
-						// In case of ICMP, save the ICMP TYPE number to use
-						se->Icmp_Type = (p->Type == ICMP_TYPE_INFORMATION_REQUEST ? ICMP_TYPE_INFORMATION_REPLY : p->Type);
-					}
-					else if (r->Protocol == RUDP_PROTOCOL_DNS)
-					{
-						// Save the Tran ID to be used if it's a DNS
-						se->Dns_TranId = (USHORT)p->Type;
-					}
-				}
-			}
-		}
-	}
-	else
-	{
-		if (p->Size < 40)
-		{
-			if (r->ServerMode)
-			{
-				if (Cmp(se->Key_Init, p->Data, SHA1_SIZE) == 0)
-				{
-					// New session creation request packet have received more than once. reply an ACK immediately for second and subsequent
-					se->LastSentTick = 0;
-
-					// Update the endpoint information
-					Copy(&se->YourIp, &p->SrcIP, sizeof(IP));
-					se->YourPort = p->SrcPort;
-
-					if (r->Protocol == RUDP_PROTOCOL_ICMP)
-					{
-						// In case of ICMP, save the ICMP TYPE number to use
-						se->Icmp_Type = (p->Type == ICMP_TYPE_INFORMATION_REQUEST ? ICMP_TYPE_INFORMATION_REPLY : p->Type);
-					}
-					else if (r->Protocol == RUDP_PROTOCOL_DNS)
-					{
-						// Save the Tran ID to be used if it's a DNS
-						se->Dns_TranId = (USHORT)p->Type;
-					}
-				}
-				else
-				{
-					// Since the different session creation request packet have been received from the same end point, ignore it
-				}
-			}
-		}
-		else
-		{
-			// Process the received packet
-			if (RUDPProcessRecvPacket(r, se, p->Data, p->Size) || RUDPProcessBulkRecvPacket(r, se, p->Data, p->Size))
-			{
-				// Update endpoint information (only the port number)
-				//Copy(&se->YourIp, &p->SrcIP, sizeof(IP));
-				se->YourPort = p->SrcPort;
-
-				if (r->Protocol == RUDP_PROTOCOL_ICMP)
-				{
-					// In case of ICMP, save the ICMP TYPE number to use
-					if (r->ServerMode)
-					{
-						se->Icmp_Type = (p->Type == ICMP_TYPE_INFORMATION_REQUEST ? ICMP_TYPE_INFORMATION_REPLY : p->Type);
-					}
-					else
-					{
-						se->Icmp_Type = (p->Type == ICMP_TYPE_INFORMATION_REPLY ? ICMP_TYPE_INFORMATION_REQUEST : p->Type);
-					}
-				}
-				else if (r->Protocol == RUDP_PROTOCOL_DNS)
-				{
-					if (r->ServerMode)
-					{
-						// Save the Tran ID to be used if it's a DNS
-						se->Dns_TranId = (USHORT)p->Type;
-					}
-				}
-			}
-		}
-	}
-}
-
-// Check whether the specificed IP address is in the validated source IP address list
-bool RUDPIsIpInValidateList(RUDP_STACK *r, IP *ip)
-{
-	UINT i;
-	UINT64 now = Tick64();
-	LIST *o = NULL;
-	bool ret = false;
-	// Validate arguments
-	if (r == NULL || ip == NULL)
-	{
-		return false;
-	}
-
-	// Always allow private IP addresses
-	if (IsIPPrivate(ip))
-	{
-		return true;
-	}
-
-	if (IsIPAddressInSameLocalNetwork(ip))
-	{
-		return true;
-	}
-
-	for (i = 0;i < LIST_NUM(r->NatT_SourceIpList);i++)
-	{
-		RUDP_SOURCE_IP *s = (RUDP_SOURCE_IP *)LIST_DATA(r->NatT_SourceIpList, i);
-
-		if (s->ExpiresTick <= now)
-		{
-			if (o == NULL)
-			{
-				o = NewListFast(NULL);
-			}
-
-			Add(o, s);
-		}
-	}
-
-	if (o != NULL)
-	{
-		for (i = 0;i < LIST_NUM(o);i++)
-		{
-			RUDP_SOURCE_IP *s = (RUDP_SOURCE_IP *)LIST_DATA(o, i);
-
-			Delete(r->NatT_SourceIpList, s);
-
-			Free(s);
-		}
-
-		ReleaseList(o);
-	}
-
-	for (i = 0;i < LIST_NUM(r->NatT_SourceIpList);i++)
-	{
-		RUDP_SOURCE_IP *s = (RUDP_SOURCE_IP *)LIST_DATA(r->NatT_SourceIpList, i);
-
-		if (CmpIpAddr(&s->ClientIP, ip) == 0)
-		{
-			ret = true;
-			break;
-		}
-	}
-
-	Debug("RUDP: NAT-T: Validate IP: %r, ret=%u (current list len = %u)\n", ip, ret, LIST_NUM(r->NatT_SourceIpList));
-
-	return ret;
-}
-
-// Add an IP address to the validated source IP address list
-void RUDPAddIpToValidateList(RUDP_STACK *r, IP *ip)
-{
-	UINT i;
-	RUDP_SOURCE_IP *sip;
-	UINT64 now = Tick64();
-	LIST *o = NULL;
-	// Validate arguments
-	if (r == NULL || ip == NULL)
-	{
-		return;
-	}
-
-	if (LIST_NUM(r->NatT_SourceIpList) >= RUDP_MAX_VALIDATED_SOURCE_IP_ADDRESSES)
-	{
-		return;
-	}
-
-	for (i = 0;i < LIST_NUM(r->NatT_SourceIpList);i++)
-	{
-		RUDP_SOURCE_IP *s = (RUDP_SOURCE_IP *)LIST_DATA(r->NatT_SourceIpList, i);
-
-		if (s->ExpiresTick <= now)
-		{
-			if (o == NULL)
-			{
-				o = NewListFast(NULL);
-			}
-
-			Add(o, s);
-		}
-	}
-
-	if (o != NULL)
-	{
-		for (i = 0;i < LIST_NUM(o);i++)
-		{
-			RUDP_SOURCE_IP *s = (RUDP_SOURCE_IP *)LIST_DATA(o, i);
-
-			Delete(r->NatT_SourceIpList, s);
-
-			Free(s);
-		}
-
-		ReleaseList(o);
-	}
-
-	sip = NULL;
-
-	for (i = 0;i < LIST_NUM(r->NatT_SourceIpList);i++)
-	{
-		RUDP_SOURCE_IP *s = (RUDP_SOURCE_IP *)LIST_DATA(r->NatT_SourceIpList, i);
-
-		if (CmpIpAddr(&s->ClientIP, ip) == 0)
-		{
-			sip = s;
-			break;
-		}
-	}
-
-	if (sip == NULL)
-	{
-		sip = ZeroMalloc(sizeof(RUDP_SOURCE_IP));
-
-		Copy(&sip->ClientIP, ip, sizeof(IP));
-
-		Add(r->NatT_SourceIpList, sip);
-	}
-
-	sip->ExpiresTick = now + (UINT64)RUDP_VALIDATED_SOURCE_IP_ADDRESS_EXPIRES;
-
-	Debug("RUDP: NAT-T: Src IP added: %r (current list len = %u)\n", ip, LIST_NUM(r->NatT_SourceIpList));
-}
-
-// R-UDP interrupt processing procedure
-void RUDPInterruptProc(RUDP_STACK *r)
-{
-	UINT i;
-	LIST *o;
-	// Validate arguments
-	if (r == NULL)
-	{
-		return;
-	}
-
-	// Packet transmission and other process for NAT-T server
-	if (r->NoNatTRegister == false)
-	{
-		RUDPDo_NatT_Interrupt(r);
-	}
-
-	if (r->ServerMode == false)
-	{
-		if (r->ClientInitiated == false)
-		{
-			bool client_target_inited = false;
-			Lock(r->Lock);
-			{
-				client_target_inited = r->TargetIpAndPortInited;
-			}
-			Unlock(r->Lock);
-
-			if (client_target_inited)
-			{
-				// Start a connection when there is the end point information of the destination server to connect as a client
-				RUDP_SESSION *se;
-				UCHAR init_key[SHA1_SIZE];
-				char ip_str[128];
-				UINT64 ui;
-
-				Rand(init_key, SHA1_SIZE);
-
-				se = RUDPNewSession(false, &r->UdpSock->LocalIP, r->UdpSock->LocalPort,
-					&r->TargetIp, r->TargetPort, init_key);
-
-				IPToStr(ip_str, sizeof(ip_str), &r->TargetIp);
-				Debug("RUDPNewSession %X %s:%u\n", se, ip_str, r->TargetPort);
-
-				Insert(r->SessionList, se);
-
-				ui = Endian64(se->Magic_Disconnect);
-				WriteFifo(se->SendFifo, &ui, sizeof(UINT64));
-
-				r->ClientInitiated = true;
-			}
-		}
-	}
-
-	// Process for all the sessions
-	for (i = 0;i < LIST_NUM(r->SessionList);i++)
-	{
-		RUDP_SESSION *se = LIST_DATA(r->SessionList, i);
-
-		if (r->Halt)
-		{
-			// Disconnect all the sessions if the R-UDP stack stopped
-			RUDPDisconnectSession(r, se, false);
-		}
-
-		if (se->FlushBulkSendTube)
-		{
-			if (se->TcpSock != NULL && se->TcpSock->BulkSendTube != NULL)
-			{
-				TubeFlush(se->TcpSock->BulkSendTube);
-			}
-
-			se->FlushBulkSendTube = false;
-		}
-
-		if (se->Status == RUDP_SESSION_STATUS_ESTABLISHED)
-		{
-			// Process for all of the sessions which is established a connection
-			UINT j;
-
-			if (r->Now >= (se->LatestRecvMyTick + (UINT64)RUDP_TIMEOUT))
-			{
-				// Disconnect the session because the fully communication failure is detected for a while
-				Debug("R-UDP Session %X Timed Out.\n", se);
-
-				RUDPDisconnectSession(r, se, false);
-			}
-
-			// If there are received segments, read to the part that has arrived in succession
-			if (FifoSize(se->RecvFifo) <= RUDP_MAX_FIFO_SIZE)
-			{
-				LIST *o;
-				UINT64 current_seq_no;
-
-				o = NULL;
-				current_seq_no = se->LastRecvCompleteSeqNo;
-				for (j = 0;j < LIST_NUM(se->RecvSegmentList);j++)
-				{
-					RUDP_SEGMENT *s;
-
-					current_seq_no++;
-
-					s = LIST_DATA(se->RecvSegmentList, j);
-
-					if (s->SeqNo == current_seq_no)
-					{
-#ifdef	RUDP_DETAIL_LOG
-						Debug("%X s->SeqNo = %I64u, current_seq_no = %I64u\n", se, s->SeqNo, current_seq_no);
-#endif	// RUDP_DETAIL_LOG
-
-						if (s->Size == sizeof(se->Magic_KeepAliveRequest) && Cmp(s->Data, se->Magic_KeepAliveRequest, sizeof(se->Magic_KeepAliveRequest)) == 0)
-						{
-							// Receive the KeepAlive Request
-#ifdef	RUDP_DETAIL_LOG
-							Debug("Recv KeepAlive Request\n");
-#endif	// RUDP_DETAIL_LOG
-
-							// Send a KeepAlive Response if the transmisson queue is empty
-							if (LIST_NUM(se->SendSegmentList) == 0)
-							{
-#ifdef	RUDP_DETAIL_LOG
-								Debug("Send KeepAlive Response\n");
-#endif	// RUDP_DETAIL_LOG
-
-								RUDPSendSegment(r, se, se->Magic_KeepAliveResponse, sizeof(se->Magic_KeepAliveResponse));
-							}
-						}
-						else if (s->Size == sizeof(se->Magic_KeepAliveResponse) && Cmp(s->Data, se->Magic_KeepAliveResponse, sizeof(se->Magic_KeepAliveResponse)) == 0)
-						{
-							// Receive the KeepAlive Response
-#ifdef	RUDP_DETAIL_LOG
-							Debug("Recv KeepAlive Response\n");
-#endif	// RUDP_DETAIL_LOG
-						}
-						else
-						{
-							// Write to the receive FIFO
-							WriteFifo(se->RecvFifo, s->Data, s->Size);
-						}
-						r->TotalLogicalReceived += s->Size;
-
-						// Advance the SEQ NO which has been received completely
-						se->LastRecvCompleteSeqNo = s->SeqNo;
-
-						// Add to the Delete list
-						if (o == NULL)
-						{
-							o = NewListFast(NULL);
-						}
-						Add(o, s);
-					}
-					else
-					{
-						// Continuous reading is interrupted
-#ifdef	RUDP_DETAIL_LOG
-						Debug("%X s->SeqNo = %I64u, current_seq_no = %I64u\n", se, s->SeqNo, current_seq_no);
-						WHERE;
-#endif	// RUDP_DETAIL_LOG
-						break;
-					}
-				}
-
-				// Delete the segment which has been received completely
-				if (o != NULL)
-				{
-					for (j = 0;j < LIST_NUM(o);j++)
-					{
-						RUDP_SEGMENT *s = LIST_DATA(o, j);
-
-						Delete(se->RecvSegmentList, s);
-						Free(s);
-					}
-					ReleaseList(o);
-				}
-			}
-
-			if (r->ServerMode && se->Magic_Disconnect == 0)
-			{
-				if (FifoSize(se->RecvFifo) >= sizeof(UINT64))
-				{
-					UINT64 ui;
-
-					if (ReadFifo(se->RecvFifo, &ui, sizeof(UINT64)) == sizeof(UINT64))
-					{
-						ui = Endian64(ui);
-
-						if ((ui & 0xffffffff00000000ULL) != 0ULL)
-						{
-							se->Magic_Disconnect = ui;
-						}
-					}
-				}
-			}
-
-			// If the data remains in FIFO, write it to the TCP socket as possible
-			if (r->ServerMode == false || se->Magic_Disconnect != 0)
-			{
-				while (FifoSize(se->RecvFifo) >= 1)
-				{
-					UINT ret;
-
-					RUDPInitSock(r, se);
-
-					ret = Send(se->TcpSock, FifoPtr(se->RecvFifo), FifoSize(se->RecvFifo), false);
-
-					if (ret == SOCK_LATER)
-					{
-						// Can not write any more
-						break;
-					}
-					else if (ret == 0)
-					{
-						// Disconnected
-						Disconnect(se->TcpSock);
-						RUDPDisconnectSession(r, se, false);
-						break;
-					}
-					else
-					{
-						// Writing success
-						ReadFifo(se->RecvFifo, NULL, ret);
-					}
-				}
-			}
-
-			// Read the data as much as possible from the TCP socket and store it to FIFO
-			if (se->TcpSock != NULL)
-			{
-				SetNoNeedToRead(se->TcpSock);
-
-				while (FifoSize(se->SendFifo) <= RUDP_MAX_FIFO_SIZE)
-				{
-					UINT ret = Recv(se->TcpSock, r->TmpBuf, sizeof(r->TmpBuf), false);
-
-					if (ret == SOCK_LATER)
-					{
-						// Can not read any more
-						break;
-					}
-					else if (ret == 0)
-					{
-						// Disconnected
-						Disconnect(se->TcpSock);
-						RUDPDisconnectSession(r, se, false);
-						break;
-					}
-					else
-					{
-						// Reading success
-						WriteFifo(se->SendFifo, r->TmpBuf, ret);
-					}
-				}
-			}
-
-			// Attempt to send a divided segment
-			while (true)
-			{
-				UINT64 seq_no_min, seq_no_max;
-
-				seq_no_min = RUDPGetCurrentSendingMinSeqNo(se);
-				seq_no_max = RUDPGetCurrentSendingMaxSeqNo(se);
-
-#ifdef	RUDP_DETAIL_LOG
-				Debug("min=%I64u max=%I64u\n", seq_no_min, seq_no_max);
-#endif	// RUDP_DETAIL_LOG
-
-				if (seq_no_min == 0 || ((seq_no_min + RUDP_MAX_NUM_ACK - 1) >= se->NextSendSeqNo))
-				{
-					// Because there is a room to send a new segment, send a segment
-					UINT size = MIN(FifoSize(se->SendFifo), RUDP_MAX_SEGMENT_SIZE);
-
-					if (size == 0)
-					{
-						// There is no more data to send in FIFO
-						break;
-					}
-
-					// Transmission
-					RUDPSendSegment(r, se, FifoPtr(se->SendFifo), size);
-
-					r->TotalLogicalSent += size;
-
-					// Advance the FIFO
-					ReadFifo(se->SendFifo, NULL, size);
-				}
-				else
-				{
-					// There is no room to send a new segment further
-					break;
-				}
-			}
-
-			if (se->DisconnectFlag == false)
-			{
-				UINT64 seq_no_min;
-
-				if (se->LastSentTick == 0 || (r->Now >= (se->LastSentTick + (UINT64)se->NextKeepAliveInterval)))
-				{
-					if (LIST_NUM(se->SendSegmentList) == 0)
-					{
-						// Send a Keep-Alive if no data was sent for a while and the transmission queue is empty
-						RUDPSendSegment(r, se, se->Magic_KeepAliveRequest, sizeof(se->Magic_KeepAliveRequest));
-
-#ifdef	RUDP_DETAIL_LOG
-						Debug("Sent KeepAlive Request\n");
-#endif	// RUDP_DETAIL_LOG
-					}
-
-					se->NextKeepAliveInterval = RUDP_KEEPALIVE_INTERVAL_MIN + (Rand32() % (RUDP_KEEPALIVE_INTERVAL_MAX - RUDP_KEEPALIVE_INTERVAL_MIN));
-
-					AddInterrupt(r->Interrupt, r->Now + se->NextKeepAliveInterval);
-				}
-
-				seq_no_min = RUDPGetCurrentSendingMinSeqNo(se);
-				for (j = 0;j < LIST_NUM(se->SendSegmentList);j++)
-				{
-					RUDP_SEGMENT *s = LIST_DATA(se->SendSegmentList, j);
-
-					if (s->SeqNo <= (seq_no_min + RUDP_MAX_NUM_ACK - 1))
-					{
-						if (s->NextSendTick == 0 || r->Now >= s->NextSendTick)
-						{
-							UINT next_interval;
-							// Transmits a segment which has not been sent even once yet, or whose retransmission time has arrived
-							RUDPSendSegmentNow(r, se, s->SeqNo, s->Data, s->Size);
-
-							if (se->CurrentRtt != 0)
-							{
-								next_interval = (se->CurrentRtt * 120 / 100) * Power(2, MIN(s->NumSent, 10));
-							}
-							else
-							{
-								next_interval = RUDP_RESEND_TIMER * Power(2, MIN(s->NumSent, 10));
-							}
-
-							next_interval = MIN(next_interval, RUDP_RESEND_TIMER_MAX);
-
-							s->NumSent++;
-
-							s->NextSendTick = r->Now + next_interval;
-
-							AddInterrupt(r->Interrupt, s->NextSendTick);
-						}
-					}
-				}
-
-				while (LIST_NUM(se->ReplyAckList) >= 1)
-				{
-					// If there are ACKs which is not responded yet in the list, send all of them
-					RUDPSendSegmentNow(r, se, se->NextSendSeqNo, NULL, 0);
-				}
-
-				// Send all if there are bulk transfer data
-				if (se->TcpSock != NULL)
-				{
-					SOCK *s = se->TcpSock;
-
-					if (s->BulkRecvTube != NULL)
-					{
-						TUBE *t = s->BulkRecvTube;
-
-						while (true)
-						{
-							TUBEDATA *d = TubeRecvAsync(t);
-
-							if (d == NULL)
-							{
-								break;
-							}
-
-							if (d->Header != NULL && d->HeaderSize == sizeof(TCP_PAIR_HEADER))
-							{
-								TCP_PAIR_HEADER *h = d->Header;
-
-								if (h->EnableHMac)
-								{
-									se->UseHMac = true;
-								}
-							}
-
-							RUDPBulkSend(r, se, d->Data, d->DataSize);
-
-							FreeTubeData(d);
-						}
-					}
-				}
-			}
-		}
-
-		if (r->ServerMode == false)
-		{
-			if (se->Status == RUDP_SESSION_STATUS_CONNECT_SENT)
-			{
-				// Send a connection request periodically from the client side
-				if (se->LastSentTick == 0 || ((se->LastSentTick + (UINT64)RUDP_RESEND_TIMER) <= r->Now))
-				{
-					UCHAR tmp[40];
-					UINT size_of_padding = 19;
-					UINT size = size_of_padding + SHA1_SIZE;
-
-					se->LastSentTick = r->Now;
-
-					Copy(tmp, se->Key_Init, SHA1_SIZE);
-					Rand(tmp + SHA1_SIZE, size_of_padding);
-
-					if (r->Protocol == RUDP_PROTOCOL_ICMP)
-					{
-						// ICMP packet
-						UCHAR *rand_data;
-						UINT rand_size;
-
-						rand_size = Rand32() % 64 + 64;
-						rand_data = Malloc(rand_size);
-						Rand(rand_data, rand_size);
-
-						RUDPSendPacket(r, &se->YourIp, se->YourPort, rand_data, rand_size, ICMP_TYPE_ECHO_REQUEST);
-						Free(rand_data);
-
-						se->Client_Icmp_NextSendEchoRequest = r->Now + GenRandInterval(RUDP_CLIENT_ECHO_REQUEST_SEND_INTERVAL_MIN, RUDP_CLIENT_ECHO_REQUEST_SEND_INTERVAL_MAX);
-						AddInterrupt(r->Interrupt, se->Client_Icmp_NextSendEchoRequest);
-
-						// Try in both INFORMATION_REQUEST and ECHO_RESPONSE from the client side first
-						RUDPSendPacket(r, &se->YourIp, se->YourPort, tmp, size, ICMP_TYPE_ECHO_RESPONSE);
-						RUDPSendPacket(r, &se->YourIp, se->YourPort, tmp, size, ICMP_TYPE_INFORMATION_REQUEST);
-					}
-					else if (r->Protocol == RUDP_PROTOCOL_DNS)
-					{
-						// DNS
-						RUDPSendPacket(r, &se->YourIp, se->YourPort, tmp, size, se->Dns_TranId);
-					}
-					else
-					{
-						// Normal UDP
-						RUDPSendPacket(r, &se->YourIp, se->YourPort, tmp, size, 0);
-					}
-
-					AddInterrupt(r->Interrupt, r->Now + (UINT64)RUDP_RESEND_TIMER);
-				}
-			}
-
-			if (r->Protocol == RUDP_PROTOCOL_ICMP)
-			{
-				if (se->Client_Icmp_NextSendEchoRequest == 0 || (r->Now >= se->Client_Icmp_NextSendEchoRequest))
-				{
-					// Periodic ICMP Echo transmission from the client side when R-UDP used in ICMP mode
-					// (To maintain the mapping table of the NAT)
-					UCHAR *rand_data;
-					UINT rand_size;
-
-					rand_size = Rand32() % 64 + 64;
-					rand_data = Malloc(rand_size);
-					Rand(rand_data, rand_size);
-
-					RUDPSendPacket(r, &se->YourIp, se->YourPort, rand_data, rand_size, ICMP_TYPE_ECHO_REQUEST);
-					Free(rand_data);
-
-					se->Client_Icmp_NextSendEchoRequest = r->Now + GenRandInterval(RUDP_CLIENT_ECHO_REQUEST_SEND_INTERVAL_MIN, RUDP_CLIENT_ECHO_REQUEST_SEND_INTERVAL_MAX);
-					AddInterrupt(r->Interrupt, se->Client_Icmp_NextSendEchoRequest);
-				}
-			}
-		}
-	}
-
-	// Release the disconnected sessions
-	o = NULL;
-	for (i = 0;i < LIST_NUM(r->SessionList);i++)
-	{
-		RUDP_SESSION *se = LIST_DATA(r->SessionList, i);
-
-		if (se->DisconnectFlag)
-		{
-			if (o == NULL)
-			{
-				o = NewListFast(NULL);
-			}
-
-			Add(o, se);
-		}
-	}
-	if (o != NULL)
-	{
-		for (i = 0;i < LIST_NUM(o);i++)
-		{
-			RUDP_SESSION *se = LIST_DATA(o, i);
-
-			Delete(r->SessionList, se);
-
-			RUDPFreeSession(se);
-		}
-
-		ReleaseList(o);
-	}
-}
-
-// Do the bulk send
-void RUDPBulkSend(RUDP_STACK *r, RUDP_SESSION *se, void *data, UINT data_size)
-{
-	UCHAR *buf;
-	UINT buf_size;
-	UINT padding_size;
-	UINT i;
-	CRYPT *c;
-	UCHAR crypt_key_src[SHA1_SIZE * 2];
-	UCHAR crypt_key[SHA1_SIZE];
-	UINT icmp_type;
-	UCHAR sign[SHA1_SIZE];
-	UCHAR iv[SHA1_SIZE + 1];
-	// Validate arguments
-	if (r == NULL || se == NULL || (data == NULL && data_size != 0))
-	{
-		return;
-	}
-
-	padding_size = Rand32() % 31 + 1;
-
-	buf_size = SHA1_SIZE + SHA1_SIZE + sizeof(UINT64) + data_size + padding_size;
-	buf = Malloc(buf_size);
-
-	// SEQ NO
-	WRITE_UINT64(buf + SHA1_SIZE + SHA1_SIZE, se->BulkNextSeqNo);
-	se->BulkNextSeqNo++;
-
-	// Data
-	Copy(buf + SHA1_SIZE + SHA1_SIZE + sizeof(UINT64), data, data_size);
-
-	// Padding
-	for (i = 0;i < padding_size;i++)
-	{
-		buf[SHA1_SIZE + SHA1_SIZE + sizeof(UINT64) + data_size + i] = (UCHAR)padding_size;
-	}
-
-	// Encryption
-	Copy(iv, se->BulkNextIv, SHA1_SIZE);
-	Copy(crypt_key_src + 0, se->BulkSendKey->Data, SHA1_SIZE);
-	Copy(crypt_key_src + SHA1_SIZE, iv, SHA1_SIZE);
-	HashSha1(crypt_key, crypt_key_src, SHA1_SIZE * 2);
-	c = NewCrypt(crypt_key, sizeof(crypt_key));
-	Encrypt(c, buf + SHA1_SIZE + SHA1_SIZE, buf + SHA1_SIZE + SHA1_SIZE, sizeof(UINT64) + data_size + padding_size);
-	FreeCrypt(c);
-
-	// IV
-	Copy(buf + SHA1_SIZE, iv, SHA1_SIZE);
-
-	// Sign
-	if (se->UseHMac == false)
-	{
-		Copy(buf + 0, se->BulkSendKey->Data, SHA1_SIZE);
-		HashSha1(sign, buf, SHA1_SIZE + SHA1_SIZE + sizeof(UINT64) + data_size + padding_size);
-		Copy(buf + 0, sign, SHA1_SIZE);
-	}
-	else
-	{
-		HMacSha1(buf + 0, se->BulkSendKey->Data, SHA1_SIZE, buf + SHA1_SIZE, SHA1_SIZE + sizeof(UINT64) + data_size + padding_size);
-	}
-
-	// Next IV
-	Copy(se->BulkNextIv, buf + buf_size - SHA1_SIZE, SHA1_SIZE);
-
-	if (r->Protocol == RUDP_PROTOCOL_ICMP)
-	{
-		icmp_type = se->Icmp_Type;
-	}
-	else if (r->Protocol == RUDP_PROTOCOL_DNS)
-	{
-		icmp_type = se->Dns_TranId;
-	}
-	RUDPSendPacket(r, &se->YourIp, se->YourPort, buf, buf_size, icmp_type);
-
-	Free(buf);
-}
-
-// Start a socket for R-UDP Listening
-SOCK *ListenRUDP(char *svc_name, RUDP_STACK_INTERRUPTS_PROC *proc_interrupts, RUDP_STACK_RPC_RECV_PROC *proc_rpc_recv, void *param, UINT port, bool no_natt_register, bool over_dns_mode)
-{
-	return ListenRUDPEx(svc_name, proc_interrupts, proc_rpc_recv, param, port, no_natt_register, over_dns_mode, NULL, 0, NULL);
-}
-SOCK *ListenRUDPEx(char *svc_name, RUDP_STACK_INTERRUPTS_PROC *proc_interrupts, RUDP_STACK_RPC_RECV_PROC *proc_rpc_recv, void *param, UINT port, bool no_natt_register, bool over_dns_mode,
-				   volatile UINT *natt_global_udp_port, UCHAR rand_port_id, IP *listen_ip)
-{
-	SOCK *s;
-	RUDP_STACK *r;
-
-	// Creating a R-UDP stack
-	r = NewRUDPServer(svc_name, proc_interrupts, proc_rpc_recv, param, port, no_natt_register, over_dns_mode, natt_global_udp_port, rand_port_id, listen_ip);
-	if (r == NULL)
-	{
-		return NULL;
-	}
-
-	s = NewSock();
-
-	s->Type = SOCK_RUDP_LISTEN;
-	s->ListenMode = true;
-	s->Connected = true;
-
-	s->LocalPort = r->UdpSock->LocalPort;
-
-	s->R_UDP_Stack = r;
-
-	return s;
-}
-
-// Accept on the R-UDP socket
-SOCK *AcceptRUDP(SOCK *s)
-{
-	// Validate arguments
-	if (s == NULL || s->Type != SOCK_RUDP_LISTEN || s->ListenMode == false)
-	{
-		return NULL;
-	}
-
-	while (true)
-	{
-		RUDP_STACK *r = s->R_UDP_Stack;
-		SOCK *ret;
-
-		if (s->Disconnecting || s->CancelAccept)
-		{
-			return NULL;
-		}
-
-		ret = GetNextWithLock(r->NewSockQueue);
-
-		if (ret != NULL)
-		{
-			switch (r->Protocol)
-			{
-			case RUDP_PROTOCOL_UDP:
-				StrCpy(ret->UnderlayProtocol, sizeof(ret->UnderlayProtocol), SOCK_UNDERLAY_NAT_T);
-				break;
-
-			case RUDP_PROTOCOL_DNS:
-				StrCpy(ret->UnderlayProtocol, sizeof(ret->UnderlayProtocol), SOCK_UNDERLAY_DNS);
-				break;
-
-			case RUDP_PROTOCOL_ICMP:
-				StrCpy(ret->UnderlayProtocol, sizeof(ret->UnderlayProtocol), SOCK_UNDERLAY_ICMP);
-				break;
-			}
-
-			return ret;
-		}
-
-		Wait(r->NewSockConnectEvent, INFINITE);
-	}
-}
-
-// Verify the signature of the received packet
-bool RUDPCheckSignOfRecvPacket(RUDP_STACK *r, RUDP_SESSION *se, void *recv_data, UINT recv_size)
-{
-	UCHAR sign[SHA1_SIZE];
-	UCHAR sign2[SHA1_SIZE];
-	UCHAR *p;
-	UINT size;
-	// Validate arguments
-	if (r == NULL || se == NULL || recv_data == NULL || recv_size == 0)
-	{
-		return false;
-	}
-
-	p = (UCHAR *)recv_data;
-	size = recv_size;
-	if (size < SHA1_SIZE)
-	{
-		return false;
-	}
-
-	// Verification the signature (segment packet)
-	Copy(sign, p, SHA1_SIZE);
-	Copy(p, se->Key_Recv, SHA1_SIZE);
-	HashSha1(sign2, p, recv_size);
-
-	if (r->Protocol == RUDP_PROTOCOL_DNS || r->Protocol == RUDP_PROTOCOL_ICMP)
-	{
-		XorData(sign2, sign2, r->SvcNameHash, SHA1_SIZE);
-	}
-
-	Copy(p, sign, SHA1_SIZE);
-	if (Cmp(sign, sign2, SHA1_SIZE) == 0)
-	{
-		return true;
-	}
-
-	if (se->BulkRecvKey == NULL)
-	{
-		return false;
-	}
-
-	// Verification signature (bulk packet)
-	if (se->UseHMac == false)
-	{
-		Copy(sign, p, SHA1_SIZE);
-		Copy(p, se->BulkRecvKey->Data, SHA1_SIZE);
-		HashSha1(sign2, p, recv_size);
-		Copy(p, sign, SHA1_SIZE);
-
-		if (Cmp(sign, sign2, SHA1_SIZE) == 0)
-		{
-			return true;
-		}
-	}
-
-	HMacSha1(sign2, se->BulkRecvKey->Data, SHA1_SIZE, p + SHA1_SIZE, size - SHA1_SIZE);
-	if (Cmp(p, sign2, SHA1_SIZE) == 0)
-	{
-		se->UseHMac = true;
-		return true;
-	}
-
-	return false;
-}
-
-// Process the received packet (bulk)
-bool RUDPProcessBulkRecvPacket(RUDP_STACK *r, RUDP_SESSION *se, void *recv_data, UINT recv_size)
-{
-	UCHAR sign[SHA1_SIZE];
-	UCHAR sign2[SHA1_SIZE];
-	UCHAR *p;
-	UCHAR *iv;
-	UINT size;
-	UCHAR keygen[SHA1_SIZE * 2];
-	UCHAR key[SHA1_SIZE];
-	CRYPT *c;
-	UCHAR padlen;
-	UINT64 seq_no;
-	UCHAR *payload;
-	UINT payload_size;
-	// Validate arguments
-	if (r == NULL || se == NULL || recv_data == NULL || recv_size == 0 || se->BulkRecvKey == NULL)
-	{
-		return false;
-	}
-
-	p = (UCHAR *)recv_data;
-	size = recv_size;
-	if (size < SHA1_SIZE)
-	{
-		return false;
-	}
-
-	// Validate the signature
-	if (se->UseHMac == false)
-	{
-		Copy(sign, p, SHA1_SIZE);
-		Copy(p, se->BulkRecvKey->Data, SHA1_SIZE);
-		HashSha1(sign2, p, recv_size);
-		Copy(p, sign, SHA1_SIZE);
-
-		if (Cmp(sign, sign2, SHA1_SIZE) != 0)
-		{
-			HMacSha1(sign2, se->BulkRecvKey->Data, SHA1_SIZE, p + SHA1_SIZE, recv_size - SHA1_SIZE);
-
-			if (Cmp(p, sign2, SHA1_SIZE) != 0)
-			{
-				return false;
-			}
-			else
-			{
-				se->UseHMac = true;
-			}
-		}
-		else
-		{
-		}
-	}
-	else
-	{
-		HMacSha1(sign2, se->BulkRecvKey->Data, SHA1_SIZE, p + SHA1_SIZE, recv_size - SHA1_SIZE);
-
-		if (Cmp(p, sign2, SHA1_SIZE) != 0)
-		{
-			return false;
-		}
-	}
-
-	p += SHA1_SIZE;
-	size -= SHA1_SIZE;
-
-	// IV
-	if (size < SHA1_SIZE)
-	{
-		return false;
-	}
-	iv = p;
-	p += SHA1_SIZE;
-	size -= SHA1_SIZE;
-
-	// Decrypt
-	if (size < 1)
-	{
-		return false;
-	}
-	Copy(keygen + 0, se->BulkRecvKey->Data, SHA1_SIZE);
-	Copy(keygen + SHA1_SIZE, iv, SHA1_SIZE);
-	HashSha1(key, keygen, sizeof(keygen));
-
-	c = NewCrypt(key, sizeof(key));
-	Encrypt(c, p, p, size);
-	FreeCrypt(c);
-
-	// padlen
-	padlen = p[size - 1];
-	if (padlen == 0)
-	{
-		return false;
-	}
-	if (size < padlen)
-	{
-		return false;
-	}
-	size -= padlen;
-
-	// SEQ NO
-	seq_no = READ_UINT64(p);
-	p += sizeof(UINT64);
-	size -= sizeof(UINT64);
-
-	if (seq_no == 0 || seq_no >= (0xF000000000000000ULL))
-	{
-		// Sequence number is invalid
-		return false;
-	}
-
-	if ((seq_no + RUDP_BULK_SEQ_NO_RANGE) < se->BulkRecvSeqNoMax)
-	{
-		// Sequence number is too small
-		return false;
-	}
-
-	se->LastRecvTick = r->Now;
-
-	payload = p;
-	payload_size = size;
-
-	se->BulkRecvSeqNoMax = MAX(seq_no, se->BulkRecvSeqNoMax);
-
-	// Send the received bulk packet to the Tube of the socket
-	RUDPInitSock(r, se);
-
-	if (se->TcpSock != NULL)
-	{
-		SOCK *s = se->TcpSock;
-		TUBE *t = s->BulkSendTube;
-
-		if (t != NULL)
-		{
-			TubeSendEx2(t, payload, payload_size, NULL, true, RUDP_BULK_MAX_RECV_PKTS_IN_QUEUE);
-
-			se->FlushBulkSendTube = true;
-		}
-	}
-
-	return true;
-}
-
-// Process the received packet (segment)
-bool RUDPProcessRecvPacket(RUDP_STACK *r, RUDP_SESSION *se, void *recv_data, UINT recv_size)
-{
-	UCHAR sign[SHA1_SIZE];
-	UCHAR sign2[SHA1_SIZE];
-	UCHAR *p;
-	UCHAR *iv;
-	UINT size;
-	UCHAR keygen[SHA1_SIZE * 2];
-	UCHAR key[SHA1_SIZE];
-	CRYPT *c;
-	UCHAR padlen;
-	UINT num_ack;
-	UINT i;
-	UINT64 seq_no;
-	UCHAR *payload;
-	UINT payload_size;
-	UINT64 max_ack;
-	UINT64 my_tick, your_tick;
-	// Validate arguments
-	if (r == NULL || se == NULL || recv_data == NULL || recv_size == 0)
-	{
-		return false;
-	}
-
-	p = (UCHAR *)recv_data;
-	size = recv_size;
-	if (size < SHA1_SIZE)
-	{
-		return false;
-	}
-
-	// Validate the signature
-	Copy(sign, p, SHA1_SIZE);
-	Copy(p, se->Key_Recv, SHA1_SIZE);
-	HashSha1(sign2, p, recv_size);
-	Copy(p, sign, SHA1_SIZE);
-
-	if (r->Protocol == RUDP_PROTOCOL_DNS || r->Protocol == RUDP_PROTOCOL_ICMP)
-	{
-		XorData(sign2, sign2, r->SvcNameHash, SHA1_SIZE);
-	}
-
-	if (Cmp(sign, sign2, SHA1_SIZE) != 0)
-	{
-		//WHERE;
-		return false;
-	}
-	p += SHA1_SIZE;
-	size -= SHA1_SIZE;
-
-	// IV
-	if (size < SHA1_SIZE)
-	{
-		return false;
-	}
-	iv = p;
-	p += SHA1_SIZE;
-	size -= SHA1_SIZE;
-
-	// Decrypt
-	if (size < 1)
-	{
-		return false;
-	}
-	Copy(keygen + 0, iv, SHA1_SIZE);
-	Copy(keygen + SHA1_SIZE, se->Key_Recv, SHA1_SIZE);
-	HashSha1(key, keygen, sizeof(keygen));
-
-	c = NewCrypt(key, sizeof(key));
-	Encrypt(c, p, p, size);
-	FreeCrypt(c);
-
-	// padlen
-	padlen = p[size - 1];
-	if (padlen == 0)
-	{
-		return false;
-	}
-	if (size < padlen)
-	{
-		return false;
-	}
-	size -= padlen;
-
-	// MyTick
-	if (size < sizeof(UINT64))
-	{
-		return false;
-	}
-	my_tick = READ_UINT64(p);
-	p += sizeof(UINT64);
-	size -= sizeof(UINT64);
-
-	// YourTick
-	if (size < sizeof(UINT64))
-	{
-		return false;
-	}
-	your_tick = READ_UINT64(p);
-	p += sizeof(UINT64);
-	size -= sizeof(UINT64);
-
-	if (your_tick > r->Now)
-	{
-		return false;
-	}
-
-	// MAX_ACK
-	if (size < sizeof(UINT64))
-	{
-		return false;
-	}
-	max_ack = READ_UINT64(p);
-	p += sizeof(UINT64);
-	size -= sizeof(UINT64);
-
-	// num_ack
-	if (size < sizeof(UINT))
-	{
-		return false;
-	}
-
-	num_ack = READ_UINT(p);
-	if (num_ack > RUDP_MAX_NUM_ACK)
-	{
-		return false;
-	}
-	p += sizeof(UINT);
-	size -= sizeof(UINT);
-
-	// ACKs
-	if (size < (sizeof(UINT64) * num_ack + sizeof(UINT64)))
-	{
-		return false;
-	}
-
-	if (max_ack >= 1)
-	{
-		RUDPProcessAck2(r, se, max_ack);
-	}
-
-	for (i = 0;i < num_ack;i++)
-	{
-		UINT64 seq = READ_UINT64(p);
-
-		RUDPProcessAck(r, se, seq);
-
-		p += sizeof(UINT64);
-		size -= sizeof(UINT64);
-	}
-
-	// Processing of the Tick (Calculation of RTT)
-	if (my_tick >= 2)
-	{
-		my_tick--;
-	}
-	se->YourTick = MAX(se->YourTick, my_tick);
-
-	se->LatestRecvMyTick = MAX(se->LatestRecvMyTick, your_tick);
-
-	if (se->LatestRecvMyTick2 != se->LatestRecvMyTick)
-	{
-		se->LatestRecvMyTick2 = se->LatestRecvMyTick;
-		se->CurrentRtt = (UINT)(r->Now - se->LatestRecvMyTick);
-
-#ifdef	RUDP_DETAIL_LOG
-		Debug("CurrentRTT = %u\n", se->CurrentRtt);
-#endif	// RUDP_DETAIL_LOG
-	}
-
-	// SEQ NO
-	seq_no = READ_UINT64(p);
-	p += sizeof(UINT64);
-	size -= sizeof(UINT64);
-
-	if (seq_no == 0)
-	{
-		// Sequence number of 0 is a invalid packet
-		return true;
-	}
-
-	if (seq_no == se->Magic_Disconnect)
-	{
-		// Disconnected from opponent
-		RUDPDisconnectSession(r, se, true);
-		return true;
-	}
-
-	// Update the last reception date and time
-	se->LastRecvTick = r->Now;
-
-	payload = p;
-	payload_size = size;
-
-#ifdef	RUDP_DETAIL_LOG
-	Debug("RUDP %X Segment Recv: %I64u (num_ack=%u, size=%u)\n", se, seq_no, num_ack, size);
-#endif	// RUDP_DETAIL_LOG
-
-	if (payload_size >= 1 && payload_size <= RUDP_MAX_SEGMENT_SIZE)
-	{
-		// Received one or more bytes of data
-
-#ifdef	RUDP_DETAIL_LOG
-		Debug("Recv Size: %X %I64u %u %u\n", se, seq_no, payload_size, recv_size);
-#endif	// RUDP_DETAIL_LOG
-
-		RUDPProcessRecvPayload(r, se, seq_no, payload, payload_size);
-	}
-
-	if (r->ServerMode == false)
-	{
-		if (se->Status == RUDP_SESSION_STATUS_CONNECT_SENT)
-		{
-			// Shift to the established state if the connection is not yet in established state
-			se->Status = RUDP_SESSION_STATUS_ESTABLISHED;
-
-			RUDPInitSock(r, se);
-		}
-	}
-
-	return true;
-}
-
-// Disconnect the session
-void RUDPDisconnectSession(RUDP_STACK *r, RUDP_SESSION *se, bool disconnected_by_you)
-{
-	// Validate arguments
-	if (r == NULL || se == NULL)
-	{
-		return;
-	}
-
-	if (se->DisconnectFlag == false)
-	{
-		UINT i;
-
-		se->DisconnectFlag = true;
-		se->DisconnectedByYou = disconnected_by_you;
-
-		Debug("R-UDP Session %X Disconnected. by you flag: %u\n", se, disconnected_by_you);
-
-		if (se->TcpSock != NULL)
-		{
-			// Disconnect a TCP socket
-			Disconnect(se->TcpSock);
-			ReleaseSock(se->TcpSock);
-
-			se->TcpSock = NULL;
-		}
-
-		// Send 5 disconnect signals serially if to disconnect from here
-		if (disconnected_by_you == false)
-		{
-			for (i = 0;i < 5;i++)
-			{
-				RUDPSendSegmentNow(r, se, se->Magic_Disconnect, NULL, 0);
-			}
-		}
-	}
-}
-
-// Initialize the TCP socket for the session
-void RUDPInitSock(RUDP_STACK *r, RUDP_SESSION *se)
-{
-	SOCK *s1, *s2;
-	UINT mss;
-	// Validate arguments
-	if (r == NULL || se == NULL || se->DisconnectFlag)
-	{
-		return;
-	}
-
-	if (se->TcpSock != NULL)
-	{
-		// It has already been created
-		return;
-	}
-
-	// Creating a TCP socket pair
-	if (NewTcpPair(&s1, &s2) == false)
-	{
-		// Failed to create. Disconnect the session
-		RUDPDisconnectSession(r, se, false);
-		return;
-	}
-
-	// Calculate the optimal MSS
-	mss = RUDPCalcBestMssForBulk(r, se);
-
-	if (r->ServerMode)
-	{
-		// Server mode
-		se->TcpSock = s2;
-
-		JoinSockToSockEvent(s2, r->SockEvent);
-
-		// Update the end point information of the socket s1
-		ZeroIP4(&s1->LocalIP);
-		s1->LocalPort = se->MyPort;
-		Copy(&s1->RemoteIP, &se->YourIp, sizeof(IP));
-		s1->RemotePort = se->YourPort;
-		if (IsLocalHostIP(&s1->RemoteIP) == false)
-		{
-			AddIpClient(&s1->RemoteIP);
-			s1->IpClientAdded = true;
-		}
-		s1->IsRUDPSocket = true;
-
-		s1->BulkSendKey = se->BulkSendKey;
-		s1->BulkRecvKey = se->BulkRecvKey;
-
-		AddRef(s1->BulkSendKey->Ref);
-		AddRef(s1->BulkRecvKey->Ref);
-
-		s1->RUDP_OptimizedMss = mss;
-
-		// Enqueue the newly created socket, and set the event
-		InsertQueueWithLock(r->NewSockQueue, s1);
-		Set(r->NewSockConnectEvent);
-	}
-	else
-	{
-		// Client mode
-		Lock(r->Lock);
-		{
-			if (r->TargetConnectedSock == NULL && r->DoNotSetTargetConnectedSock == false)
-			{
-				// Update the end point information of the socket s2
-				Copy(&s2->LocalIP, &r->UdpSock->LocalIP, sizeof(IP));
-				s2->LocalPort = se->MyPort;
-				Copy(&s2->RemoteIP, &se->YourIp, sizeof(IP));
-				s2->RemotePort = se->YourPort;
-				if (IsLocalHostIP(&s2->RemoteIP) == false)
-				{
-					AddIpClient(&s2->RemoteIP);
-					s2->IpClientAdded = true;
-				}
-				s2->IsRUDPSocket = true;
-
-				s2->BulkSendKey = se->BulkSendKey;
-				s2->BulkRecvKey = se->BulkRecvKey;
-
-				AddRef(s2->BulkSendKey->Ref);
-				AddRef(s2->BulkRecvKey->Ref);
-
-				s2->RUDP_OptimizedMss = mss;
-
-				// Register the socket to the RUDP stack
-				r->TargetConnectedSock = s2;
-				s2->R_UDP_Stack = r;
-				se->TcpSock = s1;
-
-				JoinSockToSockEvent(s1, r->SockEvent);
-
-				// Set the event to be set when the connection is successful
-				Set(r->TargetConnectedEvent);
-			}
-			else
-			{
-				Disconnect(s1);
-				Disconnect(s2);
-				ReleaseSock(s1);
-				ReleaseSock(s2);
-			}
-		}
-		Unlock(r->Lock);
-	}
-}
-
-// Process the received payload
-void RUDPProcessRecvPayload(RUDP_STACK *r, RUDP_SESSION *se, UINT64 seq, void *payload_data, UINT payload_size)
-{
-	RUDP_SEGMENT t;
-	RUDP_SEGMENT *s;
-	// Validate arguments
-	if (r == NULL || se == NULL || seq == 0 || payload_data == NULL || payload_size == 0 || payload_size > RUDP_MAX_SEGMENT_SIZE)
-	{
-		return;
-	}
-
-	if (seq > (se->LastRecvCompleteSeqNo + RUDP_MAX_NUM_ACK))
-	{
-		// Ignore the segment which have sequence number beyond the window size, and also not to reply an ACK
-		return;
-	}
-
-	if (seq <= se->LastRecvCompleteSeqNo)
-	{
-		// Do not receive the segment which have the sequence number that has been already received. However, reply an ACK for it
-		AddInt64Distinct(se->ReplyAckList, seq);
-		return;
-	}
-
-	Zero(&t, sizeof(t));
-	t.SeqNo = seq;
-
-	s = Search(se->RecvSegmentList, &t);
-	if (s != NULL)
-	{
-		// Do not receive the segment which have the sequence number that has been already received. However, reply an ACK for it
-		AddInt64Distinct(se->ReplyAckList, seq);
-		return;
-	}
-
-	// Received a segment of the new sequence number
-	s = ZeroMalloc(sizeof(RUDP_SEGMENT));
-	s->SeqNo = seq;
-	Copy(s->Data, payload_data, payload_size);
-	s->Size = payload_size;
-	Insert(se->RecvSegmentList, s);
-
-	// Reply an ACK
-	AddInt64Distinct(se->ReplyAckList, seq);
-
-	// Create a socket for session if it have not been created yet
-	//RUDPInitSock(r, se);
-}
-
-// Process the incoming ACK
-void RUDPProcessAck(RUDP_STACK *r, RUDP_SESSION *se, UINT64 seq)
-{
-	RUDP_SEGMENT t;
-	RUDP_SEGMENT *s;
-	// Validate arguments
-	if (r == NULL || se == NULL || seq == 0)
-	{
-		return;
-	}
-
-	Zero(&t, sizeof(t));
-	t.SeqNo = seq;
-
-	s = Search(se->SendSegmentList, &t);
-	if (s == NULL)
-	{
-		return;
-	}
-
-	Delete(se->SendSegmentList, s);
-	Free(s);
-}
-
-// Remove all segments which are preceding max_seq as already delivered
-void RUDPProcessAck2(RUDP_STACK *r, RUDP_SESSION *se, UINT64 max_seq)
-{
-	LIST *o;
-	UINT i;
-	// Validate arguments
-	if (r == NULL || se == NULL || max_seq == 0)
-	{
-		return;
-	}
-
-	o = NULL;
-
-	for (i = 0;i < LIST_NUM(se->SendSegmentList);i++)
-	{
-		RUDP_SEGMENT *s = LIST_DATA(se->SendSegmentList, i);
-
-		if (s->SeqNo <= max_seq)
-		{
-			if (o == NULL)
-			{
-				o = NewListFast(NULL);
-			}
-
-			Add(o, s);
-		}
-	}
-
-	if (o != NULL)
-	{
-		for (i = 0;i < LIST_NUM(o);i++)
-		{
-			RUDP_SEGMENT *s = LIST_DATA(o, i);
-
-			Delete(se->SendSegmentList, s);
-
-			Free(s);
-		}
-
-		ReleaseList(o);
-	}
-}
-
-// Get the minimum sequence number which is trying to send
-UINT64 RUDPGetCurrentSendingMinSeqNo(RUDP_SESSION *se)
-{
-	RUDP_SEGMENT *s;
-	// Validate arguments
-	if (se == NULL)
-	{
-		return 0;
-	}
-
-	if (LIST_NUM(se->SendSegmentList) == 0)
-	{
-		return 0;
-	}
-
-	s = LIST_DATA(se->SendSegmentList, 0);
-
-	return s->SeqNo;
-}
-
-// Get the maximum sequence number which is trying to send
-UINT64 RUDPGetCurrentSendingMaxSeqNo(RUDP_SESSION *se)
-{
-	RUDP_SEGMENT *s;
-	// Validate arguments
-	if (se == NULL)
-	{
-		return 0;
-	}
-
-	if (LIST_NUM(se->SendSegmentList) == 0)
-	{
-		return 0;
-	}
-
-	s = LIST_DATA(se->SendSegmentList, (LIST_NUM(se->SendSegmentList) - 1));
-
-	return s->SeqNo;
-}
-
-// R-UDP segment transmission
-void RUDPSendSegmentNow(RUDP_STACK *r, RUDP_SESSION *se, UINT64 seq_no, void *data, UINT size)
-{
-	UCHAR dst[RUDP_MAX_PACKET_SIZE];
-	UCHAR *p;
-	UCHAR *iv;
-	LIST *o = NULL;
-	UINT i;
-	UCHAR padlen;
-	UINT current_size;
-	UCHAR sign[SHA1_SIZE];
-	UCHAR key[SHA1_SIZE];
-	UCHAR keygen[SHA1_SIZE * 2];
-	CRYPT *c;
-	UINT next_iv_pos;
-	UINT num_ack;
-	UINT icmp_type = 0;
-	// Validate arguments
-	if (r == NULL || se == NULL || (size != 0 && data == NULL) || (size > RUDP_MAX_SEGMENT_SIZE))
-	{
-		return;
-	}
-
-	Zero(dst, sizeof(dst));
-	p = dst;
-
-	// SIGN
-	Copy(p, se->Key_Send, SHA1_SIZE);
-	p += SHA1_SIZE;
-
-	// IV
-	iv = p;
-	Copy(iv, se->NextIv, SHA1_SIZE);
-	p += SHA1_SIZE;
-
-	for (i = 0;i < MIN(LIST_NUM(se->ReplyAckList), RUDP_MAX_NUM_ACK);i++)
-	{
-		UINT64 *seq = LIST_DATA(se->ReplyAckList, i);
-
-		if (o == NULL)
-		{
-			o = NewListFast(NULL);
-		}
-
-		Add(o, seq);
-	}
-
-	// MyTick
-	WRITE_UINT64(p, r->Now);
-	p += sizeof(UINT64);
-
-	// YourTick
-	WRITE_UINT64(p, se->YourTick);
-	p += sizeof(UINT64);
-
-	// MAX_ACK
-	WRITE_UINT64(p, se->LastRecvCompleteSeqNo);
-	p += sizeof(UINT64);
-
-	// NUM_ACK
-	num_ack = LIST_NUM(o);
-	WRITE_UINT(p, num_ack);
-	p += sizeof(UINT);
-
-	if (o != NULL)
-	{
-		// ACK body
-		for (i = 0;i < LIST_NUM(o);i++)
-		{
-			UINT64 *seq = LIST_DATA(o, i);
-
-			WRITE_UINT64(p, *seq);
-			p += sizeof(UINT64);
-
-			Delete(se->ReplyAckList, seq);
-
-			Free(seq);
-		}
-		ReleaseList(o);
-	}
-
-	// SEQ
-	WRITE_UINT64(p, seq_no);
-	p += sizeof(UINT64);
-
-	// data
-	Copy(p, data, size);
-	p += size;
-
-	// padding
-	padlen = Rand8();
-	padlen = MAX(padlen, 1);
-
-	for (i = 0;i < padlen;i++)
-	{
-		*p = padlen;
-		p++;
-	}
-
-	current_size = (UINT)(p - dst);
-
-	// Encrypt
-	Copy(keygen + 0, iv, SHA1_SIZE);
-	Copy(keygen + SHA1_SIZE, se->Key_Send, SHA1_SIZE);
-	HashSha1(key, keygen, sizeof(keygen));
-	c = NewCrypt(key, sizeof(key));
-	Encrypt(c, dst + SHA1_SIZE * 2, dst + SHA1_SIZE * 2, current_size - (SHA1_SIZE * 2));
-	FreeCrypt(c);
-
-	// Sign
-	HashSha1(sign, dst, current_size);
-	if (r->Protocol == RUDP_PROTOCOL_DNS || r->Protocol == RUDP_PROTOCOL_ICMP)
-	{
-		XorData(sign, sign, r->SvcNameHash, SHA1_SIZE);
-	}
-	Copy(dst, sign, SHA1_SIZE);
-
-	if (r->Protocol == RUDP_PROTOCOL_ICMP)
-	{
-		icmp_type = se->Icmp_Type;
-	}
-	else if (r->Protocol == RUDP_PROTOCOL_DNS)
-	{
-		icmp_type = se->Dns_TranId;
-	}
-	RUDPSendPacket(r, &se->YourIp, se->YourPort, dst, current_size, icmp_type);
-
-	if (size >= 1)
-	{
-		se->LastSentTick = r->Now;
-	}
-
-	// Next IV
-	next_iv_pos = Rand32() % (current_size - SHA1_SIZE);
-	Copy(se->NextIv, dst + next_iv_pos, SHA1_SIZE);
-
-#ifdef	RUDP_DETAIL_LOG
-	Debug("RUDP %X Segment Sent: %I64u (num_ack=%u, size=%u)\n", se, seq_no, num_ack, size);
-#endif	// RUDP_DETAIL_LOG
-
-	if (size >= 1)
-	{
-#ifdef	RUDP_DETAIL_LOG
-		Debug("Send Size: %X %I64u %u %u\n", se, seq_no, size, current_size);
-#endif	// RUDP_DETAIL_LOG
-	}
-}
-
-// R-UDP segment transmission (only put into the queue)
-void RUDPSendSegment(RUDP_STACK *r, RUDP_SESSION *se, void *data, UINT size)
-{
-	RUDP_SEGMENT *s;
-	// Validate arguments
-	if (r == NULL || se == NULL || (size != 0 && data == NULL) || (size > RUDP_MAX_SEGMENT_SIZE))
-	{
-		return;
-	}
-
-	s = ZeroMalloc(sizeof(RUDP_SEGMENT));
-
-	Copy(s->Data, data, size);
-	s->Size = size;
-
-	s->SeqNo = se->NextSendSeqNo++;
-
-	Insert(se->SendSegmentList, s);
-}
-
-// Search for a session
-RUDP_SESSION *RUDPSearchSession(RUDP_STACK *r, IP *my_ip, UINT my_port, IP *your_ip, UINT your_port)
-{
-	RUDP_SESSION t;
-	RUDP_SESSION *se;
-	// Validate arguments
-	if (r == NULL || my_ip == NULL || your_ip == NULL)
-	{
-		return NULL;
-	}
-
-	Copy(&t.MyIp, my_ip, sizeof(IP));
-	t.MyPort = my_port;
-	Copy(&t.YourIp, your_ip, sizeof(IP));
-	t.YourPort = your_port;
-
-	se = Search(r->SessionList, &t);
-
-	return se;
-}
-
-// Release of the session
-void RUDPFreeSession(RUDP_SESSION *se)
-{
-	UINT i;
-	// Validate arguments
-	if (se == NULL)
-	{
-		return;
-	}
-
-	Debug("RUDPFreeSession %X\n", se);
-
-	for (i = 0;i < LIST_NUM(se->SendSegmentList);i++)
-	{
-		RUDP_SEGMENT *s = LIST_DATA(se->SendSegmentList, i);
-
-		Free(s);
-	}
-
-	ReleaseList(se->SendSegmentList);
-
-	for (i = 0;i < LIST_NUM(se->RecvSegmentList);i++)
-	{
-		RUDP_SEGMENT *s = LIST_DATA(se->RecvSegmentList, i);
-
-		Free(s);
-	}
-
-	ReleaseList(se->RecvSegmentList);
-
-	if (se->TcpSock != NULL)
-	{
-		Disconnect(se->TcpSock);
-		ReleaseSock(se->TcpSock);
-	}
-
-	ReleaseInt64List(se->ReplyAckList);
-
-	ReleaseFifo(se->RecvFifo);
-	ReleaseFifo(se->SendFifo);
-
-	ReleaseSharedBuffer(se->BulkSendKey);
-	ReleaseSharedBuffer(se->BulkRecvKey);
-
-	Free(se);
-}
-
-// Create a new session
-RUDP_SESSION *RUDPNewSession(bool server_mode, IP *my_ip, UINT my_port, IP *your_ip, UINT your_port, UCHAR *init_key)
-{
-	RUDP_SESSION *se;
-	UCHAR key1[SHA1_SIZE];
-	UCHAR key2[SHA1_SIZE];
-	UCHAR bulk_send_key[SHA1_SIZE];
-	UCHAR bulk_recv_key[SHA1_SIZE];
-	BUF *b;
-
-	se = ZeroMalloc(sizeof(RUDP_SESSION));
-
-	Copy(&se->MyIp, my_ip, sizeof(IP));
-	se->MyPort = my_port;
-
-	Copy(&se->YourIp, your_ip, sizeof(IP));
-	se->YourPort = your_port;
-
-	Copy(se->Key_Init, init_key, SHA1_SIZE);
-	se->LastSentTick = 0;
-	se->LastRecvTick = Tick64();
-	se->LatestRecvMyTick = Tick64();
-
-	se->NextSendSeqNo = 1;
-
-	se->ServerMode = server_mode;
-
-	se->SendSegmentList = NewList(RUDPCompareSegmentList);
-	se->RecvSegmentList = NewList(RUDPCompareSegmentList);
-
-	// Generate the two keys
-	b = NewBuf();
-	WriteBuf(b, init_key, SHA1_SIZE);
-	WriteBufStr(b, "zurukko");
-	HashSha1(key1, b->Buf, b->Size);
-	FreeBuf(b);
-
-	b = NewBuf();
-	WriteBuf(b, init_key, SHA1_SIZE);
-	WriteBuf(b, key1, SHA1_SIZE);
-	WriteBufStr(b, "yasushineko");
-	HashSha1(key2, b->Buf, b->Size);
-	FreeBuf(b);
-
-	// Generate the magic number for the KeepAlive
-	b = NewBuf();
-	WriteBuf(b, init_key, SHA1_SIZE);
-	WriteBufStr(b, "Magic_KeepAliveRequest");
-	HashSha1(se->Magic_KeepAliveRequest, b->Buf, b->Size);
-	FreeBuf(b);
-	b = NewBuf();
-	WriteBuf(b, init_key, SHA1_SIZE);
-	WriteBufStr(b, "Magic_KeepAliveResponse");
-	HashSha1(se->Magic_KeepAliveResponse, b->Buf, b->Size);
-	FreeBuf(b);
-
-	if (server_mode == false)
-	{
-		se->Magic_Disconnect = 0xffffffff00000000ULL | (UINT64)(Rand32());
-	}
-
-	Copy(se->Key_Init, init_key, SHA1_SIZE);
-
-	if (se->ServerMode)
-	{
-		Copy(se->Key_Send, key1, SHA1_SIZE);
-		Copy(se->Key_Recv, key2, SHA1_SIZE);
-	}
-	else
-	{
-		Copy(se->Key_Send, key2, SHA1_SIZE);
-		Copy(se->Key_Recv, key1, SHA1_SIZE);
-	}
-
-	Rand(se->NextIv, sizeof(se->NextIv));
-
-	se->ReplyAckList = NewInt64List(true);
-
-	se->NextKeepAliveInterval = RUDP_KEEPALIVE_INTERVAL_MIN + (Rand32() % (RUDP_KEEPALIVE_INTERVAL_MAX - RUDP_KEEPALIVE_INTERVAL_MIN));
-
-	se->RecvFifo = NewFifo();
-	se->SendFifo = NewFifo();
-
-	se->Dns_TranId = Rand16() % 65535 + 1;
-
-	// Generate the bulk transfer key
-	Rand(bulk_send_key, sizeof(bulk_send_key));
-	Rand(bulk_recv_key, sizeof(bulk_recv_key));
-
-	se->BulkSendKey = NewSharedBuffer(bulk_send_key, sizeof(bulk_send_key));
-	se->BulkRecvKey = NewSharedBuffer(bulk_recv_key, sizeof(bulk_recv_key));
-
-	Rand(se->BulkNextIv, sizeof(se->BulkNextIv));
-	se->BulkNextSeqNo = 1;
-
-	return se;
-}
-
-// Comparison function of the segment list items
-int RUDPCompareSegmentList(void *p1, void *p2)
-{
-	RUDP_SEGMENT *s1, *s2;
-	UINT r;
-	// Validate arguments
-	if (p1 == NULL || p2 == NULL)
-	{
-		return 0;
-	}
-	s1 = *((RUDP_SEGMENT **)p1);
-	s2 = *((RUDP_SEGMENT **)p2);
-	if (s1 == NULL || s2 == NULL)
-	{
-		return 0;
-	}
-
-	r = COMPARE_RET(s1->SeqNo, s2->SeqNo);
-
-	return r;
-}
-
-// Send a UDP packet
-void RUDPSendPacket(RUDP_STACK *r, IP *dest_ip, UINT dest_port, void *data, UINT size, UINT icmp_type)
-{
-	UDPPACKET *p;
-	// Validate arguments
-	if (r == NULL || dest_ip == NULL || dest_port == 0 || data == NULL || size == 0)
-	{
-		return;
-	}
-
-	p = NewUdpPacket(&r->UdpSock->LocalIP, r->UdpSock->LocalPort,
-		dest_ip, dest_port,
-		Clone(data, size), size);
-
-	if (r->Protocol == RUDP_PROTOCOL_ICMP || r->Protocol == RUDP_PROTOCOL_DNS)
-	{
-		// ICMP Type / DNS Tran ID
-		p->Type = icmp_type;
-	}
-
-	Add(r->SendPacketList, p);
-}
-
-// R-UDP main thread
-void RUDPMainThread(THREAD *thread, void *param)
-{
-	RUDP_STACK *r;
-	bool halt_flag = false;
-	// Validate arguments
-	if (thread == NULL || param == NULL)
-	{
-		return;
-	}
-
-	r = (RUDP_STACK *)param;
-
-	AddWaitThread(thread);
-	NoticeThreadInit(thread);
-
-	while (true)
-	{
-		UINT wait_interval;
-		UINT i;
-		UINT min_wait_interval;
-		UINT num_ignore_errors = 0;
-
-		r->Now = Tick64();
-
-		Lock(r->Lock);
-		{
-			Copy(&r->NatT_IP_Safe, &r->NatT_IP, sizeof(IP));
-			Copy(&r->My_Private_IP_Safe, &r->My_Private_IP, sizeof(IP));
-		}
-		Unlock(r->Lock);
-
-		// Receive the data from the UDP socket
-		while (true)
-		{
-			UINT ret;
-			IP ip_src;
-			UINT port_src;
-
-			ret = RecvFrom(r->UdpSock, &ip_src, &port_src, r->TmpBuf, sizeof(r->TmpBuf));
-
-			if (ret == SOCK_LATER)
-			{
-				// There is no packet more
-				break;
-			}
-			else if (ret != 0)
-			{
-				// Receive a Packet
-				bool ok = false;
-				UDPPACKET *p = NewUdpPacket(&ip_src, port_src,
-					&r->UdpSock->LocalIP, r->UdpSock->LocalPort,
-					Clone(r->TmpBuf, ret), ret);
-
-				if (r->Protocol == RUDP_PROTOCOL_ICMP)
-				{
-					// Analyse the incoming ICMP packet
-					UINT ip_header_size = GetIpHeaderSize(p->Data, p->Size);
-
-					if (ip_header_size >= sizeof(IPV4_HEADER))
-					{
-						if (p->Size >= (ip_header_size + sizeof(ICMP_HEADER) + sizeof(ICMP_ECHO) + SHA1_SIZE))
-						{
-							IPV4_HEADER *ip_header = (IPV4_HEADER *)(((UCHAR *)p->Data) + 0);
-							ICMP_HEADER *icmp_header = (ICMP_HEADER *)(((UCHAR *)p->Data) + ip_header_size);
-							ICMP_ECHO *echo_header = (ICMP_ECHO *)(((UCHAR *)p->Data) + ip_header_size + sizeof(ICMP_HEADER));
-
-							if (icmp_header->Type == ICMP_TYPE_ECHO_RESPONSE || 
-								icmp_header->Type == (r->ServerMode ? ICMP_TYPE_INFORMATION_REQUEST : ICMP_TYPE_INFORMATION_REPLY))
-							{
-								UCHAR hash[SHA1_SIZE];
-
-								HashSha1(hash, ((UCHAR *)p->Data) + ip_header_size + sizeof(ICMP_HEADER) + sizeof(ICMP_ECHO) + SHA1_SIZE,
-									p->Size - (ip_header_size + sizeof(ICMP_HEADER) + sizeof(ICMP_ECHO) + SHA1_SIZE));
-
-								if (Cmp(hash, ((UCHAR *)p->Data) + ip_header_size + sizeof(ICMP_HEADER) + sizeof(ICMP_ECHO), SHA1_SIZE) == 0)
-								{
-									UCHAR *new_data;
-									UINT new_data_size;
-									if (r->ServerMode)
-									{
-										// On the server side, the ICMP ID and the SEQ NO of received messages are treated as a source port number 
-										Copy(&p->SrcPort, echo_header, sizeof(UINT));
-									}
-
-									// Record the Type
-									p->Type = icmp_header->Type;
-
-									// Erase the header part
-									new_data_size = p->Size - (ip_header_size + sizeof(ICMP_HEADER) + sizeof(ICMP_ECHO) + SHA1_SIZE);
-									new_data = Clone(((UCHAR *)p->Data) + ip_header_size + sizeof(ICMP_HEADER) + sizeof(ICMP_ECHO) + SHA1_SIZE, new_data_size);
-									Free(p->Data);
-									p->Data = new_data;
-									p->Size = new_data_size;
-
-									ok = true;
-								}
-							}
-						}
-					}
-				}
-				else if (r->Protocol == RUDP_PROTOCOL_DNS)
-				{
-					// Analyse the incoming DNS packet
-					UINT offset;
-
-					if (r->ServerMode == false)
-					{
-						offset = 42;
-					}
-					else
-					{
-						offset = 37;
-					}
-
-					if (p->Size > offset)
-					{
-						UCHAR *new_data;
-						UINT new_size = p->Size - offset;
-
-						p->Type = *((USHORT *)p->Data);
-
-						new_data = Clone(((UCHAR *)p->Data) + offset, new_size);
-
-						Free(p->Data);
-						p->Data = new_data;
-						p->Size = new_size;
-
-						ok = true;
-					}
-				}
-				else
-				{
-					// Don't do anything for ordinary UDP packet
-					ok = true;
-				}
-
-				if (ok)
-				{
-					// Process the received packet
-					RUDPRecvProc(r, p);
-
-					r->TotalPhysicalReceived += ret;
-				}
-
-				FreeUdpPacket(p);
-			}
-			else
-			{
-				if (r->UdpSock->IgnoreRecvErr)
-				{
-					// An ignorable reception error occurs
-					if ((num_ignore_errors++) >= MAX_NUM_IGNORE_ERRORS)
-					{
-						break;
-					}
-				}
-				else
-				{
-					// A non-ignorable reception error occurs
-					break;
-				}
-			}
-		}
-
-		// Call the interrupt notification callback function
-		if (r->ProcInterrupts != NULL)
-		{
-			r->ProcInterrupts(r);
-		}
-
-		RUDPInterruptProc(r);
-
-		// Send all packets in the transmission packet list
-		for (i = 0;i < LIST_NUM(r->SendPacketList);i++)
-		{
-			UDPPACKET *p = LIST_DATA(r->SendPacketList, i);
-
-			if (r->Protocol == RUDP_PROTOCOL_ICMP)
-			{
-				// In case of the ICMP protocol, assemble an ICMP header
-				UINT dst_size = sizeof(ICMP_HEADER) + sizeof(ICMP_ECHO) + SHA1_SIZE + p->Size;
-				UCHAR *dst_data = ZeroMalloc(dst_size);
-
-				ICMP_HEADER *icmp_header = (ICMP_HEADER *)dst_data;
-				ICMP_ECHO *icmp_echo = (ICMP_ECHO *)(dst_data + sizeof(ICMP_HEADER));
-				UCHAR *hash = dst_data + sizeof(ICMP_HEADER) + sizeof(ICMP_ECHO);
-				UCHAR *icmp_data = dst_data + sizeof(ICMP_HEADER) + sizeof(ICMP_ECHO) + SHA1_SIZE;
-
-				// Header
-				icmp_header->Type = (UCHAR)p->Type;
-				icmp_header->Code = 0;
-				icmp_header->Checksum = 0;
-
-				if (r->ServerMode)
-				{
-					// On the server side, use the port number in the opponent internal data as ICMP ID and SEQ NO 
-					Copy(icmp_echo, &p->DestPort, 4);
-				}
-				else
-				{
-					// Use the fixed ICMP ID and SEQ NO on the client side
-					icmp_echo->Identifier = Endian16(r->Client_IcmpId);
-					icmp_echo->SeqNo = Endian16(r->Client_IcmpSeqNo);
-				}
-
-				// Data body
-				Copy(icmp_data, p->Data, p->Size);
-
-				// Hash
-				HashSha1(hash, icmp_data, p->Size);
-
-				// Checksum calculation
-				icmp_header->Checksum = IpChecksum(dst_data, dst_size);
-
-				// Replacement
-				Free(p->Data);
-				p->Data = dst_data;
-				p->Size = dst_size;
-			}
-			else if (r->Protocol == RUDP_PROTOCOL_DNS)
-			{
-				BUF *b = NewBuf();
-				// In case of over DNS protocol, assemble a header that conforms to the DNS protocol
-				if (r->ServerMode == false)
-				{
-					// DNS query header
-					USHORT us = Rand16() % 65535 + 1;
-					static UCHAR dns_query_header_1[] = 
-					{
-						0x01, 0x00, 0x00, 0x01, 0x00, 0x00, 0x00, 0x00, 0x00, 0x01, 0x08,
-					};
-					static UCHAR dns_query_header_2[] = 
-					{
-						0x00, 0x00, 0x30, 0x00, 0x01, 0x00, 0x00, 0x29, 0x10,
-						0x00, 0x00, 0x00, 0x80, 0x00,
-					};
-					UCHAR rand_data[4];
-					char rand_str[MAX_SIZE];
-
-					Rand(rand_data, sizeof(rand_data));
-					BinToStr(rand_str, sizeof(rand_str), rand_data, sizeof(rand_data));
-					StrLower(rand_str);
-
-					WriteBuf(b, &us, sizeof(USHORT));
-					WriteBuf(b, dns_query_header_1, sizeof(dns_query_header_1));
-					WriteBuf(b, rand_str, 8);
-					WriteBuf(b, dns_query_header_2, sizeof(dns_query_header_2));
-					us = Endian16((USHORT)p->Size);
-					WriteBuf(b, &us, sizeof(USHORT));
-					WriteBuf(b, p->Data, p->Size);
-				}
-				else
-				{
-					// DNS response header
-					USHORT us = p->Type;
-					UINT ui;
-					static UCHAR dns_response_header_1[] =
-					{
-						0x81, 0x80, 0x00, 0x01, 0x00, 0x01, 0x00, 0x00,
-						0x00, 0x00, 0x08,
-					};
-					static UCHAR dns_response_header_2[] =
-					{
-						0x00, 0x00, 0x30, 0x00, 0x01,
-						0xc0, 0x0c, 0x00, 0x30, 0x00, 0x01, 0x00, 0x00, 0xa4, 0x5b,
-					};
-					static UCHAR dns_response_header_3[] =
-					{
-						0x01, 0x00, 0x03, 0x08,
-					};
-					UCHAR rand_data[4];
-					char rand_str[MAX_SIZE];
-
-					Rand(rand_data, sizeof(rand_data));
-					BinToStr(rand_str, sizeof(rand_str), rand_data, sizeof(rand_data));
-					StrLower(rand_str);
-
-					WriteBuf(b, &us, sizeof(USHORT));
-					WriteBuf(b, dns_response_header_1, sizeof(dns_response_header_1));
-					WriteBuf(b, rand_str, 8);
-					WriteBuf(b, dns_response_header_2, sizeof(dns_response_header_2));
-					us = Endian16((USHORT)(p->Size + 4));
-					WriteBuf(b, &us, sizeof(USHORT));
-					WriteBuf(b, dns_response_header_3, sizeof(dns_response_header_3));
-					WriteBuf(b, p->Data, p->Size);
-
-					ui = Rand16() % (60 * 60 * 12) + (60 * 60 * 12);
-					WRITE_UINT(((UCHAR *)b->Buf) + 0x20, ui);
-				}
-				Free(p->Data);
-				p->Data = b->Buf;
-				p->Size = b->Size;
-				Free(b);
-			}
-
-			SendTo(r->UdpSock, &p->DstIP, p->DestPort, p->Data, p->Size);
-
-			r->TotalPhysicalSent += p->Size;
-
-			FreeUdpPacket(p);
-		}
-		DeleteAll(r->SendPacketList);
-
-		if (r->Halt)
-		{
-			// If it is necessary to stop, stop it after cycling through a loop
-			if (halt_flag == false)
-			{
-				halt_flag = true;
-				continue;
-			}
-			else
-			{
-				break;
-			}
-		}
-
-		// Rest the CPU until the next event
-		wait_interval = GetNextIntervalForInterrupt(r->Interrupt);
-		if (r->ServerMode)
-		{
-			min_wait_interval = RUDP_LOOP_WAIT_INTERVAL_S;
-		}
-		else
-		{
-			min_wait_interval = RUDP_LOOP_WAIT_INTERVAL_C;
-		}
-
-		if (wait_interval == INFINITE)
-		{
-			wait_interval = min_wait_interval;
-		}
-		else
-		{
-			wait_interval = MIN(min_wait_interval, wait_interval);
-		}
-
-#ifdef	RUDP_DETAIL_LOG
-		Debug("wait_interval = %u\n", wait_interval);
-#endif	// RUDP_DETAIL_LOG
-
-		if (wait_interval >= 1)
-		{
-			WaitSockEvent(r->SockEvent, wait_interval);
-		}
-
-#ifdef	RUDP_DETAIL_LOG
-		if (r->ServerMode)
-		{
-			char str1[MAX_SIZE];
-			char str2[MAX_SIZE];
-			double rate = 0.0;
-
-			ToStr64(str1, r->TotalPhysicalReceived);
-			ToStr64(str2, r->TotalLogicalReceived);
-
-			if (r->TotalPhysicalReceived >= 1)
-			{
-				rate = (double)r->TotalLogicalReceived / (double)r->TotalPhysicalReceived;
-			}
-
-			Debug("%s / %s %.4f\n", str1, str2, rate);
-		}
-#endif	// RUDP_DETAIL_LOG
-	}
-
-	Disconnect(r->UdpSock);
-
-	DelWaitThread(thread);
-}
-
-// Generate a appropriate register host name from the IP address
-void RUDPGetRegisterHostNameByIP(char *dst, UINT size, IP *ip)
-{
-	char tmp[16];
-	// Validate arguments
-	if (dst == NULL)
-	{
-		return;
-	}
-
-	if (ip != NULL && IsIP4(ip))
-	{
-		UCHAR hash[SHA1_SIZE];
-
-		HashSha1(hash, ip->addr, 4);
-		BinToStr(tmp, sizeof(tmp), hash, 2);
-	}
-	else
-	{
-		UCHAR rand[2];
-		Rand(rand, 2);
-		BinToStr(tmp, sizeof(tmp), rand, 2);
-	}
-
-	StrLower(tmp);
-	Format(dst, size,
-		(IsUseAlternativeHostname() ? UDP_NAT_T_SERVER_TAG_ALT : UDP_NAT_T_SERVER_TAG),
-		tmp[2], tmp[3]);
-
-
-	if (false)
-	{
-		Debug("Hash Src IP: %r\n"
-			  "Hash Dst HN: %s\n",
-			  ip,
-			  dst);
-	}
-}
-
-// Analyze the IP address and port number from the string
-bool RUDPParseIPAndPortStr(void *data, UINT data_size, IP *ip, UINT *port)
-{
-	char tmp[MAX_SIZE];
-	UINT i;
-	char ipstr[MAX_SIZE];
-	char *portstr;
-	// Validate arguments
-	if (data == NULL || ip == NULL || port == NULL)
-	{
-		return false;
-	}
-
-	Zero(tmp, sizeof(tmp));
-
-	Copy(tmp, data, MIN(data_size, sizeof(tmp) - 1));
-
-	if (StartWith(tmp, "IP=") == false)
-	{
-		return false;
-	}
-
-	i = SearchStrEx(tmp, "#", 0, true);
-	if (i != INFINITE)
-	{
-		tmp[i] = 0;
-	}
-
-	StrCpy(ipstr, sizeof(ipstr), tmp + 3);
-
-	i = SearchStrEx(ipstr, ",PORT=", 0, true);
-	if (i == INFINITE)
-	{
-		return false;
-	}
-
-	ipstr[i] = 0;
-	portstr = ipstr + i + 6;
-
-	StrToIP(ip, ipstr);
-	*port = ToInt(portstr);
-
-	return true;
-}
-
-// R-UDP NAT-T IP address acquisition thread
-void RUDPIpQueryThread(THREAD *thread, void *param)
-{
-	RUDP_STACK *r;
-	UINT64 next_getip_tick = 0;
-	UINT64 next_getprivate_ip_tick = 0;
-	UINT last_ip_hash = 0;
-	void *route_change_poller = NULL;
-	char current_hostname[MAX_SIZE];
-	bool last_time_ip_changed = false;
-	UINT num_retry = 0;
-	// Validate arguments
-	if (thread == NULL || param == NULL)
-	{
-		return;
-	}
-
-	r = (RUDP_STACK *)param;
-
-	last_ip_hash = GetHostIPAddressHash32();
-
-	route_change_poller = NewRouteChange();
-	IsRouteChanged(route_change_poller);
-
-	Zero(current_hostname, sizeof(current_hostname));
-
-	while (r->Halt == false)
-	{
-		UINT ip_hash = GetHostIPAddressHash32();
-		UINT64 now = Tick64();
-		bool ip_changed = false;
-
-		if (ip_hash != last_ip_hash)
-		{
-			last_time_ip_changed = false;
-		}
-
-		if ((ip_hash != last_ip_hash) || (IsRouteChanged(route_change_poller)))
-		{
-			if (last_time_ip_changed == false)
-			{
-				// Call all getting functions from the beginning
-				// if the routing table or the IP address of this host has changed
-				next_getip_tick = 0;
-				next_getprivate_ip_tick = 0;
-				ip_changed = true;
-
-				last_ip_hash = ip_hash;
-
-				last_time_ip_changed = true;
-			}
-		}
-		else
-		{
-			last_time_ip_changed = false;
-		}
-
-		Lock(r->Lock);
-		{
-			if (StrCmpi(current_hostname, r->CurrentRegisterHostname) != 0)
-			{
-				// The target host name has changed
-				next_getip_tick = 0;
-				StrCpy(current_hostname, sizeof(current_hostname), r->CurrentRegisterHostname);
-			}
-		}
-		Unlock(r->Lock);
-
-		// Get the IP address of the NAT-T server with DNS
-		if (next_getip_tick == 0 || now >= next_getip_tick)
-		{
-			IP ip;
-
-			if (GetIP4(&ip, current_hostname) && IsZeroIp(&ip) == false)
-			{
-				Lock(r->Lock);
-				{
-//					Debug("%r  %r\n",&r->NatT_IP, &ip);
-					if (CmpIpAddr(&r->NatT_IP, &ip) != 0)
-					{
-//						WHERE;
-						ip_changed = true;
-						Copy(&r->NatT_IP, &ip, sizeof(IP));
-					}
-				}
-				Unlock(r->Lock);
-			}
-
-			if (IsZeroIp(&r->NatT_IP))
-			{
-				num_retry++;
-
-				next_getip_tick = now + MIN((UINT64)UDP_NAT_T_GET_IP_INTERVAL * (UINT64)num_retry, (UINT64)UDP_NAT_T_GET_IP_INTERVAL_MAX);
-			}
-			else
-			{
-				next_getip_tick = now + (UINT64)UDP_NAT_T_GET_IP_INTERVAL_AFTER;
-			}
-
-			if (ip_changed)
-			{
-				Debug("NAT-T: NAT-T Server IP (%s): %r\n", current_hostname, &r->NatT_IP);
-
-				r->NatT_GetTokenNextTick = 0;
-				r->NatT_RegisterNextTick = 0;
-				r->NatT_GetTokenFailNum = 0;
-				r->NatT_RegisterFailNum = 0;
-
-				r->NatT_TranId = Rand64();
-
-				SetSockEvent(r->SockEvent);
-			}
-		}
-
-		// Get a private IP address of this host using TCP
-		if (next_getprivate_ip_tick == 0 || now >= next_getprivate_ip_tick)
-		{
-			IP ip;
-
-			if (GetMyPrivateIP(&ip, false))
-			{
-				Lock(r->Lock);
-				{
-					Copy(&r->My_Private_IP, &ip, sizeof(IP));
-				}
-				Unlock(r->Lock);
-			}
-
-			if (IsZeroIp(&r->My_Private_IP))
-			{
-				next_getprivate_ip_tick = now + (UINT64)UDP_NAT_T_GET_PRIVATE_IP_INTERVAL;
-			}
-			else
-			{
-				next_getprivate_ip_tick = now + (UINT64)GenRandInterval(UDP_NAT_T_GET_PRIVATE_IP_INTERVAL_AFTER_MIN, UDP_NAT_T_GET_PRIVATE_IP_INTERVAL_AFTER_MAX);
-			}
-
-			Debug("NAT-T: My Private IP: %r\n", &r->My_Private_IP);
-		}
-
-		if (r->Halt)
-		{
-			break;
-		}
-
-		Wait(r->HaltEvent, RUDP_LOOP_WAIT_INTERVAL_S);
-	}
-
-	FreeRouteChange(route_change_poller);
-}
-
-// Generate a random intervals
-UINT GenRandInterval(UINT min, UINT max)
-{
-	UINT a, b;
-
-	a = MIN(min, max);
-	b = MAX(min, max);
-
-	if (a == b)
-	{
-		return a;
-	}
-
-	return (Rand32() % (b - a)) + a;
-}
-
-// Identify the private IP of the interface which is used to connect to the Internet currently
-bool GetMyPrivateIP(IP *ip, bool from_vg)
-{
-	SOCK *s;
-	IP t;
-	char *hostname = UDP_NAT_T_GET_PRIVATE_IP_TCP_SERVER;
-	// Validate arguments
-	if (ip == NULL)
-	{
-		return false;
-	}
-
-	s = ConnectEx(hostname, UDP_NAT_T_PORT_FOR_TCP_1, UDP_NAT_T_GET_PRIVATE_IP_CONNECT_TIMEOUT);
-
-	if (s == NULL)
-	{
-		s = ConnectEx(hostname, UDP_NAT_T_PORT_FOR_TCP_2, UDP_NAT_T_GET_PRIVATE_IP_CONNECT_TIMEOUT);
-
-		if (s == NULL)
-		{
-			s = ConnectEx(GetRandHostNameForGetMyPrivateIP(), UDP_NAT_T_PORT_FOR_TCP_1, UDP_NAT_T_GET_PRIVATE_IP_CONNECT_TIMEOUT);
-
-			if (s == NULL)
-			{
-				return false;
-			}
-		}
-	}
-
-	Copy(&t, &s->LocalIP, sizeof(IP));
-
-	Disconnect(s);
-	ReleaseSock(s);
-
-	if (IsZeroIp(&t))
-	{
-		return false;
-	}
-
-	Copy(ip, &t, sizeof(IP));
-
-	return true;
-}
-char *GetRandHostNameForGetMyPrivateIP()
-{
-	char *hosts[] =
-	{
-		"www.microsoft.com",
-		"www.yahoo.com",
-		"www.bing.com",
-	};
-	UINT num_hosts = 3;
-
-	return hosts[Rand32() % num_hosts];
-}
-
-// Function to wait until changing any IP address of the host or expiring the specified time or waking the event
-void WaitUntilHostIPAddressChanged(void *p, EVENT *event, UINT timeout, UINT ip_check_interval)
-{
-	UINT64 start, end;
-	UINT last_hash;
-	// Validate arguments
-	if (timeout == 0x7FFFFFFF)
-	{
-		timeout = 0xFFFFFFFF;
-	}
-	if (ip_check_interval == 0)
-	{
-		ip_check_interval = 0xFFFFFFFF;
-	}
-	if (event == NULL || timeout == 0)
-	{
-		return;
-	}
-
-	start = Tick64();
-	end = start + (UINT64)timeout;
-	last_hash = GetHostIPAddressHash32();
-
-	while (true)
-	{
-		UINT64 now = Tick64();
-		UINT next_interval;
-
-		if (now >= end)
-		{
-			break;
-		}
-
-		if (p != NULL)
-		{
-			if (IsRouteChanged(p))
-			{
-				break;
-			}
-		}
-
-		if (last_hash != GetHostIPAddressHash32())
-		{
-			break;
-		}
-
-		next_interval = (UINT)(end - now);
-		next_interval = MIN(next_interval, ip_check_interval);
-
-		if (Wait(event, next_interval))
-		{
-			break;
-		}
-	}
-}
-void *InitWaitUntilHostIPAddressChanged()
-{
-	void *p = NewRouteChange();
-
-	if (p != NULL)
-	{
-		IsRouteChanged(p);
-	}
-
-	return p;
-}
-void FreeWaitUntilHostIPAddressChanged(void *p)
-{
-	FreeRouteChange(p);
-}
-
-// Get whether the specified IPv6 address is on the local network
-bool IsIPv6LocalNetworkAddress(IP *ip)
-{
-	UINT type;
-	LIST *o;
-	UINT i;
-	bool ret = false;
-	IP mask64;
-	// Validate arguments
-	if (ip == NULL)
-	{
-		return false;
-	}
-	if (IsIP6(ip) == false)
-	{
-		return false;
-	}
-	if (IsZeroIp(ip))
-	{
-		return false;
-	}
-
-	type = GetIPAddrType6(ip);
-
-	if (type & IPV6_ADDR_LOCAL_UNICAST)
-	{
-		return true;
-	}
-
-	if ((type & IPV6_ADDR_GLOBAL_UNICAST) == 0)
-	{
-		return false;
-	}
-
-	IntToSubnetMask6(&mask64, 64);
-
-	o = GetHostIPAddressList();
-
-	ret = false;
-
-	for (i = 0;i < LIST_NUM(o);i++)
-	{
-		IP *p = LIST_DATA(o, i);
-
-		if (IsIP6(p))
-		{
-			if (IsZeroIp(p) == false)
-			{
-				if (IsLocalHostIP6(p) == false)
-				{
-					if (IsInSameNetwork6(p, ip, &mask64))
-					{
-						ret = true;
-					}
-				}
-			}
-		}
-	}
-
-	FreeHostIPAddressList(o);
-
-	return ret;
-}
-
-// Check whether the specified IP address is localhost or the IP address of the local interface of itself
-bool IsIPLocalHostOrMySelf(IP *ip)
-{
-	LIST *o;
-	bool ret = false;
-	UINT i;
-	// Validate arguments
-	if (ip == NULL)
-	{
-		return false;
-	}
-
-	o = GetHostIPAddressList();
-	if (o == NULL)
-	{
-		return false;
-	}
-
-	for (i = 0;i < LIST_NUM(o);i++)
-	{
-		IP *p = LIST_DATA(o, i);
-
-		if (CmpIpAddr(p, ip) == 0)
-		{
-			ret = true;
-
-			break;
-		}
-	}
-
-	FreeHostIPAddressList(o);
-
-	if (IsLocalHostIP4(ip) || IsLocalHostIP6(ip))
-	{
-		ret = true;
-	}
-
-	return ret;
-}
-
-// Get the results of the port number that is determined at random
-UINT RUDPGetRandPortNumber(UCHAR rand_port_id)
-{
-	UINT ret;
-	// Validate arguments
-	if (rand_port_id == 0)
-	{
-		return 0;
-	}
-
-	ret = rand_port_numbers[rand_port_id];
-
-	Debug("rand_port_id[%u] = %u\n", rand_port_id, ret);
-	return ret;
-}
-
-// Obtain the hash value of combining all of the IP address assigned to the host
-UINT GetHostIPAddressHash32()
-{
-	BUF *b;
-	UINT i;
-	UCHAR hash[SHA1_SIZE];
-	UINT ret;
-	LIST *o = GetHostIPAddressList();
-
-	if (o == NULL)
-	{
-		return 0;
-	}
-
-	b = NewBuf();
-	for (i = 0;i < LIST_NUM(o);i++)
-	{
-		IP *ip = LIST_DATA(o, i);
-
-		WriteBuf(b, ip, sizeof(IP));
-
-		WriteBufStr(b, ":-) yas (-:");
-	}
-	FreeHostIPAddressList(o);
-
-	WriteBuf(b, rand_port_numbers, sizeof(rand_port_numbers));
-
-	HashSha1(hash, b->Buf, b->Size);
-
-	FreeBuf(b);
-
-	Copy(&ret, hash, sizeof(UINT));
-
-	return ret;
-}
-
-// Create an IPv4 UDP socket destined for a particular target
-SOCK *NewUDP4ForSpecificIp(IP *target_ip, UINT port)
-{
-	SOCK *s;
-	IP local_ip;
-	// Validate arguments
-	if (target_ip == NULL || IsZeroIP(target_ip) || IsIP4(target_ip) == false)
-	{
-		target_ip = NULL;
-	}
-
-	Zero(&local_ip, sizeof(local_ip));
-	GetBestLocalIpForTarget(&local_ip, target_ip);
-
-	s = NewUDP4(port, &local_ip);
-
-	if (s == NULL)
-	{
-		s = NewUDP4(port, NULL);
-	}
-
-	return s;
-}
-
-// Get the best self IPv4 address to connect to the target IPv4 address
-bool GetBestLocalIpForTarget(IP *local_ip, IP *target_ip)
-{
-	bool ret = false;
-	ROUTE_ENTRY *e;
-	IP ip2;
-	UINT n = 0;
-	IP zero_ip;
-	// Validate arguments
-	Zero(local_ip, sizeof(IP));
-	ZeroIP4(&zero_ip);
-	if (target_ip == NULL)
-	{
-		target_ip = &zero_ip;
-	}
-	if (local_ip == NULL || IsIP4(target_ip) == false)
-	{
-		return false;
-	}
-
-	Copy(&ip2, target_ip, sizeof(IP));
-
-	while (true)
-	{
-		n++;
-		if (n >= 64)
-		{
-			break;
-		}
-
-		e = GetBestRouteEntry(&ip2);
-		if (e != NULL)
-		{
-			if (IsZeroIp(&e->GatewayIP))
-			{
-				Free(e);
-				break;
-			}
-
-			if (e->LocalRouting)
-			{
-				ret = true;
-				Copy(local_ip, &e->GatewayIP, sizeof(IP));
-				Free(e);
-				break;
-			}
-			else
-			{
-				Copy(&ip2, &e->GatewayIP, sizeof(IP));
-			}
-
-			Free(e);
-		}
-	}
-
-	if (ret == false)
-	{
-		if (IsLocalHostIP4(target_ip))
-		{
-			GetLocalHostIP4(local_ip);
-			ret = true;
-		}
-	}
-
-	return ret;
-}
-
-// Create a R-UDP client (Connection via NAT-T gateway)
-SOCK *NewRUDPClientNatT(char *svc_name, IP *ip, UINT *error_code, UINT timeout, bool *cancel, char *hint_str, char *target_hostname)
-{
-	IP nat_t_ip;
-	UINT dummy_int = 0;
-	UINT64 giveup_tick;
-	bool dummy_bool = false;
-	SOCK_EVENT *sock_event;
-	SOCK *sock;
-	bool same_lan = false;
-	char hostname[MAX_SIZE];
-
-
-
-	if (timeout == 0)
-	{
-		timeout = RUDP_TIMEOUT;
-	}
-	if (error_code == NULL)
-	{
-		error_code = &dummy_int;
-	}
-	if (cancel == NULL)
-	{
-		cancel = &dummy_bool;
-	}
-	*error_code = RUDP_ERROR_UNKNOWN;
-	if (svc_name == NULL || ip == NULL)
-	{
-		return NULL;
-	}
-
-	ListenTcpForPopupFirewallDialog();
-
-	giveup_tick = Tick64() + (UINT64)timeout;
-
-	// Get the IP address of the NAT-T server
-	RUDPGetRegisterHostNameByIP(hostname, sizeof(hostname), ip);
-	if (GetIP4Ex(&nat_t_ip, hostname, 0, cancel) == false)
-	{
-		*error_code = RUDP_ERROR_NAT_T_NO_RESPONSE;
-		return NULL;
-	}
-
-	if (Tick64() >= giveup_tick)
-	{
-		*error_code = RUDP_ERROR_TIMEOUT;
-		return NULL;
-	}
-	if (*cancel)
-	{
-		*error_code = RUDP_ERROR_USER_CANCELED;
-		return NULL;
-	}
-
-	sock = NewUDP4ForSpecificIp(&nat_t_ip, 0);
-	if (sock == NULL)
-	{
-		*error_code = RUDP_ERROR_UNKNOWN;
-		return NULL;
-	}
-	else
-	{
-		UINT64 next_send_request_tick = 0;
-		INTERRUPT_MANAGER *interrupt = NewInterruptManager();
-		UINT64 tran_id = Rand64();
-		UINT tmp_size = 65536;
-		UCHAR *tmp = Malloc(tmp_size);
-		char result_ip_str[MAX_SIZE];
-		IP result_ip;
-		UINT result_port;
-		SOCK *ret = NULL;
-		UINT num_tries = 0;
-		UINT64 current_cookie = 0;
-
-		AddInterrupt(interrupt, giveup_tick);
-
-		sock_event = NewSockEvent();
-		JoinSockToSockEvent(sock, sock_event);
-
-		// Communication with the NAT-T server
-		while (true)
-		{
-			UINT64 now = Tick64();
-			UINT interval;
-			UINT r;
-			IP src_ip;
-			UINT src_port;
-			UINT err;
-			UINT num_ignore_errors = 0;
-
-			if (now >= giveup_tick)
-			{
-				// Time-out
-LABEL_TIMEOUT:
-				*error_code = RUDP_ERROR_NAT_T_NO_RESPONSE;
-				break;
-			}
-
-			if (*cancel)
-			{
-				// User canceled
-				*error_code = RUDP_ERROR_USER_CANCELED;
-				break;
-			}
-
-			err = INFINITE;
-
-			// Receive a response packet from the NAT-T server
-			while (err == INFINITE)
-			{
-				r = RecvFrom(sock, &src_ip, &src_port, tmp, tmp_size);
-				if (r == SOCK_LATER)
-				{
-					// No packet
-					break;
-				}
-				else if (r == 0)
-				{
-					if (sock->IgnoreRecvErr == false)
-					{
-						// Communication error
-						goto LABEL_TIMEOUT;
-					}
-					else
-					{
-						if ((num_ignore_errors++) >= MAX_NUM_IGNORE_ERRORS)
-						{
-							goto LABEL_TIMEOUT;
-						}
-					}
-				}
-				else
-				{
-					// Check the source IP address and the port number
-					if (CmpIpAddr(&src_ip, &nat_t_ip) == 0 && src_port == UDP_NAT_T_PORT)
-					{
-						BUF *b = NewBuf();
-						PACK *p;
-
-						WriteBuf(b, tmp, r);
-						SeekBuf(b, 0, 0);
-
-
-						p = BufToPack(b);
-
-						if (p != NULL)
-						{
-							UINT64 cookie = PackGetInt64(p, "cookie");
-							if (cookie != 0)
-							{
-								current_cookie = cookie;
-							}
-
-							// Compare tran_id
-							if (PackGetInt64(p, "tran_id") == tran_id)
-							{
-								// Compare opcode
-								if (PackCmpStr(p, "opcode", "nat_t_connect_request"))
-								{
-									bool ok = PackGetBool(p, "ok");
-									bool multi_candidate = PackGetBool(p, "multi_candidates");
-
-									if (ok)
-									{
-										// Success
-										PackGetStr(p, "result_ip", result_ip_str, sizeof(result_ip_str));
-										StrToIP(&result_ip, result_ip_str);
-
-										result_port = PackGetInt(p, "result_port");
-
-										same_lan = PackGetBool(p, "same_lan");
-
-										if (result_port != 0)
-										{
-											if (IsZeroIp(&result_ip) == false)
-											{
-												if ((sock->IPv6 == false && IsIP4(&result_ip)) ||
-													(sock->IPv6 && IsIP6(&result_ip)))
-												{
-													err = RUDP_ERROR_OK;
-												}
-											}
-										}
-									}
-									else if (multi_candidate)
-									{
-										// There are two or more computers behind the specified IP address
-										err = RUDP_ERROR_NAT_T_TWO_OR_MORE;
-									}
-									else
-									{
-										// Failure
-										err = RUDP_ERROR_NAT_T_NOT_FOUND;
-									}
-								}
-							}
-
-							FreePack(p);
-						}
-
-						FreeBuf(b);
-					}
-				}
-			}
-
-			if (err != INFINITE)
-			{
-				*error_code = err;
-				break;
-			}
-
-			if (next_send_request_tick == 0 || now >= next_send_request_tick)
-			{
-				// Send a connection request to the NAT-T server
-				BUF *b;
-				char ip_str[MAX_SIZE];
-				PACK *p = NewPack();
-
-				PackAddStr(p, "opcode", "nat_t_connect_request");
-				PackAddInt64(p, "tran_id", tran_id);
-				IPToStr(ip_str, sizeof(ip_str), ip);
-				PackAddStr(p, "dest_ip", ip_str);
-				PackAddInt64(p, "cookie", current_cookie);
-				if (IsEmptyStr(hint_str) == false)
-				{
-					PackAddStr(p, "hint", hint_str);
-				}
-				if (IsEmptyStr(target_hostname) == false)
-				{
-					PackAddStr(p, "target_hostname", target_hostname);
-				}
-				PackAddStr(p, "svc_name", svc_name);
-
-				PackAddInt(p, "nat_traversal_version", UDP_NAT_TRAVERSAL_VERSION);
-
-				b = PackToBuf(p);
-				FreePack(p);
-
-				SendTo(sock, &nat_t_ip, UDP_NAT_T_PORT, b->Buf, b->Size);
-				FreeBuf(b);
-
-				// Determine the next transmission time
-				next_send_request_tick = now + (UINT64)UDP_NAT_T_CONNECT_INTERVAL * (UINT64)(Power(2, MAX(num_tries, 6)));
-				num_tries++;
-				AddInterrupt(interrupt, next_send_request_tick);
-			}
-
-			interval = GetNextIntervalForInterrupt(interrupt);
-			interval = MIN(interval, 50);
-
-			WaitSockEvent(sock_event, interval);
-		}
-
-		Free(tmp);
-		FreeInterruptManager(interrupt);
-
-		if (*error_code == RUDP_ERROR_OK)
-		{
-			UINT remain_timeout;
-			UINT64 now = Tick64();
-			// Success to get the IP address and the port number of the target
-
-			// Get the rest timeout tolerance
-			if (now <= giveup_tick)
-			{
-				remain_timeout = (UINT)(giveup_tick - now);
-			}
-			else
-			{
-				remain_timeout = 0;
-			}
-
-			remain_timeout = MAX(remain_timeout, 2000);
-
-			if (same_lan)
-			{
-				// Discard current UDP socket and create a new UDP socket in NewRUDPClientDirect().
-				// Because using a UDP socket which used for communication with the NAT-T server
-				// can cause trouble when the client and the server exists in the same LAN.
-				ReleaseSockEvent(sock_event);
-				ReleaseSock(sock);
-
-				sock = NULL;
-				sock_event = NULL;
-			}
-
-			ret = NewRUDPClientDirect(svc_name, &result_ip, result_port, error_code, remain_timeout, cancel,
-				sock, sock_event, 0, false);
-		}
-
-		if (sock_event != NULL)
-		{
-			ReleaseSockEvent(sock_event);
-		}
-
-		if (sock != NULL)
-		{
-			if (ret == NULL)
-			{
-				Disconnect(sock);
-			}
-
-			ReleaseSock(sock);
-		}
-
-		return ret;
-	}
-}
-
-// Listen to the TCP for a moment to show the firewall dialog
-void ListenTcpForPopupFirewallDialog()
-{
-#ifdef	OS_WIN32
-	static bool tried = false;
-
-	if (tried == false)
-	{
-		SOCK *s;
-		tried = true;
-		s = ListenAnyPortEx2(false, true);
-
-		if (s != NULL)
-		{
-			Disconnect(s);
-			ReleaseSock(s);
-		}
-	}
-#endif	// OS_WIN32
-}
-
-// Create a R-UDP client (direct connection)
-SOCK *NewRUDPClientDirect(char *svc_name, IP *ip, UINT port, UINT *error_code, UINT timeout, bool *cancel, SOCK *sock, SOCK_EVENT *sock_event, UINT local_port, bool over_dns_mode)
-{
-	RUDP_STACK *r;
-	UINT dummy_int = 0;
-	SOCK *ret = NULL;
-	// Validate arguments
-	if (error_code == NULL)
-	{
-		error_code = &dummy_int;
-	}
-	if (timeout == 0)
-	{
-		timeout = RUDP_TIMEOUT;
-	}
-	*error_code = RUDP_ERROR_UNKNOWN;
-	if (svc_name == NULL || ip == NULL || port == 0)
-	{
-		return NULL;
-	}
-
-	r = NewRUDP(false, svc_name, NULL, NULL, NULL, local_port, sock, sock_event, false, over_dns_mode, ip, NULL, 0, NULL);
-	if (r == NULL)
-	{
-		*error_code = RUDP_ERROR_UNKNOWN;
-		return NULL;
-	}
-
-	// Set the port number and the target IP address
-	Lock(r->Lock);
-	{
-		Copy(&r->TargetIp, ip, sizeof(IP));
-		r->TargetPort = port;
-		r->TargetIpAndPortInited = true;
-	}
-	Unlock(r->Lock);
-	SetSockEvent(r->SockEvent);
-
-	// Wait for a connection success/failure to the target IP address
-	WaitEx(r->TargetConnectedEvent, timeout, cancel);
-	Lock(r->Lock);
-	{
-		if (r->TargetConnectedSock != NULL)
-		{
-			// The connection succeeded
-			ret = r->TargetConnectedSock;
-			r->TargetConnectedSock = NULL;
-		}
-		else
-		{
-			r->DoNotSetTargetConnectedSock = true;
-		}
-	}
-	Unlock(r->Lock);
-
-	if (ret == NULL)
-	{
-		// Stop the R-UDP stack if the connection has failed
-		*error_code = RUDP_ERROR_TIMEOUT;
-		FreeRUDP(r);
-	}
-	else if (cancel != NULL && (*cancel))
-	{
-		// User canceled
-		*error_code = RUDP_ERROR_USER_CANCELED;
-
-		Disconnect(ret);
-		ReleaseSock(ret);
-
-		ret = NULL;
-	}
-	else
-	{
-		*error_code = RUDP_ERROR_OK;
-	}
-
-	return ret;
-}
-
-// Creating a R-UDP server
-RUDP_STACK *NewRUDPServer(char *svc_name, RUDP_STACK_INTERRUPTS_PROC *proc_interrupts, RUDP_STACK_RPC_RECV_PROC *proc_rpc_recv, void *param, UINT port, bool no_natt_register, bool over_dns_mode, volatile UINT *natt_global_udp_port, UCHAR rand_port_id, IP *listen_ip)
-{
-	RUDP_STACK *r;
-	// Validate arguments
-	if (IsEmptyStr(svc_name))
-	{
-		return NULL;
-	}
-
-	if (g_no_rudp_server)
-	{
-		return NULL;
-	}
-
-	ListenTcpForPopupFirewallDialog();
-
-	r = NewRUDP(true, svc_name, proc_interrupts, proc_rpc_recv, param, port, NULL, NULL, no_natt_register, over_dns_mode, NULL, natt_global_udp_port, rand_port_id, listen_ip);
-
-	if (r == NULL)
-	{
-		return NULL;
-	}
-
-	return r;
-}
-
-// Creating a R-UDP
-RUDP_STACK *NewRUDP(bool server_mode, char *svc_name, RUDP_STACK_INTERRUPTS_PROC *proc_interrupts, RUDP_STACK_RPC_RECV_PROC *proc_rpc_recv, void *param, UINT port, SOCK *sock, SOCK_EVENT *sock_event, bool server_no_natt_register, bool over_dns_mode, IP *client_target_ip, volatile UINT *natt_global_udp_port, UCHAR rand_port_id, IP *listen_ip)
-{
-	RUDP_STACK *r;
-	char tmp[MAX_SIZE];
-	UCHAR pid_hash[SHA1_SIZE];
-	UINT pid;
-	USHORT pid_us;
-
-	// Validate arguments
-	if (IsEmptyStr(svc_name))
-	{
-		return NULL;
-	}
-
-	ListenTcpForPopupFirewallDialog();
-
-	if (sock == NULL)
-	{
-		if (server_mode == false && client_target_ip != NULL)
-		{
-			sock = NewUDP4ForSpecificIp(client_target_ip, port);
-		}
-		else
-		{
-			if (rand_port_id == 0)
-			{
-				sock = NewUDPEx2(port, false, listen_ip);
-			}
-			else
-			{
-				sock = NewUDPEx2RandMachineAndExePath(false, listen_ip, 0, rand_port_id);
-			}
-		}
-
-		if (sock == NULL)
-		{
-			return NULL;
-		}
-	}
-	else
-	{
-		AddRef(sock->ref);
-	}
-
-	if (port == 0)
-	{
-		port = sock->LocalPort;
-	}
-
-	if (rand_port_id != 0)
-	{
-		rand_port_numbers[rand_port_id] = port;
-	}
-
-	if (sock_event == NULL)
-	{
-		sock_event = NewSockEvent();
-	}
-	else
-	{
-		AddRef(sock_event->ref);
-	}
-
-	r = ZeroMalloc(sizeof(RUDP_STACK));
-
-	r->NatT_SessionKey = Rand64();
-
-	StrCpy(r->SvcName, sizeof(r->SvcName), svc_name);
-	r->RandPortId = rand_port_id;
-	r->NatTGlobalUdpPort = natt_global_udp_port;
-	r->ServerMode = server_mode;
-	r->Interrupt = NewInterruptManager();
-	r->SessionList = NewList(RUDPCompareSessionList);
-	r->UdpSock = sock;
-	r->Port = port;
-	r->SockEvent = sock_event;
-	r->HaltEvent = NewEvent();
-	r->Now = Tick64();
-	r->Lock = NewLock();
-	r->Param = param;
-	r->TargetConnectedEvent = NewEvent();
-	r->SendPacketList = NewList(NULL);
-	r->NewSockConnectEvent = NewEvent();
-	r->NewSockQueue = NewQueue();
-	r->NatT_TranId = Rand64();
-
-	r->NatT_SourceIpList = NewListFast(NULL);
-
-	StrCpy(tmp, sizeof(tmp), r->SvcName);
-	Trim(tmp);
-	StrLower(tmp);
-
-	HashSha1(r->SvcNameHash, tmp, StrLen(tmp));
-
-	r->Client_IcmpId = (USHORT)(Rand32() % 65534 + 1);
-	r->Client_IcmpSeqNo = (USHORT)(Rand32() % 65534 + 1);
-
-	// Determination of the type of the protocol
-	r->Protocol = RUDP_PROTOCOL_UDP;
-	if (r->Port == MAKE_SPECIAL_PORT(IP_PROTO_ICMPV4))
-	{
-		r->Protocol = RUDP_PROTOCOL_ICMP;
-
-		// Generate the ICMP ID based on the process ID
-#ifdef	OS_WIN32
-		pid = (UINT)MsGetProcessId();
-#else	// OS_WIN32
-		pid = (UINT)getpid();
-#endif	// OS_WIN32
-
-		pid = Endian32(pid);
-		HashSha1(pid_hash, &pid, sizeof(UINT));
-
-		pid_us = READ_USHORT(pid_hash);
-		if (pid_us == 0 || pid_us == 0xFFFF)
-		{
-			pid_us = 1;
-		}
-
-		r->Client_IcmpId = pid_us;
-	}
-	else if (over_dns_mode)
-	{
-		r->Protocol = RUDP_PROTOCOL_DNS;
-	}
-
-	if (r->ServerMode)
-	{
-		r->NoNatTRegister = server_no_natt_register;
-
-		if (r->Protocol == RUDP_PROTOCOL_ICMP || r->Protocol == RUDP_PROTOCOL_DNS)
-		{
-			// Never register to the NAT-T server in case of using the DNS or the ICMP
-			r->NoNatTRegister = true;
-		}
-	}
-
-	if (true
-		)
-	{
-		RUDPGetRegisterHostNameByIP(r->CurrentRegisterHostname, sizeof(r->CurrentRegisterHostname), NULL);
-	}
-
-	if (r->ServerMode)
-	{
-		r->ProcInterrupts = proc_interrupts;
-		r->ProcRpcRecv = proc_rpc_recv;
-	}
-
-	if (r->ServerMode && r->NoNatTRegister == false
-		)
-	{
-		r->IpQueryThread = NewThread(RUDPIpQueryThread, r);
-	}
-
-	JoinSockToSockEvent(r->UdpSock, r->SockEvent);
-
-	r->Thread = NewThread(RUDPMainThread, r);
-	WaitThreadInit(r->Thread);
-
-	return r;
-}
-
-// R-UDP session comparison function
-int RUDPCompareSessionList(void *p1, void *p2)
-{
-	RUDP_SESSION *s1, *s2;
-	UINT r;
-	// Validate arguments
-	if (p1 == NULL || p2 == NULL)
-	{
-		return 0;
-	}
-	s1 = *((RUDP_SESSION **)p1);
-	s2 = *((RUDP_SESSION **)p2);
-	if (s1 == NULL || s2 == NULL)
-	{
-		return 0;
-	}
-
-	r = CmpIpAddr(&s1->YourIp, &s2->YourIp);
-	if (r != 0)
-	{
-		return r;
-	}
-
-	r = COMPARE_RET(s1->YourPort, s2->YourPort);
-	if (r != 0)
-	{
-		return r;
-	}
-
-	r = CmpIpAddr(&s1->MyIp, &s2->MyIp);
-	if (r != 0)
-	{
-		return r;
-	}
-
-	r = COMPARE_RET(s1->MyPort, s2->MyPort);
-	if (r != 0)
-	{
-		return r;
-	}
-
-	return 0;
-}
-
-// Release of the R-UDP
-void FreeRUDP(RUDP_STACK *r)
-{
-	UINT i;
-	// Validate arguments
-	if (r == NULL)
-	{
-		return;
-	}
-
-	r->Halt = true;
-	Set(r->HaltEvent);
-	SetSockEvent(r->SockEvent);
-
-	if (r->ServerMode && r->NoNatTRegister == false)
-	{
-		if (r->IpQueryThread != NULL)
-		{
-			WaitThread(r->IpQueryThread, INFINITE);
-			ReleaseThread(r->IpQueryThread);
-		}
-	}
-
-	WaitThread(r->Thread, INFINITE);
-	ReleaseThread(r->Thread);
-
-	for (i = 0;i < LIST_NUM(r->SessionList);i++)
-	{
-		RUDP_SESSION *se = LIST_DATA(r->SessionList, i);
-
-		RUDPFreeSession(se);
-	}
-
-	ReleaseList(r->SessionList);
-
-	for (i = 0;i < LIST_NUM(r->SendPacketList);i++)
-	{
-		UDPPACKET *p = LIST_DATA(r->SendPacketList, i);
-
-		FreeUdpPacket(p);
-	}
-
-	while (true)
-	{
-		SOCK *s = GetNext(r->NewSockQueue);
-		if (s == NULL)
-		{
-			break;
-		}
-
-		Disconnect(s);
-		ReleaseSock(s);
-	}
-
-	for (i = 0;i < LIST_NUM(r->NatT_SourceIpList);i++)
-	{
-		RUDP_SOURCE_IP *sip = (RUDP_SOURCE_IP *)LIST_DATA(r->NatT_SourceIpList, i);
-
-		Free(sip);
-	}
-
-	ReleaseList(r->NatT_SourceIpList);
-
-	ReleaseQueue(r->NewSockQueue);
-
-	ReleaseList(r->SendPacketList);
-
-	FreeInterruptManager(r->Interrupt);
-
-	Disconnect(r->UdpSock);
-	ReleaseSock(r->UdpSock);
-	ReleaseSockEvent(r->SockEvent);
-	ReleaseEvent(r->HaltEvent);
-	ReleaseEvent(r->TargetConnectedEvent);
-
-	ReleaseEvent(r->NewSockConnectEvent);
-
-	Disconnect(r->TargetConnectedSock);
-	ReleaseSock(r->TargetConnectedSock);
-
-	DeleteLock(r->Lock);
-
-	if (r->RandPortId != 0)
-	{
-		rand_port_numbers[r->RandPortId] = 0;
-	}
-
-	Free(r);
-}
-
-// Generate a hash from the current computer name and the process name
-void GetCurrentMachineIpProcessHash(void *hash)
-{
-	// Validate arguments
-	if (hash == NULL)
-	{
-		return;
-	}
-
-	Lock(machine_ip_process_hash_lock);
-	{
-		if (IsZero(machine_ip_process_hash, SHA1_SIZE))
-		{
-			GetCurrentMachineIpProcessHashInternal(machine_ip_process_hash);
-		}
-
-		Copy(hash, machine_ip_process_hash, SHA1_SIZE);
-	}
-	Unlock(machine_ip_process_hash_lock);
-}
-void GetCurrentMachineIpProcessHashInternal(void *hash)
-{
-	BUF *b;
-	LIST *ip_list;
-	char machine_name[MAX_SIZE];
-	wchar_t exe_path[MAX_PATH];
-	char *product_id = NULL;
-	// Validate arguments
-	if (hash == NULL)
-	{
-		return;
-	}
-
-#ifdef	OS_WIN32
-	product_id = MsRegReadStr(REG_LOCAL_MACHINE, "SOFTWARE\\Microsoft\\Windows NT\\CurrentVersion", "ProductId");
-	if (product_id == NULL)
-	{
-		product_id = MsRegReadStr(REG_LOCAL_MACHINE, "SOFTWARE\\Microsoft\\Windows\\CurrentVersion", "ProductId");
-	}
-#endif	// OS_WIN32
-
-	b = NewBuf();
-
-	GetMachineHostName(machine_name, sizeof(machine_name));
-	Trim(machine_name);
-	StrUpper(machine_name);
-
-	GetExeNameW(exe_path, sizeof(exe_path));
-	UniTrim(exe_path);
-	UniStrUpper(exe_path);
-
-	WriteBuf(b, machine_name, StrSize(machine_name));
-	WriteBuf(b, exe_path, UniStrSize(exe_path));
-	WriteBuf(b, product_id, StrSize(product_id));
-
-	ip_list = GetHostIPAddressList();
-	if (ip_list != NULL)
-	{
-		UINT i;
-		for (i = 0;i < LIST_NUM(ip_list);i++)
-		{
-			IP *ip = LIST_DATA(ip_list, i);
-
-			WriteBuf(b, ip, sizeof(IP));
-		}
-	}
-	FreeHostIPAddressList(ip_list);
-
-	HashSha1(hash, b->Buf, b->Size);
-
-	FreeBuf(b);
-
-	Free(product_id);
-}
-
-// Create a pair of pre-bound TCP sockets
-bool NewTcpPair(SOCK **s1, SOCK **s2)
-{
-	SOCK *a;
-	SOCK *s, *c;
-	TUBE *t1, *t2;
-	SOCK_EVENT *e1, *e2;
-	// Validate arguments
-	if (s1 == NULL || s2 == NULL)
-	{
-		return false;
-	}
-
-	a = ListenAnyPortEx2(true, true);
-	if (a == NULL)
-	{
-		return false;
-	}
-
-	c = Connect("127.0.0.1", a->LocalPort);
-	if (c == NULL)
-	{
-		ReleaseSock(a);
-		return false;
-	}
-
-	s = Accept(a);
-	if (s == NULL)
-	{
-		ReleaseSock(c);
-		ReleaseSock(a);
-		return false;
-	}
-
-	ReleaseSock(a);
-
-	if ((s->LocalPort != c->RemotePort) || (s->RemotePort != c->LocalPort))
-	{
-		ReleaseSock(s);
-		ReleaseSock(c);
-		return false;
-	}
-
-	NewTubePair(&t1, &t2, sizeof(TCP_PAIR_HEADER));
-
-	// Creating a socket event
-	e1 = NewSockEvent();
-	e2 = NewSockEvent();
-
-	SetTubeSockEvent(t1, e1);
-	SetTubeSockEvent(t2, e2);
-
-	AddRef(t1->Ref);
-	AddRef(t2->Ref);
-	s->BulkRecvTube = c->BulkSendTube = t1;
-	s->BulkSendTube = c->BulkRecvTube = t2;
-
-	ReleaseSockEvent(e1);
-	ReleaseSockEvent(e2);
-
-	*s1 = s;
-	*s2 = c;
-
-	return true;
-}
-
-// Listen in any available port
-SOCK *ListenAnyPortEx(bool local_only)
-{
-	return ListenAnyPortEx2(local_only, false);
-}
-SOCK *ListenAnyPortEx2(bool local_only, bool disable_ca)
-{
-	UINT i;
-	SOCK *s;
-	for (i = 40000;i < 65536;i++)
-	{
-		s = ListenEx(i, local_only);
-		if (s != NULL)
-		{
-			return s;
-		}
-	}
-
-	return NULL;
-}
-
-int cb_test(int a, X509_STORE_CTX *ctx)
-{
-	WHERE;
-	return 1;
-}
-
-// Create a new SSL pipe
-SSL_PIPE *NewSslPipe(bool server_mode, X *x, K *k, DH_CTX *dh)
-{
-	SSL_PIPE *s;
-	SSL *ssl;
-	SSL_CTX *ssl_ctx = NewSSLCtx(server_mode);
-
-	Lock(openssl_lock);
-	{
-		if (server_mode)
-		{
-			SSL_CTX_set_ssl_version(ssl_ctx, SSLv23_method());
-			SSL_CTX_set_options(ssl_ctx, SSL_OP_NO_SSLv2);
-
-			AddChainSslCertOnDirectory(ssl_ctx);
-
-			if (dh != NULL)
-			{
-				SSL_CTX_set_tmp_dh(ssl_ctx, dh->dh);
-			}
-		}
-		else
-		{
-			SSL_CTX_set_ssl_version(ssl_ctx, SSLv23_client_method());
-		}
-
-		//SSL_CTX_set_verify(ssl_ctx, SSL_VERIFY_PEER, cb_test);
-
-		if (dh != NULL)
-		{
-			SSL_CTX_set_options(ssl_ctx, SSL_OP_SINGLE_DH_USE);
-		}
-
-		if (server_mode == false)
-		{
-			SSL_CTX_set_options(ssl_ctx, SSL_OP_DONT_INSERT_EMPTY_FRAGMENTS);
-		}
-
-		ssl = SSL_new(ssl_ctx);
-	}
-	Unlock(openssl_lock);
-
-	s = ZeroMalloc(sizeof(SSL_PIPE));
-
-	s->ssl = ssl;
-	s->ssl_ctx = ssl_ctx;
-	s->ServerMode = server_mode;
-
-	s->SslInOut = NewSslBioSsl();
-	s->RawIn = NewSslBioMem();
-	s->RawOut = NewSslBioMem();
-
-	if (x != NULL && k != NULL)
-	{
-		Lock(openssl_lock);
-		{
-			SSL_use_certificate(s->ssl, x->x509);
-			SSL_use_PrivateKey(s->ssl, k->pkey);
-		}
-		Unlock(openssl_lock);
-	}
-
-	if (s->ServerMode == false)
-	{
-		SSL_set_connect_state(s->ssl);
-	}
-	else
-	{
-		SSL_set_accept_state(s->ssl);
-	}
-
-	SSL_set_bio(s->ssl, s->RawIn->bio, s->RawOut->bio);
-	BIO_set_ssl(s->SslInOut->bio, s->ssl, BIO_NOCLOSE);
-
-	//s->RawIn->NoFree = true;
-	s->RawOut->NoFree = true;
-
-	return s;
-}
-
-// Synchronization of the SSL pipe
-bool SyncSslPipe(SSL_PIPE *s)
-{
-	UINT i;
-	// Validate arguments
-	if (s == NULL || s->IsDisconnected)
-	{
-		return false;
-	}
-
-	for (i = 0;i < 2;i++)
-	{
-		if (SslBioSync(s->RawIn, true, false) == false)
-		{
-			s->IsDisconnected = true;
-			Debug("SyncSslPipe: s->RawIn error.\n");
-			return false;
-		}
-
-		if (SslBioSync(s->RawOut, false, true) == false)
-		{
-			s->IsDisconnected = true;
-			Debug("SyncSslPipe: s->RawOut error.\n");
-			return false;
-		}
-
-		if (SslBioSync(s->SslInOut, true, true) == false)
-		{
-			s->IsDisconnected = true;
-			Debug("SyncSslPipe: s->SslInOut error.\n");
-			return false;
-		}
-	}
-
-	return true;
-}
-
-// Release of the SSL pipe
-void FreeSslPipe(SSL_PIPE *s)
-{
-	// Validate arguments
-	if (s == NULL)
-	{
-		return;
-	}
-
-	FreeSslBio(s->SslInOut);
-	FreeSslBio(s->RawIn);
-	FreeSslBio(s->RawOut);
-
-	SSL_free(s->ssl);
-	SSL_CTX_free(s->ssl_ctx);
-
-	Free(s);
-}
-
-// Release of the SSL BIO
-void FreeSslBio(SSL_BIO *b)
-{
-	// Validate arguments
-	if (b == NULL)
-	{
-		return;
-	}
-
-	if (b->NoFree == false)
-	{
-		BIO_free(b->bio);
-	}
-
-	ReleaseFifo(b->RecvFifo);
-	ReleaseFifo(b->SendFifo);
-
-	Free(b);
-}
-
-// Create a new SSL BIO (SSL)
-SSL_BIO *NewSslBioSsl()
-{
-	SSL_BIO *b = ZeroMalloc(sizeof(SSL_BIO));
-
-	b->bio = BIO_new(BIO_f_ssl());
-
-	b->RecvFifo = NewFifo();
-	b->SendFifo = NewFifo();
-
-	return b;
-}
-
-// Create a new SSL BIO (memory)
-SSL_BIO *NewSslBioMem()
-{
-	SSL_BIO *b = ZeroMalloc(sizeof(SSL_BIO));
-
-	b->bio = BIO_new(BIO_s_mem());
-
-	b->RecvFifo = NewFifo();
-	b->SendFifo = NewFifo();
-
-	return b;
-}
-
-// Synchronize memory contents of the SSL BIO with the FIFO
-bool SslBioSync(SSL_BIO *b, bool sync_send, bool sync_recv)
-{
-	// Validate arguments
-	if (b == NULL)
-	{
-		return false;
-	}
-
-	if (b->IsDisconnected)
-	{
-		return false;
-	}
-
-	// Write the contents of the SendFifo to the BIO
-	if (sync_send)
-	{
-		while (b->SendFifo->size >= 1)
-		{
-			int r = BIO_write(b->bio, GetFifoPointer(b->SendFifo), FifoSize(b->SendFifo));
-
-			if (r == 0)
-			{
-				b->IsDisconnected = true;
-				WHERE;
-				return false;
-			}
-			else
-			{
-				if (r < 0)
-				{
-					if (BIO_should_retry(b->bio))
-					{
-						break;
-					}
-					else
-					{
-						b->IsDisconnected = true;
-						WHERE;
-						return false;
-					}
-				}
-				else
-				{
-					ReadFifo(b->SendFifo, NULL, (UINT)r);
-				}
-			}
-		}
-	}
-
-	// Save to the RecvFifo by reading from the BIO
-	if (sync_recv)
-	{
-		while (true)
-		{
-			UCHAR tmp[4096];
-			int r;
-
-			r = BIO_read(b->bio, tmp, sizeof(tmp));
-
-			if (r == 0)
-			{
-				b->IsDisconnected = true;
-				WHERE;
-				return false;
-			}
-			else
-			{
-				if (r < 0)
-				{
-					if (BIO_should_retry(b->bio))
-					{
-						break;
-					}
-					else
-					{
-						b->IsDisconnected = true;
-						WHERE;
-						Debug("OpenSSL Error: %s\n", ERR_error_string(ERR_peek_last_error(), NULL));
-						return false;
-					}
-				}
-				else
-				{
-					WriteFifo(b->RecvFifo, tmp, (UINT)r);
-				}
-			}
-		}
-	}
-
-	return true;
-}
-
-// Release the memory for the return value of the ICMP API
-void IcmpApiFreeResult(ICMP_RESULT *ret)
-{
-	// Validate arguments
-	if (ret == NULL)
-	{
-		return;
-	}
-
-	if (ret->Data != NULL)
-	{
-		Free(ret->Data);
-	}
-
-	Free(ret);
-}
-
-// Send an ICMP Echo using ICMP API
-ICMP_RESULT *IcmpApiEchoSend(IP *dest_ip, UCHAR ttl, UCHAR *data, UINT size, UINT timeout)
-{
-#ifdef	OS_WIN32
-	// Validate arguments
-	if (dest_ip == NULL || IsIP4(dest_ip) == false || (size != 0 && data == NULL))
-	{
-		return NULL;
-	}
-	if (ttl == 0)
-	{
-		ttl = 127;
-	}
-
-	if (IsIcmpApiSupported())
-	{
-		HANDLE h;
-		DWORD dw;
-		IPAddr dest_addr;
-		UINT reply_size;
-		ICMP_ECHO_REPLY *reply;
-		ICMP_RESULT *ret = NULL;
-		IP_OPTION_INFORMATION opt;
-
-		h = w32net->IcmpCreateFile();
-
-		if (h == INVALID_HANDLE_VALUE)
-		{
-			return NULL;
-		}
-
-		Zero(&opt, sizeof(opt));
-		opt.Ttl = ttl;
-
-		IPToInAddr((struct in_addr *)&dest_addr, dest_ip);
-
-		reply_size = sizeof(*reply) + size + 64;
-		reply = ZeroMalloc(reply_size);
-
-		dw = w32net->IcmpSendEcho(h, dest_addr, data, size, &opt, reply, reply_size, timeout);
-
-		ret = ZeroMalloc(sizeof(ICMP_RESULT));
-
-		if (dw >= 1 && reply->Status == IP_SUCCESS)
-		{
-			ret->Ok = true;
-		}
-		else
-		{
-			switch (reply->Status)
-			{
-			case IP_DEST_NET_UNREACHABLE:
-				ret->Type = ICMP_TYPE_DESTINATION_UNREACHABLE;
-				ret->Code = ICMP_CODE_NET_UNREACHABLE;
-				break;
-
-			case IP_DEST_HOST_UNREACHABLE:
-				ret->Type = ICMP_TYPE_DESTINATION_UNREACHABLE;
-				ret->Code = ICMP_CODE_HOST_UNREACHABLE;
-				break;
-
-			case IP_DEST_PROT_UNREACHABLE:
-				ret->Type = ICMP_TYPE_DESTINATION_UNREACHABLE;
-				ret->Code = ICMP_CODE_PROTOCOL_UNREACHABLE;
-				break;
-
-			case IP_DEST_PORT_UNREACHABLE:
-				ret->Type = ICMP_TYPE_DESTINATION_UNREACHABLE;
-				ret->Code = ICMP_CODE_PORT_UNREACHABLE;
-				break;
-
-			case IP_TTL_EXPIRED_TRANSIT:
-				ret->Type = ICMP_TYPE_TIME_EXCEEDED;
-				ret->Code = ICMP_CODE_TTL_EXCEEDED_IN_TRANSIT;
-				break;
-
-			case IP_TTL_EXPIRED_REASSEM:
-				ret->Type = ICMP_TYPE_TIME_EXCEEDED;
-				ret->Code = ICMP_CODE_FRAGMENT_REASSEMBLY_TIME_EXCEEDED;
-				break;
-
-			default:
-				ret->Timeout = true;
-				break;
-			}
-		}
-
-		if (ret->Timeout == false)
-		{
-			ret->Ttl = reply->Options.Ttl;
-			ret->Rtt = reply->RoundTripTime;
-			InAddrToIP(&ret->IpAddress, (struct in_addr *)&reply->Address);
-
-			if (reply->DataSize >= 1 && reply->Data != NULL)
-			{
-				ret->DataSize = reply->DataSize;
-				ret->Data = Clone(reply->Data, reply->DataSize);
-			}
-		}
-
-		Free(reply);
-
-		w32net->IcmpCloseHandle(h);
-
-		return ret;
-	}
-	else
-	{
-		return NULL;
-	}
-
-#else	// OS_WIN32
-	return NULL;
-#endif	// OS_WIN32
-}
-
-// Detect whether the ICMP API is supported
-bool IsIcmpApiSupported()
-{
-#ifdef	OS_WIN32
-	if (w32net->IcmpCloseHandle != NULL &&
-		w32net->IcmpCreateFile != NULL &&
-		w32net->IcmpSendEcho != NULL)
-	{
-		return true;
-	}
-#endif	// OS_WIN32
-
-	return false;
-}
-
-// Initialize the routing table change detector
-ROUTE_CHANGE *NewRouteChange()
-{
-#ifdef	OS_WIN32
-	return Win32NewRouteChange();
-#else	// OS_WIN32
-	return NULL;
-#endif	// OS_WIN32
-}
-
-// Release the routing table change detector
-void FreeRouteChange(ROUTE_CHANGE *r)
-{
-#ifdef	OS_WIN32
-	Win32FreeRouteChange(r);
-#endif	// OS_WIN32
-}
-
-// Get whether the routing table has been changed
-bool IsRouteChanged(ROUTE_CHANGE *r)
-{
-#ifdef	OS_WIN32
-	return Win32IsRouteChanged(r);
-#else	// OS_WIN32
-	return false;
-#endif	// OS_WIN32
-}
-
-// Routing table change detector function (Win32)
-#ifdef	OS_WIN32
-ROUTE_CHANGE *Win32NewRouteChange()
-{
-	ROUTE_CHANGE *r;
-	bool ret;
-
-	if (MsIsNt() == false)
-	{
-		return NULL;
-	}
-
-	if (w32net->CancelIPChangeNotify == NULL ||
-		w32net->NotifyRouteChange == NULL)
-	{
-		return NULL;
-	}
-
-	r = ZeroMalloc(sizeof(ROUTE_CHANGE));
-
-	r->Data = ZeroMalloc(sizeof(ROUTE_CHANGE_DATA));
-
-	r->Data->Overlapped.hEvent = CreateEventA(NULL, false, true, NULL);
-
-	ret = w32net->NotifyRouteChange(&r->Data->Handle, &r->Data->Overlapped);
-	if (!(ret == NO_ERROR || ret == WSA_IO_PENDING || WSAGetLastError() == WSA_IO_PENDING))
-	{
-		Free(r->Data);
-		Free(r);
-
-		return NULL;
-	}
-
-	return r;
-}
-
-void Win32FreeRouteChange(ROUTE_CHANGE *r)
-{
-	// Validate arguments
-	if (r == NULL)
-	{
-		return;
-	}
-
-	w32net->CancelIPChangeNotify(&r->Data->Overlapped);
-	CloseHandle(r->Data->Overlapped.hEvent);
-
-	Free(r->Data);
-	Free(r);
-}
-
-bool Win32IsRouteChanged(ROUTE_CHANGE *r)
-{
-	// Validate arguments
-	if (r == NULL)
-	{
-		return false;
-	}
-
-	if ((r->Data->NumCalled++) == 0)
-	{
-		return true;
-	}
-
-	if (WaitForSingleObject(r->Data->Overlapped.hEvent, 0) == WAIT_OBJECT_0)
-	{
-		w32net->NotifyRouteChange(&r->Data->Handle, &r->Data->Overlapped);
-		return true;
-	}
-
-	return false;
-}
-
-typedef struct WIN32_ACCEPT_CHECK_DATA
-{
-	bool IsIPv6;
-	bool Rejected;
-} WIN32_ACCEPT_CHECK_DATA;
-
-// Function for determining  whether accept or not in Win32
-int CALLBACK Win32AcceptCheckCallback_Delay(LPWSABUF lpCallerId, LPWSABUF lpCallerData, LPQOS pQos,
-									  LPQOS lpGQOS, LPWSABUF lpCalleeId, LPWSABUF lpCalleeData,
-									  GROUP FAR * g, DWORD_PTR dwCallbackData)
-{
-	return CF_DEFER;
-}
-
-int CALLBACK Win32AcceptCheckCallback(LPWSABUF lpCallerId, LPWSABUF lpCallerData, LPQOS pQos,
-									  LPQOS lpGQOS, LPWSABUF lpCalleeId, LPWSABUF lpCalleeData,
-									  GROUP FAR * g, DWORD_PTR dwCallbackData)
-{
-	return CF_ACCEPT;
-}
-
-// Accept function for Win32
-SOCKET Win32Accept_XP(SOCK *sock, SOCKET s, struct sockaddr *addr, int *addrlen, bool ipv6)
-{
-	SOCKET ret;
-	WIN32_ACCEPT_CHECK_DATA d;
-	UINT err;
-	int initial_addrlen = *addrlen;
-	UINT num_error = 0;
-	// Validate arguments
-	if (s == INVALID_SOCKET)
-	{
-		return INVALID_SOCKET;
-	}
-
-L_LOOP:
-
-	Zero(&d, sizeof(d));
-
-	d.IsIPv6 = ipv6;
-
-	*addrlen = initial_addrlen;
-	Zero(addr, initial_addrlen);
-	ret = WSAAccept(s, addr, addrlen, Win32AcceptCheckCallback, (DWORD_PTR)&d);
-
-	if (ret == INVALID_SOCKET)
-	{
-		err = WSAGetLastError();
-
-		num_error++;
-
-		Debug("!!! WSAAccept Error: %u  rej=%u  num=%u  tick=%I64u\n", WSAGetLastError(), d.Rejected, num_error, Tick64());
-
-		if (d.Rejected && err == WSAECONNREFUSED)
-		{
-			goto L_LOOP;
-		}
-
-		if (err == WSAETIMEDOUT)
-		{
-			goto L_LOOP;
-		}
-	}
-
-	return ret;
-}
-
-// Accept function for Win32
-SOCKET Win32Accept(SOCK *sock, SOCKET s, struct sockaddr *addr, int *addrlen, bool ipv6)
-{
-	SOCKET ret;
-	WIN32_ACCEPT_CHECK_DATA d;
-	UINT err;
-	int initial_addrlen = *addrlen;
-	UINT num_error = 0;
-	UINT zero = 0;
-	UINT tmp = 0;
-	UINT ret_size = 0;
-	// Validate arguments
-	if (sock == NULL || s == INVALID_SOCKET)
-	{
-		return INVALID_SOCKET;
-	}
-
-	if (sock->hAcceptEvent == NULL)
-	{
-		sock->hAcceptEvent = CreateEvent(NULL, FALSE, FALSE, NULL);
-
-		WSAEventSelect(s, sock->hAcceptEvent, FD_ACCEPT | FD_CLOSE);
-	}
-
-L_LOOP:
-
-	if (sock->CancelAccept)
-	{
-		return INVALID_SOCKET;
-	}
-
-	Zero(&d, sizeof(d));
-
-	d.IsIPv6 = ipv6;
-
-	*addrlen = initial_addrlen;
-	Zero(addr, initial_addrlen);
-	ret = WSAAccept(s, addr, addrlen, Win32AcceptCheckCallback, (DWORD_PTR)&d);
-
-	if (ret == INVALID_SOCKET)
-	{
-		err = WSAGetLastError();
-
-		if (err == WSAEWOULDBLOCK)
-		{
-			//Debug("!!! WSAAccept: WSAEWOULDBLOCK\n");
-			UINT wait_ret = WaitForSingleObject(sock->hAcceptEvent, 1234);
-
-			if (wait_ret == WAIT_OBJECT_0 || wait_ret == WAIT_TIMEOUT)
-			{
-				goto L_LOOP;
-			}
-
-			Debug("!!! WaitForSingleObject Error. ret=%u GetLastError=%u\n", wait_ret, GetLastError());
-		}
-
-		num_error++;
-
-		Debug("!!! WSAAccept Error: %u  rej=%u  num=%u  tick=%I64u\n", err, d.Rejected, num_error, Tick64());
-
-		if (d.Rejected && err == WSAECONNREFUSED)
-		{
-			goto L_LOOP;
-		}
-
-		if (err == WSAETIMEDOUT)
-		{
-			goto L_LOOP;
-		}
-	}
-	else
-	{
-		// Remove a new socket from the event
-		WSAEventSelect(ret, sock->hAcceptEvent, 0);
-
-		// Restore the new socket to synchronized
-		WSAIoctl(ret, FIONBIO, &zero, sizeof(zero), &tmp, sizeof(tmp), &ret_size, NULL, NULL);
-	}
-
-	return ret;
-}
-
-#endif	// OS_WIN32
-
-
-// Get whether the aquirement of the Process ID of the TCP connection succeed
-bool CanGetTcpProcessId()
-{
-	UINT i;
-	bool ret = false;
-	LIST *o = GetTcpTableList();
-
-	if (o == NULL)
-	{
-		return false;
-	}
-
-	for (i = 0;i < LIST_NUM(o);i++)
-	{
-		TCPTABLE *t = LIST_DATA(o, i);
-
-		if (t->ProcessId != 0)
-		{
-			ret = true;
-			break;
-		}
-	}
-
-	FreeTcpTableList(o);
-
-	return ret;
-}
-
-
-
-
-#define	USE_OLD_GETIP
-
-// Set the arp_filter in Linux
-void SetLinuxArpFilter()
-{
-	char *filename = "/proc/sys/net/ipv4/conf/all/arp_filter";
-	char *data = "1\n";
-	IO *o;
-
-	o = FileCreate(filename);
-	if (o == NULL)
-	{
-		return;
-	}
-
-	FileWrite(o, data, StrLen(data));
-	FileFlush(o);
-
-	FileClose(o);
-}
-
-// Determine whether the string is a IPv6 mask
-bool IsIpMask6(char *str)
-{
-	IP mask;
-	// Validate arguments
-	if (str == NULL)
-	{
-		return false;
-	}
-
-	return StrToMask6(&mask, str);
-}
-
-// Determine whether the string is a IPv6 address
-bool IsStrIPv6Address(char *str)
-{
-	IP ip;
-	// Validate arguments
-	if (str == NULL)
-	{
-		return false;
-	}
-
-	if (StrToIP6(&ip, str) == false)
-	{
-		return false;
-	}
-
-	return true;
-}
-
-// Convert the subnet mask to an integer
-UINT SubnetMaskToInt6(IP *a)
-{
-	UINT i;
-	// Validate arguments
-	if (IsIP6(a) == false)
-	{
-		return 0;
-	}
-
-	for (i = 0;i <= 128;i++)
-	{
-		IP tmp;
-
-		IntToSubnetMask6(&tmp, i);
-
-		if (CmpIpAddr(a, &tmp) == 0)
-		{
-			return i;
-		}
-	}
-
-	return 0;
-}
-UINT SubnetMaskToInt4(IP *a)
-{
-	UINT i;
-	// Validate arguments
-	if (IsIP4(a) == false)
-	{
-		return 0;
-	}
-
-	for (i = 0;i <= 32;i++)
-	{
-		IP tmp;
-
-		IntToSubnetMask4(&tmp, i);
-
-		if (CmpIpAddr(a, &tmp) == 0)
-		{
-			return i;
-		}
-	}
-
-	return 0;
-}
-UINT SubnetMaskToInt(IP *a)
-{
-	if (IsIP6(a))
-	{
-		return SubnetMaskToInt6(a);
-	}
-	else
-	{
-		return SubnetMaskToInt4(a);
-	}
-}
-
-// Determine whether the specified IP address is a subnet mask
-bool IsSubnetMask6(IP *a)
-{
-	UINT i;
-	// Validate arguments
-	if (IsIP6(a) == false)
-	{
-		return false;
-	}
-
-	for (i = 0;i <= 128;i++)
-	{
-		IP tmp;
-
-		IntToSubnetMask6(&tmp, i);
-
-		if (CmpIpAddr(a, &tmp) == 0)
-		{
-			return true;
-		}
-	}
-
-	return false;
-}
-
-// Generate a global address from the MAC address
-void GenerateEui64GlobalAddress(IP *ip, IP *prefix, IP *subnet, UCHAR *mac)
-{
-	UCHAR tmp[8];
-	IP a;
-	IP subnet_not;
-	IP or1, or2;
-	// Validate arguments
-	if (ip == NULL || prefix == NULL || subnet == NULL || mac == NULL)
-	{
-		return;
-	}
-
-	GenerateEui64Address6(tmp, mac);
-
-	ZeroIP6(&a);
-
-	Copy(&a.ipv6_addr[8], tmp, 8);
-
-	IPNot6(&subnet_not, subnet);
-	IPAnd6(&or1, &a, &subnet_not);
-	IPAnd6(&or2, prefix, subnet);
-
-	IPOr6(ip, &or1, &or2);
-}
-
-// Generate a local address from the MAC address
-void GenerateEui64LocalAddress(IP *a, UCHAR *mac)
-{
-	UCHAR tmp[8];
-	// Validate arguments
-	if (a == NULL || mac == NULL)
-	{
-		return;
-	}
-
-	GenerateEui64Address6(tmp, mac);
-
-	ZeroIP6(a);
-	a->ipv6_addr[0] = 0xfe;
-	a->ipv6_addr[1] = 0x80;
-
-	Copy(&a->ipv6_addr[8], tmp, 8);
-}
-
-// Generate the EUI-64 address from the MAC address
-void GenerateEui64Address6(UCHAR *dst, UCHAR *mac)
-{
-	// Validate arguments
-	if (dst == NULL || mac == NULL)
-	{
-		return;
-	}
-
-	Copy(dst, mac, 3);
-	Copy(dst + 5, mac, 3);
-
-	dst[3] = 0xff;
-	dst[4] = 0xfe;
-	dst[0] = ((~(dst[0] & 0x02)) & 0x02) | (dst[0] & 0xfd);
-}
-
-// Examine whether two IP addresses are in the same network
-bool IsInSameNetwork6ByStr(char *ip1, char *ip2, char *subnet)
-{
-	IP p1, p2, s;
-
-	if (StrToIP6(&p1, ip1) == false)
-	{
-		return false;
-	}
-
-	if (StrToIP6(&p2, ip2) == false)
-	{
-		return false;
-	}
-
-	if (StrToMask6(&s, subnet) == false)
-	{
-		return false;
-	}
-
-	return IsInSameNetwork6(&p1, &p2, &s);
-}
-bool IsInSameNetwork6(IP *a1, IP *a2, IP *subnet)
-{
-	IP prefix1, prefix2;
-	// Validate arguments
-	if (IsIP6(a1) == false || IsIP6(a2) == false || IsIP6(subnet) == false)
-	{
-		return false;
-	}
-
-	if (a1->ipv6_scope_id != a2->ipv6_scope_id)
-	{
-		return false;
-	}
-
-	GetPrefixAddress6(&prefix1, a1, subnet);
-	GetPrefixAddress6(&prefix2, a2, subnet);
-
-	if (CmpIpAddr(&prefix1, &prefix2) == 0)
-	{
-		return true;
-	}
-
-	return false;
-}
-bool IsInSameNetwork4(IP *a1, IP *a2, IP *subnet)
-{
-	IP net1, net2;
-	// Validate arguments
-	if (IsIP4(a1) == false || IsIP4(a2) == false || IsIP4(subnet) == false)
-	{
-		return false;
-	}
-
-	IPAnd4(&net1, a1, subnet);
-	IPAnd4(&net2, a2, subnet);
-
-	if (CmpIpAddr(&net1, &net2) == 0)
-	{
-		return true;
-	}
-
-	return false;
-}
-bool IsInSameNetwork4Standard(IP *a1, IP *a2)
-{
-	IP subnet;
-
-	SetIP(&subnet, 255, 255, 0, 0);
-
-	return IsInSameNetwork4(a1, a2, &subnet);
-}
-bool IsInSameLocalNetworkToMe4(IP *a)
-{
-	IP g1, g2;
-
-	Zero(&g1, sizeof(g1));
-	Zero(&g2, sizeof(g2));
-
-	GetCurrentGlobalIPGuess(&g1, false);
-
-	if (IsZeroIp(&g1) == false)
-	{
-		if (IsInSameNetwork4Standard(&g1, a))
-		{
-			return true;
-		}
-	}
-
-	if (GetCurrentGlobalIP(&g2, false))
-	{
-		if (IsInSameNetwork4Standard(&g2, a))
-		{
-			return true;
-		}
-	}
-
-	if (IsIPAddressInSameLocalNetwork(a))
-	{
-		return true;
-	}
-
-	return false;
-}
-
-// Check whether it is a network address prefix
-bool IsNetworkAddress6(IP *ip, IP *subnet)
-{
-	return IsNetworkPrefixAddress6(ip, subnet);
-}
-bool IsNetworkPrefixAddress6(IP *ip, IP *subnet)
-{
-	IP host;
-	// Validate arguments
-	if (ip == NULL || subnet == NULL)
-	{
-		return false;
-	}
-
-	if (IsIP6(ip) == false || IsIP6(subnet) == false)
-	{
-		return false;
-	}
-
-	GetHostAddress6(&host, ip, subnet);
-
-	if (IsZeroIp(&host))
-	{
-		return true;
-	}
-
-	return false;
-}
-
-// Check whether the unicast address is available
-bool CheckUnicastAddress(IP *ip)
-{
-	// Validate arguments
-	if (ip == NULL)
-	{
-		return false;
-	}
-
-	if ((GetIPAddrType6(ip) & IPV6_ADDR_UNICAST) == 0)
-	{
-		return false;
-	}
-
-	return true;
-}
-
-// Get the host address
-void GetHostAddress6(IP *dst, IP *ip, IP *subnet)
-{
-	IP not;
-	// Validate arguments
-	if (dst == NULL || ip == NULL || subnet == NULL)
-	{
-		return;
-	}
-
-	IPNot6(&not, subnet);
-
-	IPAnd6(dst, ip, &not);
-
-	dst->ipv6_scope_id = ip->ipv6_scope_id;
-}
-
-// Get the prefix address
-void GetPrefixAddress6(IP *dst, IP *ip, IP *subnet)
-{
-	// Validate arguments
-	if (dst == NULL || ip == NULL || subnet == NULL)
-	{
-		return;
-	}
-
-	IPAnd6(dst, ip, subnet);
-
-	dst->ipv6_scope_id = ip->ipv6_scope_id;
-}
-
-// Get the solicited-node multicast address
-void GetSoliciationMulticastAddr6(IP *dst, IP *src)
-{
-	IP prefix;
-	IP mask104;
-	IP or1, or2;
-
-	// Validate arguments
-	if (dst == NULL || src == NULL)
-	{
-		return;
-	}
-
-	ZeroIP6(&prefix);
-	prefix.ipv6_addr[0] = 0xff;
-	prefix.ipv6_addr[1] = 0x02;
-	prefix.ipv6_addr[11] = 0x01;
-	prefix.ipv6_addr[12] = 0xff;
-
-	IntToSubnetMask6(&mask104, 104);
-
-	IPAnd6(&or1, &prefix, &mask104);
-	IPAnd6(&or2, src, &mask104);
-
-	IPOr6(dst, &or1, &or2);
-
-	dst->ipv6_scope_id = src->ipv6_scope_id;
-}
-
-// Generate a MAC address corresponding to the multicast address
-void GenerateMulticastMacAddress6(UCHAR *mac, IP *ip)
-{
-	// Validate arguments
-	if (mac == NULL)
-	{
-		return;
-	}
-
-	mac[0] = 0x33;
-	mac[1] = 0x33;
-	mac[2] = ip->ipv6_addr[12];
-	mac[3] = ip->ipv6_addr[13];
-	mac[4] = ip->ipv6_addr[14];
-	mac[5] = ip->ipv6_addr[15];
-}
-
-// Get the type of the IPv6 address
-UINT GetIPv6AddrType(IPV6_ADDR *addr)
-{
-	IP ip;
-	// Validate arguments
-	if (addr == NULL)
-	{
-		return 0;
-	}
-
-	IPv6AddrToIP(&ip, addr);
-
-	return GetIPAddrType6(&ip);
-}
-UINT GetIPAddrType6(IP *ip)
-{
-	UINT ret = 0;
-	// Validate arguments
-	if (IsIP6(ip) == false)
-	{
-		return 0;
-	}
-
-	if (ip->ipv6_addr[0] == 0xff)
-	{
-		IP all_node, all_router;
-
-		GetAllNodeMulticaseAddress6(&all_node);
-
-		GetAllRouterMulticastAddress6(&all_router);
-
-		ret |= IPV6_ADDR_MULTICAST;
-
-		if (Cmp(ip->ipv6_addr, all_node.ipv6_addr, 16) == 0)
-		{
-			ret |= IPV6_ADDR_ALL_NODE_MULTICAST;
-		}
-		else if (Cmp(ip->ipv6_addr, all_router.ipv6_addr, 16) == 0)
-		{
-			ret |= IPV6_ADDR_ALL_ROUTER_MULTICAST;
-		}
-		else
-		{
-			if (ip->ipv6_addr[1] == 0x02 && ip->ipv6_addr[2] == 0 && ip->ipv6_addr[3] == 0 &&
-				ip->ipv6_addr[4] == 0 && ip->ipv6_addr[5] == 0 && ip->ipv6_addr[6] == 0 &&
-				ip->ipv6_addr[7] == 0 && ip->ipv6_addr[8] == 0 && ip->ipv6_addr[9] == 0 &&
-				ip->ipv6_addr[10] == 0 && ip->ipv6_addr[11] == 0x01 && ip->ipv6_addr[12] == 0xff)
-			{
-				ret |= IPV6_ADDR_SOLICIATION_MULTICAST;
-			}
-		}
-	}
-	else
-	{
-		ret |= IPV6_ADDR_UNICAST;
-
-		if (ip->ipv6_addr[0] == 0xfe && (ip->ipv6_addr[1] & 0xc0) == 0x80)
-		{
-			ret |= IPV6_ADDR_LOCAL_UNICAST;
-		}
-		else
-		{
-			ret |= IPV6_ADDR_GLOBAL_UNICAST;
-
-			if (IsZero(&ip->ipv6_addr, 16))
-			{
-				ret |= IPV6_ADDR_ZERO;
-			}
-			else
-			{
-				IP loopback;
-
-				GetLoopbackAddress6(&loopback);
-
-				if (Cmp(ip->ipv6_addr, loopback.ipv6_addr, 16) == 0)
-				{
-					ret |= IPV6_ADDR_LOOPBACK;
-				}
-			}
-		}
-	}
-
-	return ret;
-}
-
-// Address that all of the bits are set
-void GetAllFilledAddress6(IP *ip)
-{
-	UINT i;
-	// Validate arguments
-	if (ip == NULL)
-	{
-		return;
-	}
-
-	ZeroIP6(ip);
-
-	for (i = 0;i < 15;i++)
-	{
-		ip->ipv6_addr[i] = 0xff;
-	}
-}
-
-// Loopback address
-void GetLoopbackAddress6(IP *ip)
-{
-	// Validate arguments
-	if (ip == NULL)
-	{
-		return;
-	}
-
-	ZeroIP6(ip);
-
-	ip->ipv6_addr[15] = 0x01;
-}
-
-// All-nodes multicast address
-void GetAllNodeMulticaseAddress6(IP *ip)
-{
-	// Validate arguments
-	if (ip == NULL)
-	{
-		return;
-	}
-
-	ZeroIP6(ip);
-
-	ip->ipv6_addr[0] = 0xff;
-	ip->ipv6_addr[1] = 0x02;
-	ip->ipv6_addr[15] = 0x01;
-}
-
-// All-routers multicast address
-void GetAllRouterMulticastAddress6(IP *ip)
-{
-	// Validate arguments
-	if (ip == NULL)
-	{
-		return;
-	}
-
-	ZeroIP6(ip);
-
-	ip->ipv6_addr[0] = 0xff;
-	ip->ipv6_addr[1] = 0x02;
-	ip->ipv6_addr[15] = 0x02;
-}
-
-// Logical operation of the IPv4 address
-void IPNot4(IP *dst, IP *a)
-{
-	UINT i;
-	// Validate arguments
-	if (dst == NULL || a == NULL || IsIP4(a) == false)
-	{
-		Zero(dst, sizeof(IP));
-		return;
-	}
-
-	i = IPToUINT(a);
-	i = ~i;
-
-	UINTToIP(dst, i);
-}
-void IPOr4(IP *dst, IP *a, IP *b)
-{
-	UINT i;
-	// Validate arguments
-	if (dst == NULL || a == NULL || b == NULL || IsIP4(a) == false || IsIP4(b) == false)
-	{
-		Zero(dst, sizeof(IP));
-		return;
-	}
-
-	i = IPToUINT(a) | IPToUINT(b);
-
-	UINTToIP(dst, i);
-}
-void IPAnd4(IP *dst, IP *a, IP *b)
-{
-	UINT i;
-	// Validate arguments
-	if (dst == NULL || a == NULL || b == NULL || IsIP4(a) == false || IsIP4(b) == false)
-	{
-		Zero(dst, sizeof(IP));
-		return;
-	}
-
-	i = IPToUINT(a) & IPToUINT(b);
-
-	UINTToIP(dst, i);
-}
-
-// Logical operation of the IPv6 address
-void IPAnd6(IP *dst, IP *a, IP *b)
-{
-	UINT i;
-	// Validate arguments
-	if (dst == NULL || IsIP6(a) == false || IsIP6(b) == false)
-	{
-		ZeroIP6(dst);
-		return;
-	}
-
-	ZeroIP6(dst);
-	for (i = 0;i < 16;i++)
-	{
-		dst->ipv6_addr[i] = a->ipv6_addr[i] & b->ipv6_addr[i];
-	}
-}
-void IPOr6(IP *dst, IP *a, IP *b)
-{
-	UINT i;
-	// Validate arguments
-	if (dst == NULL || IsIP6(a) == false || IsIP6(b) == false)
-	{
-		ZeroIP6(dst);
-		return;
-	}
-
-	ZeroIP6(dst);
-	for (i = 0;i < 16;i++)
-	{
-		dst->ipv6_addr[i] = a->ipv6_addr[i] | b->ipv6_addr[i];
-	}
-}
-void IPNot6(IP *dst, IP *a)
-{
-	UINT i;
-	// Validate arguments
-	if (dst == NULL || IsIP6(a) == false)
-	{
-		ZeroIP6(dst);
-		return;
-	}
-
-	ZeroIP6(dst);
-	for (i = 0;i < 16;i++)
-	{
-		dst->ipv6_addr[i] = ~(a->ipv6_addr[i]);
-	}
-}
-
-// Creating a subnet mask
-void IntToSubnetMask6(IP *ip, UINT i)
-{
-	UINT j = i / 8;
-	UINT k = i % 8;
-	UINT z;
-	IP a;
-
-	ZeroIP6(&a);
-
-	for (z = 0;z < 16;z++)
-	{
-		if (z < j)
-		{
-			a.ipv6_addr[z] = 0xff;
-		}
-		else if (z == j)
-		{
-			a.ipv6_addr[z] = ~(0xff >> k);
-		}
-	}
-
-	Copy(ip, &a, sizeof(IP));
-}
-
-// Convert the IP address to a string
-void IP6AddrToStr(char *str, UINT size, IPV6_ADDR *addr)
-{
-	// Validate arguments
-	if (str == NULL || addr == NULL)
-	{
-		return;
-	}
-
-	IPToStr6Array(str, size, addr->Value);
-}
-void IPToStr6Array(char *str, UINT size, UCHAR *bytes)
-{
-	IP ip;
-	// Validate arguments
-	if (str == NULL || bytes == NULL)
-	{
-		return;
-	}
-
-	SetIP6(&ip, bytes);
-
-	IPToStr6(str, size, &ip);
-}
-void IPToStr6(char *str, UINT size, IP *ip)
-{
-	char tmp[MAX_SIZE];
-
-	IPToStr6Inner(tmp, ip);
-
-	StrCpy(str, size, tmp);
-}
-void IPToStr6Inner(char *str, IP *ip)
-{
-	UINT i;
-	USHORT values[8];
-	UINT zero_started_index;
-	UINT max_zero_len;
-	UINT max_zero_start;
-	IP a;
-	// Validate arguments
-	if (str == NULL || ip == NULL)
-	{
-		return;
-	}
-
-	Copy(&a, ip, sizeof(IP));
-
-	for (i = 0;i < 8;i++)
-	{
-		Copy(&values[i], &a.ipv6_addr[i * 2], sizeof(USHORT));
-		values[i] = Endian16(values[i]);
-	}
-
-	// Search for omitable part
-	zero_started_index = INFINITE;
-	max_zero_len = 0;
-	max_zero_start = INFINITE;
-	for (i = 0;i < 9;i++)
-	{
-		USHORT v = (i != 8 ? values[i] : 1);
-
-		if (v == 0)
-		{
-			if (zero_started_index == INFINITE)
-			{
-				zero_started_index = i;
-			}
-		}
-		else
-		{
-			UINT zero_len;
-
-			if (zero_started_index != INFINITE)
-			{
-				zero_len = i - zero_started_index;
-				if (zero_len >= 2)
-				{
-					if (max_zero_len < zero_len)
-					{
-						max_zero_start = zero_started_index;
-						max_zero_len = zero_len;
-					}
-				}
-
-				zero_started_index = INFINITE;
-			}
-		}
-	}
-
-	// Format a string
-	StrCpy(str, 0, "");
-	for (i = 0;i < 8;i++)
-	{
-		char tmp[16];
-
-		ToHex(tmp, values[i]);
-		StrLower(tmp);
-
-		if (i == max_zero_start)
-		{
-			if (i == 0)
-			{
-				StrCat(str, 0, "::");
-			}
-			else
-			{
-				StrCat(str, 0, ":");
-			}
-			i += max_zero_len - 1;
-		}
-		else
-		{
-			StrCat(str, 0, tmp);
-			if (i != 7)
-			{
-				StrCat(str, 0, ":");
-			}
-		}
-	}
-
-	// Scope ID
-	if (ip->ipv6_scope_id != 0)
-	{
-		char tmp[64];
-
-		StrCat(str, 0, "%");
-		ToStr(tmp, ip->ipv6_scope_id);
-
-		StrCat(str, 0, tmp);
-	}
-}
-
-// Convert the string to an IP address
-bool StrToIP6(IP *ip, char *str)
-{
-	TOKEN_LIST *t;
-	char tmp[MAX_PATH];
-	IP a;
-	UINT i;
-	UINT scope_id = 0;
-	// Validate arguments
-	if (str == NULL || ip == NULL)
-	{
-		return false;
-	}
-
-	ZeroIP6(&a);
-
-	StrCpy(tmp, sizeof(tmp), str);
-	Trim(tmp);
-
-	if (StartWith(tmp, "[") && EndWith(tmp, "]"))
-	{
-		// If the string is enclosed in square brackets, remove brackets
-		StrCpyAllowOverlap(tmp, sizeof(tmp), &tmp[1]);
-
-		if (StrLen(tmp) >= 1)
-		{
-			tmp[StrLen(tmp) - 1] = 0;
-		}
-	}
-
-	// Remove the scope ID by analyzing if there is it
-	i = SearchStrEx(tmp, "%", 0, false);
-	if (i != INFINITE)
-	{
-		char ss[MAX_PATH];
-
-		StrCpy(ss, sizeof(ss), &tmp[i + 1]);
-
-		tmp[i] = 0;
-
-		Trim(tmp);
-
-		Trim(ss);
-
-		scope_id = ToInt(ss);
-	}
-
-	// Tokenize
-	t = ParseTokenWithNullStr(tmp, ":");
-	if (t->NumTokens >= 3 && t->NumTokens <= 8)
-	{
-		UINT i, n;
-		bool b = true;
-		UINT k = 0;
-
-		n = 0;
-
-		for (i = 0;i < t->NumTokens;i++)
-		{
-			char *str = t->Token[i];
-
-			if (i != 0 && i != (t->NumTokens - 1) && StrLen(str) == 0)
-			{
-				n++;
-				if (n == 1)
-				{
-					k += 2 * (8 - t->NumTokens + 1);
-				}
-				else
-				{
-					b = false;
-					break;
-				}
-			}
-			else
-			{
-				UCHAR chars[2];
-
-				if (CheckIPItemStr6(str) == false)
-				{
-					b = false;
-					break;
-				}
-
-				IPItemStrToChars6(chars, str);
-
-				a.ipv6_addr[k++] = chars[0];
-				a.ipv6_addr[k++] = chars[1];
-			}
-		}
-
-		if (n != 0 && n != 1)
-		{
-			b = false;
-		}
-		else if (n == 0 && t->NumTokens != 8)
-		{
-			b = false;
-		}
-
-		if (b == false)
-		{
-			FreeToken(t);
-			return false;
-		}
-	}
-	else
-	{
-		FreeToken(t);
-		return false;
-	}
-
-	FreeToken(t);
-
-	Copy(ip, &a, sizeof(IP));
-
-	ip->ipv6_scope_id = scope_id;
-
-	return true;
-}
-bool StrToIP6Addr(IPV6_ADDR *ip, char *str)
-{
-	IP ip2;
-	// Validate arguments
-	if (ip == NULL || str == NULL)
-	{
-		Zero(ip, sizeof(IPV6_ADDR));
-		return false;
-	}
-
-	if (StrToIP6(&ip2, str) == false)
-	{
-		return false;
-	}
-
-	if (IPToIPv6Addr(ip, &ip2) == false)
-	{
-		return false;
-	}
-
-	return true;
-}
-
-// Convert an IP address character to the UCHAR type
-void IPItemStrToChars6(UCHAR *chars, char *str)
-{
-	char tmp[5];
-	BUF *b;
-	UINT len;
-	// Validate arguments
-	if (chars == NULL)
-	{
-		return;
-	}
-
-	Zero(tmp, sizeof(tmp));
-
-	len = StrLen(str);
-	switch (len)
-	{
-	case 0:
-		tmp[0] = tmp[1] = tmp[2] = tmp[3] = '0';
-		break;
-
-	case 1:
-		tmp[0] = tmp[1] = tmp[2] = '0';
-		tmp[3] = str[0];
-		break;
-
-	case 2:
-		tmp[0] = tmp[1] = '0';
-		tmp[2] = str[0];
-		tmp[3] = str[1];
-		break;
-
-	case 3:
-		tmp[0] = '0';
-		tmp[1] = str[0];
-		tmp[2] = str[1];
-		tmp[3] = str[2];
-		break;
-
-	case 4:
-		tmp[0] = str[0];
-		tmp[1] = str[1];
-		tmp[2] = str[2];
-		tmp[3] = str[3];
-		break;
-	}
-
-	b = StrToBin(tmp);
-
-	chars[0] = ((UCHAR *)b->Buf)[0];
-	chars[1] = ((UCHAR *)b->Buf)[1];
-
-	FreeBuf(b);
-}
-
-// Check whether invalid characters are included in the element string of the IP address
-bool CheckIPItemStr6(char *str)
-{
-	UINT i, len;
-	// Validate arguments
-	if (str == NULL)
-	{
-		return false;
-	}
-
-	len = StrLen(str);
-	if (len >= 5)
-	{
-		// Invalid length
-		return false;
-	}
-
-	for (i = 0;i < len;i++)
-	{
-		char c = str[i];
-
-		if ((c >= 'a' && c <= 'f') ||
-			(c >= 'A' && c <= 'F') ||
-			(c >= '0' && c <= '9'))
-		{
-		}
-		else
-		{
-			return false;
-		}
-	}
-
-	return true;
-}
-
-// Create an IPv4 address of all zero
-void ZeroIP4(IP *ip)
-{
-	// Validate arguments
-	if (ip == NULL)
-	{
-		return;
-	}
-
-	Zero(ip, sizeof(IP));
-}
-
-// Create an IPv6 address of all zero
-void ZeroIP6(IP *ip)
-{
-	// Validate arguments
-	if (ip == NULL)
-	{
-		return;
-	}
-
-	SetIP6(ip, NULL);
-}
-
-// Get the IP address of the localhost
-void GetLocalHostIP6(IP *ip)
-{
-	// Validate arguments
-	if (ip == NULL)
-	{
-		return;
-	}
-	ZeroIP6(ip);
-
-	ip->ipv6_addr[15] = 1;
-}
-void GetLocalHostIP4(IP *ip)
-{
-	// Validate arguments
-	if (ip == NULL)
-	{
-		return;
-	}
-
-	SetIP(ip, 127, 0, 0, 1);
-}
-
-// Check whether the specified address is a localhost
-bool IsLocalHostIP6(IP *ip)
-{
-	IP local;
-	// Validate arguments
-	if (ip == NULL)
-	{
-		return false;
-	}
-	if (IsIP6(ip) == false)
-	{
-		return false;
-	}
-
-	GetLocalHostIP6(&local);
-
-	if (CmpIpAddr(&local, ip) == 0)
-	{
-		return true;
-	}
-
-	return false;
-}
-bool IsLocalHostIP4(IP *ip)
-{
-	// Validate arguments
-	if (ip == NULL)
-	{
-		return false;
-	}
-	if (IsIP4(ip) == false)
-	{
-		return false;
-	}
-
-	if (ip->addr[0] == 127)
-	{
-		return true;
-	}
-
-	return false;
-}
-bool IsLocalHostIP(IP *ip)
-{
-	// Validate arguments
-	if (ip == NULL)
-	{
-		return false;
-	}
-
-	if (IsIP4(ip))
-	{
-		return IsLocalHostIP4(ip);
-	}
-	else
-	{
-		return IsLocalHostIP6(ip);
-	}
-}
-
-// Convert the IPV6_ADDR to an IP
-void IPv6AddrToIP(IP *ip, IPV6_ADDR *addr)
-{
-	// Validate arguments
-	if (ip == NULL || addr == NULL)
-	{
-		return;
-	}
-
-	SetIP6(ip, addr->Value);
-}
-
-// Convert the IP to an IPV6_ADDR
-bool IPToIPv6Addr(IPV6_ADDR *addr, IP *ip)
-{
-	UINT i;
-	// Validate arguments
-	if (addr == NULL || ip == NULL)
-	{
-		Zero(addr, sizeof(IPV6_ADDR));
-		return false;
-	}
-
-	if (IsIP6(ip) == false)
-	{
-		Zero(addr, sizeof(IPV6_ADDR));
-		return false;
-	}
-
-	for (i = 0;i < 16;i++)
-	{
-		addr->Value[i] = ip->ipv6_addr[i];
-	}
-
-	return true;
-}
-
-// Set an IPv6 address
-void SetIP6(IP *ip, UCHAR *value)
-{
-	// Validate arguments
-	if (ip == NULL)
-	{
-		return;
-	}
-
-	Zero(ip, sizeof(IP));
-
-	ip->addr[0] = 223;
-	ip->addr[1] = 255;
-	ip->addr[2] = 255;
-	ip->addr[3] = 254;
-
-	if (value != NULL)
-	{
-		UINT i;
-
-		for (i = 0;i < 16;i++)
-		{
-			ip->ipv6_addr[i] = value[i];
-		}
-	}
-}
-
-// Check whether the specified address is a IPv6 address
-bool IsIP6(IP *ip)
-{
-	// Validate arguments
-	if (ip == NULL)
-	{
-		return false;
-	}
-
-	if (ip->addr[0] == 223 && ip->addr[1] == 255 && ip->addr[2] == 255 && ip->addr[3] == 254)
-	{
-		return true;
-	}
-
-	return false;
-}
-bool IsIP4(IP *ip)
-{
-	// Validate arguments
-	if (ip == NULL)
-	{
-		return false;
-	}
-
-	return (IsIP6(ip) ? false : true);
-}
-
-// Examine whether the version of the two IP addresses are same
-bool IsSameIPVer(IP *ip1, IP *ip2)
-{
-	// Validate arguments
-	if (ip1 == NULL || ip2 == NULL)
-	{
-		return false;
-	}
-
-	if (IsIP4(ip1) && IsIP4(ip2))
-	{
-		return true;
-	}
-
-	if (IsIP6(ip1) && IsIP6(ip2))
-	{
-		return true;
-	}
-
-	return false;
-}
-
-// Copy the IP address
-void CopyIP(IP *dst, IP *src)
-{
-	Copy(dst, src, sizeof(IP));
-}
-
-// Check the length of the IPv6 subnet
-bool CheckSubnetLength6(UINT i)
-{
-	if (i >= 1 && i <= 127)
-	{
-		return true;
-	}
-
-	return false;
-}
-
-// Get the process ID of the corresponding TCP connection by the socket
-UINT GetTcpProcessIdFromSocket(SOCK *s)
-{
-	LIST *o;
-	TCPTABLE *t;
-	UINT pid = 0;
-	// Validate arguments
-	if (s == NULL)
-	{
-		return 0;
-	}
-
-	o = GetTcpTableList();
-	if (o == NULL)
-	{
-		return 0;
-	}
-
-	t = GetTcpTableFromEndPoint(o, &s->LocalIP, s->LocalPort,
-		&s->RemoteIP, s->RemotePort);
-
-	if (t != NULL)
-	{
-		pid = t->ProcessId;
-	}
-
-	FreeTcpTableList(o);
-
-	return pid;
-}
-UINT GetTcpProcessIdFromSocketReverse(SOCK *s)
-{
-	LIST *o;
-	TCPTABLE *t;
-	UINT pid = 0;
-	// Validate arguments
-	if (s == NULL)
-	{
-		return 0;
-	}
-
-	o = GetTcpTableList();
-	if (o == NULL)
-	{
-		return 0;
-	}
-
-	t = GetTcpTableFromEndPoint(o, &s->RemoteIP, s->RemotePort,
-		&s->LocalIP, s->LocalPort);
-
-	if (t != NULL)
-	{
-		pid = t->ProcessId;
-	}
-
-	FreeTcpTableList(o);
-
-	return pid;
-}
-
-// Search in the TCP table by the end point
-TCPTABLE *GetTcpTableFromEndPoint(LIST *o, IP *local_ip, UINT local_port, IP *remote_ip, UINT remote_port)
-{
-	IP local;
-	UINT i;
-	// Validate arguments
-	if (o == NULL)
-	{
-		return NULL;
-	}
-
-	SetIP(&local, 127, 0, 0, 1);
-
-	if (local_ip == NULL)
-	{
-		local_ip = &local;
-	}
-
-	if (remote_ip == NULL)
-	{
-		remote_ip = &local;
-	}
-
-	for (i = 0;i < LIST_NUM(o);i++)
-	{
-		TCPTABLE *t = LIST_DATA(o, i);
-
-		if (t->Status == TCP_STATE_SYN_SENT || t->Status == TCP_STATE_SYN_RCVD ||
-			t->Status == TCP_STATE_ESTAB)
-		{
-			if (CmpIpAddr(&t->LocalIP, local_ip) == 0)
-			{
-				if (CmpIpAddr(&t->RemoteIP, remote_ip) == 0)
-				{
-					if (t->LocalPort == local_port)
-					{
-						if (t->RemotePort == remote_port)
-						{
-							return t;
-						}
-					}
-				}
-			}
-		}
-	}
-
-	return NULL;
-}
-
-// Get the TCP table list (Win32)
-#ifdef	OS_WIN32
-LIST *Win32GetTcpTableList()
-{
-	LIST *o;
-
-	// Windows XP SP2 or later
-	o = Win32GetTcpTableListByGetExtendedTcpTable();
-	if (o != NULL)
-	{
-		return o;
-	}
-
-	// Windows XP or later
-	o = Win32GetTcpTableListByAllocateAndGetTcpExTableFromStack();
-	if (o != NULL)
-	{
-		return o;
-	}
-
-	// For legacy Windows
-	return Win32GetTcpTableListByGetTcpTable();
-}
-
-// Get the TCP table list (for Windows XP SP2 or later)
-LIST *Win32GetTcpTableListByGetExtendedTcpTable()
-{
-	UINT need_size;
-	UINT i;
-	MIB_TCPTABLE_OWNER_PID *table;
-	bool ok = false;
-	LIST *o;
-	if (w32net->GetExtendedTcpTable == NULL)
-	{
-		return NULL;
-	}
-
-	for (i = 0;i < 128;i++)
-	{
-		UINT ret;
-		table = MallocFast(sizeof(MIB_TCPTABLE_OWNER_PID));
-		need_size = sizeof(MIB_TCPTABLE_OWNER_PID);
-		ret = w32net->GetExtendedTcpTable(table, &need_size, true, AF_INET, _TCP_TABLE_OWNER_PID_ALL, 0);
-		if (ret == NO_ERROR)
-		{
-			ok = true;
-			break;
-		}
-		else
-		{
-			Free(table);
-			if (ret != ERROR_INSUFFICIENT_BUFFER)
-			{
-				return NULL;
-			}
-		}
-
-		table = MallocFast(need_size);
-
-		ret = w32net->GetExtendedTcpTable(table, &need_size, true, AF_INET, _TCP_TABLE_OWNER_PID_ALL, 0);
-		if (ret == NO_ERROR)
-		{
-			ok = true;
-			break;
-		}
-		else
-		{
-			Free(table);
-
-			if (ret != ERROR_INSUFFICIENT_BUFFER)
-			{
-				return NULL;
-			}
-		}
-	}
-
-	if (ok == false)
-	{
-		return NULL;
-	}
-
-	o = NewListEx(NULL, true);
-
-	for (i = 0;i < table->dwNumEntries;i++)
-	{
-		MIB_TCPROW_OWNER_PID *r = &table->table[i];
-		TCPTABLE *t = ZeroMallocFast(sizeof(TCPTABLE));
-
-		UINTToIP(&t->LocalIP, r->dwLocalAddr);
-		t->LocalPort = Endian16((USHORT)r->dwLocalPort);
-
-		if (r->dwState != TCP_STATE_LISTEN)
-		{
-			UINTToIP(&t->RemoteIP, r->dwRemoteAddr);
-			t->RemotePort = Endian16((USHORT)r->dwRemotePort);
-		}
-
-		t->Status = r->dwState;
-		t->ProcessId = r->dwOwningPid;
-
-		Add(o, t);
-	}
-
-	Free(table);
-
-	return o;
-}
-
-// Get the TCP table list (Windows XP or later)
-LIST *Win32GetTcpTableListByAllocateAndGetTcpExTableFromStack()
-{
-	HANDLE heap;
-	UINT i;
-	MIB_TCPTABLE_OWNER_PID *table;
-	bool ok = false;
-	LIST *o;
-	if (w32net->AllocateAndGetTcpExTableFromStack == NULL)
-	{
-		return NULL;
-	}
-
-	heap = GetProcessHeap();
-
-	if (w32net->AllocateAndGetTcpExTableFromStack(&table, true, heap, HEAP_GROWABLE, AF_INET) != ERROR_SUCCESS)
-	{
-		return NULL;
-	}
-
-	o = NewListEx(NULL, true);
-
-	for (i = 0;i < table->dwNumEntries;i++)
-	{
-		MIB_TCPROW_OWNER_PID *r = &table->table[i];
-		TCPTABLE *t = ZeroMallocFast(sizeof(TCPTABLE));
-
-		UINTToIP(&t->LocalIP, r->dwLocalAddr);
-		t->LocalPort = Endian16((USHORT)r->dwLocalPort);
-
-		if (r->dwState != TCP_STATE_LISTEN)
-		{
-			UINTToIP(&t->RemoteIP, r->dwRemoteAddr);
-			t->RemotePort = Endian16((USHORT)r->dwRemotePort);
-		}
-
-		t->ProcessId = r->dwOwningPid;
-		t->Status = r->dwState;
-
-		Add(o, t);
-	}
-
-	HeapFree(heap, 0, table);
-
-	return o;
-}
-
-// Get the TCP table list (For legacy Windows)
-LIST *Win32GetTcpTableListByGetTcpTable()
-{
-	UINT need_size;
-	UINT i;
-	MIB_TCPTABLE *table;
-	bool ok = false;
-	LIST *o;
-	if (w32net->GetTcpTable == NULL)
-	{
-		return NULL;
-	}
-
-	for (i = 0;i < 128;i++)
-	{
-		UINT ret;
-		table = MallocFast(sizeof(MIB_TCPTABLE));
-		need_size = sizeof(MIB_TCPTABLE);
-		ret = w32net->GetTcpTable(table, &need_size, true);
-		if (ret == NO_ERROR)
-		{
-			ok = true;
-			break;
-		}
-		else
-		{
-			Free(table);
-			if (ret != ERROR_INSUFFICIENT_BUFFER)
-			{
-				return NULL;
-			}
-		}
-
-		table = MallocFast(need_size);
-
-		ret = w32net->GetTcpTable(table, &need_size, true);
-		if (ret == NO_ERROR)
-		{
-			ok = true;
-			break;
-		}
-		else
-		{
-			Free(table);
-
-			if (ret != ERROR_INSUFFICIENT_BUFFER)
-			{
-				return NULL;
-			}
-		}
-	}
-
-	if (ok == false)
-	{
-		return NULL;
-	}
-
-	o = NewListEx(NULL, true);
-
-	for (i = 0;i < table->dwNumEntries;i++)
-	{
-		MIB_TCPROW *r = &table->table[i];
-		TCPTABLE *t = ZeroMallocFast(sizeof(TCPTABLE));
-
-		UINTToIP(&t->LocalIP, r->dwLocalAddr);
-		t->LocalPort = Endian16((USHORT)r->dwLocalPort);
-
-		if (r->dwState != TCP_STATE_LISTEN)
-		{
-			UINTToIP(&t->RemoteIP, r->dwRemoteAddr);
-			t->RemotePort = Endian16((USHORT)r->dwRemotePort);
-		}
-
-		t->Status = r->dwState;
-
-		Add(o, t);
-	}
-
-	Free(table);
-
-	return o;
-}
-
-#endif	// OS_WIN32
-
-// Display the TCP table
-void PrintTcpTableList(LIST *o)
-{
-	UINT i;
-	// Validate arguments
-	if (o == NULL)
-	{
-		Print("o == NULL\n\n");
-		return;
-	}
-
-	Print("--- TCPTABLE: %u Entries ---\n", LIST_NUM(o));
-	for (i = 0;i < LIST_NUM(o);i++)
-	{
-		char tmp1[MAX_PATH], tmp2[MAX_PATH];
-		TCPTABLE *t = LIST_DATA(o, i);
-
-		IPToStr(tmp1, sizeof(tmp1), &t->LocalIP);
-		IPToStr(tmp2, sizeof(tmp2), &t->RemoteIP);
-
-		Print("%s:%u <--> %s:%u  state=%u  pid=%u\n",
-			tmp1, t->LocalPort,
-			tmp2, t->RemotePort,
-			t->Status,
-			t->ProcessId);
-	}
-	Print("------\n\n");
-}
-
-// Comparison of TCP table items
-int CompareTcpTable(void *p1, void *p2)
-{
-	TCPTABLE *t1, *t2;
-	if (p1 == NULL || p2 == NULL)
-	{
-		return 0;
-	}
-	t1 = *(TCPTABLE **)p1;
-	t2 = *(TCPTABLE **)p2;
-	if (t1 == NULL || t2 == NULL)
-	{
-		return 0;
-	}
-
-	return Cmp(t1, t2, sizeof(TCPTABLE));
-}
-
-// Get the TCP table list
-LIST *GetTcpTableList()
-{
-#ifdef	OS_WIN32
-	return Win32GetTcpTableList();
-#else	// OS_WIN32
-	return NULL;
-#endif	// OS_WIN32
-}
-
-// Release the TCP table list
-void FreeTcpTableList(LIST *o)
-{
-	UINT i;
-	// Validate arguments
-	if (o == NULL)
-	{
-		return;
-	}
-
-	for (i = 0;i < LIST_NUM(o);i++)
-	{
-		TCPTABLE *t = LIST_DATA(o, i);
-
-		Free(t);
-	}
-
-	ReleaseList(o);
-}
-
-// Get the number of clients connected from the specified IP address
-UINT GetNumIpClient(IP *ip)
-{
-	IP_CLIENT *c;
-	UINT ret = 0;
-	// Validate arguments
-	if (ip == NULL)
-	{
-		return 0;
-	}
-
-	LockList(ip_clients);
-	{
-		c = SearchIpClient(ip);
-
-		if (c != NULL)
-		{
-			ret = c->NumConnections;
-		}
-	}
-	UnlockList(ip_clients);
-
-	return ret;
-}
-
-// Add to the IP client entry
-void AddIpClient(IP *ip)
-{
-	IP_CLIENT *c;
-	// Validate arguments
-	if (ip == NULL)
-	{
-		return;
-	}
-
-	LockList(ip_clients);
-	{
-		c = SearchIpClient(ip);
-
-		if (c == NULL)
-		{
-			c = ZeroMallocFast(sizeof(IP_CLIENT));
-			Copy(&c->IpAddress, ip, sizeof(IP));
-			c->NumConnections = 0;
-
-			Add(ip_clients, c);
-		}
-
-		c->NumConnections++;
-	}
-	UnlockList(ip_clients);
-
-	//Debug("AddIpClient: %r\n", ip);
-}
-
-// Remove from the IP client list
-void DelIpClient(IP *ip)
-{
-	IP_CLIENT *c;
-	// Validate arguments
-	if (ip == NULL)
-	{
-		return;
-	}
-
-	LockList(ip_clients);
-	{
-		c = SearchIpClient(ip);
-
-		if (c != NULL)
-		{
-			c->NumConnections--;
-
-			if (c->NumConnections == 0)
-			{
-				Delete(ip_clients, c);
-				Free(c);
-			}
-		}
-	}
-	UnlockList(ip_clients);
-
-	//Debug("DelIpClient: %r\n", ip);
-}
-
-// Search for the IP client entry
-IP_CLIENT *SearchIpClient(IP *ip)
-{
-	IP_CLIENT t;
-	// Validate arguments
-	if (ip == NULL)
-	{
-		return NULL;
-	}
-
-	Zero(&t, sizeof(t));
-	Copy(&t.IpAddress, ip, sizeof(IP));
-
-	return Search(ip_clients, &t);
-}
-
-// Initialization of the client list
-void InitIpClientList()
-{
-	ip_clients = NewList(CompareIpClientList);
-}
-
-// Release of the client list
-void FreeIpClientList()
-{
-	UINT i;
-
-	for (i = 0;i < LIST_NUM(ip_clients);i++)
-	{
-		IP_CLIENT *c = LIST_DATA(ip_clients, i);
-
-		Free(c);
-	}
-
-	ReleaseList(ip_clients);
-	ip_clients = NULL;
-}
-
-// Comparison of the client list entries
-int CompareIpClientList(void *p1, void *p2)
-{
-	IP_CLIENT *c1, *c2;
-	if (p1 == NULL || p2 == NULL)
-	{
-		return 0;
-	}
-	c1 = *(IP_CLIENT **)p1;
-	c2 = *(IP_CLIENT **)p2;
-	if (c1 == NULL || c2 == NULL)
-	{
-		return 0;
-	}
-
-	return CmpIpAddr(&c1->IpAddress, &c2->IpAddress);
-}
-
-// Normalization of the MAC address
-bool NormalizeMacAddress(char *dst, UINT size, char *src)
-{
-	BUF *b;
-	bool ret = false;
-	// Validate arguments
-	if (dst == NULL || src == NULL)
-	{
-		return false;
-	}
-
-	b = StrToBin(src);
-
-	if (b != NULL && b->Size == 6)
-	{
-		ret = true;
-
-		BinToStr(dst, size, b->Buf, b->Size);
-	}
-
-	FreeBuf(b);
-
-	return ret;
-}
-
-// Identify whether the IP address is empty
-bool IsZeroIP(IP *ip)
-{
-	return IsZeroIp(ip);
-}
-bool IsZeroIp(IP *ip)
-{
-	// Validate arguments
-	if (ip == NULL)
-	{
-		return true;
-	}
-
-	if (IsIP6(ip) == false)
-	{
-		return IsZero(ip->addr, sizeof(ip->addr));
-	}
-	else
-	{
-		return IsZero(ip->ipv6_addr, sizeof(ip->ipv6_addr));
-	}
-}
-bool IsZeroIP6Addr(IPV6_ADDR *addr)
-{
-	// Validate arguments
-	if (addr == NULL)
-	{
-		return true;
-	}
-
-	return IsZero(addr, sizeof(IPV6_ADDR));
-}
-
-// Examine whether the specified IP address is meaningful as a host
-bool IsHostIPAddress4(IP *ip)
-{
-	UINT a;
-	// Validate arguments
-	if (ip == NULL)
-	{
-		return false;
-	}
-
-	a = IPToUINT(ip);
-
-	if (a == 0 || a == 0xffffffff)
-	{
-		return false;
-	}
-
-	return true;
-}
-bool IsHostIPAddress32(UINT ip)
-{
-	IP p;
-
-	UINTToIP(&p, ip);
-
-	return IsHostIPAddress4(&p);
-}
-
-// Check whether the specified IP address and subnet mask indicates a network correctly
-bool IsNetworkAddress(IP *ip, IP *mask)
-{
-	if (IsIP4(ip))
-	{
-		return IsNetworkAddress4(ip, mask);
-	}
-	else
-	{
-		return IsNetworkAddress6(ip, mask);
-	}
-}
-bool IsNetworkAddress4(IP *ip, IP *mask)
-{
-	UINT a, b;
-	// Validate arguments
-	if (ip == NULL || mask == NULL)
-	{
-		return false;
-	}
-
-	if (IsIP4(ip) == false || IsIP4(mask) == false)
-	{
-		return false;
-	}
-
-	if (IsSubnetMask4(mask) == false)
-	{
-		return false;
-	}
-
-	a = IPToUINT(ip);
-	b = IPToUINT(mask);
-
-	if ((a & b) == a)
-	{
-		return true;
-	}
-
-	return false;
-}
-bool IsNetworkAddress32(UINT ip, UINT mask)
-{
-	IP a, b;
-
-	UINTToIP(&a, ip);
-	UINTToIP(&b, mask);
-
-	return IsNetworkAddress4(&a, &b);
-}
-
-// Convert the integer to a subnet mask
-UINT IntToSubnetMask32(UINT i)
-{
-	UINT ret = 0xFFFFFFFF;
-
-	switch (i)
-	{
-	case 0:		ret = 0x00000000;	break;
-	case 1:		ret = 0x80000000;	break;
-	case 2:		ret = 0xC0000000;	break;
-	case 3:		ret = 0xE0000000;	break;
-	case 4:		ret = 0xF0000000;	break;
-	case 5:		ret = 0xF8000000;	break;
-	case 6:		ret = 0xFC000000;	break;
-	case 7:		ret = 0xFE000000;	break;
-	case 8:		ret = 0xFF000000;	break;
-	case 9:		ret = 0xFF800000;	break;
-	case 10:	ret = 0xFFC00000;	break;
-	case 11:	ret = 0xFFE00000;	break;
-	case 12:	ret = 0xFFF00000;	break;
-	case 13:	ret = 0xFFF80000;	break;
-	case 14:	ret = 0xFFFC0000;	break;
-	case 15:	ret = 0xFFFE0000;	break;
-	case 16:	ret = 0xFFFF0000;	break;
-	case 17:	ret = 0xFFFF8000;	break;
-	case 18:	ret = 0xFFFFC000;	break;
-	case 19:	ret = 0xFFFFE000;	break;
-	case 20:	ret = 0xFFFFF000;	break;
-	case 21:	ret = 0xFFFFF800;	break;
-	case 22:	ret = 0xFFFFFC00;	break;
-	case 23:	ret = 0xFFFFFE00;	break;
-	case 24:	ret = 0xFFFFFF00;	break;
-	case 25:	ret = 0xFFFFFF80;	break;
-	case 26:	ret = 0xFFFFFFC0;	break;
-	case 27:	ret = 0xFFFFFFE0;	break;
-	case 28:	ret = 0xFFFFFFF0;	break;
-	case 29:	ret = 0xFFFFFFF8;	break;
-	case 30:	ret = 0xFFFFFFFC;	break;
-	case 31:	ret = 0xFFFFFFFE;	break;
-	case 32:	ret = 0xFFFFFFFF;	break;
-	}
-
-	if (IsLittleEndian())
-	{
-		ret = Swap32(ret);
-	}
-
-	return ret;
-}
-void IntToSubnetMask4(IP *ip, UINT i)
-{
-	UINT m;
-	// Validate arguments
-	if (ip == NULL)
-	{
-		return;
-	}
-
-	m = IntToSubnetMask32(i);
-
-	UINTToIP(ip, m);
-}
-
-// Examine whether the specified IP address is a subnet mask
-bool IsSubnetMask(IP *ip)
-{
-	if (IsIP6(ip))
-	{
-		return IsSubnetMask6(ip);
-	}
-	else
-	{
-		return IsSubnetMask4(ip);
-	}
-}
-bool IsSubnetMask4(IP *ip)
-{
-	UINT i;
-	// Validate arguments
-	if (ip == NULL)
-	{
-		return false;
-	}
-
-	if (IsIP6(ip))
-	{
-		return false;
-	}
-
-	i = IPToUINT(ip);
-
-	if (IsLittleEndian())
-	{
-		i = Swap32(i);
-	}
-
-	switch (i)
-	{
-	case 0x00000000:
-	case 0x80000000:
-	case 0xC0000000:
-	case 0xE0000000:
-	case 0xF0000000:
-	case 0xF8000000:
-	case 0xFC000000:
-	case 0xFE000000:
-	case 0xFF000000:
-	case 0xFF800000:
-	case 0xFFC00000:
-	case 0xFFE00000:
-	case 0xFFF00000:
-	case 0xFFF80000:
-	case 0xFFFC0000:
-	case 0xFFFE0000:
-	case 0xFFFF0000:
-	case 0xFFFF8000:
-	case 0xFFFFC000:
-	case 0xFFFFE000:
-	case 0xFFFFF000:
-	case 0xFFFFF800:
-	case 0xFFFFFC00:
-	case 0xFFFFFE00:
-	case 0xFFFFFF00:
-	case 0xFFFFFF80:
-	case 0xFFFFFFC0:
-	case 0xFFFFFFE0:
-	case 0xFFFFFFF0:
-	case 0xFFFFFFF8:
-	case 0xFFFFFFFC:
-	case 0xFFFFFFFE:
-	case 0xFFFFFFFF:
-		return true;
-	}
-
-	return false;
-}
-bool IsSubnetMask32(UINT ip)
-{
-	IP p;
-
-	UINTToIP(&p, ip);
-
-	return IsSubnetMask4(&p);
-}
-
-// Network release mode
-void SetNetworkReleaseMode()
-{
-	NetworkReleaseMode = true;
-}
-
-#ifdef	OS_UNIX			// Code for UNIX
-
-// Turn on and off the non-blocking mode of the socket
-void UnixSetSocketNonBlockingMode(int fd, bool nonblock)
-{
-	UINT flag = 0;
-	// Validate arguments
-	if (fd == INVALID_SOCKET)
-	{
-		return;
-	}
-
-	if (nonblock)
-	{
-		flag = 1;
-	}
-
-#ifdef	FIONBIO
-	ioctl(fd, FIONBIO, &flag);
-#else	// FIONBIO
-	{
-		int flag = fcntl(fd, F_GETFL, 0);
-		if (flag != -1)
-		{
-			if (nonblock)
-			{
-				flag |= O_NONBLOCK;
-			}
-			else
-			{
-				flag = flag & ~O_NONBLOCK;
-
-				fcntl(fd, F_SETFL, flag);
-			}
-		}
-	}
-#endif	// FIONBIO
-}
-
-// Do Nothing
-void UnixIpForwardRowToRouteEntry(ROUTE_ENTRY *entry, void *ip_forward_row)
-{
-}
-
-// Do Nothing
-void UnixRouteEntryToIpForwardRow(void *ip_forward_row, ROUTE_ENTRY *entry)
-{
-}
-
-// Do Nothing
-int UnixCompareRouteEntryByMetric(void *p1, void *p2)
-{
-	return 1;
-}
-
-// Do Nothing
-ROUTE_TABLE *UnixGetRouteTable()
-{
-	ROUTE_TABLE *ret = ZeroMalloc(sizeof(ROUTE_TABLE));
-	ret->NumEntry = 0;
-	ret->Entry = ZeroMalloc(0);
-
-	return ret;
-}
-
-// Do Nothing
-bool UnixAddRouteEntry(ROUTE_ENTRY *e, bool *already_exists)
-{
-	return true;
-}
-
-// Do Nothing
-void UnixDeleteRouteEntry(ROUTE_ENTRY *e)
-{
-	return;
-}
-
-// Do Nothing
-UINT UnixGetVLanInterfaceID(char *instance_name)
-{
-	return 1;
-}
-
-// Do Nothing
-char **UnixEnumVLan(char *tag_name)
-{
-	char **list;
-
-	list = ZeroMalloc(sizeof(char *));
-
-	return list;
-}
-
-// Do Nothing
-void UnixRenewDhcp()
-{
-}
-
-// Get the IP address of the default DNS server
-bool UnixGetDefaultDns(IP *ip)
-{
-	BUF *b;
-	// Validate arguments
-	if (ip == NULL)
-	{
-		return false;
-	}
-
-	Lock(unix_dns_server_addr_lock);
-	{
-		if (IsZero(&unix_dns_server, sizeof(IP)) == false)
-		{
-			Copy(ip, &unix_dns_server, sizeof(IP));
-			Unlock(unix_dns_server_addr_lock);
-			return true;
-		}
-
-		ip->addr[0] = 127;
-		ip->addr[1] = 0;
-		ip->addr[2] = 0;
-		ip->addr[3] = 1;
-
-		b = ReadDump("/etc/resolv.conf");
-		if (b != NULL)
-		{
-			char *s;
-			bool f = false;
-			while ((s = CfgReadNextLine(b)) != NULL)
-			{
-				TOKEN_LIST *t = ParseToken(s, "\" \t,");
-				if (t->NumTokens == 2)
-				{
-					if (StrCmpi(t->Token[0], "nameserver") == 0)
-					{
-						StrToIP(ip, t->Token[1]);
-						f = true;
-					}
-				}
-				FreeToken(t);
-
-				Free(s);
-
-				if (f)
-				{
-					break;
-				}
-			}
-			FreeBuf(b);
-		}
-		Copy(&unix_dns_server, ip, sizeof(IP));
-	}
-	Unlock(unix_dns_server_addr_lock);
-
-	return true;
-}
-
-
-// Select procedure
-void UnixSelect(SOCKSET *set, UINT timeout, CANCEL *c1, CANCEL *c2)
-{
-	UINT reads[MAXIMUM_WAIT_OBJECTS];
-	UINT writes[MAXIMUM_WAIT_OBJECTS];
-	UINT num_read, num_write, i;
-	UINT p1, p2;
-	SOCK_EVENT *sock_events[MAXIMUM_WAIT_OBJECTS];
-	UINT num_sock_events;
-	SOCK *s;
-	UCHAR tmp[MAX_SIZE];
-	int ret;
-	bool any_of_tubes_are_readable = false;
-	// Initialization of array
-	Zero(reads, sizeof(reads));
-	Zero(writes, sizeof(writes));
-	Zero(sock_events, sizeof(sock_events));
-	num_read = num_write = num_sock_events = 0;
-
-	// Setting the event array
-	if (set != NULL)
-	{
-		for (i = 0;i < set->NumSocket;i++)
-		{
-			s = set->Sock[i];
-			if (s != NULL)
-			{
-				UnixInitAsyncSocket(s);
-				if (s->Type == SOCK_INPROC)
-				{
-					TUBE *t = s->RecvTube;
-					if (t != NULL)
-					{
-						reads[num_read++] = t->SockEvent->pipe_read;
-
-						sock_events[num_sock_events++] = t->SockEvent;
-
-						if (t->SockEvent->current_pipe_data != 0)
-						{
-							any_of_tubes_are_readable = true;
-						}
-					}
-				}
-				else
-				{
-					if (s->NoNeedToRead == false)
-					{
-						reads[num_read++] = s->socket;
-					}
-				}
-
-				if (s->BulkRecvTube != NULL)
-				{
-					TUBE *t = s->BulkRecvTube;
-					if (t != NULL)
-					{
-						reads[num_read++] = t->SockEvent->pipe_read;
-
-						sock_events[num_sock_events++] = t->SockEvent;
-
-						if (t->SockEvent->current_pipe_data != 0)
-						{
-							any_of_tubes_are_readable = true;
-						}
-					}
-				}
-
-				if (s->WriteBlocked)
-				{
-					writes[num_write++] = s->socket;
-				}
-			}
-		}
-	}
-
-	if (timeout == 0)
-	{
-		return;
-	}
-
-	p1 = p2 = -1;
-
-	if (c1 != NULL)
-	{
-		reads[num_read++] = p1 = c1->pipe_read;
-
-		if (c1->SpecialFlag)
-		{
-			if (c1->pipe_special_read2 != -1 && c1->pipe_special_read2 != 0)
-			{
-				reads[num_read++] = c1->pipe_special_read2;
-			}
-
-			if (c1->pipe_special_read3 != -1 && c1->pipe_special_read3 != 0)
-			{
-				reads[num_read++] = c1->pipe_special_read3;
-			}
-		}
-	}
-	if (c2 != NULL)
-	{
-		reads[num_read++] = p2 = c2->pipe_read;
-
-		if (c2->SpecialFlag)
-		{
-			if (c2->pipe_special_read2 != -1 && c2->pipe_special_read2 != 0)
-			{
-				reads[num_read++] = c2->pipe_special_read2;
-			}
-
-			if (c2->pipe_special_read3 != -1 && c2->pipe_special_read3 != 0)
-			{
-				reads[num_read++] = c2->pipe_special_read3;
-			}
-		}
-	}
-
-	// Call the select
-	if (any_of_tubes_are_readable == false)
-	{
-		UnixSelectInner(num_read, reads, num_write, writes, timeout);
-	}
-
-	// Read from the pipe
-	if (c1 != NULL && c1->SpecialFlag == false && p1 != -1)
-	{
-		do
-		{
-			ret = read(p1, tmp, sizeof(tmp));
-		}
-		while (ret >= 1);
-	}
-	if (c2 != NULL && c2->SpecialFlag == false && p2 != -1)
-	{
-		do
-		{
-			ret = read(p2, tmp, sizeof(tmp));
-		}
-		while (ret >= 1);
-	}
-
-	// Read from the pipe of sockevent
-	for (i = 0;i < num_sock_events;i++)
-	{
-		SOCK_EVENT *e = sock_events[i];
-
-		e->current_pipe_data = 0;
-
-		do
-		{
-			ret = read(e->pipe_read, tmp, sizeof(tmp));
-		}
-		while (ret >= 1);
-	}
-}
-
-// Cancel
-void UnixCancel(CANCEL *c)
-{
-	// Validate arguments
-	if (c == NULL)
-	{
-		return;
-	}
-
-	UnixWritePipe(c->pipe_write);
-}
-
-// Release of the cancel object
-void UnixCleanupCancel(CANCEL *c)
-{
-	// Validate arguments
-	if (c == NULL)
-	{
-		return;
-	}
-
-	if (c->SpecialFlag == false)
-	{
-		UnixDeletePipe(c->pipe_read, c->pipe_write);
-	}
-
-	Free(c);
-}
-
-// Creating a new cancel object
-CANCEL *UnixNewCancel()
-{
-	CANCEL *c = ZeroMallocFast(sizeof(CANCEL));
-
-	c->ref = NewRef();
-	c->SpecialFlag = false;
-
-	UnixNewPipe(&c->pipe_read, &c->pipe_write);
-
-	c->pipe_special_read2 = c->pipe_special_read3 = -1;
-
-	return c;
-}
-
-// Add the socket to the socket event
-void UnixJoinSockToSockEvent(SOCK *sock, SOCK_EVENT *event)
-{
-	// Validate arguments
-	if (sock == NULL || event == NULL || sock->AsyncMode)
-	{
-		return;
-	}
-	if (sock->ListenMode != false || (sock->Type == SOCK_TCP && sock->Connected == false))
-	{
-		return;
-	}
-
-	sock->AsyncMode = true;
-
-	LockList(event->SockList);
-	{
-		Add(event->SockList, sock);
-		AddRef(sock->ref);
-	}
-	UnlockList(event->SockList);
-
-	// Make the socket asynchronous mode
-	if (sock->Type != SOCK_INPROC)
-	{
-		UnixSetSocketNonBlockingMode(sock->socket, true);
-	}
-
-	// Increase the reference count of the SOCK_EVENT
-	AddRef(event->ref);
-	sock->SockEvent = event;
-
-	// Set the socket event
-	SetSockEvent(event);
-}
-
-// Wait for a socket event
-bool UnixWaitSockEvent(SOCK_EVENT *event, UINT timeout)
-{
-	UINT num_read, num_write;
-	UINT *reads, *writes;
-	UINT n;
-	char tmp[MAX_SIZE];
-	int readret = 0;
-	bool event_pipe_is_readable = false;
-	// Validate arguments
-	if (event == NULL)
-	{
-		return false;
-	}
-
-	LockList(event->SockList);
-	{
-		UINT i;
-		reads = ZeroMallocFast(sizeof(SOCK *) * (LIST_NUM(event->SockList) + 1));
-
-		num_write = 0;
-		num_read = 0;
-
-		for (i = 0;i < LIST_NUM(event->SockList);i++)
-		{
-			SOCK *s = LIST_DATA(event->SockList, i);
-
-			if (s->NoNeedToRead == false)
-			{
-				reads[num_read++] = s->socket;
-			}
-
-			if (s->WriteBlocked)
-			{
-				num_write++;
-			}
-		}
-
-		reads[num_read++] = event->pipe_read;
-
-		if (event->current_pipe_data != 0)
-		{
-			event_pipe_is_readable = true;
-		}
-
-		writes = ZeroMallocFast(sizeof(SOCK *) * num_write);
-
-		n = 0;
-
-		for (i = 0;i < (num_read - 1);i++)
-		{
-			SOCK *s = LIST_DATA(event->SockList, i);
-			if (s->WriteBlocked)
-			{
-				writes[n++] = s->socket;
-			}
-		}
-	}
-	UnlockList(event->SockList);
-
-	if (event_pipe_is_readable == false)
-	{
-		UnixSelectInner(num_read, reads, num_write, writes, timeout);
-	}
-
-	event->current_pipe_data = 0;
-	do
-	{
-		readret = read(event->pipe_read, tmp, sizeof(tmp));
-	}
-	while (readret >= 1);
-
-	Free(reads);
-	Free(writes);
-
-	return true;
-}
-
-// Set the socket event
-void UnixSetSockEvent(SOCK_EVENT *event)
-{
-	// Validate arguments
-	if (event == NULL)
-	{
-		return;
-	}
-
-	if (event->current_pipe_data <= 100)
-	{
-		UnixWritePipe(event->pipe_write);
-		event->current_pipe_data++;
-	}
-}
-
-// This is a helper function for select()
-int safe_fd_set(int fd, fd_set* fds, int* max_fd) {
-	FD_SET(fd, fds);
-	if (fd > *max_fd) {
-		*max_fd = fd;
-    }
-	return 0;
-}
-
-// Execute 'select' for the socket
-void UnixSelectInner(UINT num_read, UINT *reads, UINT num_write, UINT *writes, UINT timeout)
-{
-#ifdef	UNIX_MACOS
-	fd_set rfds; //read descriptors
-	fd_set wfds; //write descriptors
-	int max_fd = 0; //maximum descriptor id
-	struct timeval tv; //timeval for timeout
-#else	// UNIX_MACOS
-	struct pollfd *p;
-#endif	// UNIX_MACOS
-	UINT num;
-	UINT i;
-	UINT n;
-	UINT num_read_total, num_write_total;
-
-	if (num_read != 0 && reads == NULL)
-	{
-		num_read = 0;
-	}
-	if (num_write != 0 && writes == NULL)
-	{
-		num_write = 0;
-	}
-
-	if (timeout == 0)
-	{
-		return;
-	}
-
-	num_read_total = num_write_total = 0;
-	for (i = 0;i < num_read;i++)
-	{
-		if (reads[i] != INVALID_SOCKET)
-		{
-			num_read_total++;
-		}
-	}
-	for (i = 0;i < num_write;i++)
-	{
-		if (writes[i] != INVALID_SOCKET)
-		{
-			num_write_total++;
-		}
-	}
-
-	num = num_read_total + num_write_total;
-#ifdef	UNIX_MACOS
-	FD_ZERO(&rfds); //zero out descriptor set for read descriptors
-	FD_ZERO(&wfds); //same for write
-#else	// UNIX_MACOS
-	p = ZeroMallocFast(sizeof(struct pollfd) * num);
-#endif	// UNIX_MACOS
-
-	n = 0;
-
-	for (i = 0;i < num_read;i++)
-	{
-		if (reads[i] != INVALID_SOCKET)
-		{
-#ifdef	UNIX_MACOS
-			safe_fd_set(reads[i], &rfds, &max_fd);
-#else	// UNIX_MACOS
-			struct pollfd *pfd = &p[n++];
-			pfd->fd = reads[i];
-			pfd->events = POLLIN | POLLPRI | POLLERR | POLLHUP;
-#endif	// UNIX_MACOS
-		}
-	}
-
-	for (i = 0;i < num_write;i++)
-	{
-		if (writes[i] != INVALID_SOCKET)
-		{
-#ifdef	UNIX_MACOS
-			safe_fd_set(writes[i], &wfds, &max_fd);
-#else	// UNIX_MACOS
-			struct pollfd *pfd = &p[n++];
-			pfd->fd = writes[i];
-			pfd->events = POLLIN | POLLPRI | POLLERR | POLLHUP | POLLOUT;
-#endif	// UNIX_MACOS
-		}
-	}
-
-	if (num != 0)
-	{
-#ifdef	UNIX_MACOS
-		tv.tv_sec = timeout / 1000;
-		tv.tv_usec = (timeout % 1000) * 1000l;
-		select(max_fd + 1, &rfds, &wfds, NULL, timeout == INFINITE ? NULL : &tv);
-#else	// UNIX_MACOS
-		poll(p, num, timeout == INFINITE ? -1 : (int)timeout);
-#endif	// UNIX_MACOS
-	}
-	else
-	{
-		SleepThread(timeout);
-	}
-
-#ifndef	UNIX_MACOS
-	Free(p);
-#endif	// not UNIX_MACOS
-}
-
-// Clean-up of the socket event
-void UnixCleanupSockEvent(SOCK_EVENT *event)
-{
-	UINT i;
-	// Validate arguments
-	if (event == NULL)
-	{
-		return;
-	}
-
-	for (i = 0;i < LIST_NUM(event->SockList);i++)
-	{
-		SOCK *s = LIST_DATA(event->SockList, i);
-
-		ReleaseSock(s);
-	}
-
-	ReleaseList(event->SockList);
-
-	UnixDeletePipe(event->pipe_read, event->pipe_write);
-
-	Free(event);
-}
-
-// Create a socket event
-SOCK_EVENT *UnixNewSockEvent()
-{
-	SOCK_EVENT *e = ZeroMallocFast(sizeof(SOCK_EVENT));
-
-	e->SockList = NewList(NULL);
-	e->ref = NewRef();
-
-	UnixNewPipe(&e->pipe_read, &e->pipe_write);
-
-	return e;
-}
-
-// Close the pipe
-void UnixDeletePipe(int p1, int p2)
-{
-	if (p1 != -1)
-	{
-		close(p1);
-	}
-
-	if (p2 != -1)
-	{
-		close(p2);
-	}
-}
-
-// Write to the pipe
-void UnixWritePipe(int pipe_write)
-{
-	char c = 1;
-	write(pipe_write, &c, 1);
-}
-
-// Create a new pipe
-void UnixNewPipe(int *pipe_read, int *pipe_write)
-{
-	int fd[2];
-	// Validate arguments
-	if (pipe_read == NULL || pipe_write == NULL)
-	{
-		return;
-	}
-
-	fd[0] = fd[1] = 0;
-
-	pipe(fd);
-
-	*pipe_read = fd[0];
-	*pipe_write = fd[1];
-
-	UnixSetSocketNonBlockingMode(*pipe_write, true);
-	UnixSetSocketNonBlockingMode(*pipe_read, true);
-}
-
-// Release the asynchronous socket
-void UnixFreeAsyncSocket(SOCK *sock)
-{
-	UINT p;
-	// Validate arguments
-	if (sock == NULL)
-	{
-		return;
-	}
-
-	Lock(sock->lock);
-	{
-		if (sock->AsyncMode == false)
-		{
-			Unlock(sock->lock);
-			return;
-		}
-
-		sock->AsyncMode = false;
-
-		// Examine whether this socket are associated to SockEvent
-		if (sock->SockEvent != NULL)
-		{
-			SOCK_EVENT *e = sock->SockEvent;
-
-			AddRef(e->ref);
-
-			p = e->pipe_write;
-			LockList(e->SockList);
-			{
-				if (Delete(e->SockList, sock))
-				{
-					ReleaseSock(sock);
-				}
-			}
-			UnlockList(e->SockList);
-
-			// Release the socket event
-			ReleaseSockEvent(sock->SockEvent);
-			sock->SockEvent = NULL;
-
-			SetSockEvent(e);
-
-			ReleaseSockEvent(e);
-		}
-	}
-	Unlock(sock->lock);
-}
-
-// Set the socket to asynchronous mode
-void UnixInitAsyncSocket(SOCK *sock)
-{
-	// Validate arguments
-	if (sock == NULL)
-	{
-		return;
-	}
-	if (sock->AsyncMode)
-	{
-		// The socket has been set in asynchronous mode already
-		return;
-	}
-	if (sock->ListenMode != false || ((sock->Type == SOCK_TCP || sock->Type == SOCK_INPROC) && sock->Connected == false))
-	{
-		return;
-	}
-
-	sock->AsyncMode = true;
-
-	if (sock->Type != SOCK_INPROC)
-	{
-		UnixSetSocketNonBlockingMode(sock->socket, true);
-	}
-
-#if OPENSSL_VERSION_NUMBER < 0x10100000L
-	if (sock->ssl != NULL && sock->ssl->s3 != NULL)
-	{
-		sock->Ssl_Init_Async_SendAlert[0] = sock->ssl->s3->send_alert[0];
-		sock->Ssl_Init_Async_SendAlert[1] = sock->ssl->s3->send_alert[1];
-	}
-#endif
-}
-
-// Initializing the socket library
-void UnixInitSocketLibrary()
-{
-	// Do not do anything special
-}
-
-// Release of the socket library
-void UnixFreeSocketLibrary()
-{
-	// Do not do anything special
-}
-
-#endif	// OS_UNIX
-
-#ifdef	OS_WIN32		// Code for Windows
-
-NETWORK_WIN32_FUNCTIONS *w32net;
-
-// Comparison of IP_ADAPTER_INDEX_MAP
-int CompareIpAdapterIndexMap(void *p1, void *p2)
-{
-	IP_ADAPTER_INDEX_MAP *a1, *a2;
-	if (p1 == NULL || p2 == NULL)
-	{
-		return 0;
-	}
-	a1 = *(IP_ADAPTER_INDEX_MAP **)p1;
-	a2 = *(IP_ADAPTER_INDEX_MAP **)p2;
-	if (a1 == NULL || a2 == NULL)
-	{
-		return 0;
-	}
-
-	if (a1->Index > a2->Index)
-	{
-		return 1;
-	}
-	else if (a1->Index < a2->Index)
-	{
-		return -1;
-	}
-	else
-	{
-		return 0;
-	}
-}
-
-// Update the IP address of the adapter
-bool Win32RenewAddressByGuid(char *guid)
-{
-	IP_ADAPTER_INDEX_MAP a;
-	// Validate arguments
-	if (guid == NULL)
-	{
-		return false;
-	}
-
-	Zero(&a, sizeof(a));
-	if (Win32GetAdapterFromGuid(&a, guid) == false)
-	{
-		return false;
-	}
-
-	return Win32RenewAddress(&a);
-}
-bool Win32RenewAddress(void *a)
-{
-	DWORD ret;
-	// Validate arguments
-	if (a == NULL)
-	{
-		return false;
-	}
-	if (w32net->IpRenewAddress == NULL)
-	{
-		return false;
-	}
-
-	ret = w32net->IpRenewAddress(a);
-
-	if (ret == NO_ERROR)
-	{
-		return true;
-	}
-	else
-	{
-		Debug("IpRenewAddress: Error: %u\n", ret);
-		return false;
-	}
-}
-
-// Release the IP address of the adapter
-bool Win32ReleaseAddress(void *a)
-{
-	DWORD ret;
-	// Validate arguments
-	if (a == NULL)
-	{
-		return false;
-	}
-	if (w32net->IpReleaseAddress == NULL)
-	{
-		return false;
-	}
-
-	ret = w32net->IpReleaseAddress(a);
-
-	if (ret == NO_ERROR)
-	{
-		return true;
-	}
-	else
-	{
-		Debug("IpReleaseAddress: Error: %u\n", ret);
-		return false;
-	}
-}
-bool Win32ReleaseAddressByGuid(char *guid)
-{
-	IP_ADAPTER_INDEX_MAP a;
-	// Validate arguments
-	if (guid == NULL)
-	{
-		return false;
-	}
-
-	Zero(&a, sizeof(a));
-	if (Win32GetAdapterFromGuid(&a, guid) == false)
-	{
-		return false;
-	}
-
-	return Win32ReleaseAddress(&a);
-}
-void Win32ReleaseAddressByGuidExThread(THREAD *t, void *param)
-{
-	WIN32_RELEASEADDRESS_THREAD_PARAM *p;
-	// Validate arguments
-	if (t == NULL || param == NULL)
-	{
-		return;
-	}
-
-	p = (WIN32_RELEASEADDRESS_THREAD_PARAM *)param;
-
-	AddRef(p->Ref);
-
-	NoticeThreadInit(t);
-
-	AddWaitThread(t);
-
-	if (p->Renew == false)
-	{
-		p->Ok = Win32ReleaseAddressByGuid(p->Guid);
-	}
-	else
-	{
-		p->Ok = Win32RenewAddressByGuid(p->Guid);
-	}
-
-	ReleaseWin32ReleaseAddressByGuidThreadParam(p);
-
-	DelWaitThread(t);
-}
-bool Win32RenewAddressByGuidEx(char *guid, UINT timeout)
-{
-	return Win32ReleaseOrRenewAddressByGuidEx(guid, timeout, true);
-}
-bool Win32ReleaseAddressByGuidEx(char *guid, UINT timeout)
-{
-	return Win32ReleaseOrRenewAddressByGuidEx(guid, timeout, false);
-}
-bool Win32ReleaseOrRenewAddressByGuidEx(char *guid, UINT timeout, bool renew)
-{
-	THREAD *t;
-	WIN32_RELEASEADDRESS_THREAD_PARAM *p;
-	bool ret = false;
-	UINT64 start_tick = 0;
-	UINT64 end_tick = 0;
-	// Validate arguments
-	if (guid == NULL)
-	{
-		return false;
-	}
-	if (timeout == 0)
-	{
-		timeout = INFINITE;
-	}
-
-	p = ZeroMalloc(sizeof(WIN32_RELEASEADDRESS_THREAD_PARAM));
-	p->Ref = NewRef();
-	StrCpy(p->Guid, sizeof(p->Guid), guid);
-	p->Timeout = timeout;
-	p->Renew = renew;
-
-	t = NewThread(Win32ReleaseAddressByGuidExThread, p);
-	WaitThreadInit(t);
-	start_tick = Tick64();
-	end_tick = start_tick + (UINT64)timeout;
-
-	while (true)
-	{
-		UINT64 now = Tick64();
-		UINT64 remain;
-		UINT remain32;
-
-		if (now >= end_tick)
-		{
-			break;
-		}
-
-		remain = end_tick - now;
-		remain32 = MIN((UINT)remain, 100);
-
-		if (WaitThread(t, remain32))
-		{
-			break;
-		}
-	}
-
-	ReleaseThread(t);
-
-	if (p->Ok)
-	{
-		ret = true;
-	}
-
-	ReleaseWin32ReleaseAddressByGuidThreadParam(p);
-
-	return ret;
-}
-void ReleaseWin32ReleaseAddressByGuidThreadParam(WIN32_RELEASEADDRESS_THREAD_PARAM *p)
-{
-	// Validate arguments
-	if (p == NULL)
-	{
-		return;
-	}
-
-	if (Release(p->Ref) == 0)
-	{
-		Free(p);
-	}
-}
-
-// Get the adapter by the GUID
-bool Win32GetAdapterFromGuid(void *a, char *guid)
-{
-	bool ret = false;
-	IP_INTERFACE_INFO *info;
-	UINT size;
-	int i;
-	LIST *o;
-	wchar_t tmp[MAX_SIZE];
-
-	// Validate arguments
-	if (a == NULL || guid == NULL)
-	{
-		return false;
-	}
-	if (w32net->GetInterfaceInfo == NULL)
-	{
-		return false;
-	}
-
-	UniFormat(tmp, sizeof(tmp), L"\\DEVICE\\TCPIP_%S", guid);
-
-	size = sizeof(IP_INTERFACE_INFO);
-	info = ZeroMallocFast(size);
-
-	if (w32net->GetInterfaceInfo(info, &size) == ERROR_INSUFFICIENT_BUFFER)
-	{
-		Free(info);
-		info = ZeroMallocFast(size);
-	}
-
-	if (w32net->GetInterfaceInfo(info, &size) != NO_ERROR)
-	{
-		Free(info);
-		return false;
-	}
-
-	o = NewListFast(CompareIpAdapterIndexMap);
-
-	for (i = 0;i < info->NumAdapters;i++)
-	{
-		IP_ADAPTER_INDEX_MAP *a = &info->Adapter[i];
-
-		Add(o, a);
-	}
-
-	Sort(o);
-
-	for (i = 0;i < (int)(LIST_NUM(o));i++)
-	{
-		IP_ADAPTER_INDEX_MAP *e = LIST_DATA(o, i);
-
-		if (UniStrCmpi(e->Name, tmp) == 0)
-		{
-			Copy(a, e, sizeof(IP_ADAPTER_INDEX_MAP));
-			ret = true;
-			break;
-		}
-	}
-
-	ReleaseList(o);
-
-	Free(info);
-
-	return ret;
-}
-
-// Test
-void Win32NetworkTest()
-{
-	IP_INTERFACE_INFO *info;
-	UINT size;
-	int i;
-	LIST *o;
-
-	size = sizeof(IP_INTERFACE_INFO);
-	info = ZeroMallocFast(size);
-
-	if (w32net->GetInterfaceInfo(info, &size) == ERROR_INSUFFICIENT_BUFFER)
-	{
-		Free(info);
-		info = ZeroMallocFast(size);
-	}
-
-	if (w32net->GetInterfaceInfo(info, &size) != NO_ERROR)
-	{
-		Free(info);
-		return;
-	}
-
-	o = NewListFast(CompareIpAdapterIndexMap);
-
-	for (i = 0;i < info->NumAdapters;i++)
-	{
-		IP_ADAPTER_INDEX_MAP *a = &info->Adapter[i];
-
-		Add(o, a);
-	}
-
-	Sort(o);
-
-	for (i = 0;i < (int)(LIST_NUM(o));i++)
-	{
-		IP_ADAPTER_INDEX_MAP *a = LIST_DATA(o, i);
-
-		DoNothing();
-	}
-
-	ReleaseList(o);
-
-	Free(info);
-}
-
-// Clear the DNS cache on Win32
-void Win32FlushDnsCache()
-{
-	Run("ipconfig.exe", "/flushdns", true, false);
-}
-
-// Update the DHCP address of the specified LAN card
-void Win32RenewDhcp9x(UINT if_id)
-{
-	IP_INTERFACE_INFO *info;
-	UINT size;
-	int i;
-	LIST *o;
-	// Validate arguments
-	if (if_id == 0)
-	{
-		return;
-	}
-
-	size = sizeof(IP_INTERFACE_INFO);
-	info = ZeroMallocFast(size);
-
-	if (w32net->GetInterfaceInfo(info, &size) == ERROR_INSUFFICIENT_BUFFER)
-	{
-		Free(info);
-		info = ZeroMallocFast(size);
-	}
-
-	if (w32net->GetInterfaceInfo(info, &size) != NO_ERROR)
-	{
-		Free(info);
-		return;
-	}
-
-	o = NewListFast(CompareIpAdapterIndexMap);
-
-	for (i = 0;i < info->NumAdapters;i++)
-	{
-		IP_ADAPTER_INDEX_MAP *a = &info->Adapter[i];
-
-		Add(o, a);
-	}
-
-	Sort(o);
-
-	for (i = 0;i < (int)(LIST_NUM(o));i++)
-	{
-		IP_ADAPTER_INDEX_MAP *a = LIST_DATA(o, i);
-
-		if (a->Index == if_id)
-		{
-			char arg[MAX_PATH];
-			Format(arg, sizeof(arg), "/renew %u", i);
-			Run("ipconfig.exe", arg, true, false);
-		}
-	}
-
-	ReleaseList(o);
-
-	Free(info);
-}
-
-// Release the DHCP address of the specified LAN card
-void Win32ReleaseDhcp9x(UINT if_id, bool wait)
-{
-	IP_INTERFACE_INFO *info;
-	UINT size;
-	int i;
-	LIST *o;
-	// Validate arguments
-	if (if_id == 0)
-	{
-		return;
-	}
-
-	size = sizeof(IP_INTERFACE_INFO);
-	info = ZeroMallocFast(size);
-
-	if (w32net->GetInterfaceInfo(info, &size) == ERROR_INSUFFICIENT_BUFFER)
-	{
-		Free(info);
-		info = ZeroMallocFast(size);
-	}
-
-	if (w32net->GetInterfaceInfo(info, &size) != NO_ERROR)
-	{
-		Free(info);
-		return;
-	}
-
-	o = NewListFast(CompareIpAdapterIndexMap);
-
-	for (i = 0;i < info->NumAdapters;i++)
-	{
-		IP_ADAPTER_INDEX_MAP *a = &info->Adapter[i];
-
-		Add(o, a);
-	}
-
-	Sort(o);
-
-	for (i = 0;i < (int)(LIST_NUM(o));i++)
-	{
-		IP_ADAPTER_INDEX_MAP *a = LIST_DATA(o, i);
-
-		if (a->Index == if_id)
-		{
-			char arg[MAX_PATH];
-			Format(arg, sizeof(arg), "/release %u", i);
-			Run("ipconfig.exe", arg, true, wait);
-		}
-	}
-
-	ReleaseList(o);
-
-	Free(info);
-}
-
-// Re-obtain an IP address from a DHCP server
-void Win32RenewDhcp()
-{
-	if (OS_IS_WINDOWS_NT(GetOsInfo()->OsType))
-	{
-		Run("ipconfig.exe", "/renew", true, false);
-		if (MsIsVista())
-		{
-			Run("ipconfig.exe", "/renew6", true, false);
-		}
-		else
-		{
-			Run("netsh.exe", "int ipv6 renew", true, false);
-		}
-	}
-	else
-	{
-		Run("ipconfig.exe", "/renew_all", true, false);
-	}
-}
-
-// Enumerate a list of virtual LAN cards that contains the specified string
-char **Win32EnumVLan(char *tag_name)
-{
-	MIB_IFTABLE *p;
-	UINT ret;
-	UINT size_needed;
-	UINT num_retry = 0;
-	UINT i;
-	LIST *o;
-	char **ss;
-	// Validate arguments
-	if (tag_name == 0)
-	{
-		return NULL;
-	}
-
-RETRY:
-	p = ZeroMallocFast(sizeof(MIB_IFTABLE));
-	size_needed = 0;
-
-	// Examine the needed size
-	ret = w32net->GetIfTable(p, &size_needed, 0);
-	if (ret == ERROR_INSUFFICIENT_BUFFER)
-	{
-		// Re-allocate the memory block of the needed size
-		Free(p);
-		p = ZeroMallocFast(size_needed);
-	}
-	else if (ret != NO_ERROR)
-	{
-		// Acquisition failure
-FAILED:
-		Free(p);
-		return NULL;
-	}
-
-	// Actually get
-	ret = w32net->GetIfTable(p, &size_needed, FALSE);
-	if (ret != NO_ERROR)
-	{
-		// Acquisition failure
-		if ((++num_retry) >= 5)
-		{
-			goto FAILED;
-		}
-		Free(p);
-		goto RETRY;
-	}
-
-	// Search
-	ret = 0;
-	o = NewListFast(CompareStr);
-	for (i = 0;i < p->dwNumEntries;i++)
-	{
-		MIB_IFROW *r = &p->table[i];
-		if (SearchStrEx(r->bDescr, tag_name, 0, false) != INFINITE)
-		{
-			char *s = CopyStr(r->bDescr);
-			Add(o, s);
-		}
-	}
-
-	Free(p);
-
-	// Sort
-	Sort(o);
-
-	// Convert to string
-	ss = ZeroMallocFast(sizeof(char *) * (LIST_NUM(o) + 1));
-	for (i = 0;i < LIST_NUM(o);i++)
-	{
-		ss[i] = LIST_DATA(o, i);
-	}
-	ss[LIST_NUM(o)] = NULL;
-
-	ReleaseList(o);
-
-	return ss;
-}
-
-// Get the ID of the virtual LAN card from the instance name of the virtual LAN card
-UINT Win32GetVLanInterfaceID(char *instance_name)
-{
-	MIB_IFTABLE *p;
-	UINT ret;
-	UINT size_needed;
-	UINT num_retry = 0;
-	UINT i;
-	char ps_miniport_str[MAX_SIZE];
-	char ps_miniport_str2[MAX_SIZE];
-	UINT min_len = 0x7FFFFFFF;
-	// Validate arguments
-	if (instance_name == 0)
-	{
-		return 0;
-	}
-
-RETRY:
-	p = ZeroMallocFast(sizeof(MIB_IFTABLE));
-	size_needed = 0;
-
-	// Examine the needed size
-	ret = w32net->GetIfTable(p, &size_needed, 0);
-	if (ret == ERROR_INSUFFICIENT_BUFFER)
-	{
-		// Re-allocate the memory block of the needed size
-		Free(p);
-		p = ZeroMallocFast(size_needed);
-	}
-	else if (ret != NO_ERROR)
-	{
-		// Acquisition failure
-FAILED:
-		Free(p);
-		Debug("******** GetIfTable Failed 1. Err = %u\n", ret);
-		return 0;
-	}
-
-	// Actually get
-	ret = w32net->GetIfTable(p, &size_needed, FALSE);
-	if (ret != NO_ERROR)
-	{
-		// Acquisition failure
-		if ((++num_retry) >= 5)
-		{
-			goto FAILED;
-		}
-		Free(p);
-		Debug("******** GetIfTable Failed 2. Err = %u\n", ret);
-		goto RETRY;
-	}
-
-	// "%s - Packet scheduler miniport"
-	Format(ps_miniport_str, sizeof(ps_miniport_str), "%s - ", instance_name);
-	Format(ps_miniport_str2, sizeof(ps_miniport_str2), "%s (Microsoft", instance_name);
-
-	// Search
-	ret = 0;
-	for (i = 0;i < p->dwNumEntries;i++)
-	{
-		MIB_IFROW *r = &p->table[i];
-		if (instance_name[0] != '@')
-		{
-			if (StrCmpi(r->bDescr, instance_name) == 0 || StartWith(r->bDescr, ps_miniport_str) || StartWith(r->bDescr, ps_miniport_str2))
-			{
-				UINT len = StrLen(r->bDescr);
-
-				if (len < min_len)
-				{
-					ret = r->dwIndex;
-
-					min_len = len;
-				}
-			}
-		}
-		else
-		{
-			if (SearchStrEx(r->bDescr, &instance_name[1], 0, false) != INFINITE)
-			{
-				ret = r->dwIndex;
-			}
-		}
-
-		//Debug("if[%u] (dwIndex=%u): %u, %s\n", i, r->dwIndex, r->dwType, r->bDescr);
-	}
-
-	Free(p);
-
-	return ret;
-}
-
-// Get the DNS suffix in another way
-bool Win32GetDnsSuffix(char *domain, UINT size)
-{
-	IP_ADAPTER_ADDRESSES_XP *info;
-	IP_ADAPTER_ADDRESSES_XP *cur;
-	UINT info_size;
-	bool ret = false;
-	// Validate arguments
-	ClearStr(domain, size);
-	if (domain == NULL)
-	{
-		return false;
-	}
-	if (w32net->GetAdaptersAddresses == NULL)
-	{
-		return false;
-	}
-
-	info_size = 0;
-	info = ZeroMalloc(sizeof(IP_ADAPTER_ADDRESSES_XP));
-	if (w32net->GetAdaptersAddresses(AF_INET, 0, NULL, info, &info_size) == ERROR_BUFFER_OVERFLOW)
-	{
-		Free(info);
-		info = ZeroMalloc(info_size);
-	}
-	if (w32net->GetAdaptersAddresses(AF_INET, 0, NULL, info, &info_size) != NO_ERROR)
-	{
-		Free(info);
-		return false;
-	}
-
-	cur = info;
-
-	while (cur != NULL)
-	{
-		if (UniIsEmptyStr(cur->DnsSuffix) == false)
-		{
-			UniToStr(domain, size, cur->DnsSuffix);
-			ret = true;
-			break;
-		}
-
-		cur = cur->Next;
-	}
-
-	Free(info);
-
-	return ret;
-}
-
-// Get the DNS server address of the default
-bool Win32GetDefaultDns(IP *ip, char *domain, UINT size)
-{
-	FIXED_INFO *info;
-	UINT info_size;
-	char *dns_name;
-	// Validate arguments
-	ClearStr(domain, size);
-	if (ip == NULL)
-	{
-		return false;
-	}
-	Zero(ip, sizeof(IP));
-	if (w32net->GetNetworkParams == NULL)
-	{
-		return false;
-	}
-	info_size = 0;
-	info = ZeroMallocFast(sizeof(FIXED_INFO));
-	if (w32net->GetNetworkParams(info, &info_size) == ERROR_BUFFER_OVERFLOW)
-	{
-		Free(info);
-		info = ZeroMallocFast(info_size);
-	}
-	if (w32net->GetNetworkParams(info, &info_size) != NO_ERROR)
-	{
-		Free(info);
-		return false;
-	}
-
-	if (info->DnsServerList.IpAddress.String == NULL)
-	{
-		Free(info);
-		return false;
-	}
-
-	dns_name = info->DnsServerList.IpAddress.String;
-	StrToIP(ip, dns_name);
-
-	if (domain != NULL)
-	{
-		StrCpy(domain, size, info->DomainName);
-		Trim(domain);
-	}
-
-	Free(info);
-
-	return true;
-}
-
-// IP conversion function for Win32
-void Win32UINTToIP(IP *ip, UINT i)
-{
-	UINTToIP(ip, i);
-}
-
-// IP conversion function for Win32
-UINT Win32IPToUINT(IP *ip)
-{
-	return IPToUINT(ip);
-}
-
-// Remove a routing entry from the routing table
-void Win32DeleteRouteEntry(ROUTE_ENTRY *e)
-{
-	MIB_IPFORWARDROW *p;
-	// Validate arguments
-	if (e == NULL)
-	{
-		return;
-	}
-
-	p = ZeroMallocFast(sizeof(MIB_IPFORWARDROW));
-	Win32RouteEntryToIpForwardRow(p, e);
-
-	// Delete
-	w32net->DeleteIpForwardEntry(p);
-
-	Free(p);
-}
-
-// Add a routing entry to the routing table
-bool Win32AddRouteEntry(ROUTE_ENTRY *e, bool *already_exists)
-{
-	bool ret = false;
-	bool dummy = false;
-	MIB_IPFORWARDROW *p;
-	UINT err = 0;
-	// Validate arguments
-	if (e == NULL)
-	{
-		return false;
-	}
-	if (already_exists == NULL)
-	{
-		already_exists = &dummy;
-	}
-
-	*already_exists = false;
-
-	p = ZeroMallocFast(sizeof(MIB_IPFORWARDROW));
-	Win32RouteEntryToIpForwardRow(p, e);
-
-	// Adding
-	err = w32net->CreateIpForwardEntry(p);
-	if (err != 0)
-	{
-		if (err == ERROR_OBJECT_ALREADY_EXISTS)
-		{
-			Debug("CreateIpForwardEntry: Already Exists\n");
-			*already_exists = true;
-			ret = true;
-		}
-		else
-		{
-			Debug("CreateIpForwardEntry Error: %u\n", err);
-			ret = false;
-		}
-	}
-	else
-	{
-		ret = true;
-	}
-
-	Free(p);
-
-	return ret;
-}
-
-// Get the routing table
-ROUTE_TABLE *Win32GetRouteTable()
-{
-	ROUTE_TABLE *t = ZeroMallocFast(sizeof(ROUTE_TABLE));
-	MIB_IPFORWARDTABLE *p;
-	UINT ret;
-	UINT size_needed;
-	UINT num_retry = 0;
-	LIST *o;
-	UINT i;
-	ROUTE_ENTRY *e;
-
-RETRY:
-	p = ZeroMallocFast(sizeof(MIB_IFTABLE));
-	size_needed = 0;
-
-	// Examine the needed size
-	ret = w32net->GetIpForwardTable(p, &size_needed, 0);
-	if (ret == ERROR_INSUFFICIENT_BUFFER)
-	{
-		// Re-allocate the memory block of the needed size
-		Free(p);
-		p = ZeroMallocFast(size_needed);
-	}
-	else if (ret != NO_ERROR)
-	{
-		// Acquisition failure
-FAILED:
-		Free(p);
-		t->Entry = MallocFast(0);
-		return t;
-	}
-
-	// Actually get
-	ret = w32net->GetIpForwardTable(p, &size_needed, FALSE);
-	if (ret != NO_ERROR)
-	{
-		// Acquisition failure
-		if ((++num_retry) >= 5)
-		{
-			goto FAILED;
-		}
-		Free(p);
-		goto RETRY;
-	}
-
-	// Add to the list along
-	o = NewListFast(Win32CompareRouteEntryByMetric);
-	for (i = 0;i < p->dwNumEntries;i++)
-	{
-		e = ZeroMallocFast(sizeof(ROUTE_ENTRY));
-		Win32IpForwardRowToRouteEntry(e, &p->table[i]);
-		Add(o, e);
-	}
-	Free(p);
-
-	// Sort by metric
-	Sort(o);
-
-	// Combine the results
-	t->NumEntry = LIST_NUM(o);
-	t->Entry = ToArrayEx(o, true);
-	ReleaseList(o);
-
-	return t;
-}
-
-// Sort the routing entries by metric
-int Win32CompareRouteEntryByMetric(void *p1, void *p2)
-{
-	ROUTE_ENTRY *e1, *e2;
-	// Validate arguments
-	if (p1 == NULL || p2 == NULL)
-	{
-		return 0;
-	}
-
-	e1 = *(ROUTE_ENTRY **)p1;
-	e2 = *(ROUTE_ENTRY **)p2;
-	if (e1 == NULL || e2 == NULL)
-	{
-		return 0;
-	}
-
-	if (e1->Metric > e2->Metric)
-	{
-		return 1;
-	}
-	else if (e1->Metric == e2->Metric)
-	{
-		return 0;
-	}
-	else
-	{
-		return -1;
-	}
-}
-
-// Convert the ROUTE_ENTRY to a MIB_IPFORWARDROW
-void Win32RouteEntryToIpForwardRow(void *ip_forward_row, ROUTE_ENTRY *entry)
-{
-	MIB_IPFORWARDROW *r;
-	// Validate arguments
-	if (entry == NULL || ip_forward_row == NULL)
-	{
-		return;
-	}
-
-	r = (MIB_IPFORWARDROW *)ip_forward_row;
-	Zero(r, sizeof(MIB_IPFORWARDROW));
-
-	// IP address
-	r->dwForwardDest = Win32IPToUINT(&entry->DestIP);
-	// Subnet mask
-	r->dwForwardMask = Win32IPToUINT(&entry->DestMask);
-	// Gateway IP address
-	r->dwForwardNextHop = Win32IPToUINT(&entry->GatewayIP);
-	// Local routing flag
-	if (entry->LocalRouting)
-	{
-		// Local
-		r->dwForwardType = 3;
-	}
-	else
-	{
-		// Remote router
-		r->dwForwardType = 4;
-	}
-	// Protocol
-	r->dwForwardProto = r->dwForwardType - 1;	// Subtract by 1 in most cases
-	if (entry->PPPConnection)
-	{
-		// Isn't this a PPP? Danger!
-		r->dwForwardProto++;
-	}
-	// Metric
-	r->dwForwardMetric1 = entry->Metric;
-
-	if (MsIsVista() == false)
-	{
-		r->dwForwardMetric2 = r->dwForwardMetric3 = r->dwForwardMetric4 = r->dwForwardMetric5 = INFINITE;
-	}
-	else
-	{
-		r->dwForwardMetric2 = r->dwForwardMetric3 = r->dwForwardMetric4 = r->dwForwardMetric5 = 0;
-		r->dwForwardAge = 163240;
-	}
-
-	// Interface ID
-	r->dwForwardIfIndex = entry->InterfaceID;
-
-	Debug("Win32RouteEntryToIpForwardRow()\n");
-	Debug(" r->dwForwardDest=%X\n", r->dwForwardDest);
-	Debug(" r->dwForwardMask=%X\n", r->dwForwardMask);
-	Debug(" r->dwForwardNextHop=%X\n", r->dwForwardNextHop);
-	Debug(" r->dwForwardType=%u\n", r->dwForwardType);
-	Debug(" r->dwForwardProto=%u\n", r->dwForwardProto);
-	Debug(" r->dwForwardMetric1=%u\n", r->dwForwardMetric1);
-	Debug(" r->dwForwardMetric2=%u\n", r->dwForwardMetric2);
-	Debug(" r->dwForwardIfIndex=%u\n", r->dwForwardIfIndex);
-}
-
-// Convert the MIB_IPFORWARDROW to a ROUTE_ENTRY
-void Win32IpForwardRowToRouteEntry(ROUTE_ENTRY *entry, void *ip_forward_row)
-{
-	MIB_IPFORWARDROW *r;
-	// Validate arguments
-	if (entry == NULL || ip_forward_row == NULL)
-	{
-		return;
-	}
-
-	r = (MIB_IPFORWARDROW *)ip_forward_row;
-
-	Zero(entry, sizeof(ROUTE_ENTRY));
-	// IP address
-	Win32UINTToIP(&entry->DestIP, r->dwForwardDest);
-	// Subnet mask
-	Win32UINTToIP(&entry->DestMask, r->dwForwardMask);
-	// Gateway IP address
-	Win32UINTToIP(&entry->GatewayIP, r->dwForwardNextHop);
-	// Local routing flag
-	if (r->dwForwardType == 3)
-	{
-		entry->LocalRouting = true;
-	}
-	else
-	{
-		entry->LocalRouting = false;
-	}
-	if (entry->LocalRouting && r->dwForwardProto == 3)
-	{
-		// PPP. Danger!
-		entry->PPPConnection = true;
-	}
-	// Metric
-	entry->Metric = r->dwForwardMetric1;
-	// Interface ID
-	entry->InterfaceID = r->dwForwardIfIndex;
-}
-
-// Initializing the socket library
-void Win32InitSocketLibrary()
-{
-	WSADATA data;
-	Zero(&data, sizeof(data));
-	WSAStartup(MAKEWORD(2, 2), &data);
-
-	// Load the DLL functions
-	w32net = ZeroMalloc(sizeof(NETWORK_WIN32_FUNCTIONS));
-	w32net->hIpHlpApi32 = LoadLibrary("iphlpapi.dll");
-	w32net->hIcmp = LoadLibrary("icmp.dll");
-
-	if (w32net->hIpHlpApi32 != NULL)
-	{
-		w32net->CreateIpForwardEntry =
-			(DWORD (__stdcall *)(PMIB_IPFORWARDROW))
-			GetProcAddress(w32net->hIpHlpApi32, "CreateIpForwardEntry");
-
-		w32net->DeleteIpForwardEntry =
-			(DWORD (__stdcall *)(PMIB_IPFORWARDROW))
-			GetProcAddress(w32net->hIpHlpApi32, "DeleteIpForwardEntry");
-
-		w32net->GetIfTable =
-			(DWORD (__stdcall *)(PMIB_IFTABLE, PULONG, BOOL))
-			GetProcAddress(w32net->hIpHlpApi32, "GetIfTable");
-
-		w32net->GetIfTable2 =
-			(DWORD (__stdcall *)(void **))
-			GetProcAddress(w32net->hIpHlpApi32, "GetIfTable2");
-
-		w32net->FreeMibTable =
-			(void (__stdcall *)(PVOID))
-			GetProcAddress(w32net->hIpHlpApi32, "FreeMibTable");
-
-		w32net->GetIpForwardTable =
-			(DWORD (__stdcall *)(PMIB_IPFORWARDTABLE, PULONG, BOOL))
-			GetProcAddress(w32net->hIpHlpApi32, "GetIpForwardTable");
-
-		w32net->GetNetworkParams =
-			(DWORD (__stdcall *)(PFIXED_INFO,PULONG))
-			GetProcAddress(w32net->hIpHlpApi32, "GetNetworkParams");
-
-		w32net->GetAdaptersAddresses =
-			(ULONG (__stdcall *)(ULONG,ULONG,PVOID,PIP_ADAPTER_ADDRESSES,PULONG))
-			GetProcAddress(w32net->hIpHlpApi32, "GetAdaptersAddresses");
-
-		w32net->IpRenewAddress =
-			(DWORD (__stdcall *)(PIP_ADAPTER_INDEX_MAP))
-			GetProcAddress(w32net->hIpHlpApi32, "IpRenewAddress");
-
-		w32net->IpReleaseAddress =
-			(DWORD (__stdcall *)(PIP_ADAPTER_INDEX_MAP))
-			GetProcAddress(w32net->hIpHlpApi32, "IpReleaseAddress");
-
-		w32net->GetInterfaceInfo =
-			(DWORD (__stdcall *)(PIP_INTERFACE_INFO, PULONG))
-			GetProcAddress(w32net->hIpHlpApi32, "GetInterfaceInfo");
-
-		w32net->GetAdaptersInfo =
-			(DWORD (__stdcall *)(PIP_ADAPTER_INFO, PULONG))
-			GetProcAddress(w32net->hIpHlpApi32, "GetAdaptersInfo");
-
-		w32net->GetExtendedTcpTable =
-			(DWORD (__stdcall *)(PVOID,PDWORD,BOOL,ULONG,_TCP_TABLE_CLASS,ULONG))
-			GetProcAddress(w32net->hIpHlpApi32, "GetExtendedTcpTable");
-
-		w32net->AllocateAndGetTcpExTableFromStack =
-			(DWORD (__stdcall *)(PVOID *,BOOL,HANDLE,DWORD,DWORD))
-			GetProcAddress(w32net->hIpHlpApi32, "AllocateAndGetTcpExTableFromStack");
-
-		w32net->GetTcpTable =
-			(DWORD (__stdcall *)(PMIB_TCPTABLE,PDWORD,BOOL))
-			GetProcAddress(w32net->hIpHlpApi32, "GetTcpTable");
-
-		w32net->NotifyRouteChange =
-			(DWORD (__stdcall *)(PHANDLE,LPOVERLAPPED))
-			GetProcAddress(w32net->hIpHlpApi32, "NotifyRouteChange");
-
-		w32net->CancelIPChangeNotify =
-			(BOOL (__stdcall *)(LPOVERLAPPED))
-			GetProcAddress(w32net->hIpHlpApi32, "CancelIPChangeNotify");
-
-		w32net->NhpAllocateAndGetInterfaceInfoFromStack =
-			(DWORD (__stdcall *)(IP_INTERFACE_NAME_INFO **,PDWORD,BOOL,HANDLE,DWORD))
-			GetProcAddress(w32net->hIpHlpApi32, "NhpAllocateAndGetInterfaceInfoFromStack");
-
-		w32net->IcmpCreateFile =
-			(HANDLE (__stdcall *)())
-			GetProcAddress(w32net->hIpHlpApi32, "IcmpCreateFile");
-
-		w32net->IcmpCloseHandle =
-			(BOOL (__stdcall *)(HANDLE))
-			GetProcAddress(w32net->hIpHlpApi32, "IcmpCloseHandle");
-
-		w32net->IcmpSendEcho =
-			(DWORD (__stdcall *)(HANDLE,IPAddr,LPVOID,WORD,PIP_OPTION_INFORMATION,LPVOID,DWORD,DWORD))
-			GetProcAddress(w32net->hIpHlpApi32, "IcmpSendEcho");
-	}
-
-	if (w32net->hIcmp != NULL)
-	{
-		if (w32net->IcmpCreateFile == NULL || w32net->IcmpCloseHandle == NULL || w32net->IcmpSendEcho == NULL)
-		{
-			w32net->IcmpCreateFile =
-				(HANDLE (__stdcall *)())
-				GetProcAddress(w32net->hIcmp, "IcmpCreateFile");
-
-			w32net->IcmpCloseHandle =
-				(BOOL (__stdcall *)(HANDLE))
-				GetProcAddress(w32net->hIcmp, "IcmpCloseHandle");
-
-			w32net->IcmpSendEcho =
-				(DWORD (__stdcall *)(HANDLE,IPAddr,LPVOID,WORD,PIP_OPTION_INFORMATION,LPVOID,DWORD,DWORD))
-				GetProcAddress(w32net->hIcmp, "IcmpSendEcho");
-		}
-	}
-
-	if (w32net->IcmpCreateFile == NULL || w32net->IcmpCloseHandle == NULL || w32net->IcmpSendEcho == NULL)
-	{
-		w32net->IcmpCreateFile = NULL;
-		w32net->IcmpCloseHandle = NULL;
-		w32net->IcmpSendEcho = NULL;
-	}
-}
-
-// Release of the socket library
-void Win32FreeSocketLibrary()
-{
-	if (w32net != NULL)
-	{
-		if (w32net->hIpHlpApi32 != NULL)
-		{
-			FreeLibrary(w32net->hIpHlpApi32);
-		}
-
-		if (w32net->hIcmp != NULL)
-		{
-			FreeLibrary(w32net->hIcmp);
-		}
-
-		Free(w32net);
-		w32net = NULL;
-	}
-
-	WSACleanup();
-}
-
-// Cancel
-void Win32Cancel(CANCEL *c)
-{
-	// Validate arguments
-	if (c == NULL)
-	{
-		return;
-	}
-
-	SetEvent((HANDLE)c->hEvent);
-}
-
-// Cleanup of the cancel object
-void Win32CleanupCancel(CANCEL *c)
-{
-	// Validate arguments
-	if (c == NULL)
-	{
-		return;
-	}
-
-	if (c->SpecialFlag == false)
-	{
-		CloseHandle(c->hEvent);
-	}
-
-	Free(c);
-}
-
-// New cancel object
-CANCEL *Win32NewCancel()
-{
-	CANCEL *c = ZeroMallocFast(sizeof(CANCEL));
-	c->ref = NewRef();
-	c->SpecialFlag = false;
-	c->hEvent = CreateEvent(NULL, FALSE, FALSE, NULL);
-
-	return c;
-}
-
-// Waiting for a socket event
-bool Win32WaitSockEvent(SOCK_EVENT *event, UINT timeout)
-{
-	// Validate arguments
-	if (event == NULL || timeout == 0)
-	{
-		return false;
-	}
-
-	if (WaitForSingleObject((HANDLE)event->hEvent, timeout) == WAIT_OBJECT_0)
-	{
-		return true;
-	}
-	else
-	{
-		return false;
-	}
-}
-
-// Clean-up of the socket event
-void Win32CleanupSockEvent(SOCK_EVENT *event)
-{
-	// Validate arguments
-	if (event == NULL)
-	{
-		return;
-	}
-
-	CloseHandle((HANDLE)event->hEvent);
-
-	Free(event);
-}
-
-// Set of the socket event
-void Win32SetSockEvent(SOCK_EVENT *event)
-{
-	// Validate arguments
-	if (event == NULL)
-	{
-		return;
-	}
-
-	SetEvent((HANDLE)event->hEvent);
-}
-
-// Creating a socket event
-SOCK_EVENT *Win32NewSockEvent()
-{
-	SOCK_EVENT *e = ZeroMallocFast(sizeof(SOCK_EVENT));
-
-	e->ref = NewRef();
-	e->hEvent = (void *)CreateEvent(NULL, FALSE, FALSE, NULL);
-
-	return e;
-}
-
-// Associate the socket with socket event and set it to asynchronous mode
-void Win32JoinSockToSockEvent(SOCK *sock, SOCK_EVENT *event)
-{
-	HANDLE hEvent;
-	// Validate arguments
-	if (sock == NULL || event == NULL || sock->AsyncMode)
-	{
-		return;
-	}
-	if (sock->ListenMode != false || (sock->Type != SOCK_UDP && sock->Connected == false))
-	{
-		return;
-	}
-
-	sock->AsyncMode = true;
-
-	hEvent = event->hEvent;
-
-	// Association
-	WSAEventSelect(sock->socket, hEvent, FD_READ | FD_WRITE | FD_CLOSE);
-
-	// Increase the reference count of the SOCK_EVENT
-	AddRef(event->ref);
-	sock->SockEvent = event;
-}
-
-// Set the socket to asynchronous mode
-void Win32InitAsyncSocket(SOCK *sock)
-{
-	// Validate arguments
-	if (sock == NULL)
-	{
-		return;
-	}
-	if (sock->AsyncMode)
-	{
-		// This socket is already in asynchronous mode
-		return;
-	}
-	if (sock->ListenMode || ((sock->Type == SOCK_TCP || sock->Type == SOCK_INPROC) && sock->Connected == false))
-	{
-		return;
-	}
-
-	sock->AsyncMode = true;
-
-	if (sock->Type == SOCK_INPROC)
-	{
-		// Fetch the event of the TUBE
-		TUBE *t = sock->RecvTube;
-
-		if (t != NULL)
-		{
-			if (t->SockEvent != NULL)
-			{
-				sock->hEvent = t->SockEvent->hEvent;
-			}
-		}
-	}
-	else
-	{
-		// Creating an Event
-		sock->hEvent = (void *)CreateEvent(NULL, FALSE, FALSE, NULL);
-
-		// Association
-		WSAEventSelect(sock->socket, sock->hEvent, FD_READ | FD_WRITE | FD_CLOSE);
-	}
-}
-
-// Release the asynchronous socket
-void Win32FreeAsyncSocket(SOCK *sock)
-{
-	// Validate arguments
-	if (sock == NULL)
-	{
-		return;
-	}
-
-	// Asynchronous socket
-	if (sock->hEvent != NULL)
-	{
-		if (sock->Type != SOCK_INPROC)
-		{
-			CloseHandle((HANDLE)sock->hEvent);
-		}
-	}
-	sock->hEvent = NULL;
-	sock->AsyncMode = false;
-
-	// Socket event
-	if (sock->SockEvent != NULL)
-	{
-		ReleaseSockEvent(sock->SockEvent);
-		sock->SockEvent = NULL;
-	}
-}
-
-// Select function for Win32
-void Win32Select(SOCKSET *set, UINT timeout, CANCEL *c1, CANCEL *c2)
-{
-	HANDLE array[MAXIMUM_WAIT_OBJECTS];
-	UINT n, i;
-	SOCK *s;
-	// Initialization of array
-	Zero(array, sizeof(array));
-	n = 0;
-
-	// Setting the event array
-	if (set != NULL)
-	{
-		for (i = 0;i < set->NumSocket;i++)
-		{
-			s = set->Sock[i];
-			if (s != NULL)
-			{
-				Win32InitAsyncSocket(s);
-				if (s->hEvent != NULL)
-				{
-					array[n++] = (HANDLE)s->hEvent;
-				}
-
-				if (s->BulkRecvTube != NULL)
-				{
-					array[n++] = (HANDLE)s->BulkRecvTube->SockEvent->hEvent;
-				}
-			}
-		}
-	}
-	if (c1 != NULL && c1->hEvent != NULL)
-	{
-		array[n++] = c1->hEvent;
-	}
-	if (c2 != NULL && c2->hEvent != NULL)
-	{
-		array[n++] = c2->hEvent;
-	}
-
-	if (timeout == 0)
-	{
-		return;
-	}
-
-	if (n == 0)
-	{
-		// Call normal waiting function if no events to wait are registered
-		SleepThread(timeout);
-	}
-	else
-	{
-		// Wait for the event if events are registered at least one
-		if (n == 1)
-		{
-			// Calling a lightweight version If the event is only one
-			WaitForSingleObject(array[0], timeout);
-		}
-		else
-		{
-			// In case of multiple events
-			WaitForMultipleObjects(n, array, false, timeout);
-		}
-	}
-}
-
-#endif	// OS_WIN32
-
-// Check whether the IPv6 is supported
-bool IsIPv6Supported()
-{
-#ifdef	NO_IPV6
-	return false;
-#else	// NO_IPV6
-	SOCKET s;
-
-	s = socket(AF_INET6, SOCK_STREAM, 0);
-	if (s == INVALID_SOCKET)
-	{
-		return false;
-	}
-
-	closesocket(s);
-
-	return true;
-#endif	// NO_IPV6
-}
-
-// Get the host name from the host cache
-bool GetHostCache(char *hostname, UINT size, IP *ip)
-{
-	bool ret;
-	// Validate arguments
-	if (hostname == NULL || ip == NULL)
-	{
-		return false;
-	}
-
-	ret = false;
-
-	LockList(HostCacheList);
-	{
-		HOSTCACHE t, *c;
-		Zero(&t, sizeof(t));
-		Copy(&t.IpAddress, ip, sizeof(IP));
-
-		c = Search(HostCacheList, &t);
-		if (c != NULL)
-		{
-			if (IsEmptyStr(c->HostName) == false)
-			{
-				ret = true;
-				StrCpy(hostname, size, c->HostName);
-			}
-			else
-			{
-				ret = true;
-				StrCpy(hostname, size, "");
-			}
-		}
-	}
-	UnlockList(HostCacheList);
-
-	return ret;
-}
-
-// Add to the host name cache
-void AddHostCache(IP *ip, char *hostname)
-{
-	// Validate arguments
-	if (ip == NULL || hostname == NULL)
-	{
-		return;
-	}
-	if (IsNetworkNameCacheEnabled() == false)
-	{
-		return;
-	}
-
-	LockList(HostCacheList);
-	{
-		HOSTCACHE t, *c;
-		UINT i;
-		LIST *o;
-
-		Zero(&t, sizeof(t));
-		Copy(&t.IpAddress, ip, sizeof(IP));
-
-		c = Search(HostCacheList, &t);
-		if (c == NULL)
-		{
-			c = ZeroMalloc(sizeof(HOSTCACHE));
-			Copy(&c->IpAddress, ip, sizeof(IP));
-			Add(HostCacheList, c);
-		}
-
-		StrCpy(c->HostName, sizeof(c->HostName), hostname);
-		c->Expires = Tick64() + (UINT64)EXPIRES_HOSTNAME;
-
-		o = NewListFast(NULL);
-
-		for (i = 0;i < LIST_NUM(HostCacheList);i++)
-		{
-			HOSTCACHE *c = LIST_DATA(HostCacheList, i);
-
-			if (c->Expires <= Tick64())
-			{
-				Add(o, c);
-			}
-		}
-
-		for (i = 0;i < LIST_NUM(o);i++)
-		{
-			HOSTCACHE *c = LIST_DATA(o, i);
-
-			if (Delete(HostCacheList, c))
-			{
-				Free(c);
-			}
-		}
-
-		ReleaseList(o);
-	}
-	UnlockList(HostCacheList);
-}
-
-// Comparison of host name cache entries
-int CompareHostCache(void *p1, void *p2)
-{
-	HOSTCACHE *c1, *c2;
-	if (p1 == NULL || p2 == NULL)
-	{
-		return 0;
-	}
-	c1 = *(HOSTCACHE **)p1;
-	c2 = *(HOSTCACHE **)p2;
-	if (c1 == NULL || c2 == NULL)
-	{
-		return 0;
-	}
-
-	return CmpIpAddr(&c1->IpAddress, &c2->IpAddress);
-}
-
-// Release of the host name cache
-void FreeHostCache()
-{
-	UINT i;
-
-	for (i = 0;i < LIST_NUM(HostCacheList);i++)
-	{
-		HOSTCACHE *c = LIST_DATA(HostCacheList, i);
-
-		Free(c);
-	}
-
-	ReleaseList(HostCacheList);
-	HostCacheList = NULL;
-}
-
-// Initialization of the host name cache
-void InitHostCache()
-{
-	HostCacheList = NewList(CompareHostCache);
-}
-
-// Get the number of wait threads
-UINT GetNumWaitThread()
-{
-	UINT ret = 0;
-
-	LockList(WaitThreadList);
-	{
-		ret = LIST_NUM(WaitThreadList);
-	}
-	UnlockList(WaitThreadList);
-
-	return ret;
-}
-
-// Add the thread to the thread waiting list
-void AddWaitThread(THREAD *t)
-{
-	// Validate arguments
-	if (t == NULL)
-	{
-		return;
-	}
-
-	AddRef(t->ref);
-
-	LockList(WaitThreadList);
-	{
-		Add(WaitThreadList, t);
-	}
-	UnlockList(WaitThreadList);
-}
-
-// Remove the thread from the waiting list
-void DelWaitThread(THREAD *t)
-{
-	// Validate arguments
-	if (t == NULL)
-	{
-		return;
-	}
-
-	LockList(WaitThreadList);
-	{
-		if (Delete(WaitThreadList, t))
-		{
-			ReleaseThread(t);
-		}
-	}
-	UnlockList(WaitThreadList);
-}
-
-// Creating a thread waiting list
-void InitWaitThread()
-{
-	WaitThreadList = NewList(NULL);
-}
-
-// Release of the thread waiting list
-void FreeWaitThread()
-{
-	UINT i, num;
-	THREAD **threads;
-
-	LockList(WaitThreadList);
-	{
-		num = LIST_NUM(WaitThreadList);
-		threads = ToArray(WaitThreadList);
-		DeleteAll(WaitThreadList);
-	}
-	UnlockList(WaitThreadList);
-
-	for (i = 0;i < num;i++)
-	{
-		THREAD *t = threads[i];
-		WaitThread(t, INFINITE);
-		ReleaseThread(t);
-	}
-
-	Free(threads);
-
-	ReleaseList(WaitThreadList);
-	WaitThreadList = NULL;
-}
-
-// Check the cipher list name
-bool CheckCipherListName(char *name)
-{
-	UINT i;
-	// Validate arguments
-	if (name == NULL)
-	{
-		return false;
-	}
-
-	for (i = 0;i < cipher_list_token->NumTokens;i++)
-	{
-		if (StrCmpi(cipher_list_token->Token[i], name) == 0)
-		{
-			return true;
-		}
-	}
-
-	return false;
-}
-
-// Renewing the IP address of the DHCP server
-void RenewDhcp()
-{
-#ifdef	OS_WIN32
-	Win32RenewDhcp();
-#else
-	UnixRenewDhcp();
-#endif
-}
-
-// Get a domain name for UNIX
-bool UnixGetDomainName(char *name, UINT size)
-{
-	bool ret = false;
-	BUF *b = ReadDump("/etc/resolv.conf");
-
-	if (b == NULL)
-	{
-		return false;
-	}
-
-	while (true)
-	{
-		char *s = CfgReadNextLine(b);
-		TOKEN_LIST *t;
-
-		if (s == NULL)
-		{
-			break;
-		}
-
-		Trim(s);
-
-		t = ParseToken(s, " \t");
-		if (t != NULL)
-		{
-			if (t->NumTokens == 2)
-			{
-				if (StrCmpi(t->Token[0], "domain") == 0)
-				{
-					StrCpy(name, size, t->Token[1]);
-					ret = true;
-				}
-			}
-			FreeToken(t);
-		}
-
-		Free(s);
-	}
-
-	FreeBuf(b);
-
-	return ret;
-}
-
-// Get the domain name
-bool GetDomainName(char *name, UINT size)
-{
-	bool ret = false;
-	IP ip;
-	// Validate arguments
-	ClearStr(name, size);
-	if (name == NULL)
-	{
-		return false;
-	}
-
-#ifdef	OS_WIN32
-	ClearStr(name, size);
-	ret = Win32GetDefaultDns(&ip, name, size);
-
-	if (ret == false || IsEmptyStr(name))
-	{
-		ret = Win32GetDnsSuffix(name, size);
-	}
-#else	// OS_WIN32
-	ret = UnixGetDomainName(name, size);
-#endif	// OS_WIN32
-
-	if (ret == false)
-	{
-		return false;
-	}
-
-	return (IsEmptyStr(name) ? false : true);
-}
-
-// Get the default DNS server
-bool GetDefaultDns(IP *ip)
-{
-	bool ret = false;
-#ifdef	OS_WIN32
-	ret = Win32GetDefaultDns(ip, NULL, 0);
-#else
-	ret = UnixGetDefaultDns(ip);
-#endif	// OS_WIN32
-	return ret;
-}
-
-// Creating a socket event
-SOCK_EVENT *NewSockEvent()
-{
-	SOCK_EVENT *e = NULL;
-#ifdef	OS_WIN32
-	e = Win32NewSockEvent();
-#else
-	e = UnixNewSockEvent();
-#endif	// OS_WIN32
-	return e;
-}
-
-// Set of the socket event
-void SetSockEvent(SOCK_EVENT *event)
-{
-#ifdef	OS_WIN32
-	Win32SetSockEvent(event);
-#else
-	UnixSetSockEvent(event);
-#endif	// OS_WIN32
-}
-
-// Clean-up of the socket event
-void CleanupSockEvent(SOCK_EVENT *event)
-{
-#ifdef	OS_WIN32
-	Win32CleanupSockEvent(event);
-#else
-	UnixCleanupSockEvent(event);
-#endif	// OS_WIN32
-}
-
-// Waiting for the socket event
-bool WaitSockEvent(SOCK_EVENT *event, UINT timeout)
-{
-	bool ret = false;
-#ifdef	OS_WIN32
-	ret = Win32WaitSockEvent(event, timeout);
-#else
-	ret = UnixWaitSockEvent(event, timeout);
-#endif	// OS_WIN32
-	return ret;
-}
-
-// Release of the socket event
-void ReleaseSockEvent(SOCK_EVENT *event)
-{
-	// Validate arguments
-	if (event == NULL)
-	{
-		return;
-	}
-
-	if (Release(event->ref) == 0)
-	{
-		CleanupSockEvent(event);
-	}
-}
-
-// Let belonging the socket to the socket event
-void JoinSockToSockEvent(SOCK *sock, SOCK_EVENT *event)
-{
-	// Validate arguments
-	if (sock == NULL || event == NULL)
-	{
-		return;
-	}
-
-	if (sock->Type == SOCK_INPROC)
-	{
-		// Set the SockEvent on the receiver TUBE for in-process type socket
-		SetTubeSockEvent(sock->RecvTube, event);
-		return;
-	}
-
-	if (sock->BulkRecvTube != NULL)
-	{
-		// Set the SockEvent on the receiver TUBE in case of R-UDP socket
-		SetTubeSockEvent(sock->BulkRecvTube, event);
-	}
-
-#ifdef	OS_WIN32
-	Win32JoinSockToSockEvent(sock, event);
-#else
-	UnixJoinSockToSockEvent(sock, event);
-#endif	// OS_WIN32
-}
-
-// New special cancel object
-CANCEL *NewCancelSpecial(void *hEvent)
-{
-	CANCEL *c;
-	// Validate arguments
-	if (hEvent == NULL)
-	{
-		return NULL;
-	}
-
-	c = ZeroMalloc(sizeof(CANCEL));
-	c->ref = NewRef();
-	c->SpecialFlag = true;
-
-#ifdef	OS_WIN32
-	c->hEvent = (HANDLE)hEvent;
-#else	// OS_WIN32
-	c->pipe_read = (int)hEvent;
-	c->pipe_write = -1;
-#endif	// OS_WIN32
-
-	return c;
-}
-
-// Creating a cancel object
-CANCEL *NewCancel()
-{
-	CANCEL *c = NULL;
-#ifdef	OS_WIN32
-	c = Win32NewCancel();
-#else
-	c = UnixNewCancel();
-#endif	// OS_WIN32
-	return c;
-}
-
-// Release of the cancel object
-void ReleaseCancel(CANCEL *c)
-{
-	// Validate arguments
-	if (c == NULL)
-	{
-		return;
-	}
-
-	if (Release(c->ref) == 0)
-	{
-		CleanupCancel(c);
-	}
-}
-
-// Clean up of the cancel object
-void CleanupCancel(CANCEL *c)
-{
-#ifdef	OS_WIN32
-	Win32CleanupCancel(c);
-#else
-	UnixCleanupCancel(c);
-#endif
-}
-
-// Cancellation triggered
-void Cancel(CANCEL *c)
-{
-#ifdef	OS_WIN32
-	Win32Cancel(c);
-#else
-	UnixCancel(c);
-#endif
-}
-
-// Calculate the optimal route from the specified routing table
-ROUTE_ENTRY *GetBestRouteEntryFromRouteTable(ROUTE_TABLE *table, IP *ip)
-{
-	return GetBestRouteEntryFromRouteTableEx(table, ip, 0);
-}
-ROUTE_ENTRY *GetBestRouteEntryFromRouteTableEx(ROUTE_TABLE *table, IP *ip, UINT exclude_if_id)
-{
-	UINT i;
-	ROUTE_ENTRY *ret = NULL;
-	ROUTE_ENTRY *tmp = NULL;
-	UINT64 min_score = 0;
-	// Validate arguments
-	if (ip == NULL || table == NULL)
-	{
-		return NULL;
-	}
-
-	if (IsIP6(ip))
-	{
-		// IPv6 is not supported
-		return NULL;
-	}
-
-	// Select routing table entry by following rule
-	// 1. Largest subnet mask
-	// 2. Smallest metric value 
-	for (i = 0;i < table->NumEntry;i++)
-	{
-		ROUTE_ENTRY *e = table->Entry[i];
-		UINT dest, net, mask;
-
-		dest = IPToUINT(ip);
-		net = IPToUINT(&e->DestIP);
-		mask = IPToUINT(&e->DestMask);
-
-		if (exclude_if_id != 0)
-		{
-			if (e->InterfaceID == exclude_if_id)
-			{
-				continue;
-			}
-		}
-
-		// Mask test
-		if ((dest & mask) == (net & mask))
-		{
-			// Calculate the score
-			UINT score_high32 = mask;
-			UINT score_low32 = 0xFFFFFFFF - e->Metric;
-			UINT64 score64 = (UINT64)score_high32 * (UINT64)0x80000000 * (UINT64)2 + (UINT64)score_low32;
-			if (score64 == 0)
-			{
-				score64 = 1;
-			}
-
-			e->InnerScore = score64;
-		}
-	}
-
-	tmp = NULL;
-
-	// Search for the item with maximum score
-	for (i = 0;i < table->NumEntry;i++)
-	{
-		ROUTE_ENTRY *e = table->Entry[i];
-
-		if (e->InnerScore != 0)
-		{
-			if (e->InnerScore >= min_score)
-			{
-				tmp = e;
-				min_score = e->InnerScore;
-			}
-		}
-	}
-
-	if (tmp != NULL)
-	{
-		UINT dest, gateway, mask;
-
-		// Generate an entry
-		ret = ZeroMallocFast(sizeof(ROUTE_ENTRY));
-
-		Copy(&ret->DestIP, ip, sizeof(IP));
-		ret->DestMask.addr[0] = 255;
-		ret->DestMask.addr[1] = 255;
-		ret->DestMask.addr[2] = 255;
-		ret->DestMask.addr[3] = 255;
-		Copy(&ret->GatewayIP, &tmp->GatewayIP, sizeof(IP));
-		ret->InterfaceID = tmp->InterfaceID;
-		ret->LocalRouting = tmp->LocalRouting;
-		ret->OldIfMetric = tmp->Metric;
-		ret->Metric = 1;
-		ret->PPPConnection = tmp->PPPConnection;
-
-		// Calculation related to routing control
-		dest = IPToUINT(&tmp->DestIP);
-		gateway = IPToUINT(&tmp->GatewayIP);
-		mask = IPToUINT(&tmp->DestMask);
-		if ((dest & mask) == (gateway & mask))
-		{
-#ifdef	OS_WIN32
-			if (MsIsVista() == false)
-			{
-				// Adjust for Windows
-				ret->PPPConnection = true;
-			}
-#endif	// OS_WIN32
-		}
-	}
-
-	return ret;
-}
-
-// Release the routing entry
-void FreeRouteEntry(ROUTE_ENTRY *e)
-{
-	// Validate arguments
-	if (e == NULL)
-	{
-		return;
-	}
-
-	Free(e);
-}
-
-// Get the best route entry by analyzing the current routing table
-ROUTE_ENTRY *GetBestRouteEntry(IP *ip)
-{
-	return GetBestRouteEntryEx(ip, 0);
-}
-ROUTE_ENTRY *GetBestRouteEntryEx(IP *ip, UINT exclude_if_id)
-{
-	ROUTE_TABLE *table;
-	ROUTE_ENTRY *e = NULL;
-	// Validate arguments
-	if (ip == NULL)
-	{
-		return NULL;
-	}
-
-	table = GetRouteTable();
-	if (table == NULL)
-	{
-		return NULL;
-	}
-
-	e = GetBestRouteEntryFromRouteTableEx(table, ip, exclude_if_id);
-	FreeRouteTable(table);
-
-	return e;
-}
-
-// Get the interface ID of the virtual LAN card
-UINT GetVLanInterfaceID(char *tag_name)
-{
-	UINT ret = 0;
-#ifdef	OS_WIN32
-	ret = Win32GetVLanInterfaceID(tag_name);
-#else	// OS_WIN32
-	ret = UnixGetVLanInterfaceID(tag_name);
-#endif	// OS_WIN32
-	return ret;
-}
-
-// Release of enumeration variable of virtual LAN card
-void FreeEnumVLan(char **s)
-{
-	char *a;
-	UINT i;
-	// Validate arguments
-	if (s == NULL)
-	{
-		return;
-	}
-
-	i = 0;
-	while (true)
-	{
-		a = s[i++];
-		if (a == NULL)
-		{
-			break;
-		}
-		Free(a);
-	}
-
-	Free(s);
-}
-
-// Enumeration of virtual LAN cards
-char **EnumVLan(char *tag_name)
-{
-	char **ret = NULL;
-#ifdef	OS_WIN32
-	ret = Win32EnumVLan(tag_name);
-#else	// OS_WIN32
-	ret = UnixEnumVLan(tag_name);
-#endif	// OS_WIN32
-	return ret;
-}
-
-// Display the routing table
-void DebugPrintRouteTable(ROUTE_TABLE *r)
-{
-	UINT i;
-	// Validate arguments
-	if (r == NULL)
-	{
-		return;
-	}
-
-	if (IsDebug() == false)
-	{
-		return;
-	}
-
-	Debug("---- Routing Table (%u Entries) ----\n", r->NumEntry);
-
-	for (i = 0;i < r->NumEntry;i++)
-	{
-		Debug("   ");
-
-		DebugPrintRoute(r->Entry[i]);
-	}
-
-	Debug("------------------------------------\n");
-}
-
-// Display the routing table entry
-void DebugPrintRoute(ROUTE_ENTRY *e)
-{
-	char tmp[MAX_SIZE];
-	// Validate arguments
-	if (e == NULL)
-	{
-		return;
-	}
-
-	if (IsDebug() == false)
-	{
-		return;
-	}
-
-	RouteToStr(tmp, sizeof(tmp), e);
-
-	Debug("%s\n", tmp);
-}
-
-// Convert the routing table entry to string
-void RouteToStr(char *str, UINT str_size, ROUTE_ENTRY *e)
-{
-	char dest_ip[MAX_PATH];
-	char dest_mask[MAX_PATH];
-	char gateway_ip[MAX_PATH];
-	// Validate arguments
-	if (str == NULL || e == NULL)
-	{
-		return;
-	}
-
-	IPToStr(dest_ip, sizeof(dest_ip), &e->DestIP);
-	IPToStr(dest_mask, sizeof(dest_mask), &e->DestMask);
-	IPToStr(gateway_ip, sizeof(gateway_ip), &e->GatewayIP);
-
-	Format(str, str_size, "%s/%s %s m=%u oif=%u if=%u lo=%u p=%u",
-		dest_ip, dest_mask, gateway_ip,
-		e->Metric, e->OldIfMetric, e->InterfaceID,
-		e->LocalRouting, e->PPPConnection);
-}
-
-// Delete the routing table
-void DeleteRouteEntry(ROUTE_ENTRY *e)
-{
-	Debug("DeleteRouteEntry();\n");
-#ifdef	OS_WIN32
-	Win32DeleteRouteEntry(e);
-#else	// OS_WIN32
-	UnixDeleteRouteEntry(e);
-#endif
-}
-
-// Add to the routing table
-bool AddRouteEntry(ROUTE_ENTRY *e)
-{
-	bool dummy = false;
-	return AddRouteEntryEx(e, &dummy);
-}
-bool AddRouteEntryEx(ROUTE_ENTRY *e, bool *already_exists)
-{
-	bool ret = false;
-	Debug("AddRouteEntryEx();\n");
-#ifdef	OS_WIN32
-	ret = Win32AddRouteEntry(e, already_exists);
-#else	// OS_WIN32
-	ret = UnixAddRouteEntry(e, already_exists);
-#endif
-	return ret;
-}
-
-// Get the routing table
-ROUTE_TABLE *GetRouteTable()
-{
-	ROUTE_TABLE *t = NULL;
-	UINT i;
-	BUF *buf = NewBuf();
-	UCHAR hash[MD5_SIZE];
-
-#ifdef	OS_WIN32
-	t = Win32GetRouteTable();
-#else	//OS_WIN32
-	t = UnixGetRouteTable();
-#endif	// OS_WIN32
-
-	WriteBuf(buf, &t->NumEntry, sizeof(t->NumEntry));
-
-	for (i = 0;i < t->NumEntry;i++)
-	{
-		ROUTE_ENTRY *e = t->Entry[i];
-
-		WriteBuf(buf, e, sizeof(ROUTE_ENTRY));
-	}
-
-	Hash(hash, buf->Buf, buf->Size, false);
-
-	FreeBuf(buf);
-
-	Copy(&t->HashedValue, hash, sizeof(t->HashedValue));
-
-	return t;
-}
-
-// Release of the routing table
-void FreeRouteTable(ROUTE_TABLE *t)
-{
-	UINT i;
-	// Validate arguments
-	if (t == NULL)
-	{
-		return;
-	}
-
-	for (i = 0;i < t->NumEntry;i++)
-	{
-		Free(t->Entry[i]);
-	}
-	Free(t->Entry);
-	Free(t);
-}
-
-// UDP receiving
-UINT RecvFrom(SOCK *sock, IP *src_addr, UINT *src_port, void *data, UINT size)
-{
-	SOCKET s;
-	int ret, sz;
-	struct sockaddr_in addr;
-	// Validate arguments
-	if (sock != NULL)
-	{
-		sock->IgnoreRecvErr = false;
-	}
-	if (sock == NULL || src_addr == NULL || src_port == NULL || data == NULL)
-	{
-		return false;
-	}
-	if (sock->Type != SOCK_UDP || sock->socket == INVALID_SOCKET)
-	{
-		return false;
-	}
-	if (size == 0)
-	{
-		return false;
-	}
-
-	if (sock->IPv6)
-	{
-		return RecvFrom6(sock, src_addr, src_port, data, size);
-	}
-
-	s = sock->socket;
-
-	sz = sizeof(addr);
-	ret = recvfrom(s, data, size, 0, (struct sockaddr *)&addr, (int *)&sz);
-	if (ret > 0)
-	{
-		InAddrToIP(src_addr, &addr.sin_addr);
-		*src_port = (UINT)ntohs(addr.sin_port);
-		if (sock->IsRawSocket)
-		{
-			*src_port = sock->LocalPort;
-/*
-			{
-				char tmp[MAX_SIZE];
-
-				IPToStr(tmp, sizeof(tmp), &sock->LocalIP);
-				Debug("Raw: %u from %s\n", sock->LocalPort, tmp);
-			}*/
-		}
-
-		Lock(sock->lock);
-		{
-			sock->RecvNum++;
-			sock->RecvSize += (UINT64)ret;
-		}
-		Unlock(sock->lock);
-
-		// Debug("UDP RecvFrom: %u\n", ret);
-
-		return (UINT)ret;
-	}
-	else
-	{
-		sock->IgnoreRecvErr = false;
-
-#ifdef	OS_WIN32
-		if (WSAGetLastError() == WSAECONNRESET || WSAGetLastError() == WSAENETRESET || WSAGetLastError() == WSAEMSGSIZE || WSAGetLastError() == WSAENETUNREACH ||
-			WSAGetLastError() == WSAENOBUFS || WSAGetLastError() == WSAEHOSTUNREACH || WSAGetLastError() == WSAEUSERS || WSAGetLastError() == WSAEADDRNOTAVAIL || WSAGetLastError() == WSAEADDRNOTAVAIL)
-		{
-			sock->IgnoreRecvErr = true;
-		}
-		else if (WSAGetLastError() == WSAEWOULDBLOCK || WSAGetLastError() == WSAEINPROGRESS)
-		{
-			return SOCK_LATER;
-		}
-		else
-		{
-			UINT e = WSAGetLastError();
-//			Debug("RecvFrom Error: %u\n", e);
-		}
-#else	// OS_WIN32
-		if (errno == ECONNREFUSED || errno == ECONNRESET || errno == EMSGSIZE || errno == ENOBUFS || errno == ENOMEM || errno == EINTR)
-		{
-			sock->IgnoreRecvErr = true;
-		}
-		else if (errno == EAGAIN)
-		{
-			return SOCK_LATER;
-		}
-#endif	// OS_WIN32
-		return 0;
-	}
-}
-UINT RecvFrom6(SOCK *sock, IP *src_addr, UINT *src_port, void *data, UINT size)
-{
-	SOCKET s;
-	int ret, sz;
-	struct sockaddr_in6 addr;
-	// Validate arguments
-	if (sock != NULL)
-	{
-		sock->IgnoreRecvErr = false;
-	}
-	if (sock == NULL || src_addr == NULL || src_port == NULL || data == NULL)
-	{
-		return false;
-	}
-	if (sock->Type != SOCK_UDP || sock->socket == INVALID_SOCKET)
-	{
-		return false;
-	}
-	if (size == 0)
-	{
-		return false;
-	}
-
-	s = sock->socket;
-
-	sz = sizeof(addr);
-	ret = recvfrom(s, data, size, 0, (struct sockaddr *)&addr, (int *)&sz);
-	if (ret > 0)
-	{
-		InAddrToIP6(src_addr, &addr.sin6_addr);
-		src_addr->ipv6_scope_id = addr.sin6_scope_id;
-		*src_port = (UINT)ntohs(addr.sin6_port);
-		if (sock->IsRawSocket)
-		{
-			*src_port = sock->LocalPort;
-		}
-
-		Lock(sock->lock);
-		{
-			sock->RecvNum++;
-			sock->RecvSize += (UINT64)ret;
-		}
-		Unlock(sock->lock);
-
-		// Debug("UDP RecvFrom: %u\n", ret);
-
-		return (UINT)ret;
-	}
-	else
-	{
-		sock->IgnoreRecvErr = false;
-
-#ifdef	OS_WIN32
-		if (WSAGetLastError() == WSAECONNRESET || WSAGetLastError() == WSAENETRESET || WSAGetLastError() == WSAEMSGSIZE || WSAGetLastError() == WSAENETUNREACH ||
-			WSAGetLastError() == WSAENOBUFS || WSAGetLastError() == WSAEHOSTUNREACH || WSAGetLastError() == WSAEUSERS || WSAGetLastError() == WSAEADDRNOTAVAIL || WSAGetLastError() == WSAEADDRNOTAVAIL)
-		{
-			sock->IgnoreRecvErr = true;
-		}
-		else if (WSAGetLastError() == WSAEWOULDBLOCK || WSAGetLastError() == WSAEINPROGRESS)
-		{
-			return SOCK_LATER;
-		}
-		else
-		{
-			UINT e = WSAGetLastError();
-			//			Debug("RecvFrom Error: %u\n", e);
-		}
-#else	// OS_WIN32
-		if (errno == ECONNREFUSED || errno == ECONNRESET || errno == EMSGSIZE || errno == ENOBUFS || errno == ENOMEM || errno == EINTR)
-		{
-			sock->IgnoreRecvErr = true;
-		}
-		else if (errno == EAGAIN)
-		{
-			return SOCK_LATER;
-		}
-#endif	// OS_WIN32
-		return 0;
-	}
-}
-
-// Lock the OpenSSL
-void LockOpenSSL()
-{
-	Lock(openssl_lock);
-}
-
-// Unlock the OpenSSL
-void UnlockOpenSSL()
-{
-	Unlock(openssl_lock);
-}
-
-// UDP transmission
-UINT SendTo(SOCK *sock, IP *dest_addr, UINT dest_port, void *data, UINT size)
-{
-	return SendToEx(sock, dest_addr, dest_port, data, size, false);
-}
-UINT SendToEx(SOCK *sock, IP *dest_addr, UINT dest_port, void *data, UINT size, bool broadcast)
-{
-	SOCKET s;
-	int ret;
-	struct sockaddr_in addr;
-	// Validate arguments
-	if (sock != NULL)
-	{
-		sock->IgnoreSendErr = false;
-	}
-	if (sock == NULL || dest_addr == NULL || (sock->IsRawSocket == false && dest_port == 0) || data == NULL)
-	{
-		return 0;
-	}
-	if (dest_port >= 65536 && sock->IsRawSocket == false)
-	{
-		return 0;
-	}
-	if (sock->Type != SOCK_UDP || sock->socket == INVALID_SOCKET)
-	{
-		return 0;
-	}
-	if (size == 0)
-	{
-		return 0;
-	}
-
-	if (sock->IPv6)
-	{
-		return SendTo6Ex(sock, dest_addr, dest_port, data, size, broadcast);
-	}
-
-	if (IsIP4(dest_addr) == false)
-	{
-		return 0;
-	}
-
-	s = sock->socket;
-	Zero(&addr, sizeof(addr));
-	addr.sin_family = AF_INET;
-	if (sock->IsRawSocket == false)
-	{
-		addr.sin_port = htons((USHORT)dest_port);
-	}
-	IPToInAddr(&addr.sin_addr, dest_addr);
-
-	if ((dest_addr->addr[0] == 255 && dest_addr->addr[1] == 255 && 
-		dest_addr->addr[2] == 255 && dest_addr->addr[3] == 255) ||
-		(dest_addr->addr[0] >= 224 && dest_addr->addr[0] <= 239)
-		|| broadcast)
-	{
-		if (sock->UdpBroadcast == false)
-		{
-			bool yes = true;
-
-			sock->UdpBroadcast = true;
-
-			setsockopt(s, SOL_SOCKET, SO_BROADCAST, (char *)&yes, sizeof(yes));
-		}
-	}
-
-	ret = sendto(s, data, size, 0, (struct sockaddr *)&addr, sizeof(addr));
-	if (ret != (int)size)
-	{
-		sock->IgnoreSendErr = false;
-
-#ifdef	OS_WIN32
-		if (WSAGetLastError() == WSAECONNRESET || WSAGetLastError() == WSAENETRESET || WSAGetLastError() == WSAEMSGSIZE || WSAGetLastError() == WSAENETUNREACH ||
-			WSAGetLastError() == WSAENOBUFS || WSAGetLastError() == WSAEHOSTUNREACH || WSAGetLastError() == WSAEUSERS || WSAGetLastError() == WSAEINVAL || WSAGetLastError() == WSAEADDRNOTAVAIL)
-		{
-			sock->IgnoreSendErr = true;
-		}
-		else if (WSAGetLastError() == WSAEWOULDBLOCK || WSAGetLastError() == WSAEINPROGRESS)
-		{
-			return SOCK_LATER;
-		}
-		else
-		{
-			UINT e = WSAGetLastError();
-			Debug("SendTo Error; %u\n", e);
-		}
-#else	// OS_WIN32
-		if (errno == ECONNREFUSED || errno == ECONNRESET || errno == EMSGSIZE || errno == ENOBUFS || errno == ENOMEM || errno == EINTR)
-		{
-			sock->IgnoreSendErr = true;
-		}
-		else if (errno == EAGAIN)
-		{
-			return SOCK_LATER;
-		}
-#endif	// OS_WIN32
-		return 0;
-	}
-
-	Lock(sock->lock);
-	{
-		sock->SendSize += (UINT64)size;
-		sock->SendNum++;
-	}
-	Unlock(sock->lock);
-
-	return ret;
-}
-UINT SendTo6(SOCK *sock, IP *dest_addr, UINT dest_port, void *data, UINT size)
-{
-	return SendTo6Ex(sock, dest_addr, dest_port, data, size, false);
-}
-UINT SendTo6Ex(SOCK *sock, IP *dest_addr, UINT dest_port, void *data, UINT size, bool broadcast)
-{
-	SOCKET s;
-	int ret;
-	struct sockaddr_in6 addr;
-	UINT type;
-	// Validate arguments
-	if (sock != NULL)
-	{
-		sock->IgnoreSendErr = false;
-	}
-	if (sock == NULL || dest_addr == NULL || (sock->IsRawSocket == false && dest_port == 0) || data == NULL)
-	{
-		return 0;
-	}
-	if (dest_port >= 65536 && sock->IsRawSocket == false)
-	{
-		return 0;
-	}
-	if (sock->Type != SOCK_UDP || sock->socket == INVALID_SOCKET)
-	{
-		return 0;
-	}
-	if (size == 0)
-	{
-		return 0;
-	}
-
-	if (IsIP6(dest_addr) == false)
-	{
-		return 0;
-	}
-
-	s = sock->socket;
-	Zero(&addr, sizeof(addr));
-	addr.sin6_family = AF_INET6;
-	if (sock->IsRawSocket == false)
-	{
-		addr.sin6_port = htons((USHORT)dest_port);
-	}
-	IPToInAddr6(&addr.sin6_addr, dest_addr);
-	addr.sin6_scope_id = dest_addr->ipv6_scope_id;
-
-	type = GetIPAddrType6(dest_addr);
-
-	if ((type & IPV6_ADDR_MULTICAST) || broadcast)
-	{
-		if (sock->UdpBroadcast == false)
-		{
-			bool yes = true;
-
-			sock->UdpBroadcast = true;
-
-			setsockopt(s, SOL_SOCKET, SO_BROADCAST, (char *)&yes, sizeof(yes));
-		}
-	}
-
-	ret = sendto(s, data, size, 0, (struct sockaddr *)&addr, sizeof(addr));
-	if (ret != (int)size)
-	{
-		sock->IgnoreSendErr = false;
-
-#ifdef	OS_WIN32
-		if (WSAGetLastError() == WSAECONNRESET || WSAGetLastError() == WSAENETRESET || WSAGetLastError() == WSAEMSGSIZE || WSAGetLastError() == WSAENETUNREACH ||
-			WSAGetLastError() == WSAENOBUFS || WSAGetLastError() == WSAEHOSTUNREACH || WSAGetLastError() == WSAEUSERS || WSAGetLastError() == WSAEINVAL || WSAGetLastError() == WSAEADDRNOTAVAIL)
-		{
-			sock->IgnoreSendErr = true;
-		}
-		else if (WSAGetLastError() == WSAEWOULDBLOCK || WSAGetLastError() == WSAEINPROGRESS)
-		{
-			return SOCK_LATER;
-		}
-		else
-		{
-			UINT e = WSAGetLastError();
-		}
-#else	// OS_WIN32
-		if (errno == ECONNREFUSED || errno == ECONNRESET || errno == EMSGSIZE || errno == ENOBUFS || errno == ENOMEM || errno == EINTR)
-		{
-			sock->IgnoreSendErr = true;
-		}
-		else if (errno == EAGAIN)
-		{
-			return SOCK_LATER;
-		}
-#endif	// OS_WIN32
-		return 0;
-	}
-
-	Lock(sock->lock);
-	{
-		sock->SendSize += (UINT64)size;
-		sock->SendNum++;
-	}
-	Unlock(sock->lock);
-
-	return ret;
-}
-
-// Disable the UDP checksum
-void DisableUDPChecksum(SOCK *s)
-{
-	bool true_flag = true;
-	// Validate arguments
-	if (s == NULL || s->Type != SOCK_UDP)
-	{
-		return;
-	}
-
-	if (s->socket != INVALID_SOCKET)
-	{
-		if (s->IPv6 == false)
-		{
-#ifdef	UDP_NOCHECKSUM
-			setsockopt(s->socket, IPPROTO_UDP, UDP_NOCHECKSUM, (char *)&true_flag, sizeof(bool));
-#endif	// UDP_NOCHECKSUM
-		}
-	}
-}
-
-// Set the socket to asynchronous mode
-void InitAsyncSocket(SOCK *sock)
-{
-#ifdef	OS_WIN32
-	Win32InitAsyncSocket(sock);
-#else	// OS_WIN32
-	UnixInitAsyncSocket(sock);
-#endif	// OS_WIN32
-}
-
-// Get a new available UDP port number
-UINT GetNewAvailableUdpPortRand()
-{
-	UINT num_retry = 8;
-	UINT i;
-	UINT ret = 0;
-	UCHAR seed[SHA1_SIZE];
-
-	Rand(seed, sizeof(seed));
-
-	for (i = 0;i < num_retry;i++)
-	{
-		SOCK *s = NewUDPEx2Rand(false, NULL, seed, sizeof(seed), RAND_UDP_PORT_DEFAULT_NUM_RETRY);
-
-		if (s != NULL)
-		{
-			ret = s->LocalPort;
-
-			Disconnect(s);
-			ReleaseSock(s);
-		}
-
-		if (ret != 0)
-		{
-			break;
-		}
-	}
-
-	return ret;
-}
-
-// Open a UDP port (port number is random, but determine the randomness in the seed)
-SOCK *NewUDPEx2Rand(bool ipv6, IP *ip, void *rand_seed, UINT rand_seed_size, UINT num_retry)
-{
-	UINT i;
-	// Validate arguments
-	if (rand_seed == NULL || rand_seed_size == 0)
-	{
-		return NULL;
-	}
-	if (num_retry == 0)
-	{
-		num_retry = RAND_UDP_PORT_DEFAULT_NUM_RETRY;
-	}
-
-	for (i = 0; i < (num_retry + 1);i++)
-	{
-		BUF *buf = NewBuf();
-		UCHAR hash[SHA1_SIZE];
-		UINT port = 0;
-		SOCK *s;
-
-		WriteBuf(buf, rand_seed, rand_seed_size);
-		WriteBufInt(buf, i);
-
-		HashSha1(hash, buf->Buf, buf->Size);
-
-		FreeBuf(buf);
-
-		port = READ_UINT(hash);
-
-		port = RAND_UDP_PORT_START + (port % (RAND_UDP_PORT_END - RAND_UDP_PORT_START));
-
-		s = NewUDPEx2(port, ipv6, ip);
-
-		if (s != NULL)
-		{
-			return s;
-		}
-	}
-
-	return NewUDPEx2(0, ipv6, ip);
-}
-
-// Generate a random port number (based on the EXE path and machine key)
-UINT NewRandPortByMachineAndExePath(UINT start_port, UINT end_port, UINT additional_int)
-{
-	BUF *b;
-	char machine_name[MAX_SIZE];
-	wchar_t exe_path[MAX_PATH];
-	char *product_id = NULL;
-	UCHAR hash[SHA1_SIZE];
-
-#ifdef	OS_WIN32
-	product_id = MsRegReadStr(REG_LOCAL_MACHINE, "SOFTWARE\\Microsoft\\Windows NT\\CurrentVersion", "ProductId");
-	if (product_id == NULL)
-	{
-		product_id = MsRegReadStr(REG_LOCAL_MACHINE, "SOFTWARE\\Microsoft\\Windows\\CurrentVersion", "ProductId");
-	}
-#endif	// OS_WIN32
-
-	b = NewBuf();
-
-	GetMachineHostName(machine_name, sizeof(machine_name));
-	Trim(machine_name);
-	StrUpper(machine_name);
-
-	GetExeNameW(exe_path, sizeof(exe_path));
-	UniTrim(exe_path);
-	UniStrUpper(exe_path);
-
-	WriteBuf(b, machine_name, StrSize(machine_name));
-	WriteBuf(b, exe_path, UniStrSize(exe_path));
-	WriteBuf(b, product_id, StrSize(product_id));
-	WriteBufInt(b, additional_int);
-
-	HashSha1(hash, b->Buf, b->Size);
-
-	FreeBuf(b);
-
-	Free(product_id);
-
-	return (READ_UINT(hash) % (end_port - start_port)) + start_port;
-}
-
-// Open the UDP port (based on the EXE path and machine key)
-SOCK *NewUDPEx2RandMachineAndExePath(bool ipv6, IP *ip, UINT num_retry, UCHAR rand_port_id)
-{
-	BUF *b;
-	char machine_name[MAX_SIZE];
-	wchar_t exe_path[MAX_PATH];
-	char *product_id = NULL;
-	UCHAR hash[SHA1_SIZE];
-
-#ifdef	OS_WIN32
-	product_id = MsRegReadStr(REG_LOCAL_MACHINE, "SOFTWARE\\Microsoft\\Windows NT\\CurrentVersion", "ProductId");
-	if (product_id == NULL)
-	{
-		product_id = MsRegReadStr(REG_LOCAL_MACHINE, "SOFTWARE\\Microsoft\\Windows\\CurrentVersion", "ProductId");
-	}
-#endif	// OS_WIN32
-
-	b = NewBuf();
-
-	GetMachineHostName(machine_name, sizeof(machine_name));
-	Trim(machine_name);
-	StrUpper(machine_name);
-
-	GetExeNameW(exe_path, sizeof(exe_path));
-	UniTrim(exe_path);
-	UniStrUpper(exe_path);
-
-	WriteBuf(b, machine_name, StrSize(machine_name));
-	WriteBuf(b, exe_path, UniStrSize(exe_path));
-	WriteBuf(b, product_id, StrSize(product_id));
-	WriteBufChar(b, rand_port_id);
-	//WriteBufInt(b, GetHostIPAddressHash32());
-
-	HashSha1(hash, b->Buf, b->Size);
-
-	FreeBuf(b);
-
-	Free(product_id);
-
-	return NewUDPEx2Rand(ipv6, ip, hash, sizeof(hash), num_retry);
-}
-
-// Set the DF bit of the socket
-void ClearSockDfBit(SOCK *s)
-{
-#ifdef	IP_PMTUDISC_DONT
-#ifdef	IP_MTU_DISCOVER
-	UINT value = IP_PMTUDISC_DONT;
-	if (s == NULL)
-	{
-		return;
-	}
-
-	setsockopt(s->socket, IPPROTO_IP, IP_MTU_DISCOVER, (char *)&value, sizeof(value));
-#endif	// IP_MTU_DISCOVER
-#endif	// IP_PMTUDISC_DONT
-}
-
-// Set the header-include option
-void SetRawSockHeaderIncludeOption(SOCK *s, bool enable)
-{
-	UINT value = BOOL_TO_INT(enable);
-	if (s == NULL || s->IsRawSocket == false)
-	{
-		return;
-	}
-
-	setsockopt(s->socket, IPPROTO_IP, IP_HDRINCL, (char *)&value, sizeof(value));
-
-	s->RawIP_HeaderIncludeFlag = enable;
-}
-
-// Create and initialize the UDP socket
-// If port is specified as 0, system assigns a certain port.
-SOCK *NewUDP(UINT port)
-{
-	return NewUDPEx(port, false);
-}
-SOCK *NewUDPEx(UINT port, bool ipv6)
-{
-	return NewUDPEx2(port, ipv6, NULL);
-}
-SOCK *NewUDPEx2(UINT port, bool ipv6, IP *ip)
-{
-	if (ipv6 == false)
-	{
-		return NewUDP4(port, ip);
-	}
-	else
-	{
-		return NewUDP6(port, ip);
-	}
-}
-SOCK *NewUDPEx3(UINT port, IP *ip)
-{
-	// Validate arguments
-	if (ip == NULL)
-	{
-		return NewUDPEx2(port, false, NULL);
-	}
-
-	if (IsIP4(ip))
-	{
-		return NewUDPEx2(port, false, ip);
-	}
-	else
-	{
-		return NewUDPEx2(port, true, ip);
-	}
-}
-SOCK *NewUDP4(UINT port, IP *ip)
-{
-	SOCK *sock;
-	SOCKET s;
-	struct sockaddr_in addr;
-	// Validate arguments
-	if (ip != NULL && IsIP4(ip) == false)
-	{
-		return NULL;
-	}
-
-	if (IS_SPECIAL_PORT(port) == false)
-	{
-		s = socket(AF_INET, SOCK_DGRAM, IPPROTO_UDP);
-	}
-	else
-	{
-		s = socket(AF_INET, SOCK_RAW, GET_SPECIAL_PORT(port));
-	}
-	if (s == INVALID_SOCKET)
-	{
-		return NULL;
-	}
-
-	Zero(&addr, sizeof(addr));
-	addr.sin_family = AF_INET;
-
-	if (ip == NULL || IsZeroIP(ip))
-	{
-		addr.sin_addr.s_addr = htonl(INADDR_ANY);
-	}
-	else
-	{
-		IPToInAddr(&addr.sin_addr, ip);
-	}
-
-	if (port == 0 || IS_SPECIAL_PORT(port))
-	{
-		addr.sin_port = 0;
-	}
-	else
-	{
-		addr.sin_port = htons((USHORT)port);
-	}
-
-	if (bind(s, (struct sockaddr *)&addr, sizeof(addr)) != 0)
-	{
-		// Failure
-		if (port != 0)
-		{
-			bool true_flag = true;
-			setsockopt(s, SOL_SOCKET, SO_REUSEADDR, (char *)&true_flag, sizeof(bool));
-			if (bind(s, (struct sockaddr *)&addr, sizeof(addr)) != 0)
-			{
-				bool false_flag = false;
-				setsockopt(s, SOL_SOCKET, SO_REUSEADDR, (char *)&false_flag, sizeof(bool));
-#ifdef	SO_EXCLUSIVEADDRUSE
-				setsockopt(s, SOL_SOCKET, SO_EXCLUSIVEADDRUSE, (char *)&true_flag, sizeof(bool));
-#endif	// SO_EXCLUSIVEADDRUSE
-				if (bind(s, (struct sockaddr *)&addr, sizeof(addr)) != 0)
-				{
-					closesocket(s);
-					return NULL;
-				}
-			}
-		}
-		else
-		{
-			closesocket(s);
-			return NULL;
-		}
-	}
-
-	sock = NewSock();
-
-	sock->Type = SOCK_UDP;
-	sock->Connected = false;
-	sock->AsyncMode = false;
-	sock->ServerMode = false;
-	if (port != 0)
-	{
-		sock->ServerMode = true;
-	}
-
-	sock->socket = s;
-
-	InitUdpSocketBufferSize((int)s);
-
-	if (IS_SPECIAL_PORT(port))
-	{
-		bool no = false;
-		setsockopt(sock->socket, IPPROTO_IP, IP_HDRINCL, (char *)&no, sizeof(no));
-
-		sock->IsRawSocket = true;
-		sock->RawSocketIPProtocol = GET_SPECIAL_PORT(port);
-	}
-
-	QuerySocketInformation(sock);
-
-	return sock;
-}
-SOCK *NewUDP6(UINT port, IP *ip)
-{
-	SOCK *sock;
-	SOCKET s;
-	struct sockaddr_in6 addr;
-	// Validate arguments
-	if (ip != NULL && IsIP6(ip) == false)
-	{
-		return NULL;
-	}
-
-	if (IS_SPECIAL_PORT(port) == false)
-	{
-		s = socket(AF_INET6, SOCK_DGRAM, IPPROTO_UDP);
-	}
-	else
-	{
-		s = socket(AF_INET6, SOCK_RAW, GET_SPECIAL_PORT(port));
-	}
-	if (s == INVALID_SOCKET)
-	{
-		return NULL;
-	}
-
-	Zero(&addr, sizeof(addr));
-	addr.sin6_family = AF_INET6;
-	if (port == 0)
-	{
-		addr.sin6_port = 0;
-	}
-	else
-	{
-		addr.sin6_port = htons((USHORT)port);
-	}
-
-	if (ip != NULL && IsZeroIP(ip) == false)
-	{
-		IPToInAddr6(&addr.sin6_addr, ip);
-		addr.sin6_scope_id = ip->ipv6_scope_id;
-	}
-
-	if (bind(s, (struct sockaddr *)&addr, sizeof(addr)) != 0)
-	{
-		// Failure
-		if (port != 0)
-		{
-			bool true_flag = true;
-			setsockopt(s, SOL_SOCKET, SO_REUSEADDR, (char *)&true_flag, sizeof(bool));
-			if (bind(s, (struct sockaddr *)&addr, sizeof(addr)) != 0)
-			{
-				bool false_flag = false;
-				setsockopt(s, SOL_SOCKET, SO_REUSEADDR, (char *)&false_flag, sizeof(bool));
-#ifdef	SO_EXCLUSIVEADDRUSE
-				setsockopt(s, SOL_SOCKET, SO_EXCLUSIVEADDRUSE, (char *)&true_flag, sizeof(bool));
-#endif	// SO_EXCLUSIVEADDRUSE
-				if (bind(s, (struct sockaddr *)&addr, sizeof(addr)) != 0)
-				{
-					closesocket(s);
-					return NULL;
-				}
-			}
-		}
-		else
-		{
-			closesocket(s);
-			return NULL;
-		}
-	}
-
-	sock = NewSock();
-
-	sock->Type = SOCK_UDP;
-	sock->Connected = false;
-	sock->AsyncMode = false;
-	sock->ServerMode = false;
-	sock->IPv6 = true;
-	if (port != 0)
-	{
-		sock->ServerMode = true;
-	}
-
-	sock->socket = s;
-
-	InitUdpSocketBufferSize(s);
-
-	if (IS_SPECIAL_PORT(port))
-	{
-		bool no = false;
-#ifdef	IPV6_HDRINCL
-		setsockopt(sock->socket, IPPROTO_IP, IPV6_HDRINCL, (char *)&no, sizeof(no));
-#endif	// IPV6_HDRINCL
-		setsockopt(sock->socket, IPPROTO_IP, IP_HDRINCL, (char *)&no, sizeof(no));
-
-		sock->IsRawSocket = true;
-		sock->RawSocketIPProtocol = GET_SPECIAL_PORT(port);
-	}
-
-	QuerySocketInformation(sock);
-
-	return sock;
-}
-
-// Select function
-void Select(SOCKSET *set, UINT timeout, CANCEL *c1, CANCEL *c2)
-{
-#ifdef	OS_WIN32
-	Win32Select(set, timeout, c1, c2);
-#else
-	UnixSelect(set, timeout, c1, c2);
-#endif	// OS_WIN32
-}
-
-// Add a socket to the socket set
-void AddSockSet(SOCKSET *set, SOCK *sock)
-{
-	// Validate arguments
-	if (set == NULL || sock == NULL)
-	{
-		return;
-	}
-	if (sock->Type == SOCK_TCP && sock->Connected == false)
-	{
-		return;
-	}
-
-	if (set->NumSocket >= MAX_SOCKSET_NUM)
-	{
-		// Upper limit
-		return;
-	}
-	set->Sock[set->NumSocket++] = sock;
-}
-
-// Initializing the socket set
-void InitSockSet(SOCKSET *set)
-{
-	// Validate arguments
-	if (set == NULL)
-	{
-		return;
-	}
-
-	Zero(set, sizeof(SOCKSET));
-}
-
-// Receive all by TCP
-bool RecvAll(SOCK *sock, void *data, UINT size, bool secure)
-{
-	UINT recv_size, sz, ret;
-	// Validate arguments
-	if (sock == NULL || data == NULL)
-	{
-		return false;
-	}
-	if (size == 0)
-	{
-		return true;
-	}
-	if (sock->AsyncMode)
-	{
-		return false;
-	}
-
-	recv_size = 0;
-
-	while (true)
-	{
-		sz = size - recv_size;
-		ret = Recv(sock, (UCHAR *)data + recv_size, sz, secure);
-		if (ret == 0)
-		{
-			return false;
-		}
-		if (ret == SOCK_LATER)
-		{
-			// I suppose that this is safe because the RecvAll() function is used only 
-			// if the sock->AsyncMode == true. And the Recv() function may return
-			// SOCK_LATER only if the sock->AsyncMode == false. Therefore the call of 
-			// Recv() function in the RecvAll() function never returns SOCK_LATER.
-			return false;
-		}
-		recv_size += ret;
-		if (recv_size >= size)
-		{
-			return true;
-		}
-	}
-}
-
-// Send the TCP send buffer
-bool SendNow(SOCK *sock, int secure)
-{
-	bool ret;
-	// Validate arguments
-	if (sock == NULL || sock->AsyncMode != false)
-	{
-		return false;
-	}
-	if (sock->SendBuf->Size == 0)
-	{
-		return true;
-	}
-
-	ret = SendAll(sock, sock->SendBuf->Buf, sock->SendBuf->Size, secure);
-	ClearBuf(sock->SendBuf);
-
-	return ret;
-}
-
-// Append to the TCP send buffer
-void SendAdd(SOCK *sock, void *data, UINT size)
-{
-	// Validate arguments
-	if (sock == NULL || data == NULL || size == 0 || sock->AsyncMode != false)
-	{
-		return;
-	}
-
-	WriteBuf(sock->SendBuf, data, size);
-}
-
-// Send all by TCP
-bool SendAll(SOCK *sock, void *data, UINT size, bool secure)
-{
-	UCHAR *buf;
-	UINT sent_size;
-	UINT ret;
-	// Validate arguments
-	if (sock == NULL || data == NULL)
-	{
-		return false;
-	}
-	if (sock->AsyncMode)
-	{
-		return false;
-	}
-	if (size == 0)
-	{
-		return true;
-	}
-
-	buf = (UCHAR *)data;
-	sent_size = 0;
-
-	while (true)
-	{
-		ret = Send(sock, buf, size - sent_size, secure);
-		if (ret == 0)
-		{
-			return false;
-		}
-		sent_size += ret;
-		buf += ret;
-		if (sent_size >= size)
-		{
-			return true;
-		}
-	}
-}
-
-// Set the cipher algorithm name to want to use
-void SetWantToUseCipher(SOCK *sock, char *name)
-{
-	char tmp[1024];
-	// Validate arguments
-	if (sock == NULL || name == NULL)
-	{
-		return;
-	}
-
-	if (sock->WaitToUseCipher)
-	{
-		Free(sock->WaitToUseCipher);
-	}
-
-	Zero(tmp, sizeof(tmp));
-	StrCpy(tmp, sizeof(tmp), name);
-	StrCat(tmp, sizeof(tmp), " ");
-	StrCat(tmp, sizeof(tmp), cipher_list);
-
-	sock->WaitToUseCipher = CopyStr(tmp);
-}
-
-// Add all the chain certificates in the chain_certs directory
-void AddChainSslCertOnDirectory(struct ssl_ctx_st *ctx)
-{
-	wchar_t dirname[MAX_SIZE];
-	wchar_t exedir[MAX_SIZE];
-	wchar_t txtname[MAX_SIZE];
-	DIRLIST *dir;
-	LIST *o;
-	UINT i;
-
-	// Validate arguments
-	if (ctx == NULL)
-	{
-		return;
-	}
-
-	o = NewListFast(NULL);
-
-	GetExeDirW(exedir, sizeof(exedir));
-
-	CombinePathW(dirname, sizeof(dirname), exedir, L"chain_certs");
-
-	MakeDirExW(dirname);
-
-	CombinePathW(txtname, sizeof(txtname), dirname, L"Readme_Chain_Certs.txt");
-
-	if (IsFileExistsW(txtname) == false)
-	{
-		FileCopyW(L"|chain_certs.txt", txtname);
-	}
-
-	dir = EnumDirW(dirname);
-
-	if (dir != NULL)
-	{
-		for (i = 0;i < dir->NumFiles;i++)
-		{
-			DIRENT *e = dir->File[i];
-
-			if (e->Folder == false)
-			{
-				wchar_t tmp[MAX_SIZE];
-				X *x;
-
-				CombinePathW(tmp, sizeof(tmp), dirname, e->FileNameW);
-
-				x = FileToXW(tmp);
-
-				if (x != NULL)
-				{
-					UINT j;
-					bool exists = false;
-					UCHAR hash[SHA1_SIZE];
-
-					GetXDigest(x, hash, true);
-
-					for (j = 0;j < LIST_NUM(o);j++)
-					{
-						UCHAR *hash2 = LIST_DATA(o, j);
-
-						if (Cmp(hash, hash2, SHA1_SIZE) == 0)
-						{
-							exists = true;
-						}
-					}
-
-					if (exists == false)
-					{
-						AddChainSslCert(ctx, x);
-
-						Add(o, Clone(hash, SHA1_SIZE));
-					}
-
-					FreeX(x);
-				}
-			}
-		}
-
-		FreeDir(dir);
-	}
-
-	for (i = 0;i < LIST_NUM(o);i++)
-	{
-		UCHAR *hash = LIST_DATA(o, i);
-
-		Free(hash);
-	}
-
-	ReleaseList(o);
-}
-
-// Add the chain certificate
-bool AddChainSslCert(struct ssl_ctx_st *ctx, X *x)
-{
-	bool ret = false;
-	X *x_copy;
-	// Validate arguments
-	if (ctx == NULL || x == NULL)
-	{
-		return ret;
-	}
-
-	x_copy = CloneX(x);
-
-	if (x_copy != NULL)
-	{
-		SSL_CTX_add_extra_chain_cert(ctx, x_copy->x509);
-		x_copy->do_not_free = true;
-
-		ret = true;
-
-		FreeX(x_copy);
-	}
-
-	return ret;
-}
-
-// Start a TCP-SSL communication
-bool StartSSL(SOCK *sock, X *x, K *priv)
-{
-	return StartSSLEx(sock, x, priv, true, 0, NULL);
-}
-bool StartSSLEx(SOCK *sock, X *x, K *priv, bool client_tls, UINT ssl_timeout, char *sni_hostname)
-{
-	X509 *x509;
-	EVP_PKEY *key;
-	UINT prev_timeout = 1024;
-	SSL_CTX *ssl_ctx;
-
-#ifdef UNIX_SOLARIS
-	SOCKET_TIMEOUT_PARAM *ttparam;
-#endif //UNIX_SOLARIS
-
-	// Validate arguments
-	if (sock == NULL)
-	{
-		Debug("StartSSL Error: #0\n");
-		return false;
-	}
-	if (sock->Connected && sock->Type == SOCK_INPROC && sock->ListenMode == false)
-	{
-		sock->SecureMode = true;
-		return true;
-	}
-	if (sock->Connected == false || sock->socket == INVALID_SOCKET ||
-		sock->ListenMode != false)
-	{
-		Debug("StartSSL Error: #1\n");
-		return false;
-	}
-	if (x != NULL && priv == NULL)
-	{
-		Debug("StartSSL Error: #2\n");
-		return false;
-	}
-	if (ssl_timeout == 0)
-	{
-		ssl_timeout = TIMEOUT_SSL_CONNECT;
-	}
-
-	if (sock->SecureMode)
-	{
-		//Debug("StartSSL Error: #3\n");
-		// SSL communication has already started
-		return true;
-	}
-
-	Lock(sock->ssl_lock);
-	if (sock->SecureMode)
-	{
-		//Debug("StartSSL Error: #4\n");
-		// SSL communication has already started
-		Unlock(sock->ssl_lock);
-		return true;
-	}
-
-	ssl_ctx = NewSSLCtx(sock->ServerMode);
-
-	Lock(openssl_lock);
-	{
-		if (sock->ServerMode)
-		{
-			SSL_CTX_set_ssl_version(ssl_ctx, SSLv23_method());
-
-#ifdef	SSL_OP_NO_SSLv2
-			SSL_CTX_set_options(ssl_ctx, SSL_OP_NO_SSLv2);
-#endif	// SSL_OP_NO_SSLv2
-
-			if (sock->SslAcceptSettings.AcceptOnlyTls)
-			{
-#ifdef	SSL_OP_NO_SSLv3
-				SSL_CTX_set_options(ssl_ctx, SSL_OP_NO_SSLv3);
-#endif	// SSL_OP_NO_SSLv3
-			}
-
-			if (sock->SslAcceptSettings.Tls_Disable1_0)
-			{
-#ifdef	SSL_OP_NO_TLSv1
-				SSL_CTX_set_options(ssl_ctx, SSL_OP_NO_TLSv1);
-#endif	// SSL_OP_NO_TLSv1
-			}
-
-			if (sock->SslAcceptSettings.Tls_Disable1_1)
-			{
-#ifdef	SSL_OP_NO_TLSv1_1
-				SSL_CTX_set_options(ssl_ctx, SSL_OP_NO_TLSv1_1);
-#endif	// SSL_OP_NO_TLSv1_1
-			}
-
-			if (sock->SslAcceptSettings.Tls_Disable1_2)
-			{
-#ifdef	SSL_OP_NO_TLSv1_2
-				SSL_CTX_set_options(ssl_ctx, SSL_OP_NO_TLSv1_2);
-#endif	// SSL_OP_NO_TLSv1_2
-			}
-
-			Unlock(openssl_lock);
-			AddChainSslCertOnDirectory(ssl_ctx);
-			Lock(openssl_lock);
-		}
-		else
-		{
-			if (client_tls == false)
-			{
-#if OPENSSL_VERSION_NUMBER < 0x10100000L
-				SSL_CTX_set_ssl_version(ssl_ctx, SSLv3_method());
-#else
-				SSL_CTX_set_ssl_version(ssl_ctx, SSLv23_method());
-#endif
-			}
-			else
-			{
-				SSL_CTX_set_ssl_version(ssl_ctx, SSLv23_client_method());
-			}
-		}
-		sock->ssl = SSL_new(ssl_ctx);
-		SSL_set_fd(sock->ssl, (int)sock->socket);
-
-#ifdef	SSL_CTRL_SET_TLSEXT_HOSTNAME
-		if (sock->ServerMode == false && client_tls)
-		{
-			if (IsEmptyStr(sni_hostname) == false)
-			{
-				// Set the SNI host name
-				SSL_set_tlsext_host_name(sock->ssl, sni_hostname);
-			}
-		}
-#endif	// SSL_CTRL_SET_TLSEXT_HOSTNAME
-
-	}
-	Unlock(openssl_lock);
-
-	if (x != NULL)
-	{
-		// Check the certificate and the private key
-		if (CheckXandK(x, priv))
-		{
-			// Use the certificate
-			x509 = x->x509;
-			key = priv->pkey;
-
-			Lock(openssl_lock);
-			{
-				SSL_use_certificate(sock->ssl, x509);
-				SSL_use_PrivateKey(sock->ssl, key);
-			}
-			Unlock(openssl_lock);
-		}
-	}
-
-	if (sock->WaitToUseCipher != NULL)
-	{
-		// Set the cipher algorithm name to want to use
-		Lock(openssl_lock);
-		{
-			SSL_set_cipher_list(sock->ssl, sock->WaitToUseCipher);
-		}
-		Unlock(openssl_lock);
-	}
-
-	if (sock->ServerMode)
-	{
-//		Lock(ssl_connect_lock);
-
-// Run the time-out thread for SOLARIS
-#ifdef UNIX_SOLARIS
-		ttparam = NewSocketTimeout(sock);
-#endif // UNIX_SOLARIS
-
-		// Server mode
-		if (SSL_accept(sock->ssl) <= 0)
-		{
-
-// Stop the timeout thread
-#ifdef UNIX_SOLARIS
-			FreeSocketTimeout(ttparam);
-#endif // UNIX_SOLARIS
-
-			//			Unlock(ssl_connect_lock);
-			// SSL-Accept failure
-			Lock(openssl_lock);
-			{
-				SSL_free(sock->ssl);
-				sock->ssl = NULL;
-			}
-			Unlock(openssl_lock);
-
-			Unlock(sock->ssl_lock);
-			Debug("StartSSL Error: #5\n");
-			FreeSSLCtx(ssl_ctx);
-			return false;
-		}
-
-#ifdef	SSL_CTRL_SET_TLSEXT_HOSTNAME
-#ifdef	TLSEXT_NAMETYPE_host_name
-		if (true)
-		{
-			// Get the SNI host name
-			const char *sni_recv_hostname = SSL_get_servername(sock->ssl, TLSEXT_NAMETYPE_host_name);
-
-			if (IsEmptyStr((char *)sni_recv_hostname) == false)
-			{
-				StrCpy(sock->SniHostname, sizeof(sock->SniHostname), (char *)sni_recv_hostname);
-			}
-		}
-#endif	// TLSEXT_NAMETYPE_host_name
-#endif	// SSL_CTRL_SET_TLSEXT_HOSTNAME
-
-// Stop the timeout thread
-#ifdef UNIX_SOLARIS
-		FreeSocketTimeout(ttparam);
-#endif // UNIX_SOLARIS
-
-		//		Unlock(ssl_connect_lock);
-	}
-	else
-	{
-		prev_timeout = GetTimeout(sock);
-		SetTimeout(sock, ssl_timeout);
-		Lock(ssl_connect_lock);
-		// Client mode
-		if (SSL_connect(sock->ssl) <= 0)
-		{
-			Unlock(ssl_connect_lock);
-			// SSL-connect failure
-			Lock(openssl_lock);
-			{
-				SSL_free(sock->ssl);
-				sock->ssl = NULL;
-			}
-			Unlock(openssl_lock);
-
-			Unlock(sock->ssl_lock);
-			Debug("StartSSL Error: #5\n");
-			SetTimeout(sock, prev_timeout);
-			FreeSSLCtx(ssl_ctx);
-			return false;
-		}
-		Unlock(ssl_connect_lock);
-		SetTimeout(sock, prev_timeout);
-	}
-
-	// SSL communication is initiated
-	sock->SecureMode = true;
-
-	// Get the certificate of the remote host
-	Lock(openssl_lock);
-	{
-		x509 = SSL_get_peer_certificate(sock->ssl);
-
-		sock->SslVersion = SSL_get_version(sock->ssl);
-	}
-	Unlock(openssl_lock);
-
-	if (x509 == NULL)
-	{
-		// The certificate does not exist on the remote host
-		sock->RemoteX = NULL;
-	}
-	else
-	{
-		// Got a certificate
-		sock->RemoteX = X509ToX(x509);
-	}
-
-	// Get the certificate of local host
-	Lock(openssl_lock);
-	{
-		x509 = SSL_get_certificate(sock->ssl);
-	}
-	Unlock(openssl_lock);
-
-	if (x509 == NULL)
-	{
-		// The certificate does not exist on the remote host
-		sock->LocalX = NULL;
-	}
-	else
-	{
-		X *local_x;
-		// Got a certificate
-		local_x = X509ToX(x509);
-		local_x->do_not_free = true;
-		sock->LocalX = CloneX(local_x);
-		FreeX(local_x);
-	}
-
-	// Automatic retry mode
-	SSL_set_mode(sock->ssl, SSL_MODE_AUTO_RETRY);
-
-	// Strange flag
-	SSL_set_mode(sock->ssl, SSL_MODE_ACCEPT_MOVING_WRITE_BUFFER);
-
-	sock->ssl_ctx = ssl_ctx;
-
-	// Get the algorithm name used to encrypt
-	Lock(openssl_lock);
-	{
-		sock->CipherName = CopyStr((char *)SSL_get_cipher(sock->ssl));
-	}
-	Unlock(openssl_lock);
-
-	Unlock(sock->ssl_lock);
-
-#ifdef	ENABLE_SSL_LOGGING
-	if (sock->ServerMode)
-	{
-		SockEnableSslLogging(sock);
-	}
-#endif	// ENABLE_SSL_LOGGING
-
-	return true;
-}
-
-
-
-#ifdef	ENABLE_SSL_LOGGING
-
-// Enable SSL logging
-void SockEnableSslLogging(SOCK *s)
-{
-	char dirname[MAX_PATH];
-	char tmp[MAX_PATH];
-	char dtstr[MAX_PATH];
-	char fn1[MAX_PATH], fn2[MAX_PATH];
-	// Validate arguments
-	if (s == NULL)
-	{
-		return;
-	}
-
-	if (s->IsSslLoggingEnabled)
-	{
-		return;
-	}
-
-	s->IsSslLoggingEnabled = true;
-
-	GetDateTimeStrMilli64ForFileName(dtstr, sizeof(dtstr), LocalTime64());
-	Format(tmp, sizeof(tmp), "%s__%r_%u__%r_%u", dtstr,
-		&s->LocalIP, s->LocalPort, &s->RemoteIP, s->RemotePort);
-
-	CombinePath(dirname, sizeof(dirname), SSL_LOGGING_DIRNAME, tmp);
-
-	MakeDirEx(dirname);
-
-	CombinePath(fn1, sizeof(fn1), dirname, "send.c");
-	CombinePath(fn2, sizeof(fn2), dirname, "recv.c");
-
-	s->SslLogging_Send = FileCreate(fn1);
-	s->SslLogging_Recv = FileCreate(fn2);
-
-	s->SslLogging_Lock = NewLock();
-}
-
-// Close SSL logging
-void SockCloseSslLogging(SOCK *s)
-{
-	// Validate arguments
-	if (s == NULL)
-	{
-		return;
-	}
-
-	if (s->IsSslLoggingEnabled == false)
-	{
-		return;
-	}
-
-	s->IsSslLoggingEnabled = false;
-
-	FileClose(s->SslLogging_Recv);
-	s->SslLogging_Recv = NULL;
-
-	FileClose(s->SslLogging_Send);
-	s->SslLogging_Send = NULL;
-
-	DeleteLock(s->SslLogging_Lock);
-	s->SslLogging_Lock = NULL;
-}
-
-// Write SSL log
-void SockWriteSslLog(SOCK *s, void *send_data, UINT send_size, void *recv_data, UINT recv_size)
-{
-	// Validate arguments
-	if (s == NULL)
-	{
-		return;
-	}
-
-	if (s->IsSslLoggingEnabled == false)
-	{
-		return;
-	}
-
-	Lock(s->SslLogging_Lock);
-	{
-		if (s->SslLogging_Send != NULL)
-		{
-			if (send_size >= 1 && send_data != NULL)
-			{
-				FileWrite(s->SslLogging_Send, send_data, send_size);
-			}
-		}
-
-		if (s->SslLogging_Recv != NULL)
-		{
-			if (recv_size >= 1 && recv_data != NULL)
-			{
-				FileWrite(s->SslLogging_Recv, recv_data, recv_size);
-			}
-		}
-	}
-	Unlock(s->SslLogging_Lock);
-}
-
-#endif	// ENABLE_SSL_LOGGING
-
-// Set the flag to indicate that the socket doesn't require reading
-void SetNoNeedToRead(SOCK *sock)
-{
-	// Validate arguments
-	if (sock == NULL)
-	{
-		return;
-	}
-
-	sock->NoNeedToRead = true;
-}
-
-// TCP-SSL receive
-UINT SecureRecv(SOCK *sock, void *data, UINT size)
-{
-	SOCKET s;
-	int ret, e = 0;
-	SSL *ssl;
-
-#ifdef UNIX_SOLARIS
-	SOCKET_TIMEOUT_PARAM *ttparam;
-#endif //UNIX_SOLARIS
-
-	s = sock->socket;
-	ssl = sock->ssl;
-
-	if (sock->AsyncMode)
-	{
-		// Confirm whether the data is readable even 1 byte in the case of asynchronous mode.
-		// To read data results blocking, if there is no readable data.
-		// We must avoid blocking.
-		char c;
-		Lock(sock->ssl_lock);
-		{
-			if (sock->Connected == false)
-			{
-				Unlock(sock->ssl_lock);
-				Debug("%s %u SecureRecv() Disconnect\n", __FILE__, __LINE__);
-				return 0;
-			}
-			ret = SSL_peek(ssl, &c, sizeof(c));
-		}
-		Unlock(sock->ssl_lock);
-		if (ret == 0)
-		{
-			// The communication have been disconnected
-			Disconnect(sock);
-			Debug("%s %u SecureRecv() Disconnect\n", __FILE__, __LINE__);
-			return 0;
-		}
-		if (ret < 0)
-		{
-			// An error has occurred
-			e = SSL_get_error(ssl, ret);
-			if (e == SSL_ERROR_WANT_READ || e == SSL_ERROR_WANT_WRITE || e == SSL_ERROR_SSL)
-			{
-				if (e == SSL_ERROR_SSL
-#if OPENSSL_VERSION_NUMBER < 0x10100000L
-					&&
-					sock->ssl->s3->send_alert[0] == SSL3_AL_FATAL &&
-					sock->ssl->s3->send_alert[0] != sock->Ssl_Init_Async_SendAlert[0] &&
-					sock->ssl->s3->send_alert[1] != sock->Ssl_Init_Async_SendAlert[1]
-#endif
-					)
-				{
-					Debug("%s %u SSL Fatal Error on ASYNC socket !!!\n", __FILE__, __LINE__);
-					Disconnect(sock);
-					return 0;
-				}
-				// Packet has not arrived yet, that is not to be read
-				return SOCK_LATER;
-			}
-		}
-	}
-
-	// Receive
-	Lock(sock->ssl_lock);
-	{
-		if (sock->Connected == false)
-		{
-			Unlock(sock->ssl_lock);
-			Debug("%s %u SecureRecv() Disconnect\n", __FILE__, __LINE__);
-			return 0;
-		}
-
-#ifdef	OS_UNIX
-		if (sock->AsyncMode == false)
-		{
-			sock->CallingThread = pthread_self();
-		}
-#endif	// OS_UNIX
-
-// Run the time-out thread for SOLARIS
-#ifdef UNIX_SOLARIS
-		ttparam = NewSocketTimeout(sock);
-#endif // UNIX_SOLARIS
-
-		ret = SSL_read(ssl, data, size);
-
-// Stop the timeout thread
-#ifdef UNIX_SOLARIS
-		FreeSocketTimeout(ttparam);
-#endif // UNIX_SOLARIS
-
-
-#ifdef	OS_UNIX
-		if (sock->AsyncMode == false)
-		{
-			sock->CallingThread = 0;
-		}
-#endif	// OS_UNIX
-
-		if (ret < 0)
-		{
-			e = SSL_get_error(ssl, ret);
-		}
-
-	}
-	Unlock(sock->ssl_lock);
-
-#ifdef	ENABLE_SSL_LOGGING
-	if (ret > 0)
-	{
-		SockWriteSslLog(sock, NULL, 0, data, ret);
-	}
-#endif	// ENABLE_SSL_LOGGING
-
-	if (ret > 0)
-	{
-		// Successful reception
-		sock->RecvSize += (UINT64)ret;
-		sock->RecvNum++;
-
-		return (UINT)ret;
-	}
-	if (ret == 0)
-	{
-		// Disconnect the communication
-		Disconnect(sock);
-		//Debug("%s %u SecureRecv() Disconnect\n", __FILE__, __LINE__);
-		return 0;
-	}
-	if (sock->AsyncMode)
-	{
-		if (e == SSL_ERROR_WANT_READ || e == SSL_ERROR_WANT_WRITE || e == SSL_ERROR_SSL)
-		{
-			if (e == SSL_ERROR_SSL
-#if OPENSSL_VERSION_NUMBER < 0x10100000L
-				&&
-				sock->ssl->s3->send_alert[0] == SSL3_AL_FATAL &&
-				sock->ssl->s3->send_alert[0] != sock->Ssl_Init_Async_SendAlert[0] &&
-				sock->ssl->s3->send_alert[1] != sock->Ssl_Init_Async_SendAlert[1]
-#endif
-				)
-			{
-				Debug("%s %u SSL Fatal Error on ASYNC socket !!!\n", __FILE__, __LINE__);
-				Disconnect(sock);
-				return 0;
-			}
-
-			// Packet has not yet arrived
-			return SOCK_LATER;
-		}
-	}
-	Disconnect(sock);
-	Debug("%s %u SecureRecv() Disconnect\n", __FILE__, __LINE__);
-	return 0;
-}
-
-// TCP-SSL transmission
-UINT SecureSend(SOCK *sock, void *data, UINT size)
-{
-	SOCKET s;
-	int ret, e;
-	SSL *ssl;
-	s = sock->socket;
-	ssl = sock->ssl;
-
-	if (sock->AsyncMode)
-	{
-		// Asynchronous mode
-		SSL_set_mode(ssl, SSL_MODE_ENABLE_PARTIAL_WRITE);
-	}
-
-	// Transmission
-	Lock(sock->ssl_lock);
-	{
-		if (sock->Connected == false)
-		{
-			Unlock(sock->ssl_lock);
-			Debug("%s %u SecureRecv() Disconnect\n", __FILE__, __LINE__);
-			return 0;
-		}
-
-		ret = SSL_write(ssl, data, size);
-		if (ret < 0)
-		{
-			e = SSL_get_error(ssl, ret);
-		}
-	}
-	Unlock(sock->ssl_lock);
-
-#ifdef	ENABLE_SSL_LOGGING
-	if (ret > 0)
-	{
-		SockWriteSslLog(sock, data, ret, NULL, 0);
-	}
-#endif	// ENABLE_SSL_LOGGING
-
-	if (ret > 0)
-	{
-		// Successful transmission
-		sock->SendSize += (UINT64)ret;
-		sock->SendNum++;
-		sock->WriteBlocked = false;
-		return (UINT)ret;
-	}
-	if (ret == 0)
-	{
-		// Disconnect
-		Debug("%s %u SecureRecv() Disconnect\n", __FILE__, __LINE__);
-		Disconnect(sock);
-		return 0;
-	}
-
-	if (sock->AsyncMode)
-	{
-		// Confirmation of the error value
-		if (e == SSL_ERROR_WANT_READ || e == SSL_ERROR_WANT_WRITE || e == SSL_ERROR_SSL)
-		{
-			sock->WriteBlocked = true;
-			return SOCK_LATER;
-		}
-		Debug("%s %u e=%u\n", __FILE__, __LINE__, e);
-	}
-	//Debug("%s %u SecureRecv() Disconnect\n", __FILE__, __LINE__);
-	Disconnect(sock);
-	return 0;
-}
-
-// Peep the TCP
-UINT Peek(SOCK *sock, void *data, UINT size)
-{
-	SOCKET s;
-	int ret;
-
-	// Validate arguments
-	if (sock == NULL || data == NULL || size == 0)
-	{
-		return 0;
-	}
-	if (sock->Type == SOCK_INPROC)
-	{
-		return 0;
-	}
-	if (sock->Type != SOCK_TCP || sock->Connected == false || sock->ListenMode != false ||
-		sock->socket == INVALID_SOCKET)
-	{
-		return 0;
-	}
-	if (sock->AsyncMode)
-	{
-		return 0;
-	}
-
-	// Receive
-	s = sock->socket;
-
-	ret = recv(s, data, size, MSG_PEEK);
-
-	//Debug("Peek: %u\n", ret);
-
-	if (ret > 0)
-	{
-		return ret;
-	}
-
-	return 0;
-}
-
-// TCP receive
-UINT Recv(SOCK *sock, void *data, UINT size, bool secure)
-{
-	SOCKET s;
-	int ret;
-
-#ifdef UNIX_SOLARIS
-	SOCKET_TIMEOUT_PARAM *ttparam;
-#endif //UNIX_SOLARIS
-
-	// Validate arguments
-	if (sock == NULL || data == NULL || size == 0)
-	{
-		return 0;
-	}
-
-	sock->NoNeedToRead = false;
-
-	if (sock->Type == SOCK_INPROC)
-	{
-		return RecvInProc(sock, data, size);
-	}
-	if (sock->Type != SOCK_TCP || sock->Connected == false || sock->ListenMode != false ||
-		sock->socket == INVALID_SOCKET)
-	{
-		return 0;
-	}
-	if (secure != false && sock->SecureMode == false)
-	{
-		return 0;
-	}
-
-	if (secure)
-	{
-		return SecureRecv(sock, data, size);
-	}
-
-	// Receive
-	s = sock->socket;
-
-
-#ifdef	OS_UNIX
-	if (sock->AsyncMode == false)
-	{
-		sock->CallingThread = pthread_self();
-	}
-#endif	// OS_UNIX
-
-// Start of the timeout thread for SOLARIS
-#ifdef UNIX_SOLARIS
-	ttparam = NewSocketTimeout(sock);
-#endif // UNIX_SOLARIS
-
-	ret = recv(s, data, size, 0);
-
-// Stop the timeout thread
-#ifdef UNIX_SOLARIS
-	FreeSocketTimeout(ttparam);
-#endif // UNIX_SOLARIS
-
-#ifdef	OS_UNIX
-	if (sock->AsyncMode == false)
-	{
-		sock->CallingThread = 0;
-	}
-#endif	// OS_UNIX
-
-	if (ret > 0)
-	{
-		// Successful reception
-		Lock(sock->lock);
-		{
-			sock->RecvSize += (UINT64)ret;
-			sock->SendNum++;
-		}
-		Unlock(sock->lock);
-		return (UINT)ret;
-	}
-
-	// Transmission failure
-	if (sock->AsyncMode)
-	{
-		// In asynchronous mode, examine the error
-		if (ret == SOCKET_ERROR)
-		{
-#ifdef	OS_WIN32
-			if (WSAGetLastError() == WSAEWOULDBLOCK)
-			{
-				// In blocking
-				return SOCK_LATER;
-			}
-			else
-			{
-				//Debug("Socket Error: %u\n", WSAGetLastError());
-			}
-#else	// OS_WIN32
-			if (errno == EAGAIN)
-			{
-				// In blocking
-				return SOCK_LATER;
-			}
-#endif	// OS_WIN32
-		}
-	}
-
-	// Disconnected
-	Disconnect(sock);
-	return 0;
-}
-
-// TCP transmission
-UINT Send(SOCK *sock, void *data, UINT size, bool secure)
-{
-	SOCKET s;
-	int ret;
-	// Validate arguments
-	if (sock == NULL || data == NULL || size == 0)
-	{
-		return 0;
-	}
-	if (sock->Type == SOCK_INPROC)
-	{
-		return SendInProc(sock, data, size);
-	}
-	size = MIN(size, MAX_SEND_BUF_MEM_SIZE);
-	if (sock->Type != SOCK_TCP || sock->Connected == false || sock->ListenMode != false ||
-		sock->socket == INVALID_SOCKET)
-	{
-		return 0;
-	}
-	if (secure != false && sock->SecureMode == false)
-	{
-		return 0;
-	}
-
-	if (secure)
-	{
-		return SecureSend(sock, data, size);
-	}
-
-	// Transmission
-	s = sock->socket;
-	ret = send(s, data, size, 0);
-	if (ret > 0)
-	{
-		// Successful transmission
-		Lock(sock->lock);
-		{
-			sock->SendSize += (UINT64)ret;
-			sock->SendNum++;
-		}
-		Unlock(sock->lock);
-		sock->WriteBlocked = false;
-		return (UINT)ret;
-	}
-
-	// Transmission failure
-	if (sock->AsyncMode)
-	{
-		// In asynchronous mode, examine the error
-		if (ret == SOCKET_ERROR)
-		{
-#ifdef	OS_WIN32
-			if (WSAGetLastError() == WSAEWOULDBLOCK)
-			{
-				// In blocking
-				sock->WriteBlocked = true;
-				return SOCK_LATER;
-			}
-			else
-			{
-				//Debug("Socket Error: %u\n", WSAGetLastError());
-			}
-#else	// OS_WIN32
-			if (errno == EAGAIN)
-			{
-				// In blocking
-				sock->WriteBlocked = true;
-				return SOCK_LATER;
-			}
-#endif	// OS_WIN32
-		}
-	}
-
-	// Disconnected
-	Disconnect(sock);
-	return 0;
-}
-
-// Get the time-out value (in milliseconds)
-UINT GetTimeout(SOCK *sock)
-{
-	// Validate arguments
-	if (sock == NULL)
-	{
-		return INFINITE;
-	}
-	if (sock->Type != SOCK_TCP && sock->Type != SOCK_INPROC)
-	{
-		return INFINITE;
-	}
-
-	return sock->TimeOut;
-}
-
-// Setting the time-out value (in milliseconds)
-void SetTimeout(SOCK *sock, UINT timeout)
-{
-	// Validate arguments
-	if (sock == NULL)
-	{
-		return;
-	}
-	if (sock->Type == SOCK_UDP)
-	{
-		return;
-	}
-
-	if (timeout == INFINITE)
-	{
-		timeout = TIMEOUT_INFINITE;
-	}
-
-	sock->TimeOut = timeout;
-
-//	Debug("SetTimeout(%u)\n",timeout);
-
-	if (sock->Type != SOCK_INPROC)
-	{
-#ifdef OS_WIN32
-		setsockopt(sock->socket, SOL_SOCKET, SO_SNDTIMEO, (char *)&timeout, sizeof(UINT));
-		setsockopt(sock->socket, SOL_SOCKET, SO_RCVTIMEO, (char *)&timeout, sizeof(UINT));
-#endif
-
-#ifdef OS_UNIX
-#ifndef UNIX_SOLARIS
-		{
-			struct timeval tv_timeout;
-
-			tv_timeout.tv_sec = timeout / 1000; // miliseconds to seconds
-			tv_timeout.tv_usec = (timeout % 1000) * 1000; // miliseconds to microseconds
-
-			setsockopt(sock->socket, SOL_SOCKET, SO_SNDTIMEO, (char *)&tv_timeout, sizeof(tv_timeout));
-			setsockopt(sock->socket, SOL_SOCKET, SO_RCVTIMEO, (char *)&tv_timeout, sizeof(tv_timeout));
-		}
-#endif // UNIX_SOLARIS
-#endif // OS_UNIX
-	}
-}
-
-// Disable GetHostName call by accepting new TCP connection
-void DisableGetHostNameWhenAcceptInit()
-{
-	disable_gethostname_by_accept = true;
-}
-
-// Initialize the connection acceptance
-void AcceptInit(SOCK *s)
-{
-	AcceptInitEx(s, false);
-}
-void AcceptInitEx(SOCK *s, bool no_lookup_hostname)
-{
-	char tmp[MAX_SIZE];
-	// Validate arguments
-	if (s == NULL)
-	{
-		return;
-	}
-
-	Zero(tmp, sizeof(tmp));
-
-	if (disable_gethostname_by_accept == false && no_lookup_hostname == false)
-	{
-		if (GetHostName(tmp, sizeof(tmp), &s->RemoteIP) == false ||
-			IsEmptyStr(tmp))
-		{
-			IPToStr(tmp, sizeof(tmp), &s->RemoteIP);
-		}
-	}
-	else
-	{
-		IPToStr(tmp, sizeof(tmp), &s->RemoteIP);
-	}
-
-	if (s->RemoteHostname != NULL)
-	{
-		Free(s->RemoteHostname);
-	}
-
-	s->RemoteHostname = CopyStr(tmp);
-}
-
-// TCP connection acceptance (IPv4)
-SOCK *Accept(SOCK *sock)
-{
-	SOCK *ret;
-	SOCKET s, new_socket;
-	int size;
-	struct sockaddr_in addr;
-	bool true_flag = true;
-	// Validate arguments
-	if (sock == NULL)
-	{
-		return NULL;
-	}
-	if (sock->Type == SOCK_INPROC)
-	{
-		return AcceptInProc(sock);
-	}
-	if (sock->Type == SOCK_REVERSE_LISTEN)
-	{
-		return AcceptReverse(sock);
-	}
-	if (sock->Type == SOCK_RUDP_LISTEN)
-	{
-		return AcceptRUDP(sock);
-	}
-	if (sock->ListenMode == false || sock->Type != SOCK_TCP || sock->ServerMode == false)
-	{
-		return NULL;
-	}
-	if (sock->CancelAccept)
-	{
-		return NULL;
-	}
-	if (sock->IPv6)
-	{
-		return Accept6(sock);
-	}
-
-	s = sock->socket;
-	if (s == INVALID_SOCKET)
-	{
-		return NULL;
-	}
-	Zero(&addr, sizeof(addr));
-	size = sizeof(addr);
-
-#ifdef	OS_UNIX
-#if	defined(UNIX_LINUX) || defined(UNIX_MACOS)
-	UnixIgnoreSignalForThread(SIGUSR1);
-#endif	// defined(UNIX_LINUX) || defined(UNIX_MACOS)
-	sock->CallingThread = pthread_self();
-#endif	// OS_UNIX
-
-#ifdef	OS_WIN32
-	if (sock->EnableConditionalAccept)
-	{
-		new_socket = Win32Accept(sock, s, (struct sockaddr *)&addr,(int *)&size, false);
-	}
-	else
-	{
-		new_socket = accept(s, (struct sockaddr *)&addr,(int *)&size);
-	}
-#else	// OS_WIN32
-	new_socket = accept(s, (struct sockaddr *)&addr,(int *)&size);
-#endif	// OS_WIN32
-
-#ifdef	OS_UNIX
-	sock->CallingThread = 0;
-#endif	// OS_UNIX
-
-	if (new_socket == INVALID_SOCKET)
-	{
-		if (sock->CancelAccept)
-		{
-			sock->AcceptCanceled = true;
-		}
-		return NULL;
-	}
-	if (sock->CancelAccept)
-	{
-		sock->AcceptCanceled = true;
-		closesocket(new_socket);
-		return NULL;
-	}
-
-	ret = NewSock();
-	ret->socket = new_socket;
-	ret->Connected = true;
-	ret->AsyncMode = false;
-	ret->Type = SOCK_TCP;
-	ret->ServerMode = true;
-	ret->SecureMode = false;
-
-	// Configuring the TCP options
-	setsockopt(ret->socket, IPPROTO_TCP, TCP_NODELAY, (char *)&true_flag, sizeof(bool));
-
-	// Initialization of the time-out value
-	SetTimeout(ret, TIMEOUT_INFINITE);
-
-	// Socket information
-	QuerySocketInformation(ret);
-
-	if (IsLocalHostIP(&ret->RemoteIP) == false)
-	{
-		ret->IpClientAdded = true;
-		AddIpClient(&ret->RemoteIP);
-	}
-
-	if (IsZeroIp(&sock->LocalIP) == false && IsLocalHostIP(&sock->LocalIP) == false)
-	{
-		IP current_ip;
-
-		if (GetCurrentGlobalIP(&current_ip, false) == false)
-		{
-			SetCurrentGlobalIP(&sock->LocalIP, false);
-		}
-	}
-
-	StrCpy(ret->UnderlayProtocol, sizeof(ret->UnderlayProtocol), SOCK_UNDERLAY_NATIVE_V4);
-
-	return ret;
-}
-
-// TCP connection acceptance (IPv6)
-SOCK *Accept6(SOCK *sock)
-{
-	SOCK *ret;
-	SOCKET s, new_socket;
-	int size;
-	struct sockaddr_in6 addr;
-	bool true_flag = true;
-	// Validate arguments
-	if (sock == NULL)
-	{
-		return NULL;
-	}
-	if (sock->ListenMode == false || sock->Type != SOCK_TCP || sock->ServerMode == false)
-	{
-		return NULL;
-	}
-	if (sock->CancelAccept)
-	{
-		return NULL;
-	}
-	if (sock->IPv6 == false)
-	{
-		return NULL;
-	}
-
-	s = sock->socket;
-	if (s == INVALID_SOCKET)
-	{
-		return NULL;
-	}
-	Zero(&addr, sizeof(addr));
-	size = sizeof(addr);
-
-#ifdef	OS_UNIX
-#if	defined(UNIX_LINUX) || defined(UNIX_MACOS)
-	UnixIgnoreSignalForThread(SIGUSR1);
-#endif	// defined(UNIX_LINUX) || defined(UNIX_MACOS)
-	sock->CallingThread = pthread_self();
-#endif	// OS_UNIX
-
-#ifdef	OS_WIN32
-	if (sock->EnableConditionalAccept)
-	{
-		new_socket = Win32Accept(sock, s, (struct sockaddr *)&addr,(int *)&size, true);
-	}
-	else
-	{
-		new_socket = accept(s, (struct sockaddr *)&addr,(int *)&size);
-	}
-#else	// OS_WIN32
-	new_socket = accept(s, (struct sockaddr *)&addr,(int *)&size);
-#endif	// OS_WIN32
-
-#ifdef	OS_UNIX
-	sock->CallingThread = 0;
-#endif	// OS_UNIX
-
-	if (new_socket == INVALID_SOCKET)
-	{
-		if (sock->CancelAccept)
-		{
-			sock->AcceptCanceled = true;
-		}
-		return NULL;
-	}
-	if (sock->CancelAccept)
-	{
-		sock->AcceptCanceled = true;
-		closesocket(new_socket);
-		return NULL;
-	}
-
-	ret = NewSock();
-	ret->socket = new_socket;
-	ret->Connected = true;
-	ret->AsyncMode = false;
-	ret->Type = SOCK_TCP;
-	ret->ServerMode = true;
-	ret->SecureMode = false;
-
-	// Configuring the TCP options
-	setsockopt(ret->socket, IPPROTO_TCP, TCP_NODELAY, (char *)&true_flag, sizeof(bool));
-
-	// Initialize the time-out value
-	SetTimeout(ret, TIMEOUT_INFINITE);
-
-	// Socket information
-	QuerySocketInformation(ret);
-
-	if (IsLocalHostIP(&ret->RemoteIP) == false)
-	{
-		ret->IpClientAdded = true;
-		AddIpClient(&ret->RemoteIP);
-	}
-	if (IsZeroIp(&sock->LocalIP) == false && IsLocalHostIP(&sock->LocalIP) == false)
-	{
-		IP current_ip;
-
-		if (GetCurrentGlobalIP(&current_ip, true) == false)
-		{
-			SetCurrentGlobalIP(&sock->LocalIP, true);
-		}
-	}
-
-	StrCpy(ret->UnderlayProtocol, sizeof(ret->UnderlayProtocol), SOCK_UNDERLAY_NATIVE_V6);
-
-	return ret;
-}
-
-// Standby for TCP (IPv6)
-SOCK *Listen6(UINT port)
-{
-	return ListenEx6(port, false);
-}
-SOCK *ListenEx6(UINT port, bool local_only)
-{
-	return ListenEx62(port, local_only, false);
-}
-SOCK *ListenEx62(UINT port, bool local_only, bool enable_ca)
-{
-	SOCKET s;
-	SOCK *sock;
-	struct sockaddr_in6 addr;
-	struct in6_addr in;
-	bool true_flag = true;
-	bool disable_conditional_accept = false;
-	IP localhost;
-	UINT backlog = SOMAXCONN;
-	// Validate arguments
-	if (port == 0 || port >= 65536)
-	{
-		return NULL;
-	}
-
-#ifdef	OS_WIN32
-	if (MsIsVista() == false)
-	{
-		// Disable the Conditional Accept due to a bug in Windows
-		enable_ca = false;
-	}
-#endif	// OS_WIN32
-
-	// Initialization
-	Zero(&addr, sizeof(addr));
-	Zero(&in, sizeof(in));
-	GetLocalHostIP6(&localhost);
-
-	addr.sin6_port = htons((UINT)port);
-	addr.sin6_family = AF_INET6;
-
-	if (local_only)
-	{
-		IPToInAddr6(&addr.sin6_addr, &localhost);
-
-		enable_ca = false;
-	}
-
-	// Creating a socket
-	s = socket(AF_INET6, SOCK_STREAM, 0);
-	if (s == INVALID_SOCKET)
-	{
-		return NULL;
-	}
-
-#ifdef	OS_UNIX
-	// It is necessary to set the IPv6 Only flag on a UNIX system
-	setsockopt(s, IPPROTO_IPV6, IPV6_V6ONLY, &true_flag, sizeof(true_flag));
-#endif	// OS_UNIX
-
-	//SetSocketSendRecvBufferSize(s, SOCKET_BUFFER_SIZE);
-
-#ifdef	OS_UNIX
-	// This only have enabled for UNIX system since there is a bug
-	// in the implementation of REUSEADDR in Windows OS
-	setsockopt(s, SOL_SOCKET, SO_REUSEADDR, (char *)&true_flag, sizeof(bool));
-#endif	// OS_UNIX
-
-	if (bind(s, (struct sockaddr *)&addr, sizeof(struct sockaddr_in6)) != 0)
-	{
-		// Bind failure
-		closesocket(s);
-		return NULL;
-	}
-
-#ifdef	OS_WIN32
-	if (enable_ca)
-	{
-		if (MsIsWinXPOrGreater())
-		{
-			setsockopt(s, SOL_SOCKET, SO_CONDITIONAL_ACCEPT, (char *)&true_flag, sizeof(bool));
-
-			backlog = 1;
-		}
-	}
-#endif	// OS_WIN32
-
-	if (listen(s, backlog))
-	{
-		// Listen failure
-		closesocket(s);
-		return NULL;
-	}
-
-	// Success
-	sock = NewSock();
-	sock->Connected = false;
-	sock->AsyncMode = false;
-	sock->ServerMode = true;
-	sock->Type = SOCK_TCP;
-	sock->socket = s;
-	sock->ListenMode = true;
-	sock->SecureMode = false;
-	sock->LocalPort = port;
-	sock->IPv6 = true;
-	sock->LocalOnly = local_only;
-	sock->EnableConditionalAccept = enable_ca;
-
-	return sock;
-}
-
-// Standby for the TCP
-SOCK *Listen(UINT port)
-{
-	return ListenEx(port, false);
-}
-SOCK *ListenEx(UINT port, bool local_only)
-{
-	return ListenEx2(port, local_only, false, NULL);
-}
-SOCK *ListenEx2(UINT port, bool local_only, bool enable_ca, IP *listen_ip)
-{
-	SOCKET s;
-	SOCK *sock;
-	struct sockaddr_in addr;
-	struct in_addr in;
-	bool true_flag = true;
-	IP localhost;
-	UINT backlog = SOMAXCONN;
-	// Validate arguments
-	if (port == 0 || port >= 65536)
-	{
-		return NULL;
-	}
-
-#ifdef	OS_WIN32
-	if (MsIsVista() == false)
-	{
-		// Disable the Conditional Accept due to a bug in Windows
-		enable_ca = false;
-	}
-#endif	// OS_WIN32
-
-	// Initialization
-	Zero(&addr, sizeof(addr));
-	Zero(&in, sizeof(in));
-	SetIP(&localhost, 127, 0, 0, 1);
-
-	addr.sin_port = htons((UINT)port);
-	if (listen_ip == NULL)
-	{
-		*((UINT *)&addr.sin_addr) = htonl(INADDR_ANY);
-	}
-	else
-	{
-		IPToInAddr(&addr.sin_addr, listen_ip);
-	}
-	addr.sin_family = AF_INET;
-
-	if (local_only)
-	{
-		IPToInAddr(&addr.sin_addr, &localhost);
-
-		enable_ca = false;
-	}
-
-	// Creating a socket
-	s = socket(AF_INET, SOCK_STREAM, 0);
-	if (s == INVALID_SOCKET)
-	{
-		return NULL;
-	}
-
-	//SetSocketSendRecvBufferSize(s, SOCKET_BUFFER_SIZE);
-
-#ifdef	OS_UNIX
-	// This only have enabled for UNIX system since there is a bug
-	// in the implementation of REUSEADDR in Windows OS
-	setsockopt(s, SOL_SOCKET, SO_REUSEADDR, (char *)&true_flag, sizeof(bool));
-#endif	// OS_UNIX
-
-	if (bind(s, (struct sockaddr *)&addr, sizeof(struct sockaddr_in)) != 0)
-	{
-		// Bind failure
-		closesocket(s);
-		return NULL;
-	}
-
-#ifdef	OS_WIN32
-	if (enable_ca)
-	{
-		if (MsIsWinXPOrGreater())
-		{
-			setsockopt(s, SOL_SOCKET, SO_CONDITIONAL_ACCEPT, (char *)&true_flag, sizeof(bool));
-
-			backlog = 1;
-		}
-	}
-#endif	// OS_WIN32
-
-	if (listen(s, backlog))
-	{
-		// Listen failure
-		closesocket(s);
-		return NULL;
-	}
-
-	// Success
-	sock = NewSock();
-	sock->Connected = false;
-	sock->AsyncMode = false;
-	sock->ServerMode = true;
-	sock->Type = SOCK_TCP;
-	sock->socket = s;
-	sock->ListenMode = true;
-	sock->SecureMode = false;
-	sock->LocalPort = port;
-	sock->LocalOnly = local_only;
-	sock->EnableConditionalAccept = enable_ca;
-
-	return sock;
-}
-
-// TCP disconnect
-void Disconnect(SOCK *sock)
-{
-	SOCKET s;
-	bool true_flag = true;
-	bool false_flag = false;
-	// Validate arguments
-	if (sock == NULL)
-	{
-		return;
-	}
-
-	sock->Disconnecting = true;
-
-#ifdef	ENABLE_SSL_LOGGING
-	SockCloseSslLogging(sock);
-#endif	// ENABLE_SSL_LOGGING
-
-#ifdef	OS_UNIX
-	UnixFreeAsyncSocket(sock);
-#endif	// UnixFreeAsyncSocket
-
-	if (sock->Type == SOCK_TCP && sock->ListenMode)
-	{
-		bool no_tcp_check_port = false;
-
-		// Connect to localhost if the socket is in listening
-		sock->CancelAccept = true;
-
-#if	defined(UNIX_LINUX) || defined(UNIX_MACOS)
-		{
-			pthread_t t = sock->CallingThread;
-
-			// Send a signal to the socket to abort accept() forcibly on Linux
-			if (t != 0)
-			{
-				pthread_kill(t, SIGUSR1);
-
-				SleepThread(200);
-			}
-		}
-#endif	// defined(UNIX_LINUX) || defined(UNIX_MACOS)
-
-#ifdef	OS_WIN32
-		if (sock->hAcceptEvent != NULL)
-		{
-			SetEvent(sock->hAcceptEvent);
-
-			no_tcp_check_port = true;
-		}
-#endif	// OS_WIN32
-
-		if (sock->AcceptCanceled == false)
-		{
-			if (no_tcp_check_port == false)
-			{
-				if (sock->IPv6 == false)
-				{
-					CheckTCPPort("127.0.0.1", sock->LocalPort);
-				}
-				else
-				{
-					CheckTCPPort("::1", sock->LocalPort);
-				}
-			}
-		}
-	}
-
-	Lock(disconnect_function_lock);
-
-	Lock(sock->disconnect_lock);
-
-	if (sock->Type == SOCK_TCP)
-	{
-		if (sock->socket != INVALID_SOCKET)
-		{
-			// Forced disconnection flag
-			#ifdef	SO_DONTLINGER
-				setsockopt(sock->socket, SOL_SOCKET, SO_DONTLINGER, (char *)&true_flag, sizeof(bool));
-			#else	// SO_DONTLINGER
-				setsockopt(sock->socket, SOL_SOCKET, SO_LINGER, (char *)&false_flag, sizeof(bool));
-			#endif	// SO_DONTLINGER
-//			setsockopt(sock->socket, SOL_SOCKET, SO_REUSEADDR, (char *)&true_flag, sizeof(bool));
-		}
-
-		// TCP socket
-		Lock(sock->lock);
-		{
-			if (sock->socket == INVALID_SOCKET)
-			{
-				Unlock(sock->lock);
-				Unlock(sock->disconnect_lock);
-				Unlock(disconnect_function_lock);
-				return;
-			}
-			s = sock->socket;
-
-			if (sock->Connected)
-			{
-				struct linger ling;
-				Zero(&ling, sizeof(ling));
-
-
-#if	0
-				// SSL disconnect
-				Lock(sock->ssl_lock);
-				{
-					if (sock->SecureMode)
-					{
-						SSL_shutdown(sock->ssl);
-					}
-				}
-				Unlock(sock->ssl_lock);
-#endif
-				// Disconnect
-				shutdown(s, 2);
-			}
-
-			// Close the socket
-			closesocket(s);
-
-#ifdef	OS_UNIX
-#ifdef	FIX_SSL_BLOCKING
-			if (sock->CallingThread != NULL)
-			{
-				pthread_kill(sock->CallingThread, 64);
-			}
-#endif	// FIX_SSL_BLOCKING
-#endif	// OS_UNIX
-
-			// Release the SSL
-			Lock(sock->ssl_lock);
-			{
-				if (sock->SecureMode)
-				{
-					if (sock->ssl != NULL)
-					{
-						Lock(openssl_lock);
-						{
-							SSL_free(sock->ssl);
-							FreeSSLCtx(sock->ssl_ctx);
-						}
-						Unlock(openssl_lock);
-						sock->ssl = NULL;
-						sock->ssl_ctx = NULL;
-					}
-					sock->Connected = false;
-					sock->SecureMode = false;
-				}
-			}
-			Unlock(sock->ssl_lock);
-
-			// Initialization
-			sock->socket = INVALID_SOCKET;
-			sock->Type = 0;
-			sock->AsyncMode = false;
-			sock->Connected = false;
-			sock->ListenMode = false;
-			sock->SecureMode = false;
-
-			if (sock->IpClientAdded)
-			{
-				DelIpClient(&sock->RemoteIP);
-				sock->IpClientAdded = false;
-			}
-		}
-		Unlock(sock->lock);
-
-		if (sock->BulkSendTube != NULL)
-		{
-			TubeDisconnect(sock->BulkSendTube);
-		}
-
-		if (sock->BulkRecvTube != NULL)
-		{
-			TubeDisconnect(sock->BulkRecvTube);
-		}
-	}
-	else if (sock->Type == SOCK_UDP)
-	{
-		// UDP socket
-		Lock(sock->lock);
-		{
-			if (sock->socket == INVALID_SOCKET)
-			{
-				Unlock(sock->lock);
-				Unlock(sock->disconnect_lock);
-				Unlock(disconnect_function_lock);
-				return;
-			}
-
-			s = sock->socket;
-
-			// Close the socket
-			closesocket(s);
-
-			// Initialization
-			sock->socket = INVALID_SOCKET;
-			sock->Type = 0;
-			sock->AsyncMode = false;
-			sock->Connected = false;
-			sock->ListenMode = false;
-			sock->SecureMode = false;
-		}
-		Unlock(sock->lock);
-	}
-	else if (sock->Type == SOCK_INPROC)
-	{
-		// In-process socket
-		if (sock->ListenMode)
-		{
-			// Stop the Accept process
-			sock->CancelAccept = true;
-
-			Set(sock->InProcAcceptEvent);
-
-			LockQueue(sock->InProcAcceptQueue);
-			{
-				while (true)
-				{
-					SOCK *ss = GetNext(sock->InProcAcceptQueue);
-					if (ss == NULL)
-					{
-						break;
-					}
-
-					Disconnect(ss);
-					ReleaseSock(ss);
-				}
-			}
-			UnlockQueue(sock->InProcAcceptQueue);
-		}
-		else
-		{
-			// Disconnect the Tube
-			TubeDisconnect(sock->SendTube);
-			TubeDisconnect(sock->RecvTube);
-
-			sock->socket = INVALID_SOCKET;
-			sock->AsyncMode = false;
-			sock->Connected = false;
-			sock->ListenMode = false;
-			sock->SecureMode = false;
-		}
-	}
-	else if (sock->Type == SOCK_RUDP_LISTEN)
-	{
-		// RUDP Listen socket
-		if (sock->ListenMode)
-		{
-			// Stop the Accept process
-			sock->CancelAccept = true;
-
-			Set(sock->R_UDP_Stack->NewSockConnectEvent);
-
-			sock->R_UDP_Stack->Halt = true;
-			Set(sock->R_UDP_Stack->HaltEvent);
-			SetSockEvent(sock->R_UDP_Stack->SockEvent);
-		}
-	}
-	else if (sock->Type == SOCK_REVERSE_LISTEN)
-	{
-		// Reverse Listen socket
-		if (sock->ListenMode)
-		{
-			// Stop the Accept process
-			sock->CancelAccept = true;
-
-			Set(sock->ReverseAcceptEvent);
-
-			LockQueue(sock->ReverseAcceptQueue);
-			{
-				while (true)
-				{
-					SOCK *ss = GetNext(sock->ReverseAcceptQueue);
-					if (ss == NULL)
-					{
-						break;
-					}
-
-					Disconnect(ss);
-					ReleaseSock(ss);
-				}
-			}
-			UnlockQueue(sock->ReverseAcceptQueue);
-		}
-	}
-	Unlock(sock->disconnect_lock);
-
-	Unlock(disconnect_function_lock);
-}
-
-typedef struct TCP_PORT_CHECK
-{
-	REF *ref;
-	char hostname[MAX_SIZE];
-	UINT port;
-	bool ok;
-} TCP_PORT_CHECK;
-
-// The thread to check the TCP port
-void CheckTCPPortThread(THREAD *thread, void *param)
-{
-	TCP_PORT_CHECK *c;
-	SOCK *s;
-	// Validate arguments
-	if (thread == NULL || param == NULL)
-	{
-		return;
-	}
-
-	c = (TCP_PORT_CHECK *)param;
-	AddRef(c->ref);
-	NoticeThreadInit(thread);
-
-	AddWaitThread(thread);
-
-	s = Connect(c->hostname, c->port);
-	if (s != NULL)
-	{
-		c->ok = true;
-		Disconnect(s);
-		ReleaseSock(s);
-	}
-
-	if (Release(c->ref) == 0)
-	{
-		Free(c);
-	}
-
-	DelWaitThread(thread);
-}
-
-// Check whether the TCP port can be connected
-bool CheckTCPPortEx(char *hostname, UINT port, UINT timeout)
-{
-	SOCK *s;
-	// Validate arguments
-	if (hostname == NULL || port == 0 || port >= 65536)
-	{
-		return false;
-	}
-
-	if (timeout == 0)
-	{
-		timeout = TIMEOUT_TCP_PORT_CHECK;
-	}
-
-	s = ConnectEx(hostname, port, timeout);
-	if (s == NULL)
-	{
-		return false;
-	}
-	else
-	{
-		Disconnect(s);
-		ReleaseSock(s);
-		return true;
-	}
-}
-bool CheckTCPPort(char *hostname, UINT port)
-{
-	return CheckTCPPortEx(hostname, port, TIMEOUT_TCP_PORT_CHECK);
-}
-
-#ifdef	OS_UNIX
-// Connection with timeout (UNIX version)
-int connect_timeout(SOCKET s, struct sockaddr *addr, int size, int timeout, bool *cancel_flag)
-{
-	SOCKSET set;
-	bool ok = false;
-	UINT64 start_time;
-	// Validate arguments
-	if (s == INVALID_SOCKET || addr == NULL)
-	{
-		return -1;
-	}
-	if (timeout == 0)
-	{
-		timeout = TIMEOUT_TCP_PORT_CHECK;
-	}
-
-	UnixSetSocketNonBlockingMode(s, true);
-
-	start_time = Tick64();
-
-	while (true)
-	{
-		int ret;
-		ret = connect(s, addr, size);
-		if (ret == 0 || errno == EISCONN)
-		{
-			ok = true;
-			break;
-		}
-		else
-		{
-			if (((start_time + (UINT64)timeout) <= Tick64()) || (errno != EAGAIN && errno != EINPROGRESS && errno != EALREADY))
-			{
-				// Failure
-				break;
-			}
-			else if (*cancel_flag)
-			{
-				// Cancel
-				break;
-			}
-			else
-			{
-				// Connecting
-				SleepThread(50);
-				UnixSelectInner(1, (UINT *)&s, 1, (UINT *)&s, 100);
-			}
-		}
-	}
-
-	UnixSetSocketNonBlockingMode(s, false);
-
-	if (ok)
-	{
-		return 0;
-	}
-	else
-	{
-		return -1;
-	}
-}
-#else
-// Connection with timeout (Win32 version)
-int connect_timeout(SOCKET s, struct sockaddr *addr, int size, int timeout, bool *cancel_flag)
-{
-	UINT64 start_time;
-	bool ok = false;
-	bool timeouted = false;
-	WSAEVENT hEvent;
-	UINT zero = 0;
-	UINT tmp = 0;
-	UINT ret_size = 0;
-	bool is_nt = false;
-	// Validate arguments
-	if (s == INVALID_SOCKET || addr == NULL)
-	{
-		return -1;
-	}
-	if (timeout == 0)
-	{
-		timeout = TIMEOUT_TCP_PORT_CHECK;
-	}
-
-	is_nt = OS_IS_WINDOWS_NT(GetOsInfo()->OsType);
-
-	// Create an event
-	hEvent = CreateEvent(NULL, FALSE, FALSE, NULL);
-
-	// Associate the socket with the event
-	WSAEventSelect(s, hEvent, FD_CONNECT);
-
-	start_time = Tick64();
-
-	while (true)
-	{
-		int ret;
-		
-		ret = connect(s, addr, size);
-
-		if (ret == 0)
-		{
-			ok = true;
-			break;
-		}
-		else
-		{
-			int err = WSAGetLastError();
-			//Debug("err=%u\n", err);
-			//Debug("cancel_flag=%u\n", *cancel_flag);
-			if (timeouted && ((err == WSAEALREADY) || (err == WSAEWOULDBLOCK && !is_nt)))
-			{
-				// Time-out
-				ok = false;
-				break;
-			}
-			if (*cancel_flag)
-			{
-				// Cancel
-				ok = false;
-				break;
-			}
-			if (err == WSAEISCONN || (err == WSAEINVAL && is_nt))
-			{
-				ok = true;
-				break;
-			}
-			if (((start_time + (UINT64)timeout) <= Tick64()) || (err != WSAEWOULDBLOCK && err != WSAEALREADY && (is_nt || err != WSAEINVAL)))
-			{
-				// Failure (timeout)
-				break;
-			}
-			else
-			{
-				SleepThread(10);
-				// Connecting
-				if (WaitForSingleObject(hEvent, 100) == WAIT_OBJECT_0)
-				{
-					timeouted = true;
-				}
-			}
-		}
-	}
-
-	// Remove the socket from the event
-	WSAEventSelect(s, hEvent, 0);
-
-	// Restore to synchronized socket
-	WSAIoctl(s, FIONBIO, &zero, sizeof(zero), &tmp, sizeof(tmp), &ret_size, NULL, NULL);
-
-	// Close the event
-	CloseHandle(hEvent);
-
-	if (ok)
-	{
-		return 0;
-	}
-	else
-	{
-		return -1;
-	}
-}
-#endif	// OS_UNIX
-
-// Set the TOS value of the socket
-void SetSockTos(SOCK *s, int tos)
-{
-	// Validate arguments
-	if (s == NULL)
-	{
-		return;
-	}
-
-	if (s->CurrentTos == tos)
-	{
-		return;
-	}
-
-#ifdef	IP_TOS
-	setsockopt(s->socket, IPPROTO_IP, IP_TOS, (char *)&tos, sizeof(int));
-#endif	// IP_TOS
-
-	s->CurrentTos = tos;
-}
-
-// Set the priority of the socket
-void SetSockHighPriority(SOCK *s, bool flag)
-{
-	// Validate arguments
-	if (s == NULL)
-	{
-		return;
-	}
-
-	SetSockTos(s, (flag ? 16 : 0));
-}
-
-// Connect to the IPv4 host using a socket
-SOCKET ConnectTimeoutIPv4(IP *ip, UINT port, UINT timeout, bool *cancel_flag)
-{
-	SOCKET s;
-	struct sockaddr_in sockaddr4;
-	struct in_addr addr4;
-
-	Zero(&sockaddr4, sizeof(sockaddr4));
-	Zero(&addr4, sizeof(addr4));
-
-	// Generate a sockaddr_in
-	IPToInAddr(&addr4, ip);
-	sockaddr4.sin_port = htons((USHORT)port);
-	sockaddr4.sin_family = AF_INET;
-	sockaddr4.sin_addr.s_addr = addr4.s_addr;
-
-	// Socket creation
-	s = socket(AF_INET, SOCK_STREAM, 0);
-	if (s != INVALID_SOCKET)
-	{
-		// Connection
-		if (connect_timeout(s, (struct sockaddr *)&sockaddr4, sizeof(struct sockaddr_in), timeout, cancel_flag) != 0)
-		{
-			// Connection failure
-			closesocket(s);
-			s = INVALID_SOCKET;
-		}
-	}
-
-	return s;
-}
-
-// Identify whether the HTTPS server to be connected is a SoftEther VPN
-bool DetectIsServerSoftEtherVPN(SOCK *s)
-{
-	HTTP_HEADER *h;
-	char ip_str[MAX_SIZE];
-	char *send_str;
-	UINT content_len;
-	BUF *recv_buf;
-	void *socket_buffer;
-	UINT socket_buffer_size = 32768;
-	bool ok = false;
-	// Validate arguments
-	if (s == NULL)
-	{
-		return false;
-	}
-
-	IPToStr(ip_str, sizeof(ip_str), &s->RemoteIP);
-
-	// Request generation
-	h = NewHttpHeaderEx("GET", "/", "HTTP/1.1", true);
-	AddHttpValue(h, NewHttpValue("X-VPN", "1"));
-	AddHttpValue(h, NewHttpValue("Host", ip_str));
-	AddHttpValue(h, NewHttpValue("Keep-Alive", HTTP_KEEP_ALIVE));
-	AddHttpValue(h, NewHttpValue("Connection", "Keep-Alive"));
-	AddHttpValue(h, NewHttpValue("Accept-Language", "ja"));
-	AddHttpValue(h, NewHttpValue("User-Agent", DEFAULT_USER_AGENT));
-	AddHttpValue(h, NewHttpValue("Pragma", "no-cache"));
-	AddHttpValue(h, NewHttpValue("Cache-Control", "no-cache"));
-
-
-
-	send_str = HttpHeaderToStr(h);
-	FreeHttpHeader(h);
-
-	// Transmission
-	if (SendAll(s, send_str, StrLen(send_str), true) == false)
-	{
-		Free(send_str);
-		return false;
-	}
-
-	Free(send_str);
-
-	// Receive
-	h = RecvHttpHeader(s);
-	if (h == NULL)
-	{
-		return false;
-	}
-
-	// Get the length of the content
-	content_len = GetContentLength(h);
-	FreeHttpHeader(h);
-
-	if (content_len == 0 || content_len >= (1024 * 1024))
-	{
-		return false;
-	}
-
-	// Receive contents
-	recv_buf = NewBuf();
-	socket_buffer = Malloc(socket_buffer_size);
-
-	while (true)
-	{
-		UINT recvsize = MIN(socket_buffer_size, content_len - recv_buf->Size);
-		UINT size;
-
-		if (recvsize == 0)
-		{
-			ok = true;
-			break;
-		}
-
-		size = Recv(s, socket_buffer, recvsize, true);
-		if (size == 0)
-		{
-			// Disconnected
-			break;
-		}
-
-		WriteBuf(recv_buf, socket_buffer, size);
-	}
-
-	SeekBuf(recv_buf, 0, 0);
-	Free(socket_buffer);
-
-	if (ok)
-	{
-		// Examine to confirm whether the incoming data is a SoftEther VPN protocol
-		char tmp[1024];
-
-		Zero(tmp, sizeof(tmp));
-
-		Copy(tmp, recv_buf->Buf, MIN(recv_buf->Size, (sizeof(tmp) - 1)));
-
-		ok = false;
-
-		if (StartWith(tmp, http_detect_server_startwith))
-		{
-			ok = true;
-		}
-		else if (InStr(tmp, http_detect_server_tag_future))
-		{
-			ok = true;
-		}
-	}
-
-	FreeBuf(recv_buf);
-
-	return ok;
-}
-
-// TCP connection thread
-void ConnectThreadForTcp(THREAD *thread, void *param)
-{
-	SOCK *sock;
-	char hostname[MAX_SIZE];
-	CONNECT_TCP_RUDP_PARAM *p = (CONNECT_TCP_RUDP_PARAM *)param;
-	if (thread == NULL || p == NULL)
-	{
-		return;
-	}
-
-	// Delay
-	if (p->Delay >= 1)
-	{
-		WaitEx(NULL, p->Delay, p->CancelFlag);
-	}
-
-	// Connecting process
-	IPToStr(hostname, sizeof(hostname), &p->Ip);
-	sock = ConnectEx3(hostname, p->Port, p->Timeout, p->CancelFlag, NULL, NULL, false, false, true);
-
-	if (sock != NULL && p->Tcp_TryStartSsl)
-	{
-		bool ssl_ret = false;
-
-		p->Tcp_InNegotiation = true;
-
-		// Attempt the SSL negotiation to take this opportunity
-		Lock(p->CancelLock);
-		{
-			if ((*p->CancelFlag) == false)
-			{
-				p->CancelDisconnectSock = sock;
-				AddRef(sock->ref);
-			}
-			else
-			{
-				Debug("User Cancel to StartSSL.\n");
-				goto LABEL_CANCEL;
-			}
-		}
-		Unlock(p->CancelLock);
-
-		// Start the SSL communication
-		ssl_ret = StartSSLEx(sock, NULL, NULL, p->Tcp_SslNoTls, 0, p->Hostname);
-
-		if (ssl_ret)
-		{
-			// Identify whether the HTTPS server to be connected is a SoftEther VPN
-			SetTimeout(sock, (10 * 1000));
-			ssl_ret = DetectIsServerSoftEtherVPN(sock);
-			SetTimeout(sock, INFINITE);
-
-			if (ssl_ret == false)
-			{
-				Debug("DetectIsServerSoftEtherVPN Error.\n");
-			}
-		}
-
-		Lock(p->CancelLock);
-		{
-			ReleaseSock(p->CancelDisconnectSock);
-			p->CancelDisconnectSock = NULL;
-LABEL_CANCEL:
-			DoNothing();
-		}
-		Unlock(p->CancelLock);
-
-		if (ssl_ret == false)
-		{
-			// SSL negotiation failure
-			Disconnect(sock);
-			ReleaseSock(sock);
-
-			Debug("Fail to StartSSL.\n");
-
-			sock = NULL;
-		}
-	}
-
-	p->Result_Tcp_Sock = sock;
-	p->Ok = (p->Result_Tcp_Sock == NULL ? false : true);
-	p->FinishedTick = Tick64();
-	p->Finished = true;
-	p->Tcp_InNegotiation = false;
-
-	Set(p->FinishEvent);
-}
-
-// R-UDP over ICMP / over DNS connection thread
-void ConnectThreadForOverDnsOrIcmp(THREAD *thread, void *param)
-{
-	SOCK *sock;
-	CONNECT_TCP_RUDP_PARAM *p = (CONNECT_TCP_RUDP_PARAM *)param;
-	if (thread == NULL || p == NULL)
-	{
-		return;
-	}
-
-	// Delay
-	if (p->Delay >= 1)
-	{
-		WaitEx(NULL, p->Delay, p->CancelFlag);
-	}
-
-	// Connecting process
-	sock = NewRUDPClientDirect(p->SvcName, &p->Ip,
-		(p->RUdpProtocol == RUDP_PROTOCOL_DNS ? 53 : MAKE_SPECIAL_PORT(IP_PROTO_ICMPV4)),
-		&p->NatT_ErrorCode, p->Timeout, p->CancelFlag, NULL, NULL,
-		(p->RUdpProtocol == RUDP_PROTOCOL_DNS ? 0 : MAKE_SPECIAL_PORT(IP_PROTO_ICMPV4)),
-		(p->RUdpProtocol == RUDP_PROTOCOL_DNS ? true : false));
-
-	p->Result_Nat_T_Sock = sock;
-	p->Ok = (p->Result_Nat_T_Sock == NULL ? false : true);
-	p->FinishedTick = Tick64();
-	p->Finished = true;
-
-	Set(p->FinishEvent);
-}
-
-// R-UDP (via NAT-T) connection thread
-void ConnectThreadForRUDP(THREAD *thread, void *param)
-{
-	SOCK *sock;
-	CONNECT_TCP_RUDP_PARAM *p = (CONNECT_TCP_RUDP_PARAM *)param;
-	if (thread == NULL || p == NULL)
-	{
-		return;
-	}
-
-	// Delay
-	if (p->Delay >= 1)
-	{
-		WaitEx(NULL, p->Delay, p->CancelFlag);
-	}
-
-	// Connecting process
-	sock = NewRUDPClientNatT(p->SvcName, &p->Ip, &p->NatT_ErrorCode, p->Timeout, p->CancelFlag, p->HintStr, p->TargetHostname);
-
-	p->Result_Nat_T_Sock = sock;
-	p->Ok = (p->Result_Nat_T_Sock == NULL ? false : true);
-	p->FinishedTick = Tick64();
-	p->Finished = true;
-
-	Set(p->FinishEvent);
-}
-
-// TCP connection
-SOCK *Connect(char *hostname, UINT port)
-{
-	return ConnectEx(hostname, port, 0);
-}
-SOCK *ConnectEx(char *hostname, UINT port, UINT timeout)
-{
-	return ConnectEx2(hostname, port, timeout, NULL);
-}
-SOCK *ConnectEx2(char *hostname, UINT port, UINT timeout, bool *cancel_flag)
-{
-	return ConnectEx3(hostname, port, timeout, cancel_flag, NULL, NULL, false, false, true);
-}
-SOCK *ConnectEx3(char *hostname, UINT port, UINT timeout, bool *cancel_flag, char *nat_t_svc_name, UINT *nat_t_error_code, bool try_start_ssl, bool ssl_no_tls, bool no_get_hostname)
-{
-	return ConnectEx4(hostname, port, timeout, cancel_flag, nat_t_svc_name, nat_t_error_code, try_start_ssl, ssl_no_tls,
-		no_get_hostname, NULL);
-}
-SOCK *ConnectEx4(char *hostname, UINT port, UINT timeout, bool *cancel_flag, char *nat_t_svc_name, UINT *nat_t_error_code, bool try_start_ssl, bool ssl_no_tls, bool no_get_hostname, IP *ret_ip)
-{
-	SOCK *sock;
-	SOCKET s;
-	struct linger ling;
-	IP ip4;
-	IP ip6;
-	bool true_flag = true;
-	bool false_flag = false;
-	char tmp[MAX_SIZE];
-	IP current_ip;
-	bool is_ipv6 = false;
-	bool dummy = false;
-	bool use_natt = false;
-	char hostname_original[MAX_SIZE];
-	char hint_str[MAX_SIZE];
-	bool force_use_natt = false;
-	UINT dummy_int = 0;
-	IP dummy_ret_ip;
-	// Validate arguments
-	if (hostname == NULL || port == 0 || port >= 65536 || IsEmptyStr(hostname))
-	{
-		return NULL;
-	}
-	if (timeout == 0)
-	{
-		timeout = TIMEOUT_TCP_PORT_CHECK;
-	}
-	if (cancel_flag == NULL)
-	{
-		cancel_flag = &dummy;
-	}
-	if (nat_t_error_code == NULL)
-	{
-		nat_t_error_code = &dummy_int;
-	}
-
-	Zero(&dummy_ret_ip, sizeof(IP));
-	if (ret_ip == NULL)
-	{
-		ret_ip = &dummy_ret_ip;
-	}
-
-	Zero(hint_str, sizeof(hint_str));
-	StrCpy(hostname_original, sizeof(hostname_original), hostname);
-
-	use_natt = (IsEmptyStr(nat_t_svc_name) ? false : true);
-
-	if (use_natt)
-	{
-		// In case of using NAT-T, split host name if the '/' is included in the host name
-		UINT i = SearchStrEx(hostname, "/", 0, false);
-
-		if (i == INFINITE)
-		{
-			// Not included
-			StrCpy(hostname_original, sizeof(hostname_original), hostname);
-		}
-		else
-		{
-			// Included
-			StrCpy(hostname_original, sizeof(hostname_original), hostname);
-			hostname_original[i] = 0;
-
-			// Force to use the NAT-T
-			force_use_natt = true;
-
-			// Copy the hint string
-			StrCpy(hint_str, sizeof(hint_str), hostname + i + 1);
-
-			if (StrCmpi(hint_str, "tcp") == 0 || StrCmpi(hint_str, "disable") == 0
-				|| StrCmpi(hint_str, "disabled") == 0
-				|| StrCmpi(hint_str, "no") == 0 || StrCmpi(hint_str, "none") == 0)
-			{
-				// Force not to use the NAT-T
-				force_use_natt = false;
-				use_natt = false;
-			}
-		}
-	}
-	else
-	{
-		StrCpy(hostname_original, sizeof(hostname_original), hostname);
-	}
-
-	Zero(&current_ip, sizeof(current_ip));
-
-	Zero(&ip4, sizeof(ip4));
-	Zero(&ip6, sizeof(ip6));
-
-	if (IsZeroIp(ret_ip) == false)
-	{
-		// Skip name resolution
-		if (IsIP6(ret_ip))
-		{
-			Copy(&ip6, ret_ip, sizeof(IP));
-		}
-		else
-		{
-			Copy(&ip4, ret_ip, sizeof(IP));
-		}
-
-		//Debug("Using cached IP address: %s = %r\n", hostname_original, ret_ip);
-	}
-	else
-	{
-		// Forward resolution
-		if (GetIP46Ex(&ip4, &ip6, hostname_original, 0, cancel_flag) == false)
-		{
-			return NULL;
-		}
-	}
-
-	if (IsZeroIp(&ip4) == false && IsIPLocalHostOrMySelf(&ip4))
-	{
-		// NAT-T isn't used in the case of connection to localhost
-		force_use_natt = false;
-		use_natt = false;
-	}
-
-	s = INVALID_SOCKET;
-
-	// Attempt to connect with IPv4
-	if (IsZeroIp(&ip4) == false)
-	{
-		if (use_natt == false)
-		{
-			// Normal connection without using NAT-T
-			s = ConnectTimeoutIPv4(&ip4, port, timeout, cancel_flag);
-
-			if (s != INVALID_SOCKET)
-			{
-				Copy(&current_ip, &ip4, sizeof(IP));
-
-				Copy(ret_ip, &ip4, sizeof(IP));
-			}
-		}
-		else if (force_use_natt)
-		{
-			// The connection by forcing the use of NAT-T (not to connection with normal TCP)
-			SOCK *nat_t_sock = NewRUDPClientNatT(nat_t_svc_name, &ip4, nat_t_error_code, timeout, cancel_flag,
-				hint_str, hostname);
-
-			if (nat_t_sock != NULL)
-			{
-				StrCpy(nat_t_sock->UnderlayProtocol, sizeof(nat_t_sock->UnderlayProtocol), SOCK_UNDERLAY_NAT_T);
-			}
-
-			Copy(ret_ip, &ip4, sizeof(IP));
-
-			return nat_t_sock;
-		}
-		else
-		{
-			// Use the connections using NAT-T with normal TCP connection together
-			// (Use multiple threads to try to connect in four connection methods concurrently)
-			CONNECT_TCP_RUDP_PARAM p1, p2, p3, p4;
-			EVENT *finish_event;
-			THREAD *t1, *t2, *t3, *t4;
-			UINT64 start_tick = Tick64();
-			UINT64 giveup_for_all_tick = start_tick + (UINT64)SOCK_CONNECT_WAIT_FOR_ICMP_AND_DNS_AT_LEAST;
-			bool cancel_flag2 = false;
-			SOCK *cancel_sock = NULL;
-
-			finish_event = NewEvent();
-
-			Zero(&p1, sizeof(p1));
-			Zero(&p2, sizeof(p2));
-			Zero(&p3, sizeof(p3));
-			Zero(&p4, sizeof(p4));
-
-			// p1: TCP
-			StrCpy(p1.Hostname, sizeof(p1.Hostname), hostname_original);
-			Copy(&p1.Ip, &ip4, sizeof(IP));
-			p1.Port = port;
-			p1.Timeout = timeout;
-			p1.CancelFlag = &cancel_flag2;
-			p1.FinishEvent = finish_event;
-			p1.Tcp_TryStartSsl = try_start_ssl;
-			p1.Tcp_SslNoTls = ssl_no_tls;
-			p1.CancelLock = NewLock();
-
-			// p2: NAT-T
-			StrCpy(p2.Hostname, sizeof(p2.Hostname), hostname_original);
-			Copy(&p2.Ip, &ip4, sizeof(IP));
-			p2.Port = port;
-			p2.Timeout = timeout;
-			p2.CancelFlag = &cancel_flag2;
-			p2.FinishEvent = finish_event;
-
-			StrCpy(p2.HintStr, sizeof(p2.HintStr), hint_str);
-			StrCpy(p2.TargetHostname, sizeof(p2.TargetHostname), hostname);
-			StrCpy(p2.SvcName, sizeof(p2.SvcName), nat_t_svc_name);
-			p2.Delay = 30;		// Delay by 30ms
-
-			// p3: over ICMP
-			StrCpy(p3.Hostname, sizeof(p3.Hostname), hostname_original);
-			Copy(&p3.Ip, &ip4, sizeof(IP));
-			p3.Port = port;
-			p3.Timeout = timeout;
-			p3.CancelFlag = &cancel_flag2;
-			p3.FinishEvent = finish_event;
-			StrCpy(p3.SvcName, sizeof(p3.SvcName), nat_t_svc_name);
-			p3.RUdpProtocol = RUDP_PROTOCOL_ICMP;
-			p3.Delay = 200;		// Delay by 200ms
-
-			// p4: over DNS
-			StrCpy(p4.Hostname, sizeof(p4.Hostname), hostname_original);
-			Copy(&p4.Ip, &ip4, sizeof(IP));
-			p4.Port = port;
-			p4.Timeout = timeout;
-			p4.CancelFlag = &cancel_flag2;
-			p4.FinishEvent = finish_event;
-			StrCpy(p4.SvcName, sizeof(p4.SvcName), nat_t_svc_name);
-			p4.RUdpProtocol = RUDP_PROTOCOL_DNS;
-			p4.Delay = 100;		// Delay by 100ms
-
-			t1 = NewThread(ConnectThreadForTcp, &p1);
-			t2 = NewThread(ConnectThreadForRUDP, &p2);
-			t4 = NewThread(ConnectThreadForOverDnsOrIcmp, &p4);
-			t3 = NewThread(ConnectThreadForOverDnsOrIcmp, &p3);
-
-			while (true)
-			{
-				UINT64 now = Tick64();
-
-				if (*cancel_flag)
-				{
-					// Cancel by the user
-					break;
-				}
-
-				if (p1.Finished && p2.Finished)
-				{
-					// Results for both the TCP and the NAT-T were confirmed
-					if (now >= giveup_for_all_tick)
-					{
-						// Wait at least minimum time until successful of the ICMP or the DNS
-						break;
-					}
-
-					if (p3.Ok || p4.Ok)
-					{
-						// Exit the loop immediately if any of the ICMP or the DNS is successful
-						break;
-					}
-				}
-
-				if (p1.Finished && p1.Ok)
-				{
-					// Have successfully connected by TCP
-					break;
-				}
-
-				if (p2.Finished && p2.Ok)
-				{
-					UINT p1_wait_time;
-					UINT64 tcp_giveup_tick;
-					UINT p2_spent_time;
-					// Have successfully connected by R-UDP
-					if (p1.Finished)
-					{
-						// Result of TCP is confirmed
-						break;
-					}
-
-					// Calculate the time takes to complete connection of R-UDP
-					p2_spent_time = (UINT)(p2.FinishedTick - start_tick);
-
-					// Decide the grace time for results of TCP until settled.
-					// The grace time is four times the duration of the R-UDP, and at least 400 milliseconds from the start,
-					// and up to 2500 milliseconds after the R-UDP results settled
-					p1_wait_time = p2_spent_time * 4;
-					p1_wait_time = MAX(p1_wait_time, 400);
-					//Debug("p2_spent_time = %u,   p1_wait_time = %u\n", p2_spent_time, p1_wait_time);
-
-					tcp_giveup_tick = start_tick + (UINT64)p1_wait_time;
-					tcp_giveup_tick = MIN(tcp_giveup_tick, (p2.FinishedTick + 2500ULL));
-
-					if (now >= tcp_giveup_tick)
-					{
-						// Result of the TCP is uncertain, but give up
-						if (p1.Finished || p1.Tcp_InNegotiation == false)
-						{
-							// Break only when TCP SSL negotiation is not being processed
-							break;
-						}
-					}
-				}
-
-				Wait(finish_event, 25);
-			}
-
-			cancel_flag2 = true;
-
-			Lock(p1.CancelLock);
-			{
-				if (p1.CancelDisconnectSock != NULL)
-				{
-					cancel_sock = p1.CancelDisconnectSock;
-
-					AddRef(cancel_sock->ref);
-				}
-			}
-			Unlock(p1.CancelLock);
-
-			if (cancel_sock != NULL)
-			{
-				Disconnect(cancel_sock);
-				ReleaseSock(cancel_sock);
-			}
-
-			WaitThread(t1, INFINITE);
-			WaitThread(t2, INFINITE);
-			WaitThread(t3, INFINITE);
-			WaitThread(t4, INFINITE);
-			ReleaseThread(t1);
-			ReleaseThread(t2);
-			ReleaseThread(t3);
-			ReleaseThread(t4);
-			ReleaseEvent(finish_event);
-
-			DeleteLock(p1.CancelLock);
-
-			if (*cancel_flag)
-			{
-				// Abandon all the results because the user canceled
-				Disconnect(p1.Result_Nat_T_Sock);
-				ReleaseSock(p1.Result_Nat_T_Sock);
-				Disconnect(p2.Result_Nat_T_Sock);
-				ReleaseSock(p2.Result_Nat_T_Sock);
-				Disconnect(p3.Result_Nat_T_Sock);
-				ReleaseSock(p3.Result_Nat_T_Sock);
-				Disconnect(p4.Result_Nat_T_Sock);
-				ReleaseSock(p4.Result_Nat_T_Sock);
-
-				return NULL;
-			}
-
-			if (p1.Ok)
-			{
-				char hostname[MAX_SIZE];
-
-				// Use the results of the TCP
-				// Dispose other results
-				Disconnect(p2.Result_Nat_T_Sock);
-				ReleaseSock(p2.Result_Nat_T_Sock);
-				Disconnect(p3.Result_Nat_T_Sock);
-				ReleaseSock(p3.Result_Nat_T_Sock);
-				Disconnect(p4.Result_Nat_T_Sock);
-				ReleaseSock(p4.Result_Nat_T_Sock);
-
-				if (GetHostName(hostname, sizeof(hostname), &ip4))
-				{
-					Free(p1.Result_Tcp_Sock->RemoteHostname);
-					p1.Result_Tcp_Sock->RemoteHostname = CopyStr(hostname);
-				}
-
-				Copy(ret_ip, &ip4, sizeof(IP));
-
-				return p1.Result_Tcp_Sock;
-			}
-			else if (p2.Ok)
-			{
-				// Use the results of the R-UDP
-				// Dispose other results
-				Disconnect(p3.Result_Nat_T_Sock);
-				ReleaseSock(p3.Result_Nat_T_Sock);
-				Disconnect(p4.Result_Nat_T_Sock);
-				ReleaseSock(p4.Result_Nat_T_Sock);
-
-				StrCpy(p2.Result_Nat_T_Sock->UnderlayProtocol, sizeof(p2.Result_Nat_T_Sock->UnderlayProtocol),
-					SOCK_UNDERLAY_NAT_T);
-
-				Copy(ret_ip, &ip4, sizeof(IP));
-
-				return p2.Result_Nat_T_Sock;
-			}
-			else if (p4.Ok)
-			{
-				// Use this if over-DNS success
-				// Dispose other results
-				Disconnect(p3.Result_Nat_T_Sock);
-				ReleaseSock(p3.Result_Nat_T_Sock);
-
-				StrCpy(p4.Result_Nat_T_Sock->UnderlayProtocol, sizeof(p4.Result_Nat_T_Sock->UnderlayProtocol),
-					SOCK_UNDERLAY_DNS);
-
-				Copy(ret_ip, &ip4, sizeof(IP));
-
-				return p4.Result_Nat_T_Sock;
-			}
-			else if (p3.Ok)
-			{
-				// Use this if over ICMP success
-				StrCpy(p3.Result_Nat_T_Sock->UnderlayProtocol, sizeof(p3.Result_Nat_T_Sock->UnderlayProtocol),
-					SOCK_UNDERLAY_ICMP);
-
-				Copy(ret_ip, &ip4, sizeof(IP));
-
-				return p3.Result_Nat_T_Sock;
-			}
-			else
-			{
-				// Continue the process if all trials failed
-				*nat_t_error_code = p2.NatT_ErrorCode;
-			}
-		}
-	}
-
-	// Attempt to connect with IPv6
-	if (s == INVALID_SOCKET && IsZeroIp(&ip6) == false)
-	{
-		struct sockaddr_in6 sockaddr6;
-		struct in6_addr addr6;
-
-		Zero(&sockaddr6, sizeof(sockaddr6));
-		Zero(&addr6, sizeof(addr6));
-
-		// Generation of the sockaddr_in6
-		IPToInAddr6(&addr6, &ip6);
-		sockaddr6.sin6_port = htons((USHORT)port);
-		sockaddr6.sin6_family = AF_INET6;
-		sockaddr6.sin6_scope_id = ip6.ipv6_scope_id;
-		Copy(&sockaddr6.sin6_addr, &addr6, sizeof(addr6));
-
-		// Socket creation
-		s = socket(AF_INET6, SOCK_STREAM, 0);
-		if (s != INVALID_SOCKET)
-		{
-			// Connection
-			if (connect_timeout(s, (struct sockaddr *)&sockaddr6, sizeof(struct sockaddr_in6), timeout, cancel_flag) != 0)
-			{
-				// Connection failure
-				closesocket(s);
-				s = INVALID_SOCKET;
-			}
-			else
-			{
-				Copy(&current_ip, &ip6, sizeof(IP));
-
-				is_ipv6 = true;
-
-				Copy(ret_ip, &ip6, sizeof(IP));
-			}
-		}
-	}
-
-	if (s == INVALID_SOCKET)
-	{
-		// Connection fails on both of IPv4, IPv6
-		return NULL;
-	}
-
-	// Creating a SOCK
-	sock = NewSock();
-	sock->socket = s;
-	sock->Type = SOCK_TCP;
-	sock->ServerMode = false;
-
-	StrCpy(sock->UnderlayProtocol, sizeof(sock->UnderlayProtocol),
-		(is_ipv6 ? SOCK_UNDERLAY_NATIVE_V6 : SOCK_UNDERLAY_NATIVE_V4));
-
-	// Host name resolution
-	if (no_get_hostname || (GetHostName(tmp, sizeof(tmp), &current_ip) == false))
-	{
-		StrCpy(tmp, sizeof(tmp), hostname_original);
-	}
-
-	//Debug("PTR: %s\n", tmp);
-
-	sock->RemoteHostname = CopyStr(tmp);
-
-//	Debug("new socket: %u\n", s);
-
-	Zero(&ling, sizeof(ling));
-	// Forced disconnection flag
-#ifdef	SO_DONTLINGER
-	setsockopt(sock->socket, SOL_SOCKET, SO_DONTLINGER, (char *)&true_flag, sizeof(bool));
-#else	// SO_DONTLINGER
-	setsockopt(sock->socket, SOL_SOCKET, SO_LINGER, (char *)&false_flag, sizeof(bool));
-#endif	// SO_DONTLINGER
-//	setsockopt(sock->socket, SOL_SOCKET, SO_REUSEADDR, (char *)&true_flag, sizeof(bool));
-
-	// Configuring TCP options
-	setsockopt(sock->socket, IPPROTO_TCP, TCP_NODELAY, (char *)&true_flag, sizeof(bool));
-
-	// Initialization of the time-out value
-	SetTimeout(sock, TIMEOUT_INFINITE);
-
-	// Get the socket information
-	QuerySocketInformation(sock);
-
-	if (IsZeroIp(&sock->LocalIP) == false && IsLocalHostIP(&sock->LocalIP) == false)
-	{
-		IP current_ip;
-
-		if (GetCurrentGlobalIP(&current_ip, is_ipv6) == false)
-		{
-			SetCurrentGlobalIP(&sock->LocalIP, is_ipv6);
-		}
-	}
-
-	sock->Connected = true;
-	sock->AsyncMode = false;
-	sock->SecureMode = false;
-	sock->IPv6 = is_ipv6;
-
-	return sock;
-}
-
-// Maximize the I/O buffer size of the socket
-void SetSocketSendRecvBufferSize(SOCKET s, UINT size)
-{
-	int value = (int)size;
-	// Validate arguments
-	if (s == INVALID_SOCKET)
-	{
-		return;
-	}
-
-	setsockopt(s, SOL_SOCKET, SO_RCVBUF, (char *)&value, sizeof(int));
-	setsockopt(s, SOL_SOCKET, SO_SNDBUF, (char *)&value, sizeof(int));
-}
-
-// Get the buffer size of the socket
-UINT GetSocketBufferSize(SOCKET s, bool send)
-{
-	int value = 0;
-	int len = sizeof(int);
-	// Validate arguments
-	if (s == INVALID_SOCKET)
-	{
-		return 0;
-	}
-
-	if (getsockopt(s, SOL_SOCKET, (send ? SO_SNDBUF : SO_RCVBUF), (char *)&value, &len) != 0)
-	{
-		return 0;
-	}
-
-	return value;
-}
-
-// Setting the buffer size of the socket
-bool SetSocketBufferSize(SOCKET s, bool send, UINT size)
-{
-	int value = (int)size;
-	// Validate arguments
-	if (s == INVALID_SOCKET)
-	{
-		return false;
-	}
-
-	if (setsockopt(s, SOL_SOCKET, (send ? SO_SNDBUF : SO_RCVBUF), (char *)&value, sizeof(int)) != 0)
-	{
-		return false;
-	}
-
-	return true;
-}
-UINT SetSocketBufferSizeWithBestEffort(SOCKET s, bool send, UINT size)
-{
-	// Validate arguments
-	if (s == INVALID_SOCKET)
-	{
-		return 0;
-	}
-
-	while (true)
-	{
-		if (SetSocketBufferSize(s, send, size))
-		{
-			return size;
-		}
-
-		size = (UINT)((double)size / 1.5);
-
-		if (size <= 32767)
-		{
-			return 0;
-		}
-	}
-}
-
-// Initialize the buffer size of the UDP socket
-void InitUdpSocketBufferSize(SOCKET s)
-{
-	SetSocketBufferSizeWithBestEffort(s, true, UDP_MAX_BUFFER_SIZE);
-	SetSocketBufferSizeWithBestEffort(s, false, UDP_MAX_BUFFER_SIZE);
-}
-
-// Get the socket information
-void QuerySocketInformation(SOCK *sock)
-{
-	// Validate arguments
-	if (sock == NULL)
-	{
-		return;
-	}
-
-	Lock(sock->lock);
-	{
-		struct sockaddr_in6 sockaddr6;
-		struct in6_addr *addr6;
-		int size;
-		DWORD dw;
-		UINT opt_value = 0;
-
-		if (sock->Type == SOCK_TCP)
-		{
-			// Get the information of the remote host
-			size = sizeof(sockaddr6);
-			if (getpeername(sock->socket, (struct sockaddr *)&sockaddr6, (int *)&size) == 0)
-			{
-				if (size >= sizeof(struct sockaddr_in6))
-				{
-					sock->RemotePort = (UINT)ntohs(sockaddr6.sin6_port);
-					addr6 = &sockaddr6.sin6_addr;
-					InAddrToIP6(&sock->RemoteIP, addr6);
-					sock->RemoteIP.ipv6_scope_id = sockaddr6.sin6_scope_id;
-				}
-				else
-				{
-					struct sockaddr_in *sockaddr;
-					struct in_addr *addr;
-
-					sockaddr = (struct sockaddr_in *)&sockaddr6;
-					sock->RemotePort = (UINT)ntohs(sockaddr->sin_port);
-					addr = &sockaddr->sin_addr;
-					InAddrToIP(&sock->RemoteIP, addr);
-				}
-			}
-		}
-
-		// Get the local host information
-		size = sizeof(sockaddr6);
-		if (getsockname(sock->socket, (struct sockaddr *)&sockaddr6, (int *)&size) == 0)
-		{
-			if (size >= sizeof(struct sockaddr_in6))
-			{
-				sock->LocalPort = (UINT)ntohs(sockaddr6.sin6_port);
-				addr6 = &sockaddr6.sin6_addr;
-				InAddrToIP6(&sock->LocalIP, addr6);
-				sock->LocalIP.ipv6_scope_id = sockaddr6.sin6_scope_id;
-			}
-			else
-			{
-				struct sockaddr_in *sockaddr;
-				struct in_addr *addr;
-
-				sockaddr = (struct sockaddr_in *)&sockaddr6;
-				sock->LocalPort = (UINT)ntohs(sockaddr->sin_port);
-				addr = &sockaddr->sin_addr;
-				InAddrToIP(&sock->LocalIP, addr);
-			}
-		}
-
-		if (sock->IsRawSocket)
-		{
-			sock->LocalPort = sock->RemotePort = MAKE_SPECIAL_PORT(sock->RawSocketIPProtocol);
-		}
-
-		if (sock->Type == SOCK_UDP)
-		{
-			sock->UdpMaxMsgSize = UDP_MAX_MSG_SIZE_DEFAULT;
-
-#ifdef	OS_WIN32
-			if (true)
-			{
-				// Get the buffer size that can be transmitted and received at once
-				UINT max_value = 0;
-				int len = sizeof(UINT);
-
-				if (getsockopt(sock->socket, SOL_SOCKET, SO_MAX_MSG_SIZE, (char *)&max_value, &len) == 0)
-				{
-					sock->UdpMaxMsgSize = max_value;
-				}
-			}
-#endif	// OS_WIN32
-		}
-
-		if (sock->IPv6)
-		{
-#ifdef	IPV6_UNICAST_HOPS
-			opt_value = IPV6_UNICAST_HOPS;
-#endif	// IPV6_UNICAST_HOPS
-		}
-		else
-		{
-#ifdef	IP_TTL
-			opt_value = IP_TTL;
-#endif	// IP_TTL
-		}
-
-		// Support of the TTL value
-		size = sizeof(DWORD);
-		if (opt_value == 0 ||
-			getsockopt(sock->socket, (sock->IPv6 ? IPPROTO_IPV6 : IPPROTO_IP), opt_value, (char *)&dw, &size) != 0)
-		{
-			sock->IsTtlSupported = false;
-		}
-		else
-		{
-			sock->IsTtlSupported = true;
-			sock->CurrentTtl = dw;
-		}
-	}
-	Unlock(sock->lock);
-}
-
-// Setting the TTL value
-bool SetTtl(SOCK *sock, UINT ttl)
-{
-	DWORD dw;
-	int size;
-	UINT opt_value = 0;
-	// Validate arguments
-	if (sock == NULL)
-	{
-		return false;
-	}
-
-	if (sock->IsTtlSupported == false)
-	{
-		return false;
-	}
-
-	if (sock->CurrentTtl == ttl)
-	{
-		return true;
-	}
-
-	dw = ttl;
-	size = sizeof(DWORD);
-
-	if (sock->IPv6)
-	{
-#ifdef	IPV6_UNICAST_HOPS
-		opt_value = IPV6_UNICAST_HOPS;
-#endif	// IPV6_UNICAST_HOPS
-	}
-	else
-	{
-#ifdef	IP_TTL
-		opt_value = IP_TTL;
-#endif	// IP_TTL
-	}
-
-	if (opt_value == 0 ||
-		setsockopt(sock->socket, (sock->IPv6 ? IPPROTO_IPV6 : IPPROTO_IP), opt_value, (char *)&dw, size) == false)
-	{
-		return false;
-	}
-
-	sock->CurrentTtl = ttl;
-
-	return true;
-}
-
-// Release of the socket
-void ReleaseSock(SOCK *s)
-{
-	// Validate arguments
-	if (s == NULL)
-	{
-		return;
-	}
-
-	if (Release(s->ref) == 0)
-	{
-		if (s->ListenMode == false && s->ServerMode)
-		{
-			Print("");
-		}
-		CleanupSock(s);
-	}
-}
-
-// Clean-up of the socket
-void CleanupSock(SOCK *s)
-{
-	// Validate arguments
-	if (s == NULL)
-	{
-		return;
-	}
-
-//	{Debug("CleanupSock: Disconnect() Called: %s %u\n", __FILE__, __LINE__);Disconnect(s);}
-	Disconnect(s);
-
-	if (s->InProcAcceptQueue != NULL)
-	{
-		while (true)
-		{
-			SOCK *ss = GetNext(s->InProcAcceptQueue);
-			if (ss == NULL)
-			{
-				break;
-			}
-
-			Disconnect(ss);
-			ReleaseSock(ss);
-		}
-
-		ReleaseQueue(s->InProcAcceptQueue);
-	}
-
-	if (s->InProcAcceptEvent != NULL)
-	{
-		ReleaseEvent(s->InProcAcceptEvent);
-	}
-
-	if (s->ReverseAcceptQueue != NULL)
-	{
-		while (true)
-		{
-			SOCK *ss = GetNext(s->ReverseAcceptQueue);
-			if (ss == NULL)
-			{
-				break;
-			}
-
-			Disconnect(ss);
-			ReleaseSock(ss);
-		}
-
-		ReleaseQueue(s->ReverseAcceptQueue);
-	}
-
-	if (s->ReverseAcceptEvent != NULL)
-	{
-		ReleaseEvent(s->ReverseAcceptEvent);
-	}
-
-	if (s->SendTube != NULL)
-	{
-		TubeDisconnect(s->SendTube);
-		ReleaseTube(s->SendTube);
-	}
-
-	if (s->RecvTube != NULL)
-	{
-		TubeDisconnect(s->RecvTube);
-		ReleaseTube(s->RecvTube);
-	}
-
-	if (s->BulkRecvTube != NULL)
-	{
-		TubeDisconnect(s->BulkRecvTube);
-		ReleaseTube(s->BulkRecvTube);
-	}
-
-	if (s->BulkSendTube != NULL)
-	{
-		TubeDisconnect(s->BulkSendTube);
-		ReleaseTube(s->BulkSendTube);
-	}
-
-	if (s->BulkSendKey != NULL)
-	{
-		ReleaseSharedBuffer(s->BulkSendKey);
-	}
-
-	if (s->BulkRecvKey != NULL)
-	{
-		ReleaseSharedBuffer(s->BulkRecvKey);
-	}
-
-	if (s->InProcRecvFifo != NULL)
-	{
-		ReleaseFifo(s->InProcRecvFifo);
-	}
-
-	if (s->R_UDP_Stack != NULL)
-	{
-		FreeRUDP(s->R_UDP_Stack);
-	}
-
-#ifdef	OS_WIN32
-	Win32FreeAsyncSocket(s);
-#else	// OS_WIN32
-	UnixFreeAsyncSocket(s);
-#endif	// OS_WIN32
-
-	FreeBuf(s->SendBuf);
-	if (s->socket != INVALID_SOCKET)
-	{
-#ifdef	OS_WIN32
-		closesocket(s->socket);
-#else	// OS_WIN32
-		close(s->socket);
-#endif	// OS_WIN32
-	}
-	Free(s->RemoteHostname);
-
-#ifdef	OS_WIN32
-	if (s->hAcceptEvent != NULL)
-	{
-		CloseHandle(s->hAcceptEvent);
-	}
-#endif	// OS_WIN32
-
-	// Release the certificate
-	if (s->RemoteX != NULL)
-	{
-		FreeX(s->RemoteX);
-		s->RemoteX = NULL;
-	}
-	if (s->LocalX != NULL)
-	{
-		FreeX(s->LocalX);
-		s->LocalX = NULL;
-	}
-
-	// Cipher algorithm name
-	if (s->CipherName != NULL)
-	{
-		Free(s->CipherName);
-		s->CipherName = NULL;
-	}
-
-	Free(s->WaitToUseCipher);
-	DeleteLock(s->lock);
-	DeleteLock(s->ssl_lock);
-	DeleteLock(s->disconnect_lock);
-
-	Dec(num_tcp_connections);
-
-	Free(s);
-}
-
-// Creating a new socket
-SOCK *NewSock()
-{
-	SOCK *s = ZeroMallocFast(sizeof(SOCK));
-
-	s->ref = NewRef();
-	s->lock = NewLock();
-	s->SendBuf = NewBuf();
-	s->socket = INVALID_SOCKET;
-	s->ssl_lock = NewLock();
-	s->disconnect_lock = NewLock();
-
-	Inc(num_tcp_connections);
-
-	return s;
-}
-
-// Convert the IP to UINT
-UINT IPToUINT(IP *ip)
-{
-	UCHAR *b;
-	UINT i, value = 0;
-	// Validate arguments
-	if (ip == NULL)
-	{
-		return 0;
-	}
-
-	b = (UCHAR *)&value;
-	for (i = 0;i < 4;i++)
-	{
-		b[i] = ip->addr[i];
-	}
-
-	return value;
-}
-
-// Convert UINT to IP
-void UINTToIP(IP *ip, UINT value)
-{
-	UCHAR *b;
-	UINT i;
-	// Validate arguments
-	if (ip == NULL)
-	{
-		return;
-	}
-
-	ZeroIP4(ip);
-
-	b = (UCHAR *)&value;
-	for (i = 0;i < 4;i++)
-	{
-		ip->addr[i] = b[i];
-	}
-}
-
-// Get the host name of the computer
-void GetMachineHostName(char *name, UINT size)
-{
-	char tmp[MAX_SIZE];
-	UINT i, len;
-	// Validate arguments
-	if (name == NULL)
-	{
-		return;
-	}
-
-	GetMachineName(tmp, sizeof(tmp));
-
-	len = StrLen(tmp);
-	for (i = 0;i < len;i++)
-	{
-		if (tmp[i] == '.')
-		{
-			tmp[i] = 0;
-		}
-	}
-
-	ConvertSafeFileName(name, size, tmp);
-}
-
-// Get the IP address of this computer
-void GetMachineIp(IP *ip)
-{
-	char tmp[MAX_SIZE];
-	// Validate arguments
-	if (ip == NULL)
-	{
-		return;
-	}
-
-	Zero(ip, sizeof(IP));
-	SetIP(ip, 127, 0, 0, 1);
-
-	GetMachineName(tmp, sizeof(tmp));
-	GetIP(ip, tmp);
-}
-
-// Get the computer name from 'hosts'
-bool GetMachineNameFromHosts(char *name, UINT size)
-{
-	bool ret = false;
-	char *s;
-	BUF *b;
-	// Validate arguments
-	if (name == NULL)
-	{
-		return false;
-	}
-
-	b = ReadDump("/etc/hosts");
-	if (b == NULL)
-	{
-		return false;
-	}
-
-	while (true)
-	{
-		s = CfgReadNextLine(b);
-		if (s == NULL)
-		{
-			break;
-		}
-		else
-		{
-			TOKEN_LIST *t = ParseToken(s, " \t");
-
-			if (t != NULL)
-			{
-				if (t->NumTokens >= 2)
-				{
-					if (StrCmpi(t->Token[0], "127.0.0.1") == 0)
-					{
-						UINT i;
-
-						for (i = 1;i < t->NumTokens;i++)
-						{
-							if (StartWith(t->Token[i], "localhost") == false)
-							{
-								StrCpy(name, size, t->Token[i]);
-								ret = true;
-							}
-						}
-					}
-				}
-			}
-			FreeToken(t);
-		}
-
-		Free(s);
-	}
-
-	FreeBuf(b);
-
-	return ret;
-}
-
-// Get the computer name of this computer
-void GetMachineName(char *name, UINT size)
-{
-	GetMachineNameEx(name, size, false);
-}
-void GetMachineNameEx(char *name, UINT size, bool no_load_hosts)
-{
-	static char name_cache[MAX_SIZE];
-	static bool name_cached = false;
-	char tmp[MAX_SIZE];
-	char tmp2[MAX_SIZE];
-	// Validate arguments
-	if (name == NULL)
-	{
-		return;
-	}
-
-	Lock(machine_name_lock);
-	{
-		if (name_cached != false)
-		{
-			StrCpy(name, size, name_cache);
-			Unlock(machine_name_lock);
-			return;
-		}
-		ClearStr(tmp, sizeof(tmp));
-		if (gethostname(tmp, MAX_SIZE) != 0)
-		{
-			StrCpy(name, size, "Unknown");
-			Unlock(machine_name_lock);
-			return;
-		}
-		ClearStr(name, size);
-		StrCpy(name, size, tmp);
-		if (IsEmptyStr(name) || StartWith(name, "localhost"))
-		{
-#ifdef	OS_WIN32
-			ClearStr(name, size);
-			MsGetComputerName(name, size);
-#endif	// OS_WIN32
-		}
-		if (IsEmptyStr(name) || StartWith(name, "localhost"))
-		{
-			if (no_load_hosts == false && OS_IS_UNIX(GetOsInfo()->OsType))
-			{
-				if (GetMachineNameFromHosts(tmp2, sizeof(tmp2)))
-				{
-					StrCpy(name, sizeof(name), tmp2);
-				}
-			}
-		}
-
-		StrCpy(name_cache, sizeof(name_cache), name);
-		name_cached = true;
-	}
-	Unlock(machine_name_lock);
-}
-
-// Host name acquisition thread
-void GetHostNameThread(THREAD *t, void *p)
-{
-	IP *ip;
-	char hostname[256];
-	// Validate arguments
-	if (t == NULL || p == NULL)
-	{
-		return;
-	}
-
-	ip = (IP *)p;
-
-	AddWaitThread(t);
-
-	NoticeThreadInit(t);
-
-	if (GetHostNameInner(hostname, sizeof(hostname), ip))
-	{
-		AddHostCache(ip, hostname);
-	}
-
-	Free(ip);
-
-	DelWaitThread(t);
-}
-
-// Get the host name
-bool GetHostName(char *hostname, UINT size, IP *ip)
-{
-	THREAD *t;
-	IP *p_ip;
-	bool ret;
-	// Validate arguments
-	if (hostname == NULL || ip == NULL)
-	{
-		return false;
-	}
-
-	if (GetHostCache(hostname, size, ip))
-	{
-		if (IsEmptyStr(hostname) == false)
-		{
-			return true;
-		}
-		else
-		{
-			return false;
-		}
-	}
-
-	p_ip = ZeroMalloc(sizeof(IP));
-	Copy(p_ip, ip, sizeof(IP));
-
-	t = NewThread(GetHostNameThread, p_ip);
-
-	WaitThreadInit(t);
-
-	WaitThread(t, TIMEOUT_HOSTNAME);
-
-	ReleaseThread(t);
-
-	ret = GetHostCache(hostname, size, ip);
-	if (ret == false)
-	{
-		if (IsIP4(ip))
-		{
-			ret = GetNetBiosName(hostname, size, ip);
-			if (ret)
-			{
-				AddHostCache(ip, hostname);
-			}
-		}
-	}
-	else
-	{
-		if (IsEmptyStr(hostname))
-		{
-			ret = false;
-		}
-	}
-	if (ret == false)
-	{
-		AddHostCache(ip, "");
-		StrCpy(hostname, size, "");
-	}
-
-	return ret;
-}
-
-// Perform a DNS reverse query
-bool GetHostNameInner(char *hostname, UINT size, IP *ip)
-{
-	struct in_addr addr;
-	struct sockaddr_in sa;
-	char tmp[MAX_SIZE];
-	char ip_str[64];
-	// Validate arguments
-	if (hostname == NULL || ip == NULL)
-	{
-		return false;
-	}
-
-	if (IsIP6(ip))
-	{
-		return GetHostNameInner6(hostname, size, ip);
-	}
-
-	// Reverse resolution
-	IPToInAddr(&addr, ip);
-	Zero(&sa, sizeof(sa));
-	sa.sin_family = AF_INET;
-
-#if	defined(UNIX_BSD) || defined(UNIX_MACOS)
-	sa.sin_len = INET_ADDRSTRLEN;
-#endif	// UNIX_BSD || UNIX_MACOS
-
-	Copy(&sa.sin_addr, &addr, sizeof(struct in_addr));
-	sa.sin_port = 0;
-
-	if (getnameinfo((struct sockaddr *)&sa, sizeof(sa), tmp, sizeof(tmp), NULL, 0, 0) != 0)
-	{
-		return false;
-	}
-
-	IPToStr(ip_str, sizeof(ip_str), ip);
-
-	if (StrCmpi(tmp, ip_str) == 0)
-	{
-		return false;
-	}
-
-	if (IsEmptyStr(tmp))
-	{
-		return false;
-	}
-
-	StrCpy(hostname, size, tmp);
-
-	return true;
-}
-bool GetHostNameInner6(char *hostname, UINT size, IP *ip)
-{
-	struct in6_addr addr;
-	struct sockaddr_in6 sa;
-	char tmp[MAX_SIZE];
-	char ip_str[256];
-	// Validate arguments
-	if (hostname == NULL || ip == NULL)
-	{
-		return false;
-	}
-
-	// Reverse resolution
-	IPToInAddr6(&addr, ip);
-	Zero(&sa, sizeof(sa));
-	sa.sin6_family = AF_INET6;
-
-#if	defined(UNIX_BSD) || defined(UNIX_MACOS)
-	sa.sin6_len = INET6_ADDRSTRLEN;
-#endif	// UNIX_BSD || UNIX_MACOS
-
-	Copy(&sa.sin6_addr, &addr, sizeof(struct in6_addr));
-	sa.sin6_port = 0;
-
-	if (getnameinfo((struct sockaddr *)&sa, sizeof(sa), tmp, sizeof(tmp), NULL, 0, 0) != 0)
-	{
-		return false;
-	}
-
-	IPToStr(ip_str, sizeof(ip_str), ip);
-
-	if (StrCmpi(tmp, ip_str) == 0)
-	{
-		return false;
-	}
-
-	if (IsEmptyStr(tmp))
-	{
-		return false;
-	}
-
-	StrCpy(hostname, size, tmp);
-
-	return true;
-}
-
-#define	NUM_NBT_QUERYS_SEND			3
-
-// Get the NetBIOS name of the machine from the IP address
-bool GetNetBiosName(char *name, UINT size, IP *ip)
-{
-	SOCK *s;
-	UINT i, j;
-	bool flag = false;
-	bool ok = false;
-	NBTREQUEST req;
-	UCHAR buf[1024];
-	USHORT tran_id[NUM_NBT_QUERYS_SEND];
-	UINT64 timeout_tick;
-	// Validate arguments
-	if (name == NULL || ip == NULL)
-	{
-		return false;
-	}
-
-	IPToStr(name, size, ip);
-
-	for (i = 0;i < NUM_NBT_QUERYS_SEND;i++)
-	{
-		tran_id[i] = Rand16();
-	}
-
-	s = NewUDP(0);
-	if (s == NULL)
-	{
-		return false;
-	}
-
-	for (j = 0;j < NUM_NBT_QUERYS_SEND;j++)
-	{
-		Zero(&req, sizeof(req));
-		req.TransactionId = Endian16(tran_id[j]);
-		req.NumQuestions = Endian16(1);
-		req.Query[0] = 0x20;
-		req.Query[1] = 0x43;
-		req.Query[2] = 0x4b;
-		for (i = 3;i <= 32;i++)
-		{
-			req.Query[i] = 0x41;
-		}
-		req.Query[35] = 0x21;
-		req.Query[37] = 0x01;
-
-		if (SendTo(s, ip, 137, &req, sizeof(req)) == 0)
-		{
-			ReleaseSock(s);
-			return false;
-		}
-	}
-
-	timeout_tick = Tick64() + (UINT64)TIMEOUT_NETBIOS_HOSTNAME;
-
-	while (1)
-	{
-		UINT ret;
-		IP src_ip;
-		UINT src_port;
-		SOCKSET set;
-		if (Tick64() >= timeout_tick)
-		{
-			break;
-		}
-		InitSockSet(&set);
-		AddSockSet(&set, s);
-		Select(&set, 100, NULL, NULL);
-
-		if (flag == false)
-		{
-			flag = true;
-		}
-		else
-		{
-			SleepThread(10);
-		}
-
-		ret = RecvFrom(s, &src_ip, &src_port, buf, sizeof(buf));
-
-		if (ret == SOCK_LATER)
-		{
-			continue;
-		}
-		else if (ret == 0)
-		{
-			break;
-		}
-		else
-		{
-			if (ret >= sizeof(NBTRESPONSE))
-			{
-				NBTRESPONSE *r = (NBTRESPONSE *)buf;
-				bool b = false;
-				UINT i;
-				USHORT id = Endian16(r->TransactionId);
-				for (i = 0;i < NUM_NBT_QUERYS_SEND;i++)
-				{
-					if (id == tran_id[i])
-					{
-						b = true;
-						break;
-					}
-				}
-				if (b)
-				{
-					if (r->Flags != 0 && r->NumQuestions == 0 && r->AnswerRRs >= 1)
-					{
-						if (r->Response[0] == 0x20 && r->Response[1] == 0x43 &&
-							r->Response[2] == 0x4b)
-						{
-							if (r->Response[34] == 0x00 && r->Response[35] == 0x21 &&
-								r->Response[36] == 0x00 && r->Response[37] == 0x01)
-							{
-								char *a = (char *)(&r->Response[45]);
-								if (StrCheckLen(a, 15))
-								{
-									if (IsEmptyStr(a) == false)
-									{
-										StrCpy(name, size, a);
-										Trim(name);
-										ok = true;
-									}
-									else
-									{
-										ok = false;
-										break;
-									}
-								}
-							}
-						}
-					}
-				}
-			}
-		}
-	}
-
-	ReleaseSock(s);
-	return ok;
-}
-
-// Set the IP address
-void SetIP(IP *ip, UCHAR a1, UCHAR a2, UCHAR a3, UCHAR a4)
-{
-	// Validate arguments
-	if (ip == NULL)
-	{
-		return;
-	}
-
-	Zero(ip, sizeof(IP));
-	ip->addr[0] = a1;
-	ip->addr[1] = a2;
-	ip->addr[2] = a3;
-	ip->addr[3] = a4;
-}
-UINT SetIP32(UCHAR a1, UCHAR a2, UCHAR a3, UCHAR a4)
-{
-	IP ip;
-
-	Zero(&ip, sizeof(ip));
-	SetIP(&ip, a1, a2, a3, a4);
-
-	return IPToUINT(&ip);
-}
-
-// Get either of v4 and v6 results with a DNS forward lookup (The IPv4 precedes in the case of both results)
-bool GetIP46Any4(IP *ip, char *hostname)
-{
-	IP ip4, ip6;
-	bool b = false;
-	// Validate arguments
-	if (ip == NULL || hostname == NULL)
-	{
-		return false;
-	}
-
-	if (GetIP46(&ip4, &ip6, hostname) == false)
-	{
-		return false;
-	}
-
-	if (IsZeroIp(&ip6) == false)
-	{
-		Copy(ip, &ip6, sizeof(IP));
-
-		b = true;
-	}
-
-	if (IsZeroIp(&ip4) == false)
-	{
-		Copy(ip, &ip4, sizeof(IP));
-
-		b = true;
-	}
-
-	return b;
-}
-
-// Get either of v4 and v6 results with a DNS forward lookup (The IPv6 precedes in the case of both)
-bool GetIP46Any6(IP *ip, char *hostname)
-{
-	IP ip4, ip6;
-	bool b = false;
-	// Validate arguments
-	if (ip == NULL || hostname == NULL)
-	{
-		return false;
-	}
-
-	if (GetIP46(&ip4, &ip6, hostname) == false)
-	{
-		return false;
-	}
-
-	if (IsZeroIp(&ip4) == false)
-	{
-		Copy(ip, &ip4, sizeof(IP));
-
-		b = true;
-	}
-
-	if (IsZeroIp(&ip6) == false)
-	{
-		Copy(ip, &ip6, sizeof(IP));
-
-		b = true;
-	}
-
-	return b;
-}
-
-// Obtain in both v4 and v6 results with a DNS forward lookup
-bool GetIP46(IP *ip4, IP *ip6, char *hostname)
-{
-	return GetIP46Ex(ip4, ip6, hostname, 0, NULL);
-}
-bool GetIP46Ex(IP *ip4, IP *ip6, char *hostname, UINT timeout, bool *cancel)
-{
-	IP a, b;
-	bool ok_a, ok_b;
-	// Validate arguments
-	if (ip4 == NULL || ip6 == NULL || hostname == NULL)
-	{
-		return false;
-	}
-
-	ZeroIP4(ip4);
-	ZeroIP6(ip6);
-
-	ok_a = ok_b = false;
-
-	if (GetIP6Ex(&a, hostname, timeout, cancel))
-	{
-		ok_a = true;
-	}
-
-	if (GetIP4Ex(&b, hostname, timeout, cancel))
-	{
-		ok_b = true;
-	}
-
-	if (ok_a)
-	{
-		if (IsIP4(&a))
-		{
-			Copy(ip4, &a, sizeof(IP));
-		}
-	}
-	if (ok_b)
-	{
-		if (IsIP4(&b))
-		{
-			Copy(ip4, &b, sizeof(IP));
-		}
-
-		if (IsIP6(&b))
-		{
-			Copy(ip6, &b, sizeof(IP));
-		}
-	}
-	if (ok_a)
-	{
-		if (IsIP6(&a))
-		{
-			Copy(ip6, &a, sizeof(IP));
-		}
-	}
-
-	if (IsZeroIp(ip4) && IsZeroIp(ip6))
-	{
-		return false;
-	}
-
-	return true;
-}
-
-// Clean-up of the parameters for GetIP thread
-void CleanupGetIPThreadParam(GETIP_THREAD_PARAM *p)
-{
-	// Validate arguments
-	if (p == NULL)
-	{
-		return;
-	}
-
-	Free(p);
-}
-
-// Release of the parameters of the GetIP for thread
-void ReleaseGetIPThreadParam(GETIP_THREAD_PARAM *p)
-{
-	// Validate arguments
-	if (p == NULL)
-	{
-		return;
-	}
-
-	if (Release(p->Ref) == 0)
-	{
-		CleanupGetIPThreadParam(p);
-	}
-}
-
-// Thread to perform to query the DNS forward lookup (with timeout)
-void GetIP4Ex6ExThread(THREAD *t, void *param)
-{
-	GETIP_THREAD_PARAM *p;
-	// Validate arguments
-	if (t == NULL || param == NULL)
-	{
-		return;
-	}
-
-	p = (GETIP_THREAD_PARAM *)param;
-
-	AddRef(p->Ref);
-
-	NoticeThreadInit(t);
-
-	AddWaitThread(t);
-
-	// Execution of resolution
-	if (p->IPv6 == false)
-	{
-		// IPv4
-		p->Ok = GetIP4Inner(&p->Ip, p->HostName);
-	}
-	else
-	{
-		// IPv6
-		p->Ok = GetIP6Inner(&p->Ip, p->HostName);
-	}
-
-	ReleaseGetIPThreadParam(p);
-
-	DelWaitThread(t);
-
-	Dec(getip_thread_counter);
-}
-
-// Perform a forward DNS query (with timeout)
-bool GetIP4Ex6Ex(IP *ip, char *hostname_arg, UINT timeout, bool ipv6, bool *cancel)
-{
-	return GetIP4Ex6Ex2(ip, hostname_arg, timeout, ipv6, cancel, false);
-}
-bool GetIP4Ex6Ex2(IP *ip, char *hostname_arg, UINT timeout, bool ipv6, bool *cancel, bool only_direct_dns)
-{
-	GETIP_THREAD_PARAM *p;
-	THREAD *t;
-	bool ret = false;
-	UINT64 start_tick = 0;
-	UINT64 end_tick = 0;
-	UINT64 spent_time = 0;
-	UINT64 now;
-	UINT n;
-	bool use_dns_proxy = false;
-	char hostname[260];
-	UINT i;
-	bool timed_out;
-	// Validate arguments
-	if (ip == NULL || hostname_arg == NULL)
-	{
-		return false;
-	}
-	if (timeout == 0)
-	{
-		timeout = TIMEOUT_GETIP;
-	}
-
-	Zero(hostname, sizeof(hostname));
-	StrCpy(hostname, sizeof(hostname), hostname_arg);
-
-	i = SearchStrEx(hostname, "/", 0, true);
-	if (i != INFINITE)
-	{
-		hostname[i] = 0;
-	}
-
-	if (ipv6 == false)
-	{
-		IP ip2;
-
-		if (StrToIP(&ip2, hostname) && IsZeroIp(&ip2) == false)
-		{
-			if (IsIP4(&ip2))
-			{
-				// IPv4 address direct specification
-				Copy(ip, &ip2, sizeof(IP));
-				return true;
-			}
-			else
-			{
-				// IPv6 address direct specification
-				return false;
-			}
-		}
-	}
-	else
-	{
-		IP ip2;
-
-		if (StrToIP(&ip2, hostname) && IsZeroIp(&ip2) == false)
-		{
-			if (IsIP6(&ip2))
-			{
-				// IPv6 address direct specification
-				Copy(ip, &ip2, sizeof(IP));
-				return true;
-			}
-			else
-			{
-				// IPv4 address direct specification
-				return false;
-			}
-		}
-	}
-
-	if (only_direct_dns == false)
-	{
-		if (ipv6 == false)
-		{
-			if (IsUseDnsProxy())
-			{
-				use_dns_proxy = true;
-			}
-		}
-	}
-
-
-	// check the quota
-	start_tick = Tick64();
-	end_tick = start_tick + (UINT64)timeout;
-
-	n = 0;
-
-	timed_out = false;
-
-	while (true)
-	{
-		UINT64 now = Tick64();
-		UINT64 remain;
-		UINT remain32;
-
-		if (GetGetIpThreadMaxNum() > GetCurrentGetIpThreadNum())
-		{
-			// below the quota
-			break;
-		}
-
-		if (now >= end_tick)
-		{
-			// timeouted
-			timed_out = true;
-			break;
-		}
-
-		if (cancel != NULL && (*cancel))
-		{
-			// cancelled
-			timed_out = true;
-			break;
-		}
-
-		remain = end_tick - now;
-		remain32 = MIN((UINT)remain, 100);
-
-		SleepThread(remain32);
-		n++;
-	}
-
-	now = Tick64();
-	spent_time = now - start_tick;
-
-	if (n == 0)
-	{
-		spent_time = 0;
-	}
-
-	if ((UINT)spent_time >= timeout)
-	{
-		timed_out = true;
-	}
-
-	if (timed_out)
-	{
-		IP ip2;
-
-		// timed out, cancelled
-		if (QueryDnsCache(&ip2, hostname))
-		{
-			ret = true;
-
-			Copy(ip, &ip2, sizeof(IP));
-		}
-
-		Debug("GetIP4Ex6Ex2: Worker thread quota exceeded: max=%u current=%u\n",
-			GetGetIpThreadMaxNum(), GetCurrentGetIpThreadNum());
-
-		return ret;
-	}
-
-	// Increment the counter
-	Inc(getip_thread_counter);
-
-	if (spent_time != 0)
-	{
-		Debug("GetIP4Ex6Ex2: Waited for %u msecs to create a worker thread.\n",
-			spent_time);
-	}
-
-	timeout -= (UINT)spent_time;
-
-	p = ZeroMalloc(sizeof(GETIP_THREAD_PARAM));
-	p->Ref = NewRef();
-	StrCpy(p->HostName, sizeof(p->HostName), hostname);
-	p->IPv6 = ipv6;
-	p->Timeout = timeout;
-	p->Ok = false;
-
-	t = NewThread(GetIP4Ex6ExThread, p);
-	WaitThreadInit(t);
-
-	if (cancel == NULL)
-	{
-		WaitThread(t, timeout);
-	}
-	else
-	{
-		start_tick = Tick64();
-		end_tick = start_tick + (UINT64)timeout;
-
-		while (true)
-		{
-			UINT64 now = Tick64();
-			UINT64 remain;
-			UINT remain32;
-
-			if (*cancel)
-			{
-				break;
-			}
-
-			if (now >= end_tick)
-			{
-				break;
-			}
-
-			remain = end_tick - now;
-			remain32 = MIN((UINT)remain, 100);
-
-			if (WaitThread(t, remain32))
-			{
-				break;
-			}
-		}
-	}
-
-	ReleaseThread(t);
-
-	if (p->Ok)
-	{
-		ret = true;
-		Copy(ip, &p->Ip, sizeof(IP));
-	}
-	else
-	{
-		IP ip2;
-
-#if	0
-		if (only_direct_dns == false)
-		{
-			if (ipv6)
-			{
-				UINT flets_type = DetectFletsType();
-
-				// if I'm in the FLETs of NTT East,
-				// try to get an IP address using the DNS proxy server
-				if ((flets_type & FLETS_DETECT_TYPE_EAST_BFLETS_PRIVATE) &&
-					GetIPViaDnsProxyForJapanFlets(ip, hostname, true, 0, cancel, NULL))
-				{
-					// B FLETs
-					ret = true;
-				}
-				else if ((flets_type & FLETS_DETECT_TYPE_EAST_NGN_PRIVATE) &&
-					GetIPViaDnsProxyForJapanFlets(ip, hostname, true, 0, cancel, FLETS_NGN_EAST_DNS_PROXY_HOSTNAME))
-				{
-					// FLET'S Hikar-Next (NTT East)
-					ret = true;
-				}
-				else if ((flets_type & FLETS_DETECT_TYPE_WEST_NGN_PRIVATE) &&
-					GetIPViaDnsProxyForJapanFlets(ip, hostname, true, 0, cancel, FLETS_NGN_WEST_DNS_PROXY_HOSTNAME))
-				{
-					// FLET'S Hikar-Next (NTT West)
-					ret = true;
-				}
-			}
-		}
-#endif
-
-		if (QueryDnsCache(&ip2, hostname))
-		{
-			ret = true;
-
-			Copy(ip, &ip2, sizeof(IP));
-		}
-	}
-
-
-	ReleaseGetIPThreadParam(p);
-
-	return ret;
-}
-bool GetIP4Ex(IP *ip, char *hostname, UINT timeout, bool *cancel)
-{
-	return GetIP4Ex6Ex(ip, hostname, timeout, false, cancel);
-}
-bool GetIP6Ex(IP *ip, char *hostname, UINT timeout, bool *cancel)
-{
-	return GetIP4Ex6Ex(ip, hostname, timeout, true, cancel);
-}
-bool GetIP4(IP *ip, char *hostname)
-{
-	return GetIP4Ex(ip, hostname, 0, NULL);
-}
-bool GetIP6(IP *ip, char *hostname)
-{
-	return GetIP6Ex(ip, hostname, 0, NULL);
-}
-
-// Perform a DNS forward lookup query
-bool GetIP(IP *ip, char *hostname)
-{
-	return GetIPEx(ip, hostname, false);
-}
-bool GetIPEx(IP *ip, char *hostname, bool ipv6)
-{
-	if (ipv6 == false)
-	{
-		return GetIP4(ip, hostname);
-	}
-	else
-	{
-		return GetIP6(ip, hostname);
-	}
-}
-bool GetIP6Inner(IP *ip, char *hostname)
-{
-	struct sockaddr_in6 in;
-	struct in6_addr addr;
-	struct addrinfo hint;
-	struct addrinfo *info;
-	// Validate arguments
-	if (ip == NULL || hostname == NULL)
-	{
-		return false;
-	}
-
-	if (IsEmptyStr(hostname))
-	{
-		return false;
-	}
-
-	if (StrCmpi(hostname, "localhost") == 0)
-	{
-		GetLocalHostIP6(ip);
-		return true;
-	}
-
-	if (StrToIP6(ip, hostname) == false && StrToIP(ip, hostname) == false)
-	{
-		// Forward resolution
-		Zero(&hint, sizeof(hint));
-		hint.ai_family = AF_INET6;
-		hint.ai_socktype = SOCK_STREAM;
-		hint.ai_protocol = IPPROTO_TCP;
-		info = NULL;
-
-		if (getaddrinfo(hostname, NULL, &hint, &info) != 0 ||
-			info->ai_family != AF_INET6)
-		{
-			if (info)
-			{
-				freeaddrinfo(info);
-			}
-			return QueryDnsCacheEx(ip, hostname, true);
-		}
-		// Forward resolution success
-		Copy(&in, info->ai_addr, sizeof(struct sockaddr_in6));
-		freeaddrinfo(info);
-
-		Copy(&addr, &in.sin6_addr, sizeof(addr));
-		InAddrToIP6(ip, &addr);
-	}
-
-	// Save Cache
-	NewDnsCache(hostname, ip);
-
-	return true;
-}
-bool GetIP4Inner(IP *ip, char *hostname)
-{
-	struct sockaddr_in in;
-	struct in_addr addr;
-	struct addrinfo hint;
-	struct addrinfo *info;
-	// Validate arguments
-	if (ip == NULL || hostname == NULL)
-	{
-		return false;
-	}
-
-	if (IsEmptyStr(hostname))
-	{
-		return false;
-	}
-
-	if (StrCmpi(hostname, "localhost") == 0)
-	{
-		SetIP(ip, 127, 0, 0, 1);
-		return true;
-	}
-
-	if (StrToIP6(ip, hostname) == false && StrToIP(ip, hostname) == false)
-	{
-		// Forward resolution
-		Zero(&hint, sizeof(hint));
-		hint.ai_family = AF_INET;
-		hint.ai_socktype = SOCK_STREAM;
-		hint.ai_protocol = IPPROTO_TCP;
-		info = NULL;
-
-		if (getaddrinfo(hostname, NULL, &hint, &info) != 0 ||
-			info->ai_family != AF_INET)
-		{
-			if (info)
-			{
-				freeaddrinfo(info);
-			}
-			return QueryDnsCache(ip, hostname);
-		}
-		// Forward resolution success
-		Copy(&in, info->ai_addr, sizeof(struct sockaddr_in));
-		freeaddrinfo(info);
-		Copy(&addr, &in.sin_addr, sizeof(addr));
-		InAddrToIP(ip, &addr);
-	}
-
-	// Save Cache
-	NewDnsCache(hostname, ip);
-
-	return true;
-}
-
-// Search in the DNS cache
-bool QueryDnsCache(IP *ip, char *hostname)
-{
-	return QueryDnsCacheEx(ip, hostname, false);
-}
-bool QueryDnsCacheEx(IP *ip, char *hostname, bool ipv6)
-{
-	DNSCACHE *c;
-	char tmp[MAX_SIZE];
-	// Validate arguments
-	if (ip == NULL || hostname == NULL)
-	{
-		return false;
-	}
-
-	GenDnsCacheKeyName(tmp, sizeof(tmp), hostname, ipv6);
-
-	c = FindDnsCache(tmp);
-	if (c == NULL)
-	{
-		return false;
-	}
-
-	Copy(ip, &c->IpAddress, sizeof(IP));
-
-	return true;
-}
-
-// Convert the IP to a string
-void IPToUniStr(wchar_t *str, UINT size, IP *ip)
-{
-	char tmp[128];
-
-	IPToStr(tmp, sizeof(tmp), ip);
-	StrToUni(str, size, tmp);
-}
-
-// Convert the IP to a string (32bit UINT)
-void IPToUniStr32(wchar_t *str, UINT size, UINT ip)
-{
-	char tmp[128];
-
-	IPToStr32(tmp, sizeof(tmp), ip);
-	StrToUni(str, size, tmp);
-}
-
-// Convert the IP to a string (128bit byte array)
-void IPToStr128(char *str, UINT size, UCHAR *ip_bytes)
-{
-	IP ip_st;
-	// Validate arguments
-	if (str == NULL)
-	{
-		return;
-	}
-
-	SetIP6(&ip_st, ip_bytes);
-	IPToStr(str, size, &ip_st);
-}
-
-// Convert the IP to a string (32bit UINT)
-void IPToStr32(char *str, UINT size, UINT ip)
-{
-	IP ip_st;
-	// Validate arguments
-	if (str == NULL)
-	{
-		return;
-	}
-
-	UINTToIP(&ip_st, ip);
-	IPToStr(str, size, &ip_st);
-}
-
-// Convert IPv4 or IPv6 to a string
-void IPToStr4or6(char *str, UINT size, UINT ip_4_uint, UCHAR *ip_6_bytes)
-{
-	IP ip4;
-	IP ip6;
-	IP ip;
-	// Validate arguments
-	if (str == NULL)
-	{
-		return;
-	}
-
-	Zero(&ip, sizeof(ip));
-
-	UINTToIP(&ip4, ip_4_uint);
-	SetIP6(&ip6, ip_6_bytes);
-
-	if (IsIP6(&ip4) || (IsZeroIp(&ip4) && (IsZeroIp(&ip6) == false)))
-	{
-		Copy(&ip, &ip6, sizeof(IP));
-	}
-	else
-	{
-		Copy(&ip, &ip4, sizeof(IP));
-	}
-
-	IPToStr(str, size, &ip);
-}
-
-// Convert the IP to a string
-void IPToStr(char *str, UINT size, IP *ip)
-{
-	// Validate arguments
-	if (str == NULL || ip == NULL)
-	{
-		return;
-	}
-
-	if (IsIP6(ip))
-	{
-		IPToStr6(str, size, ip);
-	}
-	else
-	{
-		IPToStr4(str, size, ip);
-	}
-}
-
-// Convert the IPv4 to a string
-void IPToStr4(char *str, UINT size, IP *ip)
-{
-	// Validate arguments
-	if (str == NULL || ip == NULL)
-	{
-		return;
-	}
-
-	// Conversion
-	snprintf(str, size != 0 ? size : 64, "%u.%u.%u.%u", ip->addr[0], ip->addr[1], ip->addr[2], ip->addr[3]);
-}
-
-// Convert the string to an IP
-bool StrToIP(IP *ip, char *str)
-{
-	TOKEN_LIST *token;
-	char *tmp;
-	UINT i;
-	// Validate arguments
-	if (ip == NULL || str == NULL)
-	{
-		return false;
-	}
-
-	if (StrToIP6(ip, str))
-	{
-		return true;
-	}
-
-	Zero(ip, sizeof(IP));
-
-	tmp = CopyStr(str);
-	Trim(tmp);
-	token = ParseToken(tmp, ".");
-	Free(tmp);
-
-	if (token->NumTokens != 4)
-	{
-		FreeToken(token);
-		return false;
-	}
-	for (i = 0;i < 4;i++)
-	{
-		char *s = token->Token[i];
-		if (s[0] < '0' || s[0] > '9' ||
-			(ToInt(s) >= 256))
-		{
-			FreeToken(token);
-			return false;
-		}
-	}
-	Zero(ip, sizeof(IP));
-	for (i = 0;i < 4;i++)
-	{
-		ip->addr[i] = (UCHAR)ToInt(token->Token[i]);
-	}
-
-	FreeToken(token);
-
-	return true;
-}
-UINT StrToIP32(char *str)
-{
-	IP ip;
-	// Validate arguments
-	if (str == NULL)
-	{
-		return 0;
-	}
-
-	if (StrToIP(&ip, str) == false)
-	{
-		return 0;
-	}
-
-	return IPToUINT(&ip);
-}
-bool UniStrToIP(IP *ip, wchar_t *str)
-{
-	char *tmp;
-	bool ret;
-
-	tmp = CopyUniToStr(str);
-	ret = StrToIP(ip, tmp);
-	Free(tmp);
-
-	return ret;
-}
-UINT UniStrToIP32(wchar_t *str)
-{
-	UINT ret;
-	char *tmp;
-
-	tmp = CopyUniToStr(str);
-	ret = StrToIP32(tmp);
-	Free(tmp);
-
-	return ret;
-}
-
-// Convert the IP to the in_addr
-void IPToInAddr(struct in_addr *addr, IP *ip)
-{
-	UINT i;
-	// Validate arguments
-	if (addr == NULL || ip == NULL)
-	{
-		return;
-	}
-
-	Zero(addr, sizeof(struct in_addr));
-
-	if (IsIP6(ip) == false)
-	{
-		for (i = 0;i < 4;i++)
-		{
-			((UCHAR *)addr)[i] = ip->addr[i];
-		}
-	}
-}
-
-// Convert the IP to the in6_addr
-void IPToInAddr6(struct in6_addr *addr, IP *ip)
-{
-	UINT i;
-	// Validate arguments
-	if (addr == NULL || ip == NULL)
-	{
-		return;
-	}
-
-	Zero(addr, sizeof(struct in6_addr));
-
-	if (IsIP6(ip))
-	{
-		for (i = 0;i < 16;i++)
-		{
-			((UCHAR *)addr)[i] = ip->ipv6_addr[i];
-		}
-	}
-}
-
-// Convert the in_addr to the IP
-void InAddrToIP(IP *ip, struct in_addr *addr)
-{
-	UINT i;
-	// Validate arguments
-	if (ip == NULL || addr == NULL)
-	{
-		return;
-	}
-
-	Zero(ip, sizeof(IP));
-
-	for (i = 0;i < 4;i++)
-	{
-		ip->addr[i] = ((UCHAR *)addr)[i];
-	}
-}
-
-// Convert the in6_addr to the IP
-void InAddrToIP6(IP *ip, struct in6_addr *addr)
-{
-	UINT i;
-	// Validate arguments
-	if (ip == NULL || addr == NULL)
-	{
-		return;
-	}
-
-	ZeroIP6(ip);
-	for (i = 0;i < 16;i++)
-	{
-		ip->ipv6_addr[i] = ((UCHAR *)addr)[i];
-	}
-}
-
-// Search in the DNS cache
-DNSCACHE *FindDnsCache(char *hostname)
-{
-	return FindDnsCacheEx(hostname, false);
-}
-DNSCACHE *FindDnsCacheEx(char *hostname, bool ipv6)
-{
-	DNSCACHE *c;
-	char tmp[MAX_SIZE];
-	if (hostname == NULL)
-	{
-		return NULL;
-	}
-
-	GenDnsCacheKeyName(tmp, sizeof(tmp), hostname, ipv6);
-
-	LockDnsCache();
-	{
-		DNSCACHE t;
-		t.HostName = tmp;
-		c = Search(DnsCache, &t);
-	}
-	UnlockDnsCache();
-
-	return c;
-}
-
-// Generate the IPv4 / IPv6 key name for the DNS cache
-void GenDnsCacheKeyName(char *dst, UINT size, char *src, bool ipv6)
-{
-	// Validate arguments
-	if (dst == NULL || src == NULL)
-	{
-		return;
-	}
-
-	if (ipv6 == false)
-	{
-		StrCpy(dst, size, src);
-	}
-	else
-	{
-		Format(dst, size, "%s@ipv6", src);
-	}
-}
-
-// Registration of the new DNS cache
-void NewDnsCache(char *hostname, IP *ip)
-{
-	NewDnsCacheEx(hostname, ip, IsIP6(ip));
-}
-void NewDnsCacheEx(char *hostname, IP *ip, bool ipv6)
-{
-	DNSCACHE *c;
-	char tmp[MAX_PATH];
-	// Validate arguments
-	if (hostname == NULL || ip == NULL)
-	{
-		return;
-	}
-
-	if (IsNetworkNameCacheEnabled() == false)
-	{
-		return;
-	}
-
-	GenDnsCacheKeyName(tmp, sizeof(tmp), hostname, ipv6);
-
-	LockDnsCache();
-	{
-		DNSCACHE t;
-
-		// Search for anything matches to the hostname first
-		t.HostName = tmp;
-		c = Search(DnsCache, &t);
-
-		if (c == NULL)
-		{
-			// Newly register
-			c = ZeroMalloc(sizeof(DNSCACHE));
-			c->HostName = CopyStr(tmp);
-
-			Copy(&c->IpAddress, ip, sizeof(IP));
-
-			Add(DnsCache, c);
-		}
-		else
-		{
-			// Update
-			Copy(&c->IpAddress, ip, sizeof(IP));
-		}
-	}
-	UnlockDnsCache();
-}
-
-// Name comparison of the DNS cache entries
-int CompareDnsCache(void *p1, void *p2)
-{
-	DNSCACHE *c1, *c2;
-	if (p1 == NULL || p2 == NULL)
-	{
-		return 0;
-	}
-	c1 = *(DNSCACHE **)p1;
-	c2 = *(DNSCACHE **)p2;
-	if (c1 == NULL || c2 == NULL)
-	{
-		return 0;
-	}
-
-	return StrCmpi(c1->HostName, c2->HostName);
-}
-
-// Initialization of the DNS cache
-void InitDnsCache()
-{
-	// Creating a List
-	DnsCache = NewList(CompareDnsCache);
-}
-
-// Release of the DNS cache
-void FreeDnsCache()
-{
-	LockDnsCache();
-	{
-		DNSCACHE *c;
-		UINT i;
-		for (i = 0;i < LIST_NUM(DnsCache);i++)
-		{
-			// Release the memory for the entry
-			c = LIST_DATA(DnsCache, i);
-			Free(c->HostName);
-			Free(c);
-		}
-	}
-	UnlockDnsCache();
-
-	// Release the list
-	ReleaseList(DnsCache);
-	DnsCache = NULL;
-}
-
-// Lock the DNS cache
-void LockDnsCache()
-{
-	LockList(DnsCache);
-}
-
-// Unlock the DNS cache
-void UnlockDnsCache()
-{
-	UnlockList(DnsCache);
-}
-
-// DH temp key callback
-DH *TmpDhCallback(SSL *ssl, int is_export, int keylength)
-{
-	DH *ret = NULL;
-
-<<<<<<< HEAD
-	if (dh_2048 != NULL)
-	{
-		ret = dh_2048->dh;
-=======
-	if (dh_param != NULL)
-	{
-		ret = dh_param->dh;
->>>>>>> ad58da41
-	}
-
-	return ret;
-}
-
-// Create the SSL_CTX
-struct ssl_ctx_st *NewSSLCtx(bool server_mode)
-{
-	struct ssl_ctx_st *ctx = SSL_CTX_new(SSLv23_method());
-
-#ifdef	SSL_OP_NO_TICKET
-	SSL_CTX_set_options(ctx, SSL_OP_NO_TICKET);
-#endif	// SSL_OP_NO_TICKET
-
-#ifdef	SSL_OP_CIPHER_SERVER_PREFERENCE
-	if (server_mode)
-	{
-		SSL_CTX_set_options(ctx, SSL_OP_CIPHER_SERVER_PREFERENCE);
-	}
-#endif	// SSL_OP_CIPHER_SERVER_PREFERENCE
-
-	SSL_CTX_set_tmp_dh_callback(ctx, TmpDhCallback);
-
-#ifdef	SSL_CTX_set_ecdh_auto
-	SSL_CTX_set_ecdh_auto(ctx, 1);
-#endif	// SSL_CTX_set_ecdh_auto
-
-	return ctx;
-}
-
-// Release of the SSL_CTX
-void FreeSSLCtx(struct ssl_ctx_st *ctx)
-{
-	// Validate arguments
-	if (ctx == NULL)
-	{
-		return;
-	}
-
-	SSL_CTX_free(ctx);
-}
-
-// The number of get ip threads
-void SetGetIpThreadMaxNum(UINT num)
-{
-	max_getip_thread = num;
-}
-UINT GetGetIpThreadMaxNum()
-{
-	UINT ret = max_getip_thread;
-
-	if (ret == 0)
-	{
-		ret = 0x7FFFFFFF;
-	}
-
-	return ret;
-}
-UINT GetCurrentGetIpThreadNum()
-{
-	return Count(getip_thread_counter);
-}
-
-// Initialize the network communication module
-void InitNetwork()
-{
-	disable_gethostname_by_accept = false;
-
-
-	InitDynList();
-
-
-	host_ip_address_list_cache_lock = NewLock();
-	host_ip_address_list_cache_last = 0;
-
-	num_tcp_connections = NewCounter();
-
-	getip_thread_counter = NewCounter();
-
-	// Initialization of client list
-	InitIpClientList();
-
-	// Thread related initialization
-	InitWaitThread();
-
-	// Initialization of the host name cache
-	InitHostCache();
-
-#ifdef	OS_WIN32
-	// Initializing the socket library
-	Win32InitSocketLibrary();
-#else
-	UnixInitSocketLibrary();
-#endif	// OS_WIN32
-
-	// Initialization of the DNS cache
-	InitDnsCache();
-
-	// Locking initialization
-	machine_name_lock = NewLock();
-	disconnect_function_lock = NewLock();
-	aho = NewLock();
-	machine_ip_process_hash_lock = NewLock();
-	socket_library_lock = NewLock();
-	//ssl_connect_lock = NewLock();  //2012.9.28 Not required for recent OpenSSL
-//	ssl_accept_lock = NewLock();
-	dns_lock = NewLock();
-	unix_dns_server_addr_lock = NewLock();
-	Zero(&unix_dns_server, sizeof(unix_dns_server));
-	local_mac_list_lock = NewLock();
-
-	cipher_list_token = ParseToken(cipher_list, " ");
-
-	current_global_ip_lock = NewLock();
-	current_fqdn_lock = NewLock();
-	current_global_ip_set = false;
-
-	disable_cache = false;
-
-
-<<<<<<< HEAD
-	dh_2048 = DhNew2048();
-
-=======
->>>>>>> ad58da41
-	Zero(rand_port_numbers, sizeof(rand_port_numbers));
-
-	SetGetIpThreadMaxNum(DEFAULT_GETIP_THREAD_MAX_NUM);
-}
-
-// Enable the network name cache
-void EnableNetworkNameCache()
-{
-	disable_cache = false;
-}
-
-// Disable the network name cache
-void DisableNetworkNameCache()
-{
-	disable_cache = true;
-}
-
-// Get whether the network name cache is enabled
-bool IsNetworkNameCacheEnabled()
-{
-	return !disable_cache;
-}
-
-// Get the cipher algorithm list
-TOKEN_LIST *GetCipherList()
-{
-	return cipher_list_token;
-}
-
-// Get the TCP connections counter
-COUNTER *GetNumTcpConnectionsCounter()
-{
-	return num_tcp_connections;
-}
-
-// Get the current global IP address
-bool GetCurrentGlobalIP(IP *ip, bool ipv6)
-{
-	bool ret = false;
-	// Validate arguments
-	if (ip == NULL)
-	{
-		return false;
-	}
-
-	Zero(ip, sizeof(IP));
-
-	Lock(current_global_ip_lock);
-	{
-		if (ipv6 == false)
-		{
-			Copy(ip, &current_glocal_ipv4, sizeof(IP));
-		}
-		else
-		{
-			Copy(ip, &current_glocal_ipv6, sizeof(IP));
-		}
-
-		ret = current_global_ip_set;
-	}
-	Unlock(current_global_ip_lock);
-
-	return ret;
-}
-
-// Check whether the specified IP address is assigned to the local host
-bool IsIPMyHost(IP *ip)
-{
-	LIST *o;
-	UINT i;
-	bool ret = false;
-	// Validate arguments
-	if (ip == NULL)
-	{
-		return false;
-	}
-
-	if (IsZeroIp(ip))
-	{
-		return false;
-	}
-
-	// Search to check whether it matches to any of the IP of the local host
-	o = GetHostIPAddressList();
-
-	for (i = 0;i < LIST_NUM(o);i++)
-	{
-		IP *p = LIST_DATA(o, i);
-
-		if (CmpIpAddr(p, ip) == 0)
-		{
-			// Matched
-			ret = true;
-			break;
-		}
-	}
-
-	FreeHostIPAddressList(o);
-
-	if (ret == false)
-	{
-		if (IsLocalHostIP(ip))
-		{
-			// localhost IP addresses
-			ret = true;
-		}
-	}
-
-	return ret;
-}
-
-// Check whether the specified IP address is a private IP address
-bool IsIPPrivate(IP *ip)
-{
-	// Validate arguments
-	if (ip == NULL)
-	{
-		return false;
-	}
-
-	if (ip->addr[0] == 10)
-	{
-		return true;
-	}
-
-	if (ip->addr[0] == 172)
-	{
-		if (ip->addr[1] >= 16 && ip->addr[1] <= 31)
-		{
-			return true;
-		}
-	}
-
-	if (ip->addr[0] == 192 && ip->addr[1] == 168)
-	{
-		return true;
-	}
-
-	if (ip->addr[0] == 169 && ip->addr[1] == 254)
-	{
-		return true;
-	}
-
-	if (ip->addr[0] == 100)
-	{
-		if (ip->addr[1] >= 64 && ip->addr[1] <= 127)
-		{
-			return true;
-		}
-	}
-
-	if (g_private_ip_list != NULL)
-	{
-		if (IsIP4(ip))
-		{
-			UINT ip4 = IPToUINT(ip);
-
-			return IsOnPrivateIPFile(ip4);
-		}
-	}
-
-	return false;
-}
-
-// Is the IP address either local or private?
-bool IsIPLocalOrPrivate(IP *ip)
-{
-	// Validate arguments
-	if (ip == NULL)
-	{
-		return false;
-	}
-
-	if (IsIPPrivate(ip))
-	{
-		return true;
-	}
-
-	if (IsLocalHostIP(ip))
-	{
-		return true;
-	}
-
-	if (IsIPMyHost(ip))
-	{
-		return true;
-	}
-
-	return false;
-}
-
-// Read a private IP list file
-void LoadPrivateIPFile()
-{
-	BUF *b = ReadDump(PRIVATE_IP_TXT_FILENAME);
-	LIST *o;
-	if (b == NULL)
-	{
-		return;
-	}
-
-	o = NewList(NULL);
-
-	while (true)
-	{
-		char *line = CfgReadNextLine(b);
-		if (line == NULL)
-		{
-			break;
-		}
-
-		Trim(line);
-
-		if (IsEmptyStr(line) == false)
-		{
-			UINT ip = 0, mask = 0;
-
-			if (ParseIpAndSubnetMask4(line, &ip, &mask))
-			{
-				PRIVATE_IP_SUBNET *p = ZeroMalloc(sizeof(PRIVATE_IP_SUBNET));
-
-				p->Ip = ip;
-				p->Mask = mask;
-				p->Ip2 = ip & mask;
-
-				Add(o, p);
-			}
-		}
-
-		Free(line);
-	}
-
-	g_private_ip_list = o;
-	g_use_privateip_file = true;
-
-	FreeBuf(b);
-}
-
-// Examine whether the specified IP address is in the private IP file
-bool IsOnPrivateIPFile(UINT ip)
-{
-	bool ret = false;
-
-	if (g_private_ip_list != NULL)
-	{
-		LIST *o = g_private_ip_list;
-		UINT i;
-
-		for (i = 0;i < LIST_NUM(o);i++)
-		{
-			PRIVATE_IP_SUBNET *p = LIST_DATA(o, i);
-
-			if ((ip & p->Mask) == p->Ip2)
-			{
-				ret = true;
-			}
-		}
-	}
-
-	return ret;
-}
-
-// Free the private IP file
-void FreePrivateIPFile()
-{
-	if (g_private_ip_list != NULL)
-	{
-		LIST *o = g_private_ip_list;
-		UINT i;
-
-		g_private_ip_list = NULL;
-
-		for (i = 0;i < LIST_NUM(o);i++)
-		{
-			PRIVATE_IP_SUBNET *p = LIST_DATA(o, i);
-
-			Free(p);
-		}
-
-		ReleaseList(o);
-	}
-
-	g_use_privateip_file = false;
-}
-
-// Check whether the specified IP address is in the same network to this computer
-bool IsIPAddressInSameLocalNetwork(IP *a)
-{
-	bool ret = false;
-	LIST *o;
-	UINT i;
-	// Validate arguments
-	if (a == NULL)
-	{
-		return false;
-	}
-
-	o = GetHostIPAddressList();
-
-	if (o != NULL)
-	{
-		for (i = 0;i < LIST_NUM(o);i++)
-		{
-			IP *p = LIST_DATA(o, i);
-
-			if (IsIP4(p))
-			{
-				if (IsZeroIp(p) == false && p->addr[0] != 127)
-				{
-					if (IsInSameNetwork4Standard(p, a))
-					{
-						ret = true;
-						break;
-					}
-				}
-			}
-		}
-
-		FreeHostIPAddressList(o);
-	}
-
-	return ret;
-}
-
-// Guess the IPv4, IPv6 global address from the IP address list of the current interface
-void GetCurrentGlobalIPGuess(IP *ip, bool ipv6)
-{
-	LIST *o;
-	UINT i;
-	// Validate arguments
-	if (ip == NULL)
-	{
-		return;
-	}
-
-	Zero(ip, sizeof(IP));
-
-	o = GetHostIPAddressList();
-
-	if (ipv6 == false)
-	{
-		// IPv4
-		for (i = 0;i < LIST_NUM(o);i++)
-		{
-			IP *p = LIST_DATA(o, i);
-
-			if (IsIP4(p))
-			{
-				if (IsZeroIp(p) == false && IsIPPrivate(p) == false && p->addr[0] != 127)
-				{
-					Copy(ip, p, sizeof(IP));
-				}
-			}
-		}
-
-		if (IsZeroIp(ip))
-		{
-			for (i = 0;i < LIST_NUM(o);i++)
-			{
-				IP *p = LIST_DATA(o, i);
-
-				if (IsIP4(p))
-				{
-					if (IsZeroIp(p) == false && IsIPPrivate(p) && p->addr[0] != 127)
-					{
-						Copy(ip, p, sizeof(IP));
-					}
-				}
-			}
-		}
-
-		if (IsZeroIp(ip))
-		{
-			SetIP(ip, 127, 0, 0, 1);
-		}
-	}
-	else
-	{
-		// IPv6
-		for (i = 0;i < LIST_NUM(o);i++)
-		{
-			IP *p = LIST_DATA(o, i);
-
-			if (IsIP6(p))
-			{
-				UINT type = GetIPAddrType6(p);
-
-				if ((type & IPV6_ADDR_GLOBAL_UNICAST) && ((type & IPV6_ADDR_ZERO) == 0) && ((type & IPV6_ADDR_LOOPBACK) == 0))
-				{
-					Copy(ip, p, sizeof(IP));
-				}
-			}
-		}
-	}
-
-	FreeHostIPAddressList(o);
-}
-
-// Record the current global IP address
-void SetCurrentGlobalIP(IP *ip, bool ipv6)
-{
-	// Validate arguments
-	if (ip == NULL)
-	{
-		return;
-	}
-
-	if (IsZeroIp(ip))
-	{
-		return;
-	}
-
-	Lock(current_global_ip_lock);
-	{
-		if (ipv6 == false)
-		{
-			Copy(&current_glocal_ipv4, ip, sizeof(IP));
-		}
-		else
-		{
-			Copy(&current_glocal_ipv6, ip, sizeof(IP));
-		}
-
-		current_global_ip_set = true;
-	}
-	Unlock(current_global_ip_lock);
-}
-
-// Release of the network communication module
-void FreeNetwork()
-{
-
-<<<<<<< HEAD
-	if (dh_2048 != NULL)
-	{
-		DhFree(dh_2048);
-		dh_2048 = NULL;
-=======
-	if (dh_param != NULL)
-	{
-		DhFree(dh_param);
-		dh_param = NULL;
->>>>>>> ad58da41
-	}
-
-	// Release of thread-related
-	FreeWaitThread();
-
-	FreeToken(cipher_list_token);
-	cipher_list_token = NULL;
-
-	Zero(&unix_dns_server, sizeof(unix_dns_server));
-
-	// Release the locks
-	DeleteLock(unix_dns_server_addr_lock);
-	DeleteLock(dns_lock);
-	DeleteLock(ssl_accept_lock);
-	DeleteLock(machine_name_lock);
-	DeleteLock(disconnect_function_lock);
-	DeleteLock(aho);
-	DeleteLock(socket_library_lock);
-	DeleteLock(ssl_connect_lock);
-	DeleteLock(machine_ip_process_hash_lock);
-	machine_name_lock = NULL;
-	ssl_accept_lock = machine_name_lock = disconnect_function_lock =
-		aho = socket_library_lock = ssl_connect_lock = machine_ip_process_hash_lock = NULL;
-
-	// Release of the DNS cache
-	FreeDnsCache();
-
-	// Release of the host name cache
-	FreeHostCache();
-
-#ifdef	OS_WIN32
-	// Release of the socket library
-	Win32FreeSocketLibrary();
-#else
-	UnixFreeSocketLibrary();
-#endif	// OS_WIN32
-
-	DeleteCounter(num_tcp_connections);
-	num_tcp_connections = NULL;
-
-	// Release of client list
-	FreeIpClientList();
-
-	DeleteLock(current_global_ip_lock);
-	current_global_ip_lock = NULL;
-
-	DeleteLock(current_fqdn_lock);
-	current_fqdn_lock = NULL;
-
-	// Release of the local MAC list
-	if (local_mac_list != NULL)
-	{
-		FreeNicList(local_mac_list);
-		local_mac_list = NULL;
-	}
-
-	DeleteLock(local_mac_list_lock);
-	local_mac_list_lock = NULL;
-
-	DeleteLock(host_ip_address_list_cache_lock);
-	host_ip_address_list_cache_lock = NULL;
-
-	FreeHostIPAddressList(host_ip_address_cache);
-	host_ip_address_cache = NULL;
-
-
-	FreeDynList();
-
-	DeleteCounter(getip_thread_counter);
-	getip_thread_counter = NULL;
-
-}
-
-// Add a socket to socket list
-void AddSockList(SOCKLIST *sl, SOCK *s)
-{
-	// Validate arguments
-	if (sl == NULL || s == NULL)
-	{
-		return;
-	}
-
-	LockList(sl->SockList);
-	{
-		if (IsInList(sl->SockList, s) == false)
-		{
-			AddRef(s->ref);
-
-			Insert(sl->SockList, s);
-		}
-	}
-	UnlockList(sl->SockList);
-}
-
-// Remove the socket from socket list
-void DelSockList(SOCKLIST *sl, SOCK *s)
-{
-	// Validate arguments
-	if (sl == NULL || s == NULL)
-	{
-		return;
-	}
-
-	LockList(sl->SockList);
-	{
-		if (Delete(sl->SockList, s))
-		{
-			ReleaseSock(s);
-		}
-	}
-	UnlockList(sl->SockList);
-}
-
-// Stop all the sockets in the list and delete it
-void StopSockList(SOCKLIST *sl)
-{
-	SOCK **ss;
-	UINT num, i;
-	// Validate arguments
-	if (sl == NULL)
-	{
-		return;
-	}
-
-	LockList(sl->SockList);
-	{
-		num = LIST_NUM(sl->SockList);
-		ss = ToArray(sl->SockList);
-
-		DeleteAll(sl->SockList);
-	}
-	UnlockList(sl->SockList);
-
-	for (i = 0;i < num;i++)
-	{
-		SOCK *s = ss[i];
-
-		Disconnect(s);
-		ReleaseSock(s);
-	}
-
-	Free(ss);
-}
-
-// Delete the socket list
-void FreeSockList(SOCKLIST *sl)
-{
-	// Validate arguments
-	if (sl == NULL)
-	{
-		return;
-	}
-
-	StopSockList(sl);
-
-	ReleaseList(sl->SockList);
-
-	Free(sl);
-}
-
-// Creating a socket list
-SOCKLIST *NewSockList()
-{
-	SOCKLIST *sl = ZeroMallocFast(sizeof(SOCKLIST));
-
-	sl->SockList = NewList(NULL);
-
-	return sl;
-}
-
-// Time-out thread of the socket on Solaris
-void SocketTimeoutThread(THREAD *t, void *param)
-{
-	SOCKET_TIMEOUT_PARAM *ttparam;
-	ttparam = (SOCKET_TIMEOUT_PARAM *)param;
-
-	// Wait for time-out period
-	Select(NULL, ttparam->sock->TimeOut, ttparam->cancel, NULL);
-
-	// Disconnect if it is blocked
-	if(! ttparam->unblocked)
-	{
-//		Debug("Socket timeouted\n");
-		closesocket(ttparam->sock->socket);
-	}
-	else
-	{
-//		Debug("Socket timeout cancelled\n");
-	}
-}
-
-// Initialize and start the thread for time-out
-SOCKET_TIMEOUT_PARAM *NewSocketTimeout(SOCK *sock)
-{
-	SOCKET_TIMEOUT_PARAM *ttp;
-	if(! sock->AsyncMode && sock->TimeOut != TIMEOUT_INFINITE)
-	{
-//		Debug("NewSockTimeout(%u)\n",sock->TimeOut);
-
-		ttp = (SOCKET_TIMEOUT_PARAM*)Malloc(sizeof(SOCKET_TIMEOUT_PARAM));
-
-		// Set the parameters of the time-out thread
-		ttp->cancel = NewCancel();
-		ttp->sock = sock;
-		ttp->unblocked = false;
-		ttp->thread = NewThread(SocketTimeoutThread, ttp);
-		return ttp;
-	}
-	return NULL;
-}
-
-// Stop and free the thread for timeout
-void FreeSocketTimeout(SOCKET_TIMEOUT_PARAM *ttp)
-{
-	if(ttp == NULL)
-	{
-		return;
-	}
-
-	ttp->unblocked = true;
-	Cancel(ttp->cancel);
-	WaitThread(ttp->thread, INFINITE);
-	ReleaseCancel(ttp->cancel);
-	ReleaseThread(ttp->thread);
-	Free(ttp);
-//	Debug("FreeSocketTimeout succeed\n");
-	return;
-}
-
-// Parse the IP address and subnet mask
-bool ParseIpAndSubnetMask46(char *src, IP *ip, IP *mask)
-{
-	// Validate arguments
-	if (src == NULL || ip == NULL || mask == NULL)
-	{
-		return false;
-	}
-
-	if (ParseIpAndMask46(src, ip, mask) == false)
-	{
-		return false;
-	}
-
-	if (IsIP4(ip))
-	{
-		return IsSubnetMask4(mask);
-	}
-	else
-	{
-		return IsSubnetMask6(mask);
-	}
-}
-bool ParseIpAndSubnetMask6(char *src, IP *ip, IP *mask)
-{
-	if (ParseIpAndSubnetMask46(src, ip, mask) == false)
-	{
-		return false;
-	}
-
-	if (IsIP6(ip) == false)
-	{
-		return false;
-	}
-
-	return true;
-}
-bool ParseIpAndSubnetMask4(char *src, UINT *ip, UINT *mask)
-{
-	IP ip2, mask2;
-	// Validate arguments
-	if (src == NULL)
-	{
-		return false;
-	}
-
-	if (ParseIpAndSubnetMask46(src, &ip2, &mask2) == false)
-	{
-		return false;
-	}
-
-	if (IsIP4(&ip2) == false)
-	{
-		return false;
-	}
-
-	if (ip != NULL)
-	{
-		*ip = IPToUINT(&ip2);
-	}
-
-	if (mask != NULL)
-	{
-		*mask = IPToUINT(&mask2);
-	}
-
-	return true;
-}
-
-
-// Parse the IP address and the mask
-bool ParseIpAndMask46(char *src, IP *ip, IP *mask)
-{
-	TOKEN_LIST *t;
-	char *ipstr;
-	char *subnetstr;
-	bool ret = false;
-	IP ip2;
-	IP mask2;
-	// Validate arguments
-	if (src == NULL || ip == NULL || mask == NULL)
-	{
-		return false;
-	}
-
-	Zero(&ip2, sizeof(IP));
-	Zero(&mask2, sizeof(IP));
-
-	t = ParseToken(src, "/");
-	if (t->NumTokens != 2)
-	{
-		FreeToken(t);
-		return false;
-	}
-
-	ipstr = t->Token[0];
-	subnetstr = t->Token[1];
-	Trim(ipstr);
-	Trim(subnetstr);
-
-	if (StrToIP(&ip2, ipstr))
-	{
-		if (StrToIP(&mask2, subnetstr))
-		{
-			// Compare the kind of the mask part and the IP address part to confirm same
-			if (IsIP6(&ip2) && IsIP6(&mask2))
-			{
-				// Both are IPv6
-				ret = true;
-				Copy(ip, &ip2, sizeof(IP));
-				Copy(mask, &mask2, sizeof(IP));
-			}
-			else if (IsIP4(&ip2) && IsIP4(&mask2))
-			{
-				// Both are IPv4
-				ret = true;
-				Copy(ip, &ip2, sizeof(IP));
-				Copy(mask, &mask2, sizeof(IP));
-			}
-		}
-		else
-		{
-			if (IsNum(subnetstr))
-			{
-				UINT i = ToInt(subnetstr);
-				// Mask part is a number
-				if (IsIP6(&ip2) && i <= 128)
-				{
-					ret = true;
-					Copy(ip, &ip2, sizeof(IP));
-					IntToSubnetMask6(mask, i);
-				}
-				else if (i <= 32)
-				{
-					ret = true;
-					Copy(ip, &ip2, sizeof(IP));
-					IntToSubnetMask4(mask, i);
-				}
-			}
-		}
-	}
-
-	FreeToken(t);
-
-	return ret;
-}
-bool ParseIpAndMask4(char *src, UINT *ip, UINT *mask)
-{
-	IP ip_ip, ip_mask;
-	if (ParseIpAndMask46(src, &ip_ip, &ip_mask) == false)
-	{
-		return false;
-	}
-
-	if (IsIP4(&ip_ip) == false)
-	{
-		return false;
-	}
-
-	if (ip != NULL)
-	{
-		*ip = IPToUINT(&ip_ip);
-	}
-
-	if (mask != NULL)
-	{
-		*mask = IPToUINT(&ip_mask);
-	}
-
-	return true;
-}
-bool ParseIpAndMask6(char *src, IP *ip, IP *mask)
-{
-	if (ParseIpAndMask46(src, ip, mask) == false)
-	{
-		return false;
-	}
-
-	if (IsIP6(ip) == false)
-	{
-		return false;
-	}
-
-	return true;
-}
-
-
-// Check whether the specification of the IPv4 address is correct
-bool IsIpStr4(char *str)
-{
-	// Validate arguments
-	if (str == NULL)
-	{
-		return false;
-	}
-
-	if (StrToIP32(str) == 0 && StrCmpi(str, "0.0.0.0") != 0)
-	{
-		return false;
-	}
-
-	return true;
-}
-
-// Check whether the specification of the IPv6 address is correct
-bool IsIpStr6(char *str)
-{
-	IP ip;
-	// Validate arguments
-	if (str == NULL)
-	{
-		return false;
-	}
-
-	if (StrToIP6(&ip, str) == false)
-	{
-		return false;
-	}
-
-	return true;
-}
-
-// Check whether the IP address specification is correct
-bool IsIpStr46(char *str)
-{
-	if (IsIpStr4(str) || IsIpStr6(str))
-	{
-		return true;
-	}
-
-	return false;
-}
-
-
-// Convert the string to an IPv4 mask
-bool StrToMask4(IP *mask, char *str)
-{
-	// Validate arguments
-	if (mask == NULL || str == NULL)
-	{
-		return false;
-	}
-
-	if (str[0] == '/')
-	{
-		str++;
-	}
-
-	if (IsNum(str))
-	{
-		UINT n = ToInt(str);
-
-		if (n <= 32)
-		{
-			IntToSubnetMask4(mask, n);
-			return true;
-		}
-		else
-		{
-			return false;
-		}
-	}
-	else
-	{
-		if (StrToIP(mask, str) == false)
-		{
-			return false;
-		}
-		else
-		{
-			return IsIP4(mask);
-		}
-	}
-}
-
-// Convert the string to an IPv6 mask
-bool StrToMask6(IP *mask, char *str)
-{
-	// Validate arguments
-	if (mask == NULL || str == NULL)
-	{
-		return false;
-	}
-
-	if (str[0] == '/')
-	{
-		str++;
-	}
-
-	if (IsNum(str))
-	{
-		UINT n = ToInt(str);
-
-		if (n <= 128)
-		{
-			IntToSubnetMask6(mask, n);
-			return true;
-		}
-		else
-		{
-			return false;
-		}
-	}
-	else
-	{
-		if (StrToIP(mask, str) == false)
-		{
-			return false;
-		}
-		else
-		{
-			return IsIP6(mask);
-		}
-	}
-}
-bool StrToMask6Addr(IPV6_ADDR *mask, char *str)
-{
-	IP ip;
-
-	if (StrToMask6(&ip, str) == false)
-	{
-		return false;
-	}
-
-	if (IPToIPv6Addr(mask, &ip) == false)
-	{
-		return false;
-	}
-
-	return true;
-}
-
-// Convert the string to an IPv4 / IPv6 mask
-bool StrToMask46(IP *mask, char *str, bool ipv6)
-{
-	if (ipv6)
-	{
-		return StrToMask6(mask, str);
-	}
-	else
-	{
-		return StrToMask4(mask, str);
-	}
-}
-
-
-// Convert the IPv4 / IPv6 mask to a string
-void MaskToStr(char *str, UINT size, IP *mask)
-{
-	MaskToStrEx(str, size, mask, false);
-}
-void MaskToStrEx(char *str, UINT size, IP *mask, bool always_full_address)
-{
-	// Validate arguments
-	if (str == NULL || mask == NULL)
-	{
-		return;
-	}
-
-	if (always_full_address == false && IsSubnetMask(mask))
-	{
-		ToStr(str, SubnetMaskToInt(mask));
-	}
-	else
-	{
-		IPToStr(str, size, mask);
-	}
-}
-void MaskToStr32(char *str, UINT size, UINT mask)
-{
-	MaskToStr32Ex(str, size, mask, false);
-}
-void MaskToStr32Ex(char *str, UINT size, UINT mask, bool always_full_address)
-{
-	IP ip;
-
-	UINTToIP(&ip, mask);
-
-	MaskToStrEx(str, size, &ip, always_full_address);
-}
-void Mask6AddrToStrEx(char *str, UINT size, IPV6_ADDR *mask, bool always_full_address)
-{
-	IP ip;
-
-	// Validate arguments
-	if (str == NULL || mask == NULL)
-	{
-		StrCpy(str, size, "");
-		return;
-	}
-
-	IPv6AddrToIP(&ip, mask);
-
-	MaskToStrEx(str, size, &ip, always_full_address);
-}
-void Mask6AddrToStr(char *str, UINT size, IPV6_ADDR *mask)
-{
-	Mask6AddrToStrEx(str, size, mask, false);
-}
-
-// Disconnecting of the tube
-void TubeDisconnect(TUBE *t)
-{
-	// Validate arguments
-	if (t == NULL)
-	{
-		return;
-	}
-
-	if (t->TubePairData == NULL)
-	{
-		return;
-	}
-
-	Lock(t->TubePairData->Lock);
-	{
-		t->TubePairData->IsDisconnected = true;
-
-		Set(t->TubePairData->Event1);
-		Set(t->TubePairData->Event2);
-		SetSockEvent(t->TubePairData->SockEvent1);
-		SetSockEvent(t->TubePairData->SockEvent2);
-	}
-	Unlock(t->TubePairData->Lock);
-}
-
-// Creating a tube pair
-void NewTubePair(TUBE **t1, TUBE **t2, UINT size_of_header)
-{
-	TUBEPAIR_DATA *d;
-	// Validate arguments
-	if (t1 == NULL || t2 == NULL)
-	{
-		return;
-	}
-
-	*t1 = NewTube(size_of_header);
-	*t2 = NewTube(size_of_header);
-
-	(*t1)->IndexInTubePair = 0;
-	(*t2)->IndexInTubePair = 1;
-
-	d = NewTubePairData();
-	AddRef(d->Ref);
-
-	(*t1)->TubePairData = d;
-	(*t2)->TubePairData = d;
-
-	d->Event1 = (*t1)->Event;
-	d->Event2 = (*t2)->Event;
-
-	AddRef(d->Event1->ref);
-	AddRef(d->Event2->ref);
-}
-
-// Creating a tube pair data
-TUBEPAIR_DATA *NewTubePairData()
-{
-	TUBEPAIR_DATA *d = ZeroMalloc(sizeof(TUBEPAIR_DATA));
-
-	d->Ref = NewRef();
-
-	d->Lock = NewLock();
-
-	return d;
-}
-
-// Set the SockEvent to the tube
-void SetTubeSockEvent(TUBE *t, SOCK_EVENT *e)
-{
-	// Validate arguments
-	if (t == NULL)
-	{
-		return;
-	}
-
-	Lock(t->Lock);
-	{
-		TUBEPAIR_DATA *d;
-
-		if (t->SockEvent != e)
-		{
-			if (t->SockEvent != NULL)
-			{
-				ReleaseSockEvent(t->SockEvent);
-			}
-
-			if (e != NULL)
-			{
-				AddRef(e->ref);
-			}
-
-			t->SockEvent = e;
-		}
-
-		d = t->TubePairData;
-
-		if (d != NULL)
-		{
-			Lock(d->Lock);
-			{
-				SOCK_EVENT **sep = (t->IndexInTubePair == 0 ? &d->SockEvent1 : &d->SockEvent2);
-
-				if (*sep != e)
-				{
-					if (*sep != NULL)
-					{
-						ReleaseSockEvent(*sep);
-					}
-
-					if (e != NULL)
-					{
-						AddRef(e->ref);
-					}
-
-					*sep = e;
-				}
-			}
-			Unlock(d->Lock);
-		}
-	}
-	Unlock(t->Lock);
-}
-
-// Release of the tube pair data
-void ReleaseTubePairData(TUBEPAIR_DATA *d)
-{
-	// Validate arguments
-	if (d == NULL)
-	{
-		return;
-	}
-
-	if (Release(d->Ref) == 0)
-	{
-		CleanupTubePairData(d);
-	}
-}
-void CleanupTubePairData(TUBEPAIR_DATA *d)
-{
-	// Validate arguments
-	if (d == NULL)
-	{
-		return;
-	}
-
-	ReleaseEvent(d->Event1);
-	ReleaseEvent(d->Event2);
-
-	ReleaseSockEvent(d->SockEvent1);
-	ReleaseSockEvent(d->SockEvent2);
-
-	DeleteLock(d->Lock);
-
-	Free(d);
-}
-
-// Check whether the tube is connected to the opponent still
-bool IsTubeConnected(TUBE *t)
-{
-	// Validate arguments
-	if (t == NULL)
-	{
-		return false;
-	}
-
-	if (t->TubePairData == NULL)
-	{
-		return true;
-	}
-
-	if (t->TubePairData->IsDisconnected)
-	{
-		return false;
-	}
-
-	return true;
-}
-
-// Send the data to the tube
-bool TubeSend(TUBE *t, void *data, UINT size, void *header)
-{
-	return TubeSendEx(t, data, size, header, false);
-}
-bool TubeSendEx(TUBE *t, void *data, UINT size, void *header, bool no_flush)
-{
-	return TubeSendEx2(t, data, size, header, no_flush, 0);
-}
-bool TubeSendEx2(TUBE *t, void *data, UINT size, void *header, bool no_flush, UINT max_num_in_queue)
-{
-	// Validate arguments
-	if (t == NULL || data == NULL || size == 0)
-	{
-		return false;
-	}
-
-	if (IsTubeConnected(t) == false)
-	{
-		return false;
-	}
-
-	LockQueue(t->Queue);
-	{
-		if (max_num_in_queue == 0 || (t->Queue->num_item <= max_num_in_queue))
-		{
-			InsertQueue(t->Queue, NewTubeData(data, size, header, t->SizeOfHeader));
-		}
-		else
-		{
-			no_flush = true;
-		}
-	}
-	UnlockQueue(t->Queue);
-
-	if (no_flush == false)
-	{
-		Set(t->Event);
-		SetSockEvent(t->SockEvent);
-	}
-
-	return true;
-}
-
-// Flush the tube
-void TubeFlush(TUBE *t)
-{
-	TubeFlushEx(t, false);
-}
-void TubeFlushEx(TUBE *t, bool force)
-{
-	// Validate arguments
-	if (t == NULL)
-	{
-		return;
-	}
-
-	if (IsTubeConnected(t) == false)
-	{
-		return;
-	}
-
-	if (force == false)
-	{
-		if (t->Queue->num_item == 0)
-		{
-			return;
-		}
-	}
-
-	Set(t->Event);
-	SetSockEvent(t->SockEvent);
-}
-
-// Receive the data from the tube (asynchronous)
-TUBEDATA *TubeRecvAsync(TUBE *t)
-{
-	TUBEDATA *d;
-	// Validate arguments
-	if (t == NULL)
-	{
-		return NULL;
-	}
-
-	if (IsTubeConnected(t) == false)
-	{
-		return NULL;
-	}
-
-	LockQueue(t->Queue);
-	{
-		d = GetNext(t->Queue);
-	}
-	UnlockQueue(t->Queue);
-
-	return d;
-}
-
-// Get the SockEvent associated with the tube
-SOCK_EVENT *GetTubeSockEvent(TUBE *t)
-{
-	SOCK_EVENT *e = NULL;
-	// Validate arguments
-	if (t == NULL)
-	{
-		return NULL;
-	}
-
-	Lock(t->Lock);
-	{
-		if (t->SockEvent != NULL)
-		{
-			AddRef(t->SockEvent->ref);
-
-			e = t->SockEvent;
-		}
-	}
-	Unlock(t->Lock);
-
-	return e;
-}
-
-// Receive the data from the tube (synchronous)
-TUBEDATA *TubeRecvSync(TUBE *t, UINT timeout)
-{
-	UINT64 start_tick, timeout_tick;
-	TUBEDATA *d = NULL;
-	// Validate arguments
-	if (t == NULL)
-	{
-		return NULL;
-	}
-
-	if (IsTubeConnected(t) == false)
-	{
-		return NULL;
-	}
-
-	start_tick = Tick64();
-	timeout_tick = start_tick + (UINT64)timeout;
-
-	while (true)
-	{
-		UINT64 now = Tick64();
-		UINT remain_time;
-		SOCK_EVENT *e;
-		UINT interval;
-
-		d = NULL;
-
-		if (IsTubeConnected(t) == false)
-		{
-			break;
-		}
-
-		LockQueue(t->Queue);
-		{
-			d = GetNext(t->Queue);
-		}
-		UnlockQueue(t->Queue);
-
-		if (d != NULL)
-		{
-			break;
-		}
-
-		if (timeout != INFINITE && now >= timeout_tick)
-		{
-			return NULL;
-		}
-
-		remain_time = (UINT)(timeout_tick - now);
-
-		e = GetTubeSockEvent(t);
-
-		interval = (timeout == INFINITE ? INFINITE : remain_time);
-
-		if (e == NULL)
-		{
-			Wait(t->Event, interval);
-		}
-		else
-		{
-			WaitSockEvent(e, interval);
-
-			ReleaseSockEvent(e);
-		}
-	}
-
-	return d;
-}
-
-// Creating a tube
-TUBE *NewTube(UINT size_of_header)
-{
-	TUBE *t = ZeroMalloc(sizeof(TUBE));
-
-	t->Event = NewEvent();
-	t->Queue = NewQueue();
-	t->Ref = NewRef();
-	t->Lock = NewLock();
-	t->SockEvent = NewSockEvent();
-
-	t->SizeOfHeader = size_of_header;
-
-	return t;
-}
-
-// Release of the tube
-void ReleaseTube(TUBE *t)
-{
-	// Validate arguments
-	if (t == NULL)
-	{
-		return;
-	}
-
-	if (Release(t->Ref) == 0)
-	{
-		CleanupTube(t);
-	}
-}
-void CleanupTube(TUBE *t)
-{
-	// Validate arguments
-	if (t == NULL)
-	{
-		return;
-	}
-
-	while (true)
-	{
-		TUBEDATA *d = GetNext(t->Queue);
-		if (d == NULL)
-		{
-			break;
-		}
-
-		FreeTubeData(d);
-	}
-
-	ReleaseQueue(t->Queue);
-	ReleaseEvent(t->Event);
-	ReleaseSockEvent(t->SockEvent);
-
-	ReleaseTubePairData(t->TubePairData);
-
-	DeleteLock(t->Lock);
-
-	Free(t);
-}
-
-// Creating a tube data
-TUBEDATA *NewTubeData(void *data, UINT size, void *header, UINT header_size)
-{
-	TUBEDATA *d;
-	// Validate arguments
-	if (size == 0 || data == NULL)
-	{
-		return NULL;
-	}
-
-	d = ZeroMalloc(sizeof(TUBEDATA));
-
-	d->Data = Clone(data, size);
-	d->DataSize = size;
-	if (header != NULL)
-	{
-		d->Header = Clone(header, header_size);
-		d->HeaderSize = header_size;
-	}
-	else
-	{
-		d->Header = ZeroMalloc(header_size);
-	}
-
-	return d;
-}
-
-// Release of the tube data
-void FreeTubeData(TUBEDATA *d)
-{
-	// Validate arguments
-	if (d == NULL)
-	{
-		return;
-	}
-
-	Free(d->Data);
-	Free(d->Header);
-
-	Free(d);
-}
-
-// Release of the IP address list of the host
-void FreeHostIPAddressList(LIST *o)
-{
-	UINT i;
-	// Validate arguments
-	if (o == NULL)
-	{
-		return;
-	}
-
-	for (i = 0;i < LIST_NUM(o);i++)
-	{
-		IP *ip = LIST_DATA(o, i);
-
-		Free(ip);
-	}
-
-	ReleaseList(o);
-}
-
-// Get whether the specified IP address is held by this host
-bool IsMyIPAddress(IP *ip)
-{
-	LIST *o;
-	UINT i;
-	bool ret = false;
-	// Validate arguments
-	if (ip == NULL)
-	{
-		return false;
-	}
-
-	o = GetHostIPAddressList();
-
-	for (i = 0;i < LIST_NUM(o);i++)
-	{
-		IP *a = LIST_DATA(o, i);
-
-		if (CmpIpAddr(ip, a) == 0)
-		{
-			ret = true;
-			break;
-		}
-	}
-
-	FreeHostIPAddressList(o);
-
-	return ret;
-}
-
-// Add the IP address to the list
-void AddHostIPAddressToList(LIST *o, IP *ip)
-{
-	IP *r;
-	// Validate arguments
-	if (o == NULL || ip == NULL)
-	{
-		return;
-	}
-
-	r = Search(o, ip);
-	if (r != NULL)
-	{
-		return;
-	}
-
-	Insert(o, Clone(ip, sizeof(IP)));
-}
-
-// Comparison of the IP address list items
-int CmpIpAddressList(void *p1, void *p2)
-{
-	IP *ip1, *ip2;
-	UINT r;
-	// Validate arguments
-	if (p1 == NULL || p2 == NULL)
-	{
-		return 0;
-	}
-	ip1 = *(IP **)p1;
-	ip2 = *(IP **)p2;
-	if (ip1 == NULL || ip2 == NULL)
-	{
-		return 0;
-	}
-
-	// IPv4 < IPv6
-	r = COMPARE_RET(IsIP6(ip1), IsIP6(ip2));
-	if (r != 0)
-	{
-		return r;
-	}
-
-	// any > specified IP
-	if (IsZeroIP(ip1) && IsZeroIP(ip2) == false)
-	{
-		return 1;
-	}
-	if (IsZeroIP(ip1) == false && IsZeroIP(ip2))
-	{
-		return -1;
-	}
-
-	// local > others
-	if (IsLocalHostIP(ip1) && IsLocalHostIP(ip2) == false)
-	{
-		return 1;
-	}
-	if (IsLocalHostIP(ip1) == false && IsLocalHostIP(ip2))
-	{
-		return -1;
-	}
-
-	// ip address
-	r = CmpIpAddr(ip1, ip2);
-	if (r != 0)
-	{
-		return r;
-	}
-
-	// interface index
-	if (IsIP6(ip1))
-	{
-		r = COMPARE_RET(ip1->ipv6_scope_id, ip2->ipv6_scope_id);
-	}
-	else
-	{
-		r = 0;
-	}
-
-	return r;
-}
-
-// Get the IP address list hash of the host
-UINT64 GetHostIPAddressListHash()
-{
-	UINT i;
-	LIST *o;
-	BUF *buf = NewBuf();
-	UCHAR hash[SHA1_SIZE];
-	UINT64 ret = 0;
-
-	o = GetHostIPAddressList();
-
-	if (o != NULL)
-	{
-		for (i = 0;i < LIST_NUM(o);i++)
-		{
-			IP *ip = LIST_DATA(o, i);
-			char tmp[128];
-
-			Zero(tmp, sizeof(tmp));
-			IPToStr(tmp, sizeof(tmp), ip);
-
-			WriteBufStr(buf, tmp);
-		}
-
-		FreeHostIPAddressList(o);
-	}
-
-	WriteBufStr(buf, "test");
-
-	HashSha1(hash, buf->Buf, buf->Size);
-
-	FreeBuf(buf);
-
-	Copy(&ret, hash, sizeof(UINT64));
-
-	ret = Endian64(ret);
-
-	return ret;
-}
-
-// Get the IP address list of the host (using cache)
-LIST *GetHostIPAddressList()
-{
-	LIST *o = NULL;
-	if (host_ip_address_list_cache_lock == NULL)
-	{
-		return GetHostIPAddressListInternal();
-	}
-
-	Lock(host_ip_address_list_cache_lock);
-	{
-		UINT64 now = Tick64();
-
-		if (host_ip_address_list_cache_last == 0 ||
-			((host_ip_address_list_cache_last + (UINT64)HOST_IP_ADDRESS_LIST_CACHE) < now) ||
-			host_ip_address_cache == NULL)
-		{
-			if (host_ip_address_cache != NULL)
-			{
-				FreeHostIPAddressList(host_ip_address_cache);
-			}
-
-			host_ip_address_cache = GetHostIPAddressListInternal();
-
-			host_ip_address_list_cache_last = now;
-		}
-
-		o = CloneIPAddressList(host_ip_address_cache);
-	}
-	Unlock(host_ip_address_list_cache_lock);
-
-	if (o == NULL)
-	{
-		o = GetHostIPAddressListInternal();
-	}
-
-	return o;
-}
-
-// Copy of the IP address list
-LIST *CloneIPAddressList(LIST *o)
-{
-	LIST *ret;
-	UINT i;
-	// Validate arguments
-	if (o == NULL)
-	{
-		return NULL;
-	}
-
-	ret = NewListFast(CmpIpAddressList);
-
-	for (i = 0;i < LIST_NUM(o);i++)
-	{
-		IP *ip = LIST_DATA(o, i);
-
-		if (ip != NULL)
-		{
-			ip = Clone(ip, sizeof(IP));
-
-			Add(ret, ip);
-		}
-	}
-
-	return ret;
-}
-
-// Get an IP address list of the host
-LIST *GetHostIPAddressListInternal()
-{
-	char hostname[MAX_SIZE];
-	LIST *o;
-	IP any6, any4;
-	IP local6, local4;
-	bool is_v6_supported = IsIPv6Supported();
-
-	GetLocalHostIP4(&local4);
-	GetLocalHostIP6(&local6);
-
-	ZeroIP4(&any4);
-	ZeroIP6(&any6);
-
-	Zero(hostname, sizeof(hostname));
-
-	gethostname(hostname, sizeof(hostname));
-
-	o = NewListFast(CmpIpAddressList);
-
-	// any
-	AddHostIPAddressToList(o, &any4);
-	if (is_v6_supported)
-	{
-		AddHostIPAddressToList(o, &any6);
-	}
-
-	// localhost
-	AddHostIPAddressToList(o, &local4);
-	if (is_v6_supported)
-	{
-		AddHostIPAddressToList(o, &local6);
-	}
-
-#ifndef	MAYAQUA_SUPPORTS_GETIFADDRS
-	// IPv4
-	if (true)
-	{
-		struct sockaddr_in in;
-		struct in_addr addr;
-		struct addrinfo hint;
-		struct addrinfo *info;
-
-		Zero(&hint, sizeof(hint));
-		hint.ai_family = AF_INET;
-		hint.ai_socktype = SOCK_DGRAM;
-		hint.ai_protocol = IPPROTO_UDP;
-		info = NULL;
-
-		if (getaddrinfo(hostname, NULL, &hint, &info) == 0)
-		{
-			if (info->ai_family == AF_INET)
-			{
-				struct addrinfo *current = info;
-				while (current != NULL)
-				{
-					IP ip;
-
-					Copy(&in, current->ai_addr, sizeof(in));
-					Copy(&addr, &in.sin_addr, sizeof(addr));
-
-					InAddrToIP(&ip, &addr);
-					AddHostIPAddressToList(o, &ip);
-
-					current = current->ai_next;
-				}
-			}
-
-			freeaddrinfo(info);
-		}
-	}
-
-#ifndef	UNIX_LINUX
-	// IPv6
-	if (is_v6_supported)
-	{
-		struct sockaddr_in6 in;
-		struct in6_addr addr;
-		struct addrinfo hint;
-		struct addrinfo *info;
-
-		Zero(&hint, sizeof(hint));
-		hint.ai_family = AF_INET6;
-		hint.ai_socktype = SOCK_DGRAM;
-		hint.ai_protocol = IPPROTO_UDP;
-		info = NULL;
-
-		if (getaddrinfo(hostname, NULL, &hint, &info) == 0)
-		{
-			if (info->ai_family == AF_INET6)
-			{
-				struct addrinfo *current = info;
-				while (current != NULL)
-				{
-					IP ip;
-
-					Copy(&in, current->ai_addr, sizeof(in));
-					Copy(&addr, &in.sin6_addr, sizeof(addr));
-
-					InAddrToIP6(&ip, &addr);
-					ip.ipv6_scope_id = in.sin6_scope_id;
-
-					AddHostIPAddressToList(o, &ip);
-
-					current = current->ai_next;
-				}
-			}
-
-			freeaddrinfo(info);
-		}
-	}
-#endif	// UNIX_LINUX
-#endif	// MAYAQUA_SUPPORTS_GETIFADDRS
-
-#ifdef	MAYAQUA_SUPPORTS_GETIFADDRS
-	// If the getifaddrs is available, use this
-	if (true)
-	{
-		struct ifaddrs *aa = NULL;
-
-		if (getifaddrs(&aa) == 0)
-		{
-			struct ifaddrs *a = aa;
-
-			while (a != NULL)
-			{
-				if (a->ifa_addr != NULL)
-				{
-					 struct sockaddr *addr = a->ifa_addr;
-
-					 if (addr->sa_family == AF_INET)
-					 {
-						 IP ip;
-						 struct sockaddr_in *d = (struct sockaddr_in *)addr;
-						 struct in_addr *addr = &d->sin_addr;
-
-						 InAddrToIP(&ip, addr);
-
-						 AddHostIPAddressToList(o, &ip);
-					 }
-					 else if (addr->sa_family == AF_INET6)
-					 {
-						 IP ip;
-						 struct sockaddr_in6 *d = (struct sockaddr_in6 *)addr;
-						 UINT scope_id = d->sin6_scope_id;
-						 struct in6_addr *addr = &d->sin6_addr;
-
-						 InAddrToIP6(&ip, addr);
-						 ip.ipv6_scope_id = scope_id;
-
-						 AddHostIPAddressToList(o, &ip);
-					 }
-				}
-
-				a = a->ifa_next;
-			}
-
-			freeifaddrs(aa);
-		}
-	}
-#endif	// MAYAQUA_SUPPORTS_GETIFADDRS
-
-	return o;
-}
-
-// Get whether the UDP listener opens the specified port
-bool IsUdpPortOpened(UDPLISTENER *u, IP *server_ip, UINT port)
-{
-	UINT i;
-	// Validate arguments
-	if (u == NULL || port == 0)
-	{
-		return false;
-	}
-
-	if (server_ip != NULL)
-	{
-		for (i = 0;i < LIST_NUM(u->SockList);i++)
-		{
-			UDPLISTENER_SOCK *us = LIST_DATA(u->SockList, i);
-
-			if (us->Sock != NULL && us->HasError == false)
-			{
-				if (us->Port == port)
-				{
-					if (CmpIpAddr(server_ip, &us->IpAddress) == 0)
-					{
-						return true;
-					}
-				}
-			}
-		}
-	}
-
-	for (i = 0;i < LIST_NUM(u->SockList);i++)
-	{
-		UDPLISTENER_SOCK *us = LIST_DATA(u->SockList, i);
-
-		if (us->Sock != NULL && us->HasError == false)
-		{
-			if (us->Port == port)
-			{
-				if (IsZeroIP(&us->IpAddress))
-				{
-					return true;
-				}
-			}
-		}
-	}
-
-	return false;
-}
-
-// IP address acquisition thread
-void QueryIpThreadMain(THREAD *thread, void *param)
-{
-	QUERYIPTHREAD *t = (QUERYIPTHREAD *)param;
-	// Validate arguments
-	if (thread == NULL || param == NULL)
-	{
-		return;
-	}
-
-	while (t->Halt == false)
-	{
-		UINT next_wait_time = 0;
-		IP ip;
-		bool ok = false;
-
-		if (GetIP4Ex(&ip, t->Hostname, 5000, &t->Halt))
-		{
-			if (IsZeroIP(&ip) == false)
-			{
-				Lock(t->Lock);
-				{
-					Copy(&t->Ip, &ip, sizeof(IP));
-				}
-				Unlock(t->Lock);
-
-				ok = true;
-			}
-		}
-
-		if (ok == false)
-		{
-			next_wait_time = t->IntervalLastNg;
-		}
-		else
-		{
-			next_wait_time = t->IntervalLastOk;
-		}
-
-		if (t->Halt)
-		{
-			break;
-		}
-
-		Wait(t->HaltEvent, next_wait_time);
-	}
-}
-
-// Creating an IP address acquisition thread
-QUERYIPTHREAD *NewQueryIpThread(char *hostname, UINT interval_last_ok, UINT interval_last_ng)
-{
-	QUERYIPTHREAD *t;
-
-	t = ZeroMalloc(sizeof(QUERYIPTHREAD));
-
-	t->HaltEvent = NewEvent();
-	t->Lock = NewLock();
-	StrCpy(t->Hostname, sizeof(t->Hostname), hostname);
-	t->IntervalLastOk = interval_last_ok;
-	t->IntervalLastNg = interval_last_ng;
-
-	t->Thread = NewThread(QueryIpThreadMain, t);
-
-	return t;
-}
-
-// Get the results of the IP address acquisition thread
-bool GetQueryIpThreadResult(QUERYIPTHREAD *t, IP *ip)
-{
-	bool ret = false;
-	Zero(ip, sizeof(IP));
-	// Validate arguments
-	if (t == NULL || ip == NULL)
-	{
-		return false;
-	}
-
-	Lock(t->Lock);
-
-	if (IsZero(&t->Ip, sizeof(IP)))
-	{
-		ret = false;
-	}
-	else
-	{
-		Copy(ip, &t->Ip, sizeof(IP));
-	}
-
-	Unlock(t->Lock);
-
-	return ret;
-}
-
-// Release of the IP address acquisition thread
-void FreeQueryIpThread(QUERYIPTHREAD *t)
-{
-	// Validate arguments
-	if (t == NULL)
-	{
-		return;
-	}
-
-	t->Halt = true;
-	Set(t->HaltEvent);
-
-	WaitThread(t->Thread, INFINITE);
-	ReleaseThread(t->Thread);
-
-	ReleaseEvent(t->HaltEvent);
-
-	DeleteLock(t->Lock);
-
-	Free(t);
-}
-
-// Get a public port list which is known by UDP listener
-void UdpListenerGetPublicPortList(UDPLISTENER *u, char *dst, UINT size)
-{
-	UINT k;
-	// Validate arguments
-	ClearStr(dst, size);
-	if (u == NULL || dst == NULL)
-	{
-		return;
-	}
-
-	LockList(u->PortList);
-	{
-		for (k = 0;k < LIST_NUM(u->SockList);k++)
-		{
-			UDPLISTENER_SOCK *us = LIST_DATA(u->SockList, k);
-
-			if (us->PublicPort != 0)
-			{
-				char tmp[64];
-				ToStr(tmp, us->PublicPort);
-				StrCat(dst, size, tmp);
-				StrCat(dst, size, " ");
-			}
-		}
-	}
-	UnlockList(u->PortList);
-
-	Trim(dst);
-}
-
-// UDP listener thread
-void UdpListenerThread(THREAD *thread, void *param)
-{
-	UDPLISTENER *u = (UDPLISTENER *)param;
-	UINT i, j, k;
-	UINT buf_size = 65536;
-	void *buf;
-	bool cont_flag;
-	BUF *ip_list_buf = NewBuf();
-	// Validate arguments
-	if (thread == NULL || param == NULL)
-	{
-		return;
-	}
-
-	buf = Malloc(buf_size);
-
-	// Initializing the socket list
-	u->SockList = NewList(NULL);
-
-	u->LastCheckTick = 0;
-
-//	u->PollMyIpAndPort = true;
-
-	// Main loop
-	while (u->Halt == false)
-	{
-		LIST *recv_list;
-		UINT64 now = Tick64();
-		UINT interval;
-		bool stage_changed = false;
-		IP nat_t_ip;
-
-		Zero(&nat_t_ip, sizeof(nat_t_ip));
-
-
-		if (u->LastCheckTick == 0 || (now >= (u->LastCheckTick + UDPLISTENER_CHECK_INTERVAL)))
-		{
-			LIST *iplist;
-			LIST *del_us_list = NewListFast(NULL);
-			BUF *ip_list_buf_new = NewBuf();
-
-			u->LastCheckTick = now;
-
-			// Obtain an IP address list
-			iplist = GetHostIPAddressList();
-
-			LockList(u->PortList);
-			{
-				for (k = 0;k < LIST_NUM(u->SockList);k++)
-				{
-					UDPLISTENER_SOCK *us = LIST_DATA(u->SockList, k);
-
-					us->Mark = false;
-				}
-
-				// If the combination of the IP address and the port number doesn't exist in the list, add it to the list
-				for (i = 0;i < LIST_NUM(iplist);i++)
-				{
-					IP *ip = LIST_DATA(iplist, i);
-
-					if (CmpIpAddr(ip, &u->ListenIP) != 0)
-					{
-						continue;
-					}
-
-					WriteBuf(ip_list_buf_new, ip, sizeof(IP));
-
-					for (j = 0;j < LIST_NUM(u->PortList);j++)
-					{
-						UINT k;
-						UINT *port = LIST_DATA(u->PortList, j);
-						bool existing = false;
-
-						if (IsZeroIP(ip) && (IS_SPECIAL_PORT(*port)))
-						{
-							continue;
-						}
-
-
-						for (k = 0;k < LIST_NUM(u->SockList);k++)
-						{
-							UDPLISTENER_SOCK *us = LIST_DATA(u->SockList, k);
-
-							if (CmpIpAddr(&us->IpAddress, ip) == 0 && us->Port == *port)
-							{
-								existing = true;
-
-								us->Mark = true;
-
-								break;
-							}
-						}
-
-						if (existing == false)
-						{
-							UDPLISTENER_SOCK *us = ZeroMalloc(sizeof(UDPLISTENER_SOCK));
-
-							Copy(&us->IpAddress, ip, sizeof(IP));
-							us->Port = *port;
-
-							us->Mark = true;
-
-							Add(u->SockList, us);
-						}
-					}
-				}
-
-				// If any errors suspected or the combination of IP address and port number
-				// has been regarded to delete already, delete it
-				for (k = 0;k < LIST_NUM(u->SockList);k++)
-				{
-					UDPLISTENER_SOCK *us = LIST_DATA(u->SockList, k);
-
-					if (us->Mark == false || us->HasError)
-					{
-						Debug("mark=%u error=%u\n", us->Mark, us->HasError);
-						Add(del_us_list, us);
-					}
-				}
-
-				for (i = 0;i < LIST_NUM(del_us_list);i++)
-				{
-					UDPLISTENER_SOCK *us = LIST_DATA(del_us_list, i);
-
-					char ipstr[MAX_SIZE];
-
-					IPToStr(ipstr, sizeof(ipstr), &us->IpAddress);
-					Debug("Closed UDP Port %u at %s.\n", us->Port, ipstr);
-
-					Delete(u->SockList, us);
-
-					if (us->Sock != NULL)
-					{
-						Disconnect(us->Sock);
-						ReleaseSock(us->Sock);
-					}
-
-					Free(us);
-				}
-			}
-			UnlockList(u->PortList);
-
-			// Open the UDP sockets which is not opend yet
-			for (k = 0;k < LIST_NUM(u->SockList);k++)
-			{
-				UDPLISTENER_SOCK *us = LIST_DATA(u->SockList, k);
-
-				if (us->Sock == NULL)
-				{
-					char ipstr[MAX_SIZE];
-
-					IPToStr(ipstr, sizeof(ipstr), &us->IpAddress);
-
-					if (us->ErrorDebugDisplayed == false)
-					{
-						Debug("Opening UDP Port %u at %s ...", us->Port, ipstr);
-					}
-
-					us->Sock = NewUDPEx2(us->Port, IsIP6(&us->IpAddress), &us->IpAddress);
-
-					if (us->Sock != NULL)
-					{
-						if (us->ErrorDebugDisplayed == false)
-						{
-							Debug("Ok.\n");
-						}
-						else
-						{
-							Debug("Opening UDP Port %u at %s ...", us->Port, ipstr);
-							Debug("Ok.\n");
-						}
-						JoinSockToSockEvent(us->Sock, u->Event);
-
-						us->ErrorDebugDisplayed = false;
-					}
-					else
-					{
-						if (us->ErrorDebugDisplayed == false)
-						{
-							Debug("Error.\n");
-						}
-
-						us->ErrorDebugDisplayed = true;
-					}
-				}
-			}
-
-			FreeHostIPAddressList(iplist);
-
-			ReleaseList(del_us_list);
-
-			if (CompareBuf(ip_list_buf, ip_list_buf_new) == false)
-			{
-				u->HostIPAddressListChanged = true;
-			}
-
-			FreeBuf(ip_list_buf);
-			ip_list_buf = ip_list_buf_new;
-		}
-
-LABEL_RESTART:
-
-		stage_changed = false;
-
-		recv_list = NewListFast(NULL);
-
-		if (u->PollMyIpAndPort)
-		{
-			{
-				// Create a thread to get a NAT-T IP address if necessary
-				if (u->GetNatTIpThread == NULL)
-				{
-					char natt_hostname[MAX_SIZE];
-
-					RUDPGetRegisterHostNameByIP(natt_hostname, sizeof(natt_hostname), NULL);
-
-					u->GetNatTIpThread = NewQueryIpThread(natt_hostname, QUERYIPTHREAD_INTERVAL_LAST_OK, QUERYIPTHREAD_INTERVAL_LAST_NG);
-				}
-
-				GetQueryIpThreadResult(u->GetNatTIpThread, &nat_t_ip);
-			}
-		}
-
-		// Receive the data that is arriving at the socket
-		for (k = 0;k < LIST_NUM(u->SockList);k++)
-		{
-			UDPLISTENER_SOCK *us = LIST_DATA(u->SockList, k);
-
-			if (us->Sock != NULL)
-			{
-				UINT num_ignore_errors = 0;
-
-				if (u->PollMyIpAndPort && IsIP4(&us->IpAddress))
-				{
-					if (us->NextMyIpAndPortPollTick == 0 || us->NextMyIpAndPortPollTick <= now)
-					{
-						// Examine the self IP address and the self port number by using NAT-T server
-						us->NextMyIpAndPortPollTick = now + (UINT64)GenRandInterval(UDP_NAT_T_NAT_STATUS_CHECK_INTERVAL_MIN, UDP_NAT_T_NAT_STATUS_CHECK_INTERVAL_MAX);
-
-						if (IsZeroIP(&nat_t_ip) == false
-							)
-						{
-							UCHAR c = 'A';
-
-							SendTo(us->Sock, &nat_t_ip, UDP_NAT_T_PORT, &c, 1);
-						}
-					}
-				}
-
-				while (true)
-				{
-					IP src_addr;
-					UINT src_port;
-					UDPPACKET *p;
-
-					UINT size = RecvFrom(us->Sock, &src_addr, &src_port, buf, buf_size);
-					if (size == 0)
-					{
-						// Socket failure
-						if (us->Sock->IgnoreRecvErr == false)
-						{
-LABEL_FATAL_ERROR:
-							Debug("RecvFrom has Error.\n");
-							us->HasError = true;
-						}
-						else
-						{
-							if ((num_ignore_errors++) >= MAX_NUM_IGNORE_ERRORS)
-							{
-								goto LABEL_FATAL_ERROR;
-							}
-						}
-						break;
-					}
-					else if (size == SOCK_LATER)
-					{
-						// No packet
-						break;
-					}
-					//Debug("UDP %u\n", size);
-
-					if (src_port == UDP_NAT_T_PORT && CmpIpAddr(&src_addr, &nat_t_ip) == 0)
-					{
-						// Receive a packet in which the IP address and the port number are written from the NAT-T server
-						if (size >= 8)
-						{
-							IP my_ip;
-							UINT my_port;
-
-							if (RUDPParseIPAndPortStr(buf, size, &my_ip, &my_port))
-							{
-								Copy(&us->PublicIpAddress, &my_ip, sizeof(IP));
-								us->PublicPort = my_port;
-							}
-						}
-					}
-					else
-					{
-						// Receive a regular packet
-						p = NewUdpPacket(&src_addr, src_port, &us->Sock->LocalIP, us->Sock->LocalPort,
-							Clone(buf, size), size);
-
-						if (p->SrcPort == MAKE_SPECIAL_PORT(52))
-						{
-							p->SrcPort = p->DestPort = MAKE_SPECIAL_PORT(50);
-						}
-
-						Add(recv_list, p);
-					}
-
-					stage_changed = true;
-				}
-			}
-		}
-
-		// Pass the received packet to the procedure
-		u->RecvProc(u, recv_list);
-
-		// Release the packet 
-		for (i = 0;i < LIST_NUM(recv_list);i++)
-		{
-			UDPPACKET *p = LIST_DATA(recv_list, i);
-
-			FreeUdpPacket(p);
-		}
-
-		ReleaseList(recv_list);
-
-		cont_flag = true;
-
-		do
-		{
-			// When there are packets to be transmitted, transmit it
-			LockList(u->SendPacketList);
-			{
-				UDPLISTENER_SOCK *last_us = NULL;
-				IP last_src_ip;
-				UINT last_src_port;
-
-				Zero(&last_src_ip, sizeof(IP));
-				last_src_port = 0;
-
-				for (i = 0;i < LIST_NUM(u->SendPacketList);i++)
-				{
-					UDPPACKET *p = LIST_DATA(u->SendPacketList, i);
-					UDPLISTENER_SOCK *us;
-
-					if (last_us != NULL && last_src_port == p->SrcPort && CmpIpAddr(&last_src_ip, &p->SrcIP) == 0)
-					{
-						us = last_us;
-					}
-					else
-					{
-						// Search for a good interface for the transmission
-						us = DetermineUdpSocketForSending(u, p);
-
-						if (us != NULL)
-						{
-							last_us = us;
-							last_src_port = p->SrcPort;
-							Copy(&last_src_ip, &p->SrcIP, sizeof(IP));
-						}
-					}
-
-					if (us != NULL)
-					{
-						// Send
-						UINT ret = SendTo(us->Sock, &p->DstIP, p->DestPort, p->Data, p->Size);
-
-						if (ret == 0)
-						{
-							if (us->Sock->IgnoreSendErr == false)
-							{
-								// Socket failure
-								Debug("SendTo has Error.\n");
-								us->HasError = true;
-								last_us = NULL;
-							}
-						}
-						else
-						{
-							if (ret != SOCK_LATER)
-							{
-								stage_changed = true;
-							}
-						}
-					}
-
-					FreeUdpPacket(p);
-				}
-				DeleteAll(u->SendPacketList);
-			}
-			UnlockList(u->SendPacketList);
-
-			if (LIST_NUM(u->SendPacketList) == 0)
-			{
-				cont_flag = false;
-			}
-		}
-		while (cont_flag);
-
-		if (stage_changed && u->Halt == false)
-		{
-			goto LABEL_RESTART;
-		}
-
-		// Timing adjustment
-		interval = GetNextIntervalForInterrupt(u->Interrupts);
-
-		if (interval == INFINITE)
-		{
-			interval = UDPLISTENER_WAIT_INTERVAL;
-		}
-		else
-		{
-			interval = MIN(UDPLISTENER_WAIT_INTERVAL, interval);
-		}
-
-		if (interval >= 1)
-		{
-			WaitSockEvent(u->Event, interval);
-		}
-	}
-
-	if (u->GetNatTIpThread != NULL)
-	{
-		FreeQueryIpThread(u->GetNatTIpThread);
-	}
-
-	// Release of the socket list
-	for (i = 0;i < LIST_NUM(u->SockList);i++)
-	{
-		UDPLISTENER_SOCK *us = (UDPLISTENER_SOCK *)LIST_DATA(u->SockList, i);
-
-		Disconnect(us->Sock);
-		ReleaseSock(us->Sock);
-
-		Free(us);
-	}
-	ReleaseList(u->SockList);
-
-	FreeBuf(ip_list_buf);
-
-	Free(buf);
-}
-
-// Select the best UDP socket to be used for transmission
-UDPLISTENER_SOCK *DetermineUdpSocketForSending(UDPLISTENER *u, UDPPACKET *p)
-{
-	UINT i;
-	// Validate arguments
-	if (u == NULL || p == NULL)
-	{
-		return NULL;
-	}
-
-	for (i = 0;i < LIST_NUM(u->SockList);i++)
-	{
-		UDPLISTENER_SOCK *us = LIST_DATA(u->SockList, i);
-
-		if (us->Sock != NULL && us->HasError == false)
-		{
-			if (us->Port == p->SrcPort)
-			{
-				if (CmpIpAddr(&us->IpAddress, &p->SrcIP) == 0)
-				{
-					return us;
-				}
-			}
-		}
-	}
-
-	for (i = 0;i < LIST_NUM(u->SockList);i++)
-	{
-		UDPLISTENER_SOCK *us = LIST_DATA(u->SockList, i);
-
-		if (us->Sock != NULL && us->HasError == false)
-		{
-			if (us->Port == p->SrcPort)
-			{
-				if (IsZeroIP(&us->IpAddress))
-				{
-					if ((IsIP4(&p->DstIP) && IsIP4(&us->IpAddress)) ||
-						(IsIP6(&p->DstIP) && IsIP6(&us->IpAddress)))
-					{
-						return us;
-					}
-				}
-			}
-		}
-	}
-
-	return NULL;
-}
-
-// Release of the UDP packet
-void FreeUdpPacket(UDPPACKET *p)
-{
-	// Validate arguments
-	if (p == NULL)
-	{
-		return;
-	}
-
-	Free(p->Data);
-	Free(p);
-}
-
-// Create a new UDP packet
-UDPPACKET *NewUdpPacket(IP *src_ip, UINT src_port, IP *dst_ip, UINT dst_port, void *data, UINT size)
-{
-	UDPPACKET *p;
-	// Validate arguments
-	if (data == NULL || size == 0 || dst_ip == NULL || dst_port == 0)
-	{
-		return NULL;
-	}
-
-	p = ZeroMalloc(sizeof(UDPPACKET));
-
-	p->Data = data;
-	p->Size = size;
-
-	Copy(&p->SrcIP, src_ip, sizeof(IP));
-	p->SrcPort = src_port;
-
-	Copy(&p->DstIP, dst_ip, sizeof(IP));
-	p->DestPort = dst_port;
-
-	return p;
-}
-
-// Transmit the packets via UDP Listener
-void UdpListenerSendPackets(UDPLISTENER *u, LIST *packet_list)
-{
-	UINT num = 0;
-	// Validate arguments
-	if (u == NULL || packet_list == NULL)
-	{
-		return;
-	}
-
-	LockList(u->SendPacketList);
-	{
-		UINT i;
-
-		num = LIST_NUM(packet_list);
-
-		for (i = 0;i < LIST_NUM(packet_list);i++)
-		{
-			UDPPACKET *p = LIST_DATA(packet_list, i);
-
-			Add(u->SendPacketList, p);
-		}
-	}
-	UnlockList(u->SendPacketList);
-
-	if (num >= 1)
-	{
-		SetSockEvent(u->Event);
-	}
-}
-void UdpListenerSendPacket(UDPLISTENER *u, UDPPACKET *packet)
-{
-	LIST *o;
-	// Validate arguments
-	if (u == NULL || packet == NULL)
-	{
-		return;
-	}
-
-	o = NewListFast(NULL);
-	Add(o, packet);
-
-	UdpListenerSendPackets(u, o);
-
-	ReleaseList(o);
-}
-
-// Creating a UDP listener
-UDPLISTENER *NewUdpListener(UDPLISTENER_RECV_PROC *recv_proc, void *param, IP *listen_ip)
-{
-	UDPLISTENER *u;
-	// Validate arguments
-	if (recv_proc == NULL)
-	{
-		return NULL;
-	}
-	
-	u = ZeroMalloc(sizeof(UDPLISTENER));
-
-	u->Param = param;
-
-	u->PortList = NewList(NULL);
-	u->Event = NewSockEvent();
-
-	if (listen_ip)
-	{
-		Copy(&u->ListenIP, listen_ip, sizeof(IP));
-	}
-
-	u->RecvProc = recv_proc;
-	u->SendPacketList = NewList(NULL);
-
-	u->Interrupts = NewInterruptManager();
-
-	u->Thread = NewThread(UdpListenerThread, u);
-
-	return u;
-}
-
-// Release the UDP listener
-void FreeUdpListener(UDPLISTENER *u)
-{
-	UINT i;
-	// Validate arguments
-	if (u == NULL)
-	{
-		return;
-	}
-
-	u->Halt = true;
-	SetSockEvent(u->Event);
-
-	WaitThread(u->Thread, INFINITE);
-	ReleaseThread(u->Thread);
-	ReleaseSockEvent(u->Event);
-
-	ReleaseIntList(u->PortList);
-
-	for (i = 0;i < LIST_NUM(u->SendPacketList);i++)
-	{
-		UDPPACKET *p = LIST_DATA(u->SendPacketList, i);
-
-		FreeUdpPacket(p);
-	}
-
-	ReleaseList(u->SendPacketList);
-
-	FreeInterruptManager(u->Interrupts);
-
-	Free(u);
-}
-
-// Add the UDP port
-void AddPortToUdpListener(UDPLISTENER *u, UINT port)
-{
-	// Validate arguments
-	if (u == NULL || port == 0)
-	{
-		return;
-	}
-
-	LockList(u->PortList);
-	{
-		AddIntDistinct(u->PortList, port);
-	}
-	UnlockList(u->PortList);
-
-	SetSockEvent(u->Event);
-}
-
-// Get the port list
-UINT GetUdpListenerPortList(UDPLISTENER *u, UINT **port_list)
-{
-	UINT num_ports;
-	// Validate arguments
-	if (u == NULL || port_list == NULL)
-	{
-		return 0;
-	}
-
-	LockList(u->PortList);
-	{
-		UINT *ports;
-		UINT i;
-		
-		num_ports = LIST_NUM(u->PortList);
-		ports = ZeroMalloc(sizeof(UINT) * num_ports);
-
-		for (i = 0;i < num_ports;i++)
-		{
-			ports[i] = *((UINT *)(LIST_DATA(u->PortList, i)));
-		}
-
-		*port_list = ports;
-	}
-	UnlockList(u->PortList);
-
-	return num_ports;
-}
-
-// Dekete all the UDP ports
-void DeleteAllPortFromUdpListener(UDPLISTENER *u)
-{
-	// Validate arguments
-	if (u == NULL)
-	{
-		return;
-	}
-
-	LockList(u->PortList);
-	{
-		UINT num_ports = LIST_NUM(u->PortList);
-		UINT *ports = ZeroMalloc(sizeof(UINT) * num_ports);
-		UINT i;
-
-		for (i = 0;i < num_ports;i++)
-		{
-			ports[i] = *((UINT *)(LIST_DATA(u->PortList, i)));
-		}
-
-		for (i = 0;i < num_ports;i++)
-		{
-			UINT port = ports[i];
-
-			DelInt(u->PortList, port);
-		}
-
-		Free(ports);
-	}
-	UnlockList(u->PortList);
-
-	SetSockEvent(u->Event);
-}
-
-// Delete the UDP port
-void DeletePortFromUdpListener(UDPLISTENER *u, UINT port)
-{
-	// Validate arguments
-	if (u == NULL || port == 0)
-	{
-		return;
-	}
-
-	LockList(u->PortList);
-	{
-		DelInt(u->PortList, port);
-	}
-	UnlockList(u->PortList);
-
-	SetSockEvent(u->Event);
-}
-
-// Sort function of the interrupt management list
-int CmpInterruptManagerTickList(void *p1, void *p2)
-{
-	UINT64 *v1, *v2;
-	if (p1 == NULL || p2 == NULL)
-	{
-		return 0;
-	}
-
-	v1 = *(UINT64 **)p1;
-	v2 = *(UINT64 **)p2;
-	if (v1 == NULL || v2 == NULL)
-	{
-		return 0;
-	}
-
-	if (*v1 > *v2)
-	{
-		return 1;
-	}
-	else if (*v1 < *v2)
-	{
-		return -1;
-	}
-	else
-	{
-		return 0;
-	}
-}
-
-// Initialization of the interrupt management
-INTERRUPT_MANAGER *NewInterruptManager()
-{
-	INTERRUPT_MANAGER *m = ZeroMalloc(sizeof(INTERRUPT_MANAGER));
-
-	m->TickList = NewList(CmpInterruptManagerTickList);
-
-	return m;
-}
-
-// Release of the interrupt management
-void FreeInterruptManager(INTERRUPT_MANAGER *m)
-{
-	UINT i;
-	// Validate arguments
-	if (m == NULL)
-	{
-		return;
-	}
-
-	for (i = 0;i < LIST_NUM(m->TickList);i++)
-	{
-		UINT64 *v = LIST_DATA(m->TickList, i);
-
-		Free(v);
-	}
-
-	ReleaseList(m->TickList);
-
-	Free(m);
-}
-
-// Add a number to the interrupt management
-void AddInterrupt(INTERRUPT_MANAGER *m, UINT64 tick)
-{
-	// Validate arguments
-	if (tick == 0)
-	{
-		return;
-	}
-
-	LockList(m->TickList);
-	{
-		if (Search(m->TickList, &tick) == NULL)
-		{
-			Insert(m->TickList, Clone(&tick, sizeof(UINT64)));
-		}
-	}
-	UnlockList(m->TickList);
-}
-
-// Get the interval to the next calling
-UINT GetNextIntervalForInterrupt(INTERRUPT_MANAGER *m)
-{
-	UINT ret = INFINITE;
-	UINT i;
-	LIST *o = NULL;
-	UINT64 now = Tick64();
-	// Validate arguments
-	if (m == NULL)
-	{
-		return 0;
-	}
-
-	LockList(m->TickList);
-	{
-		// Remove entries older than now already
-		for (i = 0;i < LIST_NUM(m->TickList);i++)
-		{
-			UINT64 *v = LIST_DATA(m->TickList, i);
-
-			if (now >= *v)
-			{
-				ret = 0;
-
-				if (o == NULL)
-				{
-					o = NewListFast(NULL);
-				}
-
-				Add(o, v);
-			}
-			else
-			{
-				break;
-			}
-		}
-
-		for (i = 0;i < LIST_NUM(o);i++)
-		{
-			UINT64 *v = LIST_DATA(o, i);
-
-			Free(v);
-
-			Delete(m->TickList, v);
-		}
-
-		if (o != NULL)
-		{
-			ReleaseList(o);
-		}
-
-		if (ret == INFINITE)
-		{
-			if (LIST_NUM(m->TickList) >= 1)
-			{
-				UINT64 *v = LIST_DATA(m->TickList, 0);
-
-				ret = (UINT)(*v - now);
-			}
-		}
-	}
-	UnlockList(m->TickList);
-
-	return ret;
-}
-
-// Let that the listening socket for the reverse socket to accept the new socket
-void InjectNewReverseSocketToAccept(SOCK *listen_sock, SOCK *s, IP *client_ip, UINT client_port)
-{
-	bool ok = false;
-	// Validate arguments
-	if (listen_sock == NULL || s == NULL)
-	{
-		return;
-	}
-
-	LockQueue(listen_sock->ReverseAcceptQueue);
-	{
-		if (listen_sock->CancelAccept == false && listen_sock->Disconnecting == false)
-		{
-			InsertQueue(listen_sock->ReverseAcceptQueue, s);
-
-			ok = true;
-
-			s->ServerMode = true;
-			s->IsReverseAcceptedSocket = true;
-
-			Copy(&s->RemoteIP, client_ip, sizeof(IP));
-			s->RemotePort = client_port;
-		}
-	}
-	UnlockQueue(listen_sock->ReverseAcceptQueue);
-
-	if (ok == false)
-	{
-		Disconnect(s);
-		ReleaseSock(s);
-	}
-	else
-	{
-		Set(listen_sock->ReverseAcceptEvent);
-	}
-}
-
-// Create a listening socket for the reverse socket
-SOCK *ListenReverse()
-{
-	SOCK *s = NewSock();
-
-	s->Type = SOCK_REVERSE_LISTEN;
-	s->ListenMode = true;
-	s->ReverseAcceptQueue = NewQueue();
-	s->ReverseAcceptEvent = NewEvent();
-	s->Connected = true;
-
-	return s;
-}
-
-// Accept on the reverse socket
-SOCK *AcceptReverse(SOCK *s)
-{
-	// Validate arguments
-	if (s == NULL || s->Type != SOCK_REVERSE_LISTEN || s->ListenMode == false)
-	{
-		return NULL;
-	}
-
-	while (true)
-	{
-		SOCK *ret;
-		if (s->Disconnecting || s->CancelAccept)
-		{
-			return NULL;
-		}
-
-		LockQueue(s->ReverseAcceptQueue);
-		{
-			ret = GetNext(s->ReverseAcceptQueue);
-		}
-		UnlockQueue(s->ReverseAcceptQueue);
-
-		if (ret != NULL)
-		{
-			StrCpy(ret->UnderlayProtocol, sizeof(ret->UnderlayProtocol), SOCK_UNDERLAY_AZURE);
-
-			return ret;
-		}
-
-		Wait(s->ReverseAcceptEvent, INFINITE);
-	}
-}
-
-// Start listening on the in-process socket
-SOCK *ListenInProc()
-{
-	SOCK *s = NewSock();
-
-	s->Type = SOCK_INPROC;
-	s->ListenMode = true;
-	s->InProcAcceptQueue = NewQueue();
-	s->InProcAcceptEvent = NewEvent();
-	s->Connected = true;
-
-	return s;
-}
-
-// Accept at the in-process socket
-SOCK *AcceptInProc(SOCK *s)
-{
-	// Validate arguments
-	if (s == NULL || s->Type != SOCK_INPROC || s->ListenMode == false)
-	{
-		return NULL;
-	}
-
-	while (true)
-	{
-		SOCK *ret;
-		if (s->Disconnecting || s->CancelAccept)
-		{
-			return NULL;
-		}
-
-		LockQueue(s->InProcAcceptQueue);
-		{
-			ret = GetNext(s->InProcAcceptQueue);
-		}
-		UnlockQueue(s->InProcAcceptQueue);
-
-		if (ret != NULL)
-		{
-			StrCpy(ret->UnderlayProtocol, sizeof(ret->UnderlayProtocol), SOCK_UNDERLAY_INPROC);
-
-			return ret;
-		}
-
-		Wait(s->InProcAcceptEvent, INFINITE);
-	}
-}
-
-// Connect by the in-process socket
-SOCK *ConnectInProc(SOCK *listen_sock, IP *client_ip, UINT client_port, IP *server_ip, UINT server_port)
-{
-	SOCK *ss, *sc;
-	bool ok = false;
-	// Validate arguments
-	if (listen_sock == NULL || listen_sock->Type != SOCK_INPROC || listen_sock->ListenMode == false)
-	{
-		return NULL;
-	}
-
-	NewSocketPair(&sc, &ss, client_ip, client_port, server_ip, server_port);
-
-	LockQueue(listen_sock->InProcAcceptQueue);
-	{
-		if (listen_sock->CancelAccept == false && listen_sock->Disconnecting == false)
-		{
-			InsertQueue(listen_sock->InProcAcceptQueue, ss);
-
-			ok = true;
-		}
-	}
-	UnlockQueue(listen_sock->InProcAcceptQueue);
-
-	if (ok == false)
-	{
-		ReleaseSock(ss);
-		ReleaseSock(sc);
-		return NULL;
-	}
-
-	Set(listen_sock->InProcAcceptEvent);
-
-	return sc;
-}
-
-// Creating a new socket pair
-void NewSocketPair(SOCK **client, SOCK **server, IP *client_ip, UINT client_port, IP *server_ip, UINT server_port)
-{
-	IP iptmp;
-	TUBE *t1, *t2;
-	SOCK *sc, *ss;
-	SOCK_EVENT *e1, *e2;
-	// Validate arguments
-	if (client == NULL || server == NULL)
-	{
-		return;
-	}
-
-	SetIP(&iptmp, 127, 0, 0, 1);
-	if (client_ip == NULL)
-	{
-		client_ip = &iptmp;
-	}
-	if (server_ip == NULL)
-	{
-		server_ip = &iptmp;
-	}
-
-	// Creating a tube
-	NewTubePair(&t1, &t2, 0);	// t1: C -> S,  t2: S -> C
-
-	// Creating a socket event
-	e1 = NewSockEvent();
-	e2 = NewSockEvent();
-
-	SetTubeSockEvent(t1, e1);
-	SetTubeSockEvent(t2, e2);
-
-	sc = NewInProcSocket(t1, t2);
-	ss = NewInProcSocket(t2, t1);
-
-	Copy(&sc->LocalIP, client_ip, sizeof(IP));
-	sc->LocalPort = client_port;
-	Copy(&sc->RemoteIP, server_ip, sizeof(IP));
-	sc->RemotePort = server_port;
-
-	Copy(&ss->LocalIP, server_ip, sizeof(IP));
-	ss->LocalPort = server_port;
-	Copy(&ss->RemoteIP, client_ip, sizeof(IP));
-	ss->RemotePort = client_port;
-
-	sc->Connected = true;
-	sc->ServerMode = false;
-
-	ss->Connected = true;
-	ss->ServerMode = true;
-
-	SetTimeout(sc, INFINITE);
-	SetTimeout(ss, INFINITE);
-
-	QuerySocketInformation(sc);
-	QuerySocketInformation(ss);
-
-	ReleaseSockEvent(e1);
-	ReleaseSockEvent(e2);
-
-	ReleaseTube(t1);
-	ReleaseTube(t2);
-
-	*client = sc;
-	*server = ss;
-}
-
-// Creating a new in-process socket
-SOCK *NewInProcSocket(TUBE *tube_send, TUBE *tube_recv)
-{
-	SOCK *s;
-	// Validate arguments
-	if (tube_recv == NULL || tube_send == NULL)
-	{
-		return NULL;
-	}
-
-	s = NewSock();
-
-	s->Type = SOCK_INPROC;
-
-	s->SendTube = tube_send;
-	s->RecvTube = tube_recv;
-
-	AddRef(tube_send->Ref);
-	AddRef(tube_recv->Ref);
-
-	s->InProcRecvFifo = NewFifo();
-
-	s->Connected = true;
-
-	return s;
-}
-
-// Transmission process for the in-process socket
-UINT SendInProc(SOCK *sock, void *data, UINT size)
-{
-	if (sock == NULL || sock->Type != SOCK_INPROC || sock->Disconnecting || sock->Connected == false)
-	{
-		return 0;
-	}
-
-	if (IsTubeConnected(sock->SendTube) == false)
-	{
-		return 0;
-	}
-
-	if (TubeSend(sock->SendTube, data, size, NULL) == false)
-	{
-		return 0;
-	}
-
-	return size;
-}
-
-// Receiving process for the in-process socket
-UINT RecvInProc(SOCK *sock, void *data, UINT size)
-{
-	FIFO *f;
-	UINT ret;
-	UINT timeout;
-	UINT64 giveup_time;
-	TUBEDATA *d = NULL;
-	if (sock == NULL || sock->Type != SOCK_INPROC || sock->Disconnecting || sock->Connected == false)
-	{
-		return 0;
-	}
-
-	if (IsTubeConnected(sock->SendTube) == false)
-	{
-		return 0;
-	}
-
-	f = sock->InProcRecvFifo;
-	if (f == NULL)
-	{
-		return 0;
-	}
-
-	// If there is data in the FIFO, return it immediately
-	ret = ReadFifo(f, data, size);
-	if (ret != 0)
-	{
-		return ret;
-	}
-
-	timeout = GetTimeout(sock);
-
-	giveup_time = Tick64() + (UINT)timeout;
-
-	// When there is no data in the FIFO, read the next data from the tube
-	d = NULL;
-
-	while (true)
-	{
-		UINT64 now = 0;
-		UINT interval;
-
-		if (sock->AsyncMode == false)
-		{
-			now = Tick64();
-
-			if (now >= giveup_time)
-			{
-				break;
-			}
-		}
-
-		d = TubeRecvAsync(sock->RecvTube);
-
-		if (d != NULL)
-		{
-			break;
-		}
-
-		if (IsTubeConnected(sock->RecvTube) == false)
-		{
-			break;
-		}
-
-		if (sock->AsyncMode)
-		{
-			break;
-		}
-
-		interval = (UINT)(giveup_time - now);
-
-		Wait(sock->RecvTube->Event, interval);
-	}
-
-	if (d == NULL)
-	{
-		if (IsTubeConnected(sock->RecvTube) == false)
-		{
-			return 0;
-		}
-
-		if (sock->AsyncMode == false)
-		{
-			// If a timeout occurs in synchronous mode, disconnect ir
-			Disconnect(sock);
-
-			return 0;
-		}
-		else
-		{
-			// If a timeout occurs in asynchronous mode, returns the blocking error 
-			return SOCK_LATER;
-		}
-	}
-	else
-	{
-		// If the received data is larger than the requested size, write the rest to FIFO
-		if (d->DataSize > size)
-		{
-			WriteFifo(f, ((UCHAR *)d->Data) + size, d->DataSize - size);
-			ret = size;
-		}
-		else
-		{
-			ret = d->DataSize;
-		}
-
-		Copy(data, d->Data, ret);
-
-		FreeTubeData(d);
-
-		return ret;
-	}
-}
-
-// Wait for the arrival of data on multiple tubes
-void WaitForTubes(TUBE **tubes, UINT num, UINT timeout)
-{
-	// Validate arguments
-	if (num != 0 && tubes == NULL)
-	{
-		return;
-	}
-	if (timeout == 0)
-	{
-		return;
-	}
-	if (num == 0)
-	{
-		SleepThread(timeout);
-		return;
-	}
-
-#ifdef	OS_WIN32
-	Win32WaitForTubes(tubes, num, timeout);
-#else	// OS_WIN32
-	UnixWaitForTubes(tubes, num, timeout);
-#endif	// OS_WIN32
-}
-
-#ifdef	OS_WIN32
-void Win32WaitForTubes(TUBE **tubes, UINT num, UINT timeout)
-{
-	HANDLE array[MAXIMUM_WAIT_OBJECTS];
-	UINT i;
-
-	Zero(array, sizeof(array));
-
-	for (i = 0;i < num;i++)
-	{
-		TUBE *t = tubes[i];
-
-		array[i] = t->Event->pData;
-	}
-
-	if (num == 1)
-	{
-		WaitForSingleObject(array[0], timeout);
-	}
-	else
-	{
-		WaitForMultipleObjects(num, array, false, timeout);
-	}
-}
-#else	// OS_WIN32
-void UnixWaitForTubes(TUBE **tubes, UINT num, UINT timeout)
-{
-	int *fds;
-	UINT i;
-	char tmp[MAX_SIZE];
-	bool any_of_tubes_are_readable = false;
-
-	fds = ZeroMalloc(sizeof(int) * num);
-
-	for (i = 0;i < num;i++)
-	{
-		fds[i] = tubes[i]->SockEvent->pipe_read;
-
-		if (tubes[i]->SockEvent->current_pipe_data != 0)
-		{
-			any_of_tubes_are_readable = true;
-		}
-	}
-
-	if (any_of_tubes_are_readable == false)
-	{
-		UnixSelectInner(num, fds, 0, NULL, timeout);
-	}
-
-	for (i = 0;i < num;i++)
-	{
-		int fd = fds[i];
-		int readret;
-
-		tubes[i]->SockEvent->current_pipe_data = 0;
-
-		do
-		{
-			readret = read(fd, tmp, sizeof(tmp));
-		}
-		while (readret >= 1);
-	}
-
-	Free(fds);
-}
-#endif	// OS_WIN32
-
-// Creating a Tube Flush List
-TUBE_FLUSH_LIST *NewTubeFlushList()
-{
-	TUBE_FLUSH_LIST *f = ZeroMalloc(sizeof(TUBE_FLUSH_LIST));
-
-	f->List = NewListFast(NULL);
-
-	return f;
-}
-
-// Release of the Tube Flush List
-void FreeTubeFlushList(TUBE_FLUSH_LIST *f)
-{
-	UINT i;
-	// Validate arguments
-	if (f == NULL)
-	{
-		return;
-	}
-
-	for (i = 0;i < LIST_NUM(f->List);i++)
-	{
-		TUBE *t = LIST_DATA(f->List, i);
-
-		ReleaseTube(t);
-	}
-
-	ReleaseList(f->List);
-
-	Free(f);
-}
-
-// Add a Tube to the Tube Flush List
-void AddTubeToFlushList(TUBE_FLUSH_LIST *f, TUBE *t)
-{
-	// Validate arguments
-	if (f == NULL || t == NULL)
-	{
-		return;
-	}
-
-	if (t->IsInFlushList)
-	{
-		return;
-	}
-
-	if (IsInList(f->List, t) == false)
-	{
-		Add(f->List, t);
-
-		AddRef(t->Ref);
-
-		t->IsInFlushList = true;
-	}
-}
-
-// Flush the all tubes in the Tube Flush List
-void FlushTubeFlushList(TUBE_FLUSH_LIST *f)
-{
-	UINT i;
-	// Validate arguments
-	if (f == NULL)
-	{
-		return;
-	}
-
-	for (i = 0;i < LIST_NUM(f->List);i++)
-	{
-		TUBE *t = LIST_DATA(f->List, i);
-
-		TubeFlush(t);
-		t->IsInFlushList = false;
-
-		ReleaseTube(t);
-	}
-
-	DeleteAll(f->List);
-}
-
-// The server receives a PACK from the client
-PACK *HttpServerRecv(SOCK *s)
-{
-	BUF *b;
-	PACK *p;
-	HTTP_HEADER *h;
-	UINT size;
-	UCHAR *tmp;
-	HTTP_VALUE *v;
-	UINT num_noop = 0;
-	// Validate arguments
-	if (s == NULL)
-	{
-		return NULL;
-	}
-
-START:
-
-	h = RecvHttpHeader(s);
-	if (h == NULL)
-	{
-		goto BAD_REQUEST;
-	}
-
-	if (StrCmpi(h->Method, "POST") != 0 ||
-		StrCmpi(h->Target, HTTP_VPN_TARGET) != 0 ||
-		StrCmpi(h->Version, "HTTP/1.1") != 0)
-	{
-		FreeHttpHeader(h);
-		goto BAD_REQUEST;
-	}
-
-	v = GetHttpValue(h, "Content-Type");
-	if (v == NULL || StrCmpi(v->Data, HTTP_CONTENT_TYPE2) != 0)
-	{
-		FreeHttpHeader(h);
-		goto BAD_REQUEST;
-	}
-
-	size = GetContentLength(h);
-	if (size == 0 || size > HTTP_PACK_MAX_SIZE)
-	{
-		FreeHttpHeader(h);
-		goto BAD_REQUEST;
-	}
-
-	tmp = MallocEx(size, true);
-	if (RecvAll(s, tmp, size, s->SecureMode) == false)
-	{
-		Free(tmp);
-		FreeHttpHeader(h);
-		return NULL;
-	}
-
-	b = NewBuf();
-	WriteBuf(b, tmp, size);
-	Free(tmp);
-	FreeHttpHeader(h);
-
-	SeekBuf(b, 0, 0);
-	p = BufToPack(b);
-	FreeBuf(b);
-
-	// Determine whether it's a NOOP
-	if (PackGetInt(p, "noop") != 0)
-	{
-		Debug("recv: noop\n");
-		FreePack(p);
-
-		p = PackError(0);
-		PackAddInt(p, "noop", 1);
-		if (HttpServerSend(s, p) == false)
-		{
-			FreePack(p);
-			return NULL;
-		}
-
-		FreePack(p);
-
-		num_noop++;
-
-		if (num_noop > MAX_NOOP_PER_SESSION)
-		{
-			return NULL;
-		}
-
-		goto START;
-	}
-
-	return p;
-
-BAD_REQUEST:
-	// Return an error
-
-
-	return NULL;
-}
-
-// Store the error value into PACK
-PACK *PackError(UINT error)
-{
-	PACK *p;
-
-	p = NewPack();
-	PackAddInt(p, "error", error);
-
-	return p;
-}
-
-// Get the error value from PACK
-UINT GetErrorFromPack(PACK *p)
-{
-	// Validate arguments
-	if (p == NULL)
-	{
-		return 0;
-	}
-
-	return PackGetInt(p, "error");
-}
-
-// Client receives a PACK from the server
-PACK *HttpClientRecv(SOCK *s)
-{
-	BUF *b;
-	PACK *p;
-	HTTP_HEADER *h;
-	UINT size;
-	UCHAR *tmp;
-	HTTP_VALUE *v;
-	// Validate arguments
-	if (s == NULL)
-	{
-		return NULL;
-	}
-
-	h = RecvHttpHeader(s);
-	if (h == NULL)
-	{
-		return NULL;
-	}
-
-	if (StrCmpi(h->Method, "HTTP/1.1") != 0 ||
-		StrCmpi(h->Target, "200") != 0)
-	{
-		FreeHttpHeader(h);
-		return NULL;
-	}
-
-	v = GetHttpValue(h, "Content-Type");
-	if (v == NULL || StrCmpi(v->Data, HTTP_CONTENT_TYPE2) != 0)
-	{
-		FreeHttpHeader(h);
-		return NULL;
-	}
-
-	size = GetContentLength(h);
-	if (size == 0 || size > MAX_PACK_SIZE)
-	{
-		FreeHttpHeader(h);
-		return NULL;
-	}
-
-	tmp = MallocEx(size, true);
-	if (RecvAll(s, tmp, size, s->SecureMode) == false)
-	{
-		Free(tmp);
-		FreeHttpHeader(h);
-		return NULL;
-	}
-
-	b = NewBuf();
-	WriteBuf(b, tmp, size);
-	Free(tmp);
-	FreeHttpHeader(h);
-
-	SeekBuf(b, 0, 0);
-	p = BufToPack(b);
-	FreeBuf(b);
-
-	return p;
-}
-
-// Create an entry to PACK for the dummy
-void CreateDummyValue(PACK *p)
-{
-	UINT size;
-	UCHAR *buf;
-	// Validate arguments
-	if (p == NULL)
-	{
-		return;
-	}
-
-	size = Rand32() % HTTP_PACK_RAND_SIZE_MAX;
-	buf = Malloc(size);
-	Rand(buf, size);
-
-	PackAddData(p, "pencore", buf, size);
-
-	Free(buf);
-}
-
-// Client sends a PACK to the server
-bool HttpClientSend(SOCK *s, PACK *p)
-{
-	BUF *b;
-	bool ret;
-	HTTP_HEADER *h;
-	char date_str[MAX_SIZE];
-	char ip_str[MAX_SIZE];
-
-	// Validate arguments
-	if (s == NULL || p == NULL)
-	{
-		return false;
-	}
-
-	IPToStr(ip_str, sizeof(ip_str), &s->RemoteIP);
-
-	CreateDummyValue(p);
-
-	b = PackToBuf(p);
-	if (b == NULL)
-	{
-		return false;
-	}
-
-	h = NewHttpHeader("POST", HTTP_VPN_TARGET, "HTTP/1.1");
-
-	GetHttpDateStr(date_str, sizeof(date_str), SystemTime64());
-	AddHttpValue(h, NewHttpValue("Date", date_str));
-	AddHttpValue(h, NewHttpValue("Host", ip_str));
-	AddHttpValue(h, NewHttpValue("Keep-Alive", HTTP_KEEP_ALIVE));
-	AddHttpValue(h, NewHttpValue("Connection", "Keep-Alive"));
-	AddHttpValue(h, NewHttpValue("Content-Type", HTTP_CONTENT_TYPE2));
-
-	ret = PostHttp(s, h, b->Buf, b->Size);
-
-	FreeHttpHeader(h);
-	FreeBuf(b);
-
-	return ret;
-}
-
-// Server sends a PACK to the client
-bool HttpServerSend(SOCK *s, PACK *p)
-{
-	BUF *b;
-	bool ret;
-	HTTP_HEADER *h;
-	char date_str[MAX_SIZE];
-	// Validate arguments
-	if (s == NULL || p == NULL)
-	{
-		return false;
-	}
-
-	CreateDummyValue(p);
-
-	b = PackToBuf(p);
-	if (b == NULL)
-	{
-		return false;
-	}
-
-	h = NewHttpHeader("HTTP/1.1", "200", "OK");
-
-	GetHttpDateStr(date_str, sizeof(date_str), SystemTime64());
-	AddHttpValue(h, NewHttpValue("Date", date_str));
-	AddHttpValue(h, NewHttpValue("Keep-Alive", HTTP_KEEP_ALIVE));
-	AddHttpValue(h, NewHttpValue("Connection", "Keep-Alive"));
-	AddHttpValue(h, NewHttpValue("Content-Type", HTTP_CONTENT_TYPE2));
-
-	ret = PostHttp(s, h, b->Buf, b->Size);
-
-	FreeHttpHeader(h);
-	FreeBuf(b);
-
-	return ret;
-}
-
-// Replace unsafe characters in target
-void ReplaceUnsafeCharInTarget(char *target){
-	UINT i;
-	for(i = 0; target[i] ; i++) {
-		if(target[i] == '<')
-			target[i] = '(';
-		else if(target[i] == '>')
-			target[i] = ')';
-	}
-}
-
-// Sending the 400 Bad Request: Invalid Hostname
-bool HttpSendInvalidHostname(SOCK *s, char *method)
-{
-	HTTP_HEADER *h;
-	char date_str[MAX_SIZE];
-	char *str;
-	bool ret;
-	char host[MAX_SIZE];
-	UINT port;
-	// Validate arguments
-	if (s == NULL)
-	{
-		return false;
-	}
-
-	// Get the host name
-	//GetMachineName(host, MAX_SIZE);
-	Zero(host, sizeof(host));
-	IPToStr(host, sizeof(host), &s->LocalIP);
-	// Get the port number
-	port = s->LocalPort;
-
-	// Creating a header
-	GetHttpDateStr(date_str, sizeof(date_str), SystemTime64());
-
-	h = NewHttpHeader("HTTP/1.1", "400", "Bad Request");
-
-	AddHttpValue(h, NewHttpValue("Date", date_str));
-	AddHttpValue(h, NewHttpValue("Keep-Alive", HTTP_KEEP_ALIVE));
-	AddHttpValue(h, NewHttpValue("Connection", "Keep-Alive"));
-	AddHttpValue(h, NewHttpValue("Content-Type", HTTP_CONTENT_TYPE));
-
-	// Creating a Data
-	str = "<h1>Bad Request (Invalid Hostname)</h1>\n";
-
-	// Transmission
-	ret = PostHttp(s, h, str, StrLen(str));
-
-	FreeHttpHeader(h);
-
-	return ret;
-}
-
-// Sending the 501 Not Implemented error
-bool HttpSendNotImplemented(SOCK *s, char *method, char *target, char *version)
-{
-	HTTP_HEADER *h;
-	char date_str[MAX_SIZE];
-	char *str;
-	UINT str_size;
-	char port_str[MAX_SIZE];
-	bool ret;
-	char host[MAX_SIZE];
-	UINT port;
-	// Validate arguments
-	if (s == NULL || target == NULL)
-	{
-		return false;
-	}
-
-	// Get the host name
-	//GetMachineName(host, MAX_SIZE);
-	Zero(host, sizeof(host));
-	IPToStr(host, sizeof(host), &s->LocalIP);
-	// Get the port number
-	port = s->LocalPort;
-
-	// Creating a header
-	GetHttpDateStr(date_str, sizeof(date_str), SystemTime64());
-
-	h = NewHttpHeader("HTTP/1.1", "501", "Method Not Implemented");
-
-	AddHttpValue(h, NewHttpValue("Date", date_str));
-	AddHttpValue(h, NewHttpValue("Keep-Alive", HTTP_KEEP_ALIVE));
-	AddHttpValue(h, NewHttpValue("Connection", "Keep-Alive"));
-	AddHttpValue(h, NewHttpValue("Content-Type", HTTP_CONTENT_TYPE));
-
-	// Creating a Data
-	str_size = sizeof(http_501_str) * 2 + StrLen(target) + StrLen(host) + StrLen(method) + StrLen(version);
-	str = Malloc(str_size);
-	StrCpy(str, str_size, http_501_str);
-
-	// TARGET
-	ReplaceUnsafeCharInTarget(target);
-	ReplaceStri(str, str_size, str, "$TARGET$", target);
-
-	// HOST
-	ReplaceStri(str, str_size, str, "$HOST$", host);
-
-	// PORT
-	ToStr(port_str, port);
-	ReplaceStri(str, str_size, str, "$PORT$", port_str);
-
-	// METHOD
-	ReplaceStri(str, str_size, str, "$METHOD$", method);
-
-	// VERSION
-	ReplaceStri(str, str_size, str, "$VERSION$", version);
-
-	// Transmission
-	ret = PostHttp(s, h, str, StrLen(str));
-
-	FreeHttpHeader(h);
-	Free(str);
-
-	return ret;
-}
-
-// Sending a 404 Not Found error
-bool HttpSendNotFound(SOCK *s, char *target)
-{
-	HTTP_HEADER *h;
-	char date_str[MAX_SIZE];
-	char *str;
-	UINT str_size;
-	char port_str[MAX_SIZE];
-	bool ret;
-	char host[MAX_SIZE];
-	UINT port;
-	// Validate arguments
-	if (s == NULL || target == NULL)
-	{
-		return false;
-	}
-
-	// Get the host name
-	//GetMachineName(host, MAX_SIZE);
-	Zero(host, sizeof(host));
-	IPToStr(host, sizeof(host), &s->LocalIP);
-	// Get the port number
-	port = s->LocalPort;
-
-	// Creating a header
-	GetHttpDateStr(date_str, sizeof(date_str), SystemTime64());
-
-	h = NewHttpHeader("HTTP/1.1", "404", "Not Found");
-
-	AddHttpValue(h, NewHttpValue("Date", date_str));
-	AddHttpValue(h, NewHttpValue("Keep-Alive", HTTP_KEEP_ALIVE));
-	AddHttpValue(h, NewHttpValue("Connection", "Keep-Alive"));
-	AddHttpValue(h, NewHttpValue("Content-Type", HTTP_CONTENT_TYPE));
-
-	// Creating a Data
-	str_size = sizeof(http_404_str) * 2 + StrLen(target) + StrLen(host);
-	str = Malloc(str_size);
-	StrCpy(str, str_size, http_404_str);
-
-	// TARGET
-	ReplaceUnsafeCharInTarget(target);
-	ReplaceStri(str, str_size, str, "$TARGET$", target);
-
-	// HOST
-	ReplaceStri(str, str_size, str, "$HOST$", host);
-
-	// PORT
-	ToStr(port_str, port);
-	ReplaceStri(str, str_size, str, "$PORT$", port_str);
-
-	// Transmission
-	ret = PostHttp(s, h, str, StrLen(str));
-
-	FreeHttpHeader(h);
-	Free(str);
-
-	return ret;
-}
-
-// Sending a 500 Server Error
-bool HttpSendServerError(SOCK *s, char *target)
-{
-	HTTP_HEADER *h;
-	char date_str[MAX_SIZE];
-	char *str;
-	UINT str_size;
-	char port_str[MAX_SIZE];
-	bool ret;
-	char host[MAX_SIZE];
-	UINT port;
-	// Validate arguments
-	if (s == NULL || target == NULL)
-	{
-		return false;
-	}
-
-	// Get the host name
-	//GetMachineName(host, MAX_SIZE);
-	Zero(host, sizeof(host));
-	IPToStr(host, sizeof(host), &s->LocalIP);
-	// Get the port number
-	port = s->LocalPort;
-
-	// Creating a header
-	GetHttpDateStr(date_str, sizeof(date_str), SystemTime64());
-
-	h = NewHttpHeader("HTTP/1.1", "500", "Server Error");
-
-	AddHttpValue(h, NewHttpValue("Date", date_str));
-	AddHttpValue(h, NewHttpValue("Keep-Alive", HTTP_KEEP_ALIVE));
-	AddHttpValue(h, NewHttpValue("Connection", "Keep-Alive"));
-	AddHttpValue(h, NewHttpValue("Content-Type", HTTP_CONTENT_TYPE));
-
-	// Creating a Data
-	str_size = sizeof(http_500_str) * 2 + StrLen(target) + StrLen(host);
-	str = Malloc(str_size);
-	StrCpy(str, str_size, http_500_str);
-
-	// TARGET
-	ReplaceUnsafeCharInTarget(target);
-	ReplaceStri(str, str_size, str, "$TARGET$", target);
-
-	// HOST
-	ReplaceStri(str, str_size, str, "$HOST$", host);
-
-	// PORT
-	ToStr(port_str, port);
-	ReplaceStri(str, str_size, str, "$PORT$", port_str);
-
-	// Transmission
-	ret = PostHttp(s, h, str, StrLen(str));
-
-	FreeHttpHeader(h);
-	Free(str);
-
-	return ret;
-}
-
-// Sending a 403 Forbidden error
-bool HttpSendForbidden(SOCK *s, char *target, char *server_id)
-{
-	HTTP_HEADER *h;
-	char date_str[MAX_SIZE];
-	char *str;
-	UINT str_size;
-	char port_str[MAX_SIZE];
-	bool ret;
-	char host[MAX_SIZE];
-	UINT port;
-	// Validate arguments
-	if (s == NULL || target == NULL)
-	{
-		return false;
-	}
-
-	// Get the host name
-	//GetMachineName(host, MAX_SIZE);
-	Zero(host, sizeof(host));
-	IPToStr(host, sizeof(host), &s->LocalIP);
-	// Get the port number
-	port = s->LocalPort;
-
-	// Creating a header
-	GetHttpDateStr(date_str, sizeof(date_str), SystemTime64());
-
-	h = NewHttpHeader("HTTP/1.1", "403", "Forbidden");
-
-	AddHttpValue(h, NewHttpValue("Date", date_str));
-	AddHttpValue(h, NewHttpValue("Keep-Alive", HTTP_KEEP_ALIVE));
-	AddHttpValue(h, NewHttpValue("Connection", "Keep-Alive"));
-	AddHttpValue(h, NewHttpValue("Content-Type", HTTP_CONTENT_TYPE));
-
-	// Creating a Data
-	str_size = sizeof(http_403_str) * 2 + StrLen(target) + StrLen(host);
-	str = Malloc(str_size);
-	StrCpy(str, str_size, http_403_str);
-
-	// TARGET
-	ReplaceUnsafeCharInTarget(target);
-	ReplaceStri(str, str_size, str, "$TARGET$", target);
-
-	// HOST
-	ReplaceStri(str, str_size, str, "$HOST$", host);
-
-	// PORT
-	ToStr(port_str, port);
-	ReplaceStri(str, str_size, str, "$PORT$", port_str);
-
-	// Transmission
-	ret = PostHttp(s, h, str, StrLen(str));
-
-	FreeHttpHeader(h);
-	Free(str);
-
-	return ret;
-}
-
-// Get the date and time string for the HTTP header
-void GetHttpDateStr(char *str, UINT size, UINT64 t)
-{
-	SYSTEMTIME s;
-	static char *wday[] =
-	{
-		"Sun", "Mon", "Tue", "Wed", "Thu", "Fri", "Sat",
-	};
-	static char *month[] =
-	{
-		"Jan", "Feb", "Mar", "Apr", "May", "Jun", "Jul", "Aug", "Sep", "Oct",
-		"Nov", "Dec",
-	};
-	// Validate arguments
-	if (str == NULL)
-	{
-		return;
-	}
-	UINT64ToSystem(&s, t);
-
-	Format(str, size, "%s, %02u %s %04u %02u:%02u:%02u GMT",
-		wday[s.wDayOfWeek], s.wDay, month[s.wMonth - 1], s.wYear,
-		s.wHour, s.wMinute, s.wSecond);
-}
-
-// Get the Content-Length from the HTTP header
-UINT GetContentLength(HTTP_HEADER *header)
-{
-	UINT ret;
-	HTTP_VALUE *v;
-	// Validate arguments
-	if (header == NULL)
-	{
-		return 0;
-	}
-
-	v = GetHttpValue(header, "Content-Length");
-	if (v == NULL)
-	{
-		return 0;
-	}
-
-	ret = ToInt(v->Data);
-
-	return ret;
-}
-
-// Send the data in the HTTP
-bool PostHttp(SOCK *s, HTTP_HEADER *header, void *post_data, UINT post_size)
-{
-	char *header_str;
-	BUF *b;
-	bool ret;
-	// Validate arguments
-	if (s == NULL || header == NULL || (post_size != 0 && post_data == NULL))
-	{
-		return false;
-	}
-
-	// Check whether the Content-Lentgh exists?
-	if (GetHttpValue(header, "Content-Length") == NULL)
-	{
-		char tmp[MAX_SIZE];
-		// Add because it does not exist
-		ToStr(tmp, post_size);
-		AddHttpValue(header, NewHttpValue("Content-Length", tmp));
-	}
-
-	// Convert the header to string
-	header_str = HttpHeaderToStr(header);
-	if (header_str == NULL)
-	{
-		return false;
-	}
-	b = NewBuf();
-	WriteBuf(b, header_str, StrLen(header_str));
-	Free(header_str);
-
-	// Append the data
-	WriteBuf(b, post_data, post_size);
-
-	// Send
-	ret = SendAll(s, b->Buf, b->Size, s->SecureMode);
-
-	FreeBuf(b);
-
-	return ret;
-}
-
-// Convert a HTTP header to a string
-char *HttpHeaderToStr(HTTP_HEADER *header)
-{
-	BUF *b;
-	char *tmp;
-	UINT i;
-	char *s;
-	// Validate arguments
-	if (header == NULL)
-	{
-		return NULL;
-	}
-
-	tmp = Malloc(HTTP_HEADER_LINE_MAX_SIZE);
-	b = NewBuf();
-
-	// Header
-	Format(tmp, HTTP_HEADER_LINE_MAX_SIZE,
-		"%s %s %s\r\n", header->Method, header->Target, header->Version);
-	WriteBuf(b, tmp, StrLen(tmp));
-
-	// Value
-	for (i = 0;i < LIST_NUM(header->ValueList);i++)
-	{
-		HTTP_VALUE *v = (HTTP_VALUE *)LIST_DATA(header->ValueList, i);
-		Format(tmp, HTTP_HEADER_LINE_MAX_SIZE,
-			"%s: %s\r\n", v->Name, v->Data);
-		WriteBuf(b, tmp, StrLen(tmp));
-	}
-
-	// Trailing newline
-	WriteBuf(b, "\r\n", 2);
-	s = Malloc(b->Size + 1);
-	Copy(s, b->Buf, b->Size);
-	s[b->Size] = 0;
-
-	FreeBuf(b);
-	Free(tmp);
-
-	return s;
-}
-
-// Send the HTTP header
-bool SendHttpHeader(SOCK *s, HTTP_HEADER *header)
-{
-	char *str;
-	bool ret;
-	// Validate arguments
-	if (s == NULL || header == NULL)
-	{
-		return false;
-	}
-
-	// Convert to string
-	str = HttpHeaderToStr(header);
-
-	// Transmission
-	ret = SendAll(s, str, StrLen(str), s->SecureMode);
-
-	Free(str);
-
-	return ret;
-}
-
-// Receive an HTTP header
-HTTP_HEADER *RecvHttpHeader(SOCK *s)
-{
-	TOKEN_LIST *token = NULL;
-	char *str = NULL;
-	HTTP_HEADER *header = NULL;
-	// Validate arguments
-	if (s == NULL)
-	{
-		return NULL;
-	}
-
-	// Get the first line
-	str = RecvLine(s, HTTP_HEADER_LINE_MAX_SIZE);
-	if (str == NULL)
-	{
-		goto LABEL_ERROR;
-	}
-
-	// Split into tokens
-	token = ParseToken(str, " ");
-	if (token->NumTokens < 3)
-	{
-		goto LABEL_ERROR;
-	}
-
-	Free(str);
-	str = NULL;
-
-	// Creating a header object
-	header = NewHttpHeader(token->Token[0], token->Token[1], token->Token[2]);
-
-	if (StrCmpi(header->Version, "HTTP/0.9") == 0)
-	{
-		// The header ends with this line
-		FreeToken(token);
-		return header;
-	}
-
-	// Get the subsequent lines
-	while (true)
-	{
-		UINT pos;
-		HTTP_VALUE *v;
-		char *value_name, *value_data;
-		str = RecvLine(s, HTTP_HEADER_LINE_MAX_SIZE);
-		if (str == NULL)
-		{
-			goto LABEL_ERROR;
-		}
-		Trim(str);
-
-		if (StrLen(str) == 0)
-		{
-			// End of header
-			Free(str);
-			str = NULL;
-			break;
-		}
-
-		// Get the position of the colon
-		pos = SearchStr(str, ":", 0);
-		if (pos == INFINITE)
-		{
-			// The colon does not exist
-			goto LABEL_ERROR;
-		}
-		if ((pos + 1) >= StrLen(str))
-		{
-			// There is no data
-			goto LABEL_ERROR;
-		}
-
-		// Divide into the name and the data
-		value_name = Malloc(pos + 1);
-		Copy(value_name, str, pos);
-		value_name[pos] = 0;
-		value_data = &str[pos + 1];
-
-		v = NewHttpValue(value_name, value_data);
-		if (v == NULL)
-		{
-			Free(value_name);
-			goto LABEL_ERROR;
-		}
-
-		Free(value_name);
-
-		AddHttpValue(header, v);
-		Free(str);
-	}
-
-	FreeToken(token);
-
-	return header;
-
-LABEL_ERROR:
-	// Memory release
-	if (token)
-	{
-		FreeToken(token);
-	}
-	if (str)
-	{
-		Free(str);
-	}
-	if (header)
-	{
-		FreeHttpHeader(header);
-	}
-	return NULL;
-}
-
-// Receive a line
-char *RecvLine(SOCK *s, UINT max_size)
-{
-	BUF *b;
-	char c;
-	char *str;
-	// Validate arguments
-	if (s == NULL || max_size == 0)
-	{
-		return NULL;
-	}
-
-	b = NewBuf();
-	while (true)
-	{
-		UCHAR *buf;
-		if (RecvAll(s, &c, sizeof(c), s->SecureMode) == false)
-		{
-			FreeBuf(b);
-			return NULL;
-		}
-		WriteBuf(b, &c, sizeof(c));
-		buf = (UCHAR *)b->Buf;
-		if (b->Size > max_size)
-		{
-			FreeBuf(b);
-			return NULL;
-		}
-		if (b->Size >= 1)
-		{
-			if (buf[b->Size - 1] == '\n')
-			{
-				b->Size--;
-				if (b->Size >= 1)
-				{
-					if (buf[b->Size - 1] == '\r')
-					{
-						b->Size--;
-					}
-				}
-				str = Malloc(b->Size + 1);
-				Copy(str, b->Buf, b->Size);
-				str[b->Size] = 0;
-				FreeBuf(b);
-
-				return str;
-			}
-		}
-	}
-}
-
-// Creating a new HTTP value
-HTTP_VALUE *NewHttpValue(char *name, char *data)
-{
-	HTTP_VALUE *v;
-	// Validate arguments
-	if (name == NULL || data == NULL)
-	{
-		return NULL;
-	}
-
-	v = ZeroMalloc(sizeof(HTTP_VALUE));
-
-	v->Name = CopyStr(name);
-	v->Data = CopyStr(data);
-
-	Trim(v->Name);
-	Trim(v->Data);
-
-	return v;
-}
-
-// Look for the HTTP value from the HTTP header
-HTTP_VALUE *GetHttpValue(HTTP_HEADER *header, char *name)
-{
-	HTTP_VALUE *v, t;
-	// Validate arguments
-	if (header == NULL || name == NULL)
-	{
-		return NULL;
-	}
-
-	t.Name = name;
-	v = Search(header->ValueList, &t);
-	if (v == NULL)
-	{
-		return NULL;
-	}
-
-	return v;
-}
-
-// Add a HTTP value to the HTTP header
-void AddHttpValue(HTTP_HEADER *header, HTTP_VALUE *value)
-{
-	// Validate arguments
-	if (header == NULL || value == NULL)
-	{
-		return;
-	}
-
-	if (LIST_NUM(header->ValueList) < HTTP_HEADER_MAX_LINES)
-	{
-		Insert(header->ValueList, value);
-	}
-	else
-	{
-		FreeHttpValue(value);
-	}
-}
-
-// Create an HTTP header
-HTTP_HEADER *NewHttpHeader(char *method, char *target, char *version)
-{
-	return NewHttpHeaderEx(method, target, version, false);
-}
-HTTP_HEADER *NewHttpHeaderEx(char *method, char *target, char *version, bool no_sort)
-{
-	HTTP_HEADER *header;
-	// Validate arguments
-	if (method == NULL || target == NULL || version == NULL)
-	{
-		return NULL;
-	}
-
-	header = ZeroMalloc(sizeof(HTTP_HEADER));
-
-	header->Method = CopyStr(method);
-	header->Target = CopyStr(target);
-	header->Version = CopyStr(version);
-	header->ValueList = NewListFast(no_sort ? NULL : CompareHttpValue);
-
-	return header;
-}
-
-// Comparison function of the HTTP value
-int CompareHttpValue(void *p1, void *p2)
-{
-	HTTP_VALUE *v1, *v2;
-	if (p1 == NULL || p2 == NULL)
-	{
-		return 0;
-	}
-	v1 = *(HTTP_VALUE **)p1;
-	v2 = *(HTTP_VALUE **)p2;
-	if (v1 == NULL || v2 == NULL)
-	{
-		return 0;
-	}
-	return StrCmpi(v1->Name, v2->Name);
-}
-
-// Release the HTTP value
-void FreeHttpValue(HTTP_VALUE *value)
-{
-	// Validate arguments
-	if (value == NULL)
-	{
-		return;
-	}
-
-	Free(value->Data);
-	Free(value->Name);
-
-	Free(value);
-}
-
-// Release the HTTP header
-void FreeHttpHeader(HTTP_HEADER *header)
-{
-	UINT i;
-	HTTP_VALUE **values;
-	// Validate arguments
-	if (header == NULL)
-	{
-		return;
-	}
-
-	Free(header->Method);
-	Free(header->Target);
-	Free(header->Version);
-
-	values = ToArray(header->ValueList);
-	for (i = 0;i < LIST_NUM(header->ValueList);i++)
-	{
-		FreeHttpValue(values[i]);
-	}
-	Free(values);
-
-	ReleaseList(header->ValueList);
-
-	Free(header);
-}
-
-// Receive a PACK
-PACK *RecvPack(SOCK *s)
-{
-	PACK *p;
-	BUF *b;
-	void *data;
-	UINT sz;
-	// Validate arguments
-	if (s == NULL || s->Type != SOCK_TCP)
-	{
-		return false;
-	}
-
-	if (RecvAll(s, &sz, sizeof(UINT), s->SecureMode) == false)
-	{
-		return false;
-	}
-	sz = Endian32(sz);
-	if (sz > MAX_PACK_SIZE)
-	{
-		return false;
-	}
-	data = MallocEx(sz, true);
-	if (RecvAll(s, data, sz, s->SecureMode) == false)
-	{
-		Free(data);
-		return false;
-	}
-
-	b = NewBuf();
-	WriteBuf(b, data, sz);
-	SeekBuf(b, 0, 0);
-	p = BufToPack(b);
-	FreeBuf(b);
-	Free(data);
-
-	return p;
-}
-
-// Receive a PACK (with checking the hash)
-PACK *RecvPackWithHash(SOCK *s)
-{
-	PACK *p;
-	BUF *b;
-	void *data;
-	UINT sz;
-	UCHAR hash1[SHA1_SIZE];
-	UCHAR hash2[SHA1_SIZE];
-	// Validate arguments
-	if (s == NULL || s->Type != SOCK_TCP)
-	{
-		return false;
-	}
-
-	if (RecvAll(s, &sz, sizeof(UINT), s->SecureMode) == false)
-	{
-		return false;
-	}
-	sz = Endian32(sz);
-	if (sz > MAX_PACK_SIZE)
-	{
-		return false;
-	}
-	data = MallocEx(sz, true);
-	if (RecvAll(s, data, sz, s->SecureMode) == false)
-	{
-		Free(data);
-		return false;
-	}
-
-	HashSha1(hash1, data, sz);
-	if (RecvAll(s, hash2, sizeof(hash2), s->SecureMode) == false)
-	{
-		Free(data);
-		return false;
-	}
-
-	if (Cmp(hash1, hash2, SHA1_SIZE) != 0)
-	{
-		Free(data);
-		return false;
-	}
-
-	b = NewBuf();
-	WriteBuf(b, data, sz);
-	SeekBuf(b, 0, 0);
-	p = BufToPack(b);
-	FreeBuf(b);
-	Free(data);
-
-	return p;
-}
-
-// Send a PACK
-bool SendPack(SOCK *s, PACK *p)
-{
-	BUF *b;
-	UINT sz;
-	// Validate arguments
-	if (s == NULL || p == NULL || s->Type != SOCK_TCP)
-	{
-		return false;
-	}
-
-	b = PackToBuf(p);
-	sz = Endian32(b->Size);
-
-	SendAdd(s, &sz, sizeof(UINT));
-	SendAdd(s, b->Buf, b->Size);
-	FreeBuf(b);
-
-	return SendNow(s, s->SecureMode);
-}
-
-// Send a Pack (with adding a hash)
-bool SendPackWithHash(SOCK *s, PACK *p)
-{
-	BUF *b;
-	UINT sz;
-	UCHAR hash[SHA1_SIZE];
-	// Validate arguments
-	if (s == NULL || p == NULL || s->Type != SOCK_TCP)
-	{
-		return false;
-	}
-
-	b = PackToBuf(p);
-	sz = Endian32(b->Size);
-
-	SendAdd(s, &sz, sizeof(UINT));
-	SendAdd(s, b->Buf, b->Size);
-	HashSha1(hash, b->Buf, b->Size);
-	SendAdd(s, hash, sizeof(hash));
-
-	FreeBuf(b);
-
-	return SendNow(s, s->SecureMode);
-}
-
-// Get SNI name from the data that has arrived to the TCP connection before accepting an SSL connection
-bool GetSniNameFromPreSslConnection(SOCK *s, char *sni, UINT sni_size)
-{
-	UCHAR tmp[1500];
-	UINT size;
-	// Validate arguments
-	if (s == NULL || sni == NULL)
-	{
-		return false;
-	}
-
-	size = Peek(s, tmp, sizeof(tmp));
-	if (size == 0)
-	{
-		return false;
-	}
-
-	return GetSniNameFromSslPacket(tmp, size, sni, sni_size);
-}
-
-// Get SNI name from the SSL packet
-bool GetSniNameFromSslPacket(UCHAR *packet_buf, UINT packet_size, char *sni, UINT sni_size)
-{
-	BUF *buf;
-	bool ret = false;
-	UCHAR content_type;
-	USHORT version;
-	USHORT handshake_length;
-
-	// Validate arguments
-	if (packet_buf == NULL || packet_size <= 11)
-	{
-		return false;
-	}
-
-	if (!(packet_buf[0] == 0x16 && packet_buf[1] >= 0x03 &&
-		packet_buf[5] == 0x01 && packet_buf[6] == 0x00 &&
-		packet_buf[9] >= 0x03))
-	{
-		return false;
-	}
-
-	buf = NewBufFromMemory(packet_buf, packet_size);
-
-	if (ReadBuf(buf, &content_type, sizeof(UCHAR)) == sizeof(UCHAR) &&
-		ReadBuf(buf, &version, sizeof(USHORT)) == sizeof(USHORT) &&
-		ReadBuf(buf, &handshake_length, sizeof(USHORT)) == sizeof(USHORT))
-	{
-		version = Endian16(version);
-		handshake_length = Endian16(handshake_length);
-
-		if (content_type == 0x16 && version >= 0x0301)
-		{
-			UCHAR *handshake_data = Malloc(handshake_length);
-
-			if (ReadBuf(buf, handshake_data, handshake_length) == handshake_length)
-			{
-				BUF *buf2 = NewBufFromMemory(handshake_data, handshake_length);
-				USHORT handshake_type;
-				USHORT handshake_length_2;
-
-				if (ReadBuf(buf2, &handshake_type, sizeof(USHORT)) == sizeof(USHORT) &&
-					ReadBuf(buf2, &handshake_length_2, sizeof(USHORT)) == sizeof(USHORT))
-				{
-					handshake_type = Endian16(handshake_type);
-					handshake_length_2 = Endian16(handshake_length_2);
-
-					if (handshake_type == 0x0100 && handshake_length_2 <= (handshake_length - 4))
-					{
-						USHORT version2;
-
-						if (ReadBuf(buf2, &version2, sizeof(USHORT)) == sizeof(USHORT))
-						{
-							version2 = Endian16(version2);
-
-							if (version2 >= 0x0301)
-							{
-								UCHAR rand[32];
-
-								if (ReadBuf(buf2, rand, sizeof(rand)) == sizeof(rand))
-								{
-									UCHAR session_id_len;
-
-									if (ReadBuf(buf2, &session_id_len, sizeof(UCHAR)) == sizeof(UCHAR))
-									{
-										if (ReadBuf(buf2, NULL, session_id_len) == session_id_len)
-										{
-											USHORT cipher_len;
-
-											if (ReadBuf(buf2, &cipher_len, sizeof(USHORT)) == sizeof(USHORT))
-											{
-												cipher_len = Endian16(cipher_len);
-
-												if (ReadBuf(buf2, NULL, cipher_len) == cipher_len)
-												{
-													UCHAR comps_len;
-
-													if (ReadBuf(buf2, &comps_len, sizeof(UCHAR)) == sizeof(UCHAR))
-													{
-														if (ReadBuf(buf2, NULL, comps_len) == comps_len)
-														{
-															USHORT ext_length;
-
-															if (ReadBuf(buf2, &ext_length, sizeof(USHORT)) == sizeof(USHORT))
-															{
-																UCHAR *ext_buf;
-
-																ext_length = Endian16(ext_length);
-
-																ext_buf = Malloc(ext_length);
-
-																if (ReadBuf(buf2, ext_buf, ext_length) == ext_length)
-																{
-																	BUF *ebuf = NewBufFromMemory(ext_buf, ext_length);
-
-																	while (ret == false)
-																	{
-																		USHORT type;
-																		USHORT data_len;
-																		UCHAR *data;
-
-																		if (ReadBuf(ebuf, &type, sizeof(USHORT)) != sizeof(USHORT))
-																		{
-																			break;
-																		}
-
-																		if (ReadBuf(ebuf, &data_len, sizeof(USHORT)) != sizeof(USHORT))
-																		{
-																			break;
-																		}
-
-																		type = Endian16(type);
-																		data_len = Endian16(data_len);
-
-																		data = Malloc(data_len);
-
-																		if (ReadBuf(ebuf, data, data_len) != data_len)
-																		{
-																			Free(data);
-																			break;
-																		}
-
-																		if (type == 0x0000)
-																		{
-																			BUF *dbuf = NewBufFromMemory(data, data_len);
-
-																			USHORT total_len;
-
-																			if (ReadBuf(dbuf, &total_len, sizeof(USHORT)) == sizeof(USHORT))
-																			{
-																				UCHAR c;
-																				total_len = Endian16(total_len);
-
-																				if (ReadBuf(dbuf, &c, sizeof(UCHAR)) == sizeof(UCHAR))
-																				{
-																					if (c == 0)
-																					{
-																						USHORT name_len;
-
-																						if (ReadBuf(dbuf, &name_len, sizeof(USHORT)) == sizeof(USHORT))
-																						{
-																							char *name_buf;
-																							name_len = Endian16(name_len);
-
-																							name_buf = ZeroMalloc(name_len + 1);
-
-																							if (ReadBuf(dbuf, name_buf, name_len) == name_len)
-																							{
-																								if (StrLen(name_buf) >= 1)
-																								{
-																									ret = true;
-
-																									StrCpy(sni, sni_size, name_buf);
-																								}
-																							}
-
-																							Free(name_buf);
-																						}
-																					}
-																				}
-																			}
-
-																			FreeBuf(dbuf);
-																		}
-
-																		Free(data);
-																	}
-
-																	FreeBuf(ebuf);
-																}
-
-																Free(ext_buf);
-															}
-														}
-													}
-												}
-											}
-										}
-									}
-								}
-							}
-						}
-					}
-				}
-
-				FreeBuf(buf2);
-			}
-
-			Free(handshake_data);
-		}
-	}
-
-	FreeBuf(buf);
-
-	if (ret)
-	{
-		Trim(sni);
-
-		if (IsEmptyStr(sni))
-		{
-			ret = false;
-		}
-	}
-
-	return ret;
-<<<<<<< HEAD
-}
-
-=======
-}
-
-void SetDhParam(DH_CTX *dh)
-{
-	if (dh_param)
-	{
-		DhFree(dh_param);
-	}
-
-	dh_param = dh;
-}
-
-// Developed by SoftEther VPN Project at University of Tsukuba in Japan.
-// Department of Computer Science has dozens of overly-enthusiastic geeks.
-// Join us: http://www.tsukuba.ac.jp/english/admission/
-
->>>>>>> ad58da41
+// SoftEther VPN Source Code - Developer Edition Master Branch
+// Mayaqua Kernel
+// 
+// SoftEther VPN Server, Client and Bridge are free software under GPLv2.
+// 
+// Copyright (c) Daiyuu Nobori.
+// Copyright (c) SoftEther VPN Project, University of Tsukuba, Japan.
+// Copyright (c) SoftEther Corporation.
+// 
+// All Rights Reserved.
+// 
+// http://www.softether.org/
+// 
+// Author: Daiyuu Nobori, Ph.D.
+// Contributors:
+// - nattoheaven (https://github.com/nattoheaven)
+// Comments: Tetsuo Sugiyama, Ph.D.
+// 
+// This program is free software; you can redistribute it and/or
+// modify it under the terms of the GNU General Public License
+// version 2 as published by the Free Software Foundation.
+// 
+// This program is distributed in the hope that it will be useful,
+// but WITHOUT ANY WARRANTY; without even the implied warranty of
+// MERCHANTABILITY or FITNESS FOR A PARTICULAR PURPOSE. See the
+// GNU General Public License for more details.
+// 
+// You should have received a copy of the GNU General Public License version 2
+// along with this program; if not, write to the Free Software
+// Foundation, Inc., 59 Temple Place - Suite 330, Boston, MA 02111-1307, USA.
+// 
+// THE SOFTWARE IS PROVIDED "AS IS", WITHOUT WARRANTY OF ANY KIND,
+// EXPRESS OR IMPLIED, INCLUDING BUT NOT LIMITED TO THE WARRANTIES OF
+// MERCHANTABILITY, FITNESS FOR A PARTICULAR PURPOSE AND NONINFRINGEMENT.
+// IN NO EVENT SHALL THE AUTHORS OR COPYRIGHT HOLDERS BE LIABLE FOR ANY
+// CLAIM, DAMAGES OR OTHER LIABILITY, WHETHER IN AN ACTION OF CONTRACT,
+// TORT OR OTHERWISE, ARISING FROM, OUT OF OR IN CONNECTION WITH THE
+// SOFTWARE OR THE USE OR OTHER DEALINGS IN THE SOFTWARE.
+// 
+// THE LICENSE AGREEMENT IS ATTACHED ON THE SOURCE-CODE PACKAGE
+// AS "LICENSE.TXT" FILE. READ THE TEXT FILE IN ADVANCE TO USE THE SOFTWARE.
+// 
+// 
+// THIS SOFTWARE IS DEVELOPED IN JAPAN, AND DISTRIBUTED FROM JAPAN,
+// UNDER JAPANESE LAWS. YOU MUST AGREE IN ADVANCE TO USE, COPY, MODIFY,
+// MERGE, PUBLISH, DISTRIBUTE, SUBLICENSE, AND/OR SELL COPIES OF THIS
+// SOFTWARE, THAT ANY JURIDICAL DISPUTES WHICH ARE CONCERNED TO THIS
+// SOFTWARE OR ITS CONTENTS, AGAINST US (SOFTETHER PROJECT, SOFTETHER
+// CORPORATION, DAIYUU NOBORI OR OTHER SUPPLIERS), OR ANY JURIDICAL
+// DISPUTES AGAINST US WHICH ARE CAUSED BY ANY KIND OF USING, COPYING,
+// MODIFYING, MERGING, PUBLISHING, DISTRIBUTING, SUBLICENSING, AND/OR
+// SELLING COPIES OF THIS SOFTWARE SHALL BE REGARDED AS BE CONSTRUED AND
+// CONTROLLED BY JAPANESE LAWS, AND YOU MUST FURTHER CONSENT TO
+// EXCLUSIVE JURISDICTION AND VENUE IN THE COURTS SITTING IN TOKYO,
+// JAPAN. YOU MUST WAIVE ALL DEFENSES OF LACK OF PERSONAL JURISDICTION
+// AND FORUM NON CONVENIENS. PROCESS MAY BE SERVED ON EITHER PARTY IN
+// THE MANNER AUTHORIZED BY APPLICABLE LAW OR COURT RULE.
+// 
+// USE ONLY IN JAPAN. DO NOT USE THIS SOFTWARE IN ANOTHER COUNTRY UNLESS
+// YOU HAVE A CONFIRMATION THAT THIS SOFTWARE DOES NOT VIOLATE ANY
+// CRIMINAL LAWS OR CIVIL RIGHTS IN THAT PARTICULAR COUNTRY. USING THIS
+// SOFTWARE IN OTHER COUNTRIES IS COMPLETELY AT YOUR OWN RISK. THE
+// SOFTETHER VPN PROJECT HAS DEVELOPED AND DISTRIBUTED THIS SOFTWARE TO
+// COMPLY ONLY WITH THE JAPANESE LAWS AND EXISTING CIVIL RIGHTS INCLUDING
+// PATENTS WHICH ARE SUBJECTS APPLY IN JAPAN. OTHER COUNTRIES' LAWS OR
+// CIVIL RIGHTS ARE NONE OF OUR CONCERNS NOR RESPONSIBILITIES. WE HAVE
+// NEVER INVESTIGATED ANY CRIMINAL REGULATIONS, CIVIL LAWS OR
+// INTELLECTUAL PROPERTY RIGHTS INCLUDING PATENTS IN ANY OF OTHER 200+
+// COUNTRIES AND TERRITORIES. BY NATURE, THERE ARE 200+ REGIONS IN THE
+// WORLD, WITH DIFFERENT LAWS. IT IS IMPOSSIBLE TO VERIFY EVERY
+// COUNTRIES' LAWS, REGULATIONS AND CIVIL RIGHTS TO MAKE THE SOFTWARE
+// COMPLY WITH ALL COUNTRIES' LAWS BY THE PROJECT. EVEN IF YOU WILL BE
+// SUED BY A PRIVATE ENTITY OR BE DAMAGED BY A PUBLIC SERVANT IN YOUR
+// COUNTRY, THE DEVELOPERS OF THIS SOFTWARE WILL NEVER BE LIABLE TO
+// RECOVER OR COMPENSATE SUCH DAMAGES, CRIMINAL OR CIVIL
+// RESPONSIBILITIES. NOTE THAT THIS LINE IS NOT LICENSE RESTRICTION BUT
+// JUST A STATEMENT FOR WARNING AND DISCLAIMER.
+// 
+// 
+// SOURCE CODE CONTRIBUTION
+// ------------------------
+// 
+// Your contribution to SoftEther VPN Project is much appreciated.
+// Please send patches to us through GitHub.
+// Read the SoftEther VPN Patch Acceptance Policy in advance:
+// http://www.softether.org/5-download/src/9.patch
+// 
+// 
+// DEAR SECURITY EXPERTS
+// ---------------------
+// 
+// If you find a bug or a security vulnerability please kindly inform us
+// about the problem immediately so that we can fix the security problem
+// to protect a lot of users around the world as soon as possible.
+// 
+// Our e-mail address for security reports is:
+// softether-vpn-security [at] softether.org
+// 
+// Please note that the above e-mail address is not a technical support
+// inquiry address. If you need technical assistance, please visit
+// http://www.softether.org/ and ask your question on the users forum.
+// 
+// Thank you for your cooperation.
+// 
+// 
+// NO MEMORY OR RESOURCE LEAKS
+// ---------------------------
+// 
+// The memory-leaks and resource-leaks verification under the stress
+// test has been passed before release this source code.
+
+
+// Network.c
+// Network communication module
+
+#include <GlobalConst.h>
+
+#define	ENCRYPT_C
+#define	NETWORK_C
+
+#define	__WINCRYPT_H__
+
+#ifdef	WIN32
+// Include windows.h for Socket API
+#define	_WIN32_WINNT		0x0502
+#define	WINVER				0x0502
+#include <Ws2tcpip.h>
+#include <Wspiapi.h>
+#include <winsock2.h>
+#include <windows.h>
+#include <Iphlpapi.h>
+#include <ws2ipdef.h>
+#include <netioapi.h>
+#include <Icmpapi.h>
+#endif	// WIN32
+
+#include <stdio.h>
+#include <stdlib.h>
+#include <string.h>
+#include <wchar.h>
+#include <stdarg.h>
+#include <time.h>
+#include <openssl/ssl.h>
+#include <openssl/err.h>
+#include <openssl/rand.h>
+#include <openssl/engine.h>
+#include <openssl/bio.h>
+#include <openssl/x509.h>
+#include <openssl/pkcs7.h>
+#include <openssl/pkcs12.h>
+#include <openssl/rc4.h>
+#include <openssl/md5.h>
+#include <openssl/sha.h>
+#include <Mayaqua/Mayaqua.h>
+#ifdef	UNIX_MACOS
+#include <sys/event.h>
+#endif	// UNIX_MACOS
+
+#ifdef	OS_WIN32
+NETWORK_WIN32_FUNCTIONS *w32net;
+struct ROUTE_CHANGE_DATA
+{
+	OVERLAPPED Overlapped;
+	HANDLE Handle;
+	UINT NumCalled;
+};
+#endif	// OS_WIN32
+
+// Whether the blocking occurs in SSL
+#if	defined(UNIX_BSD) || defined(UNIX_MACOS)
+#define	FIX_SSL_BLOCKING
+#endif
+
+// IPV6_V6ONLY constant
+#ifdef	UNIX_LINUX
+#ifndef	IPV6_V6ONLY
+#define	IPV6_V6ONLY	26
+#endif	// IPV6_V6ONLY
+#endif	// UNIX_LINUX
+
+#ifdef	UNIX_SOLARIS
+#ifndef	IPV6_V6ONLY
+#define	IPV6_V6ONLY	0x27
+#endif	// IPV6_V6ONLY
+#endif	// UNIX_SOLARIS
+
+
+
+// HTTP constant
+static char http_404_str[] = "<!DOCTYPE HTML PUBLIC \"-//IETF//DTD HTML 2.0//EN\">\r\n<HTML><HEAD>\r\n<TITLE>404 Not Found</TITLE>\r\n</HEAD><BODY>\r\n<H1>Not Found</H1>\r\nThe requested URL $TARGET$ was not found on this server.<P>\r\n<HR>\r\n<ADDRESS>HTTP Server at $HOST$ Port $PORT$</ADDRESS>\r\n</BODY></HTML>\r\n";
+static char http_403_str[] = "<!DOCTYPE HTML PUBLIC \"-//IETF//DTD HTML 2.0//EN\">\r\n<HTML><HEAD>\r\n<TITLE>403 Forbidden</TITLE>\r\n</HEAD><BODY>\r\n<H1>Forbidden</H1>\r\nYou don't have permission to access $TARGET$\r\non this server.<P>\r\n<HR>\r\n<ADDRESS>HTTP Server at $HOST$ Port $PORT$</ADDRESS>\r\n</BODY></HTML>\r\n";
+static char http_500_str[] = "<!DOCTYPE HTML PUBLIC \"-//IETF//DTD HTML 2.0//EN\">\r\n<HTML><HEAD>\r\n<TITLE>500 Server Error</TITLE>\r\n</HEAD><BODY>\r\n<H1>Server Error</H1>\r\nServer Error<P>\r\n<HR>\r\n<ADDRESS>HTTP Server at $HOST$ Port $PORT$</ADDRESS>\r\n</BODY></HTML>\r\n";
+static char http_501_str[] = "<!DOCTYPE HTML PUBLIC \"-//IETF//DTD HTML 2.0//EN\">\r\n<HTML><HEAD>\r\n<TITLE>501 Method Not Implemented</TITLE>\r\n</HEAD><BODY>\r\n<H1>Method Not Implemented</H1>\r\n$METHOD$ to $TARGET$ not supported.<P>\r\nInvalid method in request $METHOD$ $TARGET$ $VERSION$<P>\r\n<HR>\r\n<ADDRESS>HTTP Server at $HOST$ Port $PORT$</ADDRESS>\r\n</BODY></HTML>\r\n";
+static char http_detect_server_startwith[] = "<!DOCTYPE HTML PUBLIC \"-//IETF//DTD HTML 2.0//EN\">\r\n<HTML><HEAD>\r\n<TITLE>403 Forbidden</TITLE>\r\n</HEAD><BODY>\r\n<H1>Forbidden</H1>\r\nYou don't have permission to access ";
+static char http_detect_server_tag_future[] = "9C37197CA7C2428388C2E6E59B829B30";
+
+// DNS cache list
+static LIST *DnsCache;
+
+// Lock related
+static LOCK *machine_name_lock = NULL;
+static LOCK *disconnect_function_lock = NULL;
+static LOCK *aho = NULL;
+static LOCK *socket_library_lock = NULL;
+extern LOCK *openssl_lock;
+static LOCK *ssl_accept_lock = NULL;
+static LOCK *ssl_connect_lock = NULL;
+static TOKEN_LIST *cipher_list_token = NULL;
+static COUNTER *num_tcp_connections = NULL;
+static LOCK *dns_lock = NULL;
+static LOCK *unix_dns_server_addr_lock = NULL;
+static IP unix_dns_server;
+static LIST *HostCacheList = NULL;
+static LIST *WaitThreadList = NULL;
+static bool disable_cache = false;
+static bool NetworkReleaseMode = false;			// Network release mode
+static UCHAR machine_ip_process_hash[SHA1_SIZE];
+static LOCK *machine_ip_process_hash_lock = NULL;
+static LOCK *current_global_ip_lock = NULL;
+static LOCK *current_fqdn_lock = NULL;
+static bool current_global_ip_set = false;
+static IP current_glocal_ipv4 = {0};
+static IP current_glocal_ipv6 = {0};
+static char current_fqdn[MAX_SIZE];
+static bool g_no_rudp_server = false;
+static bool g_no_rudp_register = false;
+static bool g_natt_low_priority = false;
+static LOCK *host_ip_address_list_cache_lock = NULL;
+static UINT64 host_ip_address_list_cache_last = 0;
+static LIST *host_ip_address_cache = NULL;
+static bool disable_gethostname_by_accept = false;
+static COUNTER *getip_thread_counter = NULL;
+static UINT max_getip_thread = 0;
+
+
+static char *cipher_list = "RC4-MD5 RC4-SHA AES128-SHA AES256-SHA DES-CBC-SHA DES-CBC3-SHA DHE-RSA-AES128-SHA DHE-RSA-AES256-SHA AES128-GCM-SHA256 AES128-SHA256 AES256-GCM-SHA384 AES256-SHA256 DHE-RSA-AES128-GCM-SHA256 DHE-RSA-AES128-SHA256 DHE-RSA-AES256-GCM-SHA384 DHE-RSA-AES256-SHA256 ECDHE-RSA-AES128-GCM-SHA256 ECDHE-RSA-AES128-SHA256 ECDHE-RSA-AES256-GCM-SHA384 ECDHE-RSA-AES256-SHA384"
+#if OPENSSL_VERSION_NUMBER >= 0x10100000L
+	" DHE-RSA-CHACHA20-POLY1305 ECDHE-RSA-CHACHA20-POLY1305";
+#endif
+;
+
+static LIST *ip_clients = NULL;
+
+static LIST *local_mac_list = NULL;
+static LOCK *local_mac_list_lock = NULL;
+
+static UINT rand_port_numbers[256] = {0};
+
+
+static bool g_use_privateip_file = false;
+static bool g_source_ip_validation_force_disable = false;
+
+static DH_CTX *dh_param = NULL;
+
+typedef struct PRIVATE_IP_SUBNET
+{
+	UINT Ip, Mask, Ip2;
+} PRIVATE_IP_SUBNET;
+
+static LIST *g_private_ip_list = NULL;
+
+
+static LIST *g_dyn_value_list = NULL;
+
+
+
+//#define	RUDP_DETAIL_LOG
+
+
+
+
+// Get a value from a dynamic value list (Returns a default value if the value is not found)
+UINT64 GetDynValueOrDefault(char *name, UINT64 default_value, UINT64 min_value, UINT64 max_value)
+{
+	UINT64 ret = GetDynValue(name);
+
+	if (ret == 0)
+	{
+		return default_value;
+	}
+
+	if (ret < min_value)
+	{
+		ret = min_value;
+	}
+
+	if (ret > max_value)
+	{
+		ret = max_value;
+	}
+
+	return ret;
+}
+
+// Get a value from a dynamic value list (Returns a default value if the value is not found)
+// The value is limited to 1/5 to 50 times of the default value for safety
+UINT64 GetDynValueOrDefaultSafe(char *name, UINT64 default_value)
+{
+	return GetDynValueOrDefault(name, default_value, default_value / (UINT64)5, default_value * (UINT64)50);
+}
+
+// Get a value from a dynamic value list
+UINT64 GetDynValue(char *name)
+{
+	UINT64 ret = 0;
+	// Validate arguments
+	if (name == NULL)
+	{
+		return 0;
+	}
+
+	if (g_dyn_value_list == NULL)
+	{
+		return 0;
+	}
+
+	LockList(g_dyn_value_list);
+	{
+		UINT i;
+
+		for (i = 0; i < LIST_NUM(g_dyn_value_list);i++)
+		{
+			DYN_VALUE *vv = LIST_DATA(g_dyn_value_list, i);
+
+			if (StrCmpi(vv->Name, name) == 0)
+			{
+				ret = vv->Value;
+				break;
+			}
+		}
+	}
+	UnlockList(g_dyn_value_list);
+
+	return ret;
+}
+
+// Set the value to the dynamic value list
+void SetDynListValue(char *name, UINT64 value)
+{
+	// Validate arguments
+	if (name == NULL)
+	{
+		return;
+	}
+
+	if (g_dyn_value_list == NULL)
+	{
+		return;
+	}
+
+	LockList(g_dyn_value_list);
+	{
+		UINT i;
+		DYN_VALUE *v = NULL;
+
+		for (i = 0; i < LIST_NUM(g_dyn_value_list);i++)
+		{
+			DYN_VALUE *vv = LIST_DATA(g_dyn_value_list, i);
+
+			if (StrCmpi(vv->Name, name) == 0)
+			{
+				v = vv;
+				break;
+			}
+		}
+
+		if (v == NULL)
+		{
+			v = ZeroMalloc(sizeof(DYN_VALUE));
+			StrCpy(v->Name, sizeof(v->Name), name);
+
+			Add(g_dyn_value_list, v);
+		}
+
+		v->Value = value;
+	}
+	UnlockList(g_dyn_value_list);
+}
+
+// Apply by extracting dynamic value list from the specified PACK
+void ExtractAndApplyDynList(PACK *p)
+{
+	BUF *b;
+	// Validate arguments
+	if (p == NULL)
+	{
+		return;
+	}
+
+	b = PackGetBuf(p, "DynList");
+	if (b == NULL)
+	{
+		return;
+	}
+
+	AddDynList(b);
+
+	FreeBuf(b);
+}
+
+// Insert the data to the dynamic value list
+void AddDynList(BUF *b)
+{
+	PACK *p;
+	TOKEN_LIST *t;
+	// Validate arguments
+	if (b == NULL)
+	{
+		return;
+	}
+
+	SeekBufToBegin(b);
+
+	p = BufToPack(b);
+	if (p == NULL)
+	{
+		return;
+	}
+
+	t = GetPackElementNames(p);
+	if (t != NULL)
+	{
+		UINT i;
+
+		for (i = 0;i < t->NumTokens;i++)
+		{
+			char *name = t->Token[i];
+			UINT64 v = PackGetInt64(p, name);
+
+			SetDynListValue(name, v);
+		}
+
+		FreeToken(t);
+	}
+
+	FreePack(p);
+}
+
+// Initialization of the dynamic value list
+void InitDynList()
+{
+	g_dyn_value_list = NewList(NULL);
+}
+
+// Solution of dynamic value list
+void FreeDynList()
+{
+	UINT i;
+	if (g_dyn_value_list == NULL)
+	{
+		return;
+	}
+
+	for (i = 0;i < LIST_NUM(g_dyn_value_list);i++)
+	{
+		DYN_VALUE *d = LIST_DATA(g_dyn_value_list, i);
+
+		Free(d);
+	}
+
+	ReleaseList(g_dyn_value_list);
+
+	g_dyn_value_list = NULL;
+}
+
+// Check whether the string in the string list appears in the specified string
+bool IsInStrByStrList(char *str, char *str_list)
+{
+	TOKEN_LIST *t;
+	bool ret = false;
+	// Validate arguments
+	if (str == NULL || str_list == NULL)
+	{
+		return false;
+	}
+
+	t = ParseTokenWithoutNullStr(str_list, ", \t\r\n");
+	if (t != NULL)
+	{
+		UINT i;
+
+		for (i = 0;i < t->NumTokens;i++)
+		{
+			char *s = t->Token[i];
+
+			if (StrLen(s) >= 1)
+			{
+				if (InStrEx(str, s, true))
+				{
+					ret = true;
+					break;
+				}
+			}
+		}
+	}
+
+	FreeToken(t);
+
+	return ret;
+}
+
+
+// Search whether the IP address exists on the IP address list string
+bool IsIpInStrList(IP *ip, char *ip_list)
+{
+	char ip_str[128];
+	TOKEN_LIST *t;
+	bool ret = false;
+	// Validate arguments
+	if (ip == NULL || ip_list == NULL)
+	{
+		return false;
+	}
+
+	Zero(ip_str, sizeof(ip_str));
+	IPToStr(ip_str, sizeof(ip_str), ip);
+
+	t = ParseTokenWithoutNullStr(ip_list, ", \t\r\n");
+
+	if (t != NULL)
+	{
+		UINT i;
+
+		for (i = 0;i < t->NumTokens;i++)
+		{
+			char *s = t->Token[i];
+
+			if (StrCmpi(s, ip_str) == 0)
+			{
+				ret = true;
+				break;
+			}
+		}
+	}
+
+	FreeToken(t);
+
+	return ret;
+}
+
+
+// Disable NAT-T function globally
+void DisableRDUPServerGlobally()
+{
+	g_no_rudp_server = true;
+}
+
+// Disable NAT-T registration globally
+void DisableRUDPRegisterGlobally()
+{
+	g_no_rudp_register = true;
+}
+
+// Lower the priority of the host at NAT-T
+void SetNatTLowPriority()
+{
+	g_natt_low_priority = true;
+}
+
+// Extract only the host name part from FQDN
+void GetSimpleHostname(char *hostname, UINT hostname_size, char *fqdn)
+{
+	UINT i;
+	ClearStr(hostname, hostname_size);
+	// Validate arguments
+	if (hostname == NULL || fqdn == NULL)
+	{
+		return;
+	}
+
+	StrCpy(hostname, hostname_size, fqdn);
+	Trim(hostname);
+
+	i = SearchStrEx(hostname, ".", 0, true);
+	if (i != INFINITE)
+	{
+		hostname[i] = 0;
+	}
+}
+
+// Get the current time zone
+int GetCurrentTimezone()
+{
+	int ret = 0;
+
+#ifdef	OS_WIN32
+	ret = GetCurrentTimezoneWin32();
+#else	// OS_WIN32
+	{
+#if	defined(UNIX_MACOS) || defined(UNIX_BSD)
+		struct timeval tv;
+		struct timezone tz;
+
+		Zero(&tv, sizeof(tv));
+		Zero(&tz, sizeof(tz));
+
+		gettimeofday(&tv, &tz); 
+
+		ret = tz.tz_minuteswest;
+
+#else	// defined(UNIX_MACOS) || defined(UNIX_BSD)
+		tzset();
+
+		ret = timezone / 60;
+#endif	// defined(UNIX_MACOS) || defined(UNIX_BSD)
+	}
+#endif	// OS_WIN32
+
+	return ret;
+}
+
+// Flag of whether to use the DNS proxy
+bool IsUseDnsProxy()
+{
+	return false;
+}
+
+// Flag of whether to use an alternate host name
+bool IsUseAlternativeHostname()
+{
+
+	return false;
+}
+
+#ifdef	OS_WIN32
+// Get the current time zone (Win32)
+int GetCurrentTimezoneWin32()
+{
+	TIME_ZONE_INFORMATION info;
+	Zero(&info, sizeof(info));
+
+	if (GetTimeZoneInformation(&info) == TIME_ZONE_ID_INVALID)
+	{
+		return 0;
+	}
+
+	return info.Bias;
+}
+#endif	// OS_WIN32
+
+
+// Set the current FQDN of the DDNS
+void SetCurrentDDnsFqdn(char *name)
+{
+	// Validate arguments
+	if (name == NULL)
+	{
+		return;
+	}
+
+	Lock(current_fqdn_lock);
+	{
+		StrCpy(current_fqdn, sizeof(current_fqdn), name);
+	}
+	Unlock(current_fqdn_lock);
+}
+
+// Get the current DDNS FQDN hash
+UINT GetCurrentDDnsFqdnHash()
+{
+	UINT ret;
+	UCHAR hash[SHA1_SIZE];
+	char name[MAX_SIZE];
+
+	ClearStr(name, sizeof(name));
+	GetCurrentDDnsFqdn(name, sizeof(name));
+
+	Trim(name);
+	StrUpper(name);
+
+	HashSha1(hash, name, StrLen(name));
+
+	Copy(&ret, hash, sizeof(UINT));
+
+	return ret;
+}
+
+// Get the current DDNS FQDN
+void GetCurrentDDnsFqdn(char *name, UINT size)
+{
+	ClearStr(name, size);
+	// Validate arguments
+	if (name == NULL || size == 0)
+	{
+		return;
+	}
+
+	Lock(current_fqdn_lock);
+	{
+		StrCpy(name, size, current_fqdn);
+	}
+	Unlock(current_fqdn_lock);
+
+	Trim(name);
+}
+
+// Check whether the specified MAC address exists on the local host (high speed)
+bool IsMacAddressLocalFast(void *addr)
+{
+	bool ret = false;
+	// Validate arguments
+	if (addr == NULL)
+	{
+		return false;
+	}
+
+	Lock(local_mac_list_lock);
+	{
+		if (local_mac_list == NULL)
+		{
+			// First enumeration
+			RefreshLocalMacAddressList();
+		}
+
+		ret = IsMacAddressLocalInner(local_mac_list, addr);
+	}
+	Unlock(local_mac_list_lock);
+
+	return ret;
+}
+
+// Update the local MAC address list
+void RefreshLocalMacAddressList()
+{
+	Lock(local_mac_list_lock);
+	{
+		if (local_mac_list != NULL)
+		{
+			FreeNicList(local_mac_list);
+		}
+
+		local_mac_list = GetNicList();
+	}
+	Unlock(local_mac_list_lock);
+}
+
+// Check whether the specified MAC address exists on the local host
+bool IsMacAddressLocal(void *addr)
+{
+	LIST *o;
+	bool ret;
+	// Validate arguments
+	if (addr == NULL)
+	{
+		return false;
+	}
+
+	o = GetNicList();
+
+	ret = IsMacAddressLocalInner(o, addr);
+
+	FreeNicList(o);
+
+	return ret;
+}
+bool IsMacAddressLocalInner(LIST *o, void *addr)
+{
+	bool ret = false;
+	UINT i;
+	// Validate arguments
+	if (o == NULL || addr == NULL)
+	{
+		return false;
+	}
+
+	for (i = 0;i < LIST_NUM(o);i++)
+	{
+		NIC_ENTRY *e = LIST_DATA(o, i);
+
+		if (Cmp(e->MacAddress, addr, 6) == 0)
+		{
+			ret = true;
+			break;
+		}
+	}
+
+	return ret;
+}
+
+// Get a list of the NICs on the computer
+LIST *GetNicList()
+{
+	LIST *o = NULL;
+
+#ifdef	OS_WIN32
+	o = Win32GetNicList();
+#endif	// OS_WIN32
+
+#ifdef	UNIX_LINUX
+#endif	// UNIX_LINUX
+
+	if (o == NULL)
+	{
+		return NewListFast(NULL);
+	}
+
+	return o;
+}
+
+#ifdef	OS_WIN32
+LIST *Win32GetNicList()
+{
+	UINT i;
+	LIST *o = NewListFast(NULL);
+	MS_ADAPTER_LIST *al = MsCreateAdapterList();
+
+	if (al == NULL)
+	{
+		return NULL;
+	}
+
+	for (i = 0;i < al->Num;i++)
+	{
+		MS_ADAPTER *a = al->Adapters[i];
+
+		if (a->Type == 6 && a->AddressSize == 6)
+		{
+			NIC_ENTRY *e = ZeroMalloc(sizeof(NIC_ENTRY));
+
+			StrCpy(e->IfName, sizeof(e->IfName), a->Title);
+			Copy(e->MacAddress, a->Address, 6);
+
+			Add(o, e);
+		}
+	}
+
+	MsFreeAdapterList(al);
+
+	return o;
+}
+#endif	// OS_WIN32
+
+// Release the NIC list
+void FreeNicList(LIST *o)
+{
+	UINT i;
+	// Validate arguments
+	if (o == NULL)
+	{
+		return;
+	}
+
+	for (i = 0;i < LIST_NUM(o);i++)
+	{
+		NIC_ENTRY *e = LIST_DATA(o, i);
+
+		Free(e);
+	}
+
+	ReleaseList(o);
+}
+
+// If the computer is connected to the FLET'S line currently, detect the type of the line (obsolete)
+UINT DetectFletsType()
+{
+	UINT ret = 0;
+	//LIST *o = GetHostIPAddressList();
+//	UINT i;
+
+/*
+	for (i = 0;i < LIST_NUM(o);i++)
+	{
+		IP *ip = LIST_DATA(o, i);
+
+		if (IsIP6(ip))
+		{
+			char ip_str[MAX_SIZE];
+
+			IPToStr(ip_str, sizeof(ip_str), ip);
+
+			if (IsInSameNetwork6ByStr(ip_str, "2001:c90::", "/32"))
+			{
+				// NTT East B-FLETs
+				ret |= FLETS_DETECT_TYPE_EAST_BFLETS_PRIVATE;
+			}
+
+			if (IsInSameNetwork6ByStr(ip_str, "2408:200::", "/23"))
+			{
+				// Wrapping in network of NTT East NGN
+				ret |= FLETS_DETECT_TYPE_EAST_NGN_PRIVATE;
+			}
+
+			if (IsInSameNetwork6ByStr(ip_str, "2001:a200::", "/23"))
+			{
+				// Wrapping in network of NTT West NGN
+				ret |= FLETS_DETECT_TYPE_WEST_NGN_PRIVATE;
+			}
+		}
+	}
+
+	FreeHostIPAddressList(o);
+*/
+	return ret;
+}
+
+// Query for the IP address using the DNS proxy for the B FLETs
+bool GetIPViaDnsProxyForJapanFlets(IP *ip_ret, char *hostname, bool ipv6, UINT timeout, bool *cancel, char *dns_proxy_hostname)
+{
+	SOCK *s;
+	char connect_hostname[MAX_SIZE];
+	char connect_hostname2[MAX_SIZE];
+	IP dns_proxy_ip;
+	bool ret = false;
+	bool dummy_flag = false;
+	char request_str[512];
+	// Validate arguments
+	if (ip_ret == NULL || hostname == NULL)
+	{
+		return false;
+	}
+	if (timeout == 0)
+	{
+		timeout = BFLETS_DNS_PROXY_TIMEOUT_FOR_QUERY;
+	}
+	if (cancel == NULL)
+	{
+		cancel = &dummy_flag;
+	}
+
+	// Get the IP address of the DNS proxy server
+	if (IsEmptyStr(dns_proxy_hostname))
+	{
+		// B FLETs
+		if (GetDnsProxyIPAddressForJapanBFlets(&dns_proxy_ip, BFLETS_DNS_PROXY_TIMEOUT_FOR_GET_F, cancel) == false)
+		{
+			return false;
+		}
+	}
+	else
+	{
+		// FLET'S NEXT
+		if (GetIP4Ex6Ex2(&dns_proxy_ip, dns_proxy_hostname, FLETS_NGN_DNS_QUERY_TIMEOUT, true, cancel, true) == false)
+		{
+			return false;
+		}
+	}
+
+	if (*cancel)
+	{
+		return false;
+	}
+
+	IPToStr(connect_hostname, sizeof(connect_hostname), &dns_proxy_ip);
+
+	/*{
+		StrCpy(connect_hostname, sizeof(connect_hostname), "2409:250:62c0:100:6a05:caff:fe09:5158");
+	}*/
+
+	StrCpy(connect_hostname2, sizeof(connect_hostname2), connect_hostname);
+	if (IsIP6(&dns_proxy_ip))
+	{
+		Format(connect_hostname2, sizeof(connect_hostname2), "[%s]", connect_hostname);
+	}
+
+	s = ConnectEx3(connect_hostname, BFLETS_DNS_PROXY_PORT, timeout, cancel, NULL, NULL, false, false, false);
+
+	if (s == NULL)
+	{
+		return false;
+	}
+
+	if (*cancel)
+	{
+		Disconnect(s);
+		ReleaseSock(s);
+
+		return false;
+	}
+
+	SetTimeout(s, timeout);
+
+	// Start the SSL
+	if (StartSSLEx(s, NULL, NULL, true, 0, NULL) && (*cancel == false))
+	{
+		UCHAR hash[SHA1_SIZE];
+		BUF *hash2 = StrToBin(BFLETS_DNS_PROXY_CERT_HASH);
+
+		Zero(hash, sizeof(hash));
+		GetXDigest(s->RemoteX, hash, true);
+
+		if (Cmp(hash, hash2->Buf, SHA1_SIZE) == 0)
+		{
+			// Send the HTTP Request
+			Format(request_str, sizeof(request_str),
+				"GET " BFLETS_DNS_PROXY_PATH "?q=%s&ipv6=%u\r\n"
+				"\r\n",
+				hostname, ipv6, connect_hostname2);
+
+			if (SendAll(s, request_str, StrLen(request_str), true))
+			{
+				if (*cancel == false)
+				{
+					BUF *recv_buf = NewBuf();
+					UINT port_ret;
+
+					while (true)
+					{
+						UCHAR tmp[MAX_SIZE];
+						UINT r;
+
+						r = Recv(s, tmp, sizeof(tmp), true);
+
+						if (r == 0 || (recv_buf->Size > 65536))
+						{
+							break;
+						}
+						else
+						{
+							WriteBuf(recv_buf, tmp, r);
+						}
+					}
+
+					ret = RUDPParseIPAndPortStr(recv_buf->Buf, recv_buf->Size, ip_ret, &port_ret);
+
+					FreeBuf(recv_buf);
+				}
+			}
+		}
+
+		FreeBuf(hash2);
+	}
+
+	Disconnect(s);
+	ReleaseSock(s);
+
+	if (ret)
+	{
+		NewDnsCache(hostname, ip_ret);
+	}
+
+	return ret;
+}
+
+// Get the IP address of the available DNS proxy in B-FLET'S service that is provided by NTT East of Japan
+bool GetDnsProxyIPAddressForJapanBFlets(IP *ip_ret, UINT timeout, bool *cancel)
+{
+	BUF *b;
+	LIST *o;
+	bool ret = false;
+	// Validate arguments
+	if (ip_ret == NULL)
+	{
+		return false;
+	}
+	if (timeout == 0)
+	{
+		timeout = BFLETS_DNS_PROXY_TIMEOUT_FOR_GET_F;
+	}
+
+	b = QueryFileByUdpForJapanBFlets(timeout, cancel);
+
+	if (b == NULL)
+	{
+		return false;
+	}
+
+	o = ReadIni(b);
+
+	if (o != NULL)
+	{
+		INI_ENTRY *e = GetIniEntry(o, "DDnsServerForBFlets");
+
+		if (e != NULL)
+		{
+			char *s = e->Value;
+
+			if (IsEmptyStr(s) == false)
+			{
+				IP ip;
+
+				if (StrToIP(&ip, s))
+				{
+					if (IsZeroIp(&ip) == false)
+					{
+						Copy(ip_ret, &ip, sizeof(IP));
+						ret = true;
+					}
+				}
+			}
+		}
+	}
+
+	FreeIni(o);
+	FreeBuf(b);
+
+	return ret;
+}
+
+// Get a valid F.txt file in B-FLET'S service that is provided by NTT East of Japan
+BUF *QueryFileByUdpForJapanBFlets(UINT timeout, bool *cancel)
+{
+	bool dummy_flag = false;
+	BUF *txt_buf = NULL;
+	BUF *ret = NULL;
+	LIST *ip_list = NULL;
+	UINT i;
+	// Validate arguments
+	if (cancel == NULL)
+	{
+		cancel = &dummy_flag;
+	}
+	if (timeout == 0)
+	{
+		timeout = BFLETS_DNS_PROXY_TIMEOUT_FOR_GET_F;
+	}
+
+	txt_buf = ReadDump(UDP_FILE_QUERY_BFLETS_TXT_FILENAME);
+	if (txt_buf == NULL)
+	{
+		return NULL;
+	}
+
+	ip_list = NewListFast(NULL);
+
+	while (true)
+	{
+		char *line = CfgReadNextLine(txt_buf);
+		if (line == NULL)
+		{
+			break;
+		}
+
+		Trim(line);
+
+		if (IsEmptyStr(line) == false && StartWith(line, "#") == false)
+		{
+			IP ip;
+
+			if (StrToIP6(&ip, line))
+			{
+				if (IsZeroIp(&ip) == false)
+				{
+					if (IsIPv6LocalNetworkAddress(&ip) == false)
+					{
+						Add(ip_list, Clone(&ip, sizeof(IP)));
+					}
+				}
+			}
+		}
+
+		Free(line);
+	}
+
+	FreeBuf(txt_buf);
+
+	ret = QueryFileByIPv6Udp(ip_list, timeout, cancel);
+
+	for (i = 0;i < LIST_NUM(ip_list);i++)
+	{
+		IP *ip = LIST_DATA(ip_list, i);
+
+		Free(ip);
+	}
+
+	ReleaseList(ip_list);
+
+	return ret;
+}
+
+// Request a file by UDP (send the requests to the multiple IP addresses at the same time)
+BUF *QueryFileByIPv6Udp(LIST *ip_list, UINT timeout, bool *cancel)
+{
+	bool dummy_flag = false;
+	UINT64 start_tick, giveup_tick;
+	UINT64 next_send_tick;
+	SOCK *s;
+	INTERRUPT_MANAGER *interrupt;
+	BUF *buf = NULL;
+	SOCK_EVENT *se;
+	UCHAR *tmp_buf;
+	UINT tmp_buf_size = 65535;
+	// Validate arguments
+	if (cancel == NULL)
+	{
+		cancel = &dummy_flag;
+	}
+	if (ip_list == NULL)
+	{
+		return NULL;
+	}
+
+	s = NewUDP6(0, NULL);
+	if (s == NULL)
+	{
+		return NULL;
+	}
+
+	tmp_buf = Malloc(tmp_buf_size);
+
+	start_tick = Tick64();
+	giveup_tick = start_tick + (UINT64)timeout;
+	next_send_tick = 0;
+
+	interrupt = NewInterruptManager();
+
+	AddInterrupt(interrupt, giveup_tick);
+
+	se = NewSockEvent();
+	JoinSockToSockEvent(s, se);
+
+	while (true)
+	{
+		UINT64 now = Tick64();
+
+		if (now >= giveup_tick)
+		{
+			// Time-out
+			break;
+		}
+
+		if (*cancel)
+		{
+			// User canceled
+			break;
+		}
+
+		// Receive
+		while (true)
+		{
+			IP src_ip;
+			UINT src_port;
+			UINT r;
+
+			r = RecvFrom(s, &src_ip, &src_port, tmp_buf, tmp_buf_size);
+
+			if (r == SOCK_LATER || r == 0)
+			{
+				break;
+			}
+
+			if (src_port == UDP_FILE_QUERY_DST_PORT)
+			{
+				if (r >= 40)
+				{
+					if (Cmp(tmp_buf, UDP_FILE_QUERY_MAGIC_NUMBER, StrLen(UDP_FILE_QUERY_MAGIC_NUMBER)) == 0)
+					{
+						// Successful reception
+						buf = NewBuf();
+						WriteBuf(buf, tmp_buf, r);
+						SeekBuf(buf, 0, 0);
+						break;
+					}
+				}
+			}
+		}
+
+		if (buf != NULL)
+		{
+			// Successful reception
+			break;
+		}
+
+		if (next_send_tick == 0 || (now >= next_send_tick))
+		{
+			// Transmission
+			UINT i;
+			for (i = 0;i < LIST_NUM(ip_list);i++)
+			{
+				IP *ip = LIST_DATA(ip_list, i);
+				UCHAR c = 'F';
+
+				SendTo(s, ip, UDP_FILE_QUERY_DST_PORT, &c, 1);
+			}
+
+			next_send_tick = now + (UINT64)UDP_FILE_QUERY_RETRY_INTERVAL;
+			AddInterrupt(interrupt, next_send_tick);
+		}
+
+		WaitSockEvent(se, GetNextIntervalForInterrupt(interrupt));
+	}
+
+	FreeInterruptManager(interrupt);
+
+	Disconnect(s);
+	ReleaseSock(s);
+
+	ReleaseSockEvent(se);
+
+	Free(tmp_buf);
+
+	return buf;
+}
+
+// Parse the user name of the NT
+void ParseNtUsername(char *src_username, char *dst_username, UINT dst_username_size, char *dst_domain, UINT dst_domain_size, bool do_not_parse_atmark)
+{
+	char tmp_username[MAX_SIZE];
+	char tmp_domain[MAX_SIZE];
+	TOKEN_LIST *t;
+
+	if (src_username != dst_username)
+	{
+		ClearStr(dst_username, dst_username_size);
+	}
+
+	ClearStr(dst_domain, dst_domain_size);
+	// Validate arguments
+	if (src_username == NULL || dst_username == NULL || dst_domain == NULL)
+	{
+		return;
+	}
+
+	StrCpy(tmp_username, sizeof(tmp_username), src_username);
+	ClearStr(tmp_domain, sizeof(tmp_domain));
+
+	// Analysis of username@domain.name format
+	if (do_not_parse_atmark == false)
+	{
+		t = ParseTokenWithNullStr(tmp_username, "@");
+		if (t->NumTokens >= 1)
+		{
+			StrCpy(tmp_username, sizeof(tmp_username), t->Token[0]);
+		}
+		if (t->NumTokens >= 2)
+		{
+			StrCpy(tmp_domain, sizeof(tmp_domain), t->Token[1]);
+		}
+		FreeToken(t);
+	}
+
+	// If the username part is in "domain\username" format, split it
+	t = ParseTokenWithNullStr(tmp_username, "\\");
+	if (t->NumTokens >= 2)
+	{
+		if (IsEmptyStr(tmp_domain))
+		{
+			StrCpy(tmp_domain, sizeof(tmp_domain), t->Token[0]);
+		}
+
+		StrCpy(tmp_username, sizeof(tmp_username), t->Token[1]);
+	}
+	FreeToken(t);
+
+	StrCpy(dst_username, dst_username_size, tmp_username);
+	StrCpy(dst_domain, dst_domain_size, tmp_domain);
+}
+
+// The calculation of the optimum MSS value for use in TCP/IP packet in the payload of bulk transfer in R-UDP session
+UINT RUDPCalcBestMssForBulk(RUDP_STACK *r, RUDP_SESSION *se)
+{
+	UINT ret;
+	// Validate arguments
+	if (r == NULL || se == NULL)
+	{
+		return 0;
+	}
+
+	ret = MTU_FOR_PPPOE;
+
+	// IPv4
+	if (IsIP6(&se->YourIp) == false)
+	{
+		ret -= 20;
+	}
+	else
+	{
+		ret -= 40;
+	}
+
+	if (r->Protocol == RUDP_PROTOCOL_ICMP)
+	{
+		// ICMP
+		ret -= 8;
+
+		ret -= SHA1_SIZE;
+	}
+	else if (r->Protocol == RUDP_PROTOCOL_DNS)
+	{
+		// UDP
+		ret -= 8;
+
+		// DNS
+		ret -= 42;
+	}
+
+	// IV
+	ret -= SHA1_SIZE;
+
+	// Sign
+	ret -= SHA1_SIZE;
+
+	// SEQ_NO
+	ret -= sizeof(UINT64);
+
+	// Padding Max
+	ret -= 31;
+
+	// Ethernet header (target packets of communication)
+	ret -= 14;
+
+	// IPv4 Header (target packet of communication)
+	ret -= 20;
+
+	// TCP header (target packet of communication)
+	ret -= 20;
+
+	// I don't know well, but subtract 24 bytes
+	ret -= 24;
+
+	return ret;
+}
+
+// Processing of the reply packet from the NAT-T server
+void RUDPProcess_NatT_Recv(RUDP_STACK *r, UDPPACKET *udp)
+{
+	BUF *b;
+	PACK *p;
+	// Validate arguments
+	if (r == NULL || udp == NULL)
+	{
+		return;
+	}
+
+	if (udp->Size >= 8)
+	{
+		char tmp[128];
+
+		Zero(tmp, sizeof(tmp));
+		Copy(tmp, udp->Data, MIN(udp->Size, sizeof(tmp) - 1));
+
+		if (StartWith(tmp, "IP="))
+		{
+			IP my_ip;
+			UINT my_port;
+
+			// There was a response to the packet to determine the NAT state
+			if (IsEmptyStr(r->NatT_Registered_IPAndPort) == false)
+			{
+				if (StrCmpi(r->NatT_Registered_IPAndPort, tmp) != 0)
+				{
+					// Redo getting the token and registration because the NAT state is changed
+					ClearStr(r->NatT_Registered_IPAndPort, sizeof(r->NatT_Registered_IPAndPort));
+
+					r->NatT_GetTokenNextTick = 0;
+					r->NatT_GetTokenFailNum = 0;
+					r->NatT_Token_Ok = false;
+					Zero(r->NatT_Token, sizeof(r->NatT_Token));
+
+					r->NatT_RegisterNextTick = 0;
+					r->NatT_RegisterFailNum = 0;
+					r->NatT_Register_Ok = false;
+				}
+			}
+
+			if (RUDPParseIPAndPortStr(udp->Data, udp->Size, &my_ip, &my_port))
+			{
+				if (r->NatTGlobalUdpPort != NULL)
+				{
+					*r->NatTGlobalUdpPort = my_port;
+				}
+			}
+
+			return;
+		}
+	}
+
+	// Interpret the UDP packet
+	b = NewBuf();
+	WriteBuf(b, udp->Data, udp->Size);
+	SeekBuf(b, 0, 0);
+
+	p = BufToPack(b);
+
+	if (p != NULL)
+	{
+		bool is_ok = PackGetBool(p, "ok");
+		UINT64 tran_id = PackGetInt64(p, "tran_id");
+
+		ExtractAndApplyDynList(p);
+
+		if (r->ServerMode)
+		{
+			if (PackCmpStr(p, "opcode", "get_token"))
+			{
+				// Get the Token
+				if (is_ok && (tran_id == r->NatT_TranId))
+				{
+					char tmp[MAX_SIZE];
+
+					if (PackGetStr(p, "token", tmp, sizeof(tmp)) && IsEmptyStr(tmp) == false)
+					{
+						char myip[MAX_SIZE];
+						// Acquisition success
+						StrCpy(r->NatT_Token, sizeof(r->NatT_Token), tmp);
+						r->NatT_Token_Ok = true;
+						r->NatT_GetTokenNextTick = r->Now + (UINT64)GenRandInterval(UDP_NAT_T_GET_TOKEN_INTERVAL_2_MIN, UDP_NAT_T_GET_TOKEN_INTERVAL_2_MAX);
+						r->NatT_GetTokenFailNum = 0;
+
+						// Since success to obtain the self global IPv4 address,
+						// re-obtain the destination NAT-T host from this IPv4 address
+						if (PackGetStr(p, "your_ip", myip, sizeof(myip)))
+						{
+							IP ip;
+							char new_hostname[MAX_SIZE];
+
+							StrToIP(&ip, myip);
+
+							SetCurrentGlobalIP(&ip, false);
+
+							RUDPGetRegisterHostNameByIP(new_hostname,
+								sizeof(new_hostname), &ip);
+
+							Lock(r->Lock);
+							{
+								if (StrCmpi(r->CurrentRegisterHostname, new_hostname) != 0)
+								{
+									r->NumChangedHostname++;
+
+									if (r->NumChangedHostname <= RUDP_NATT_MAX_CONT_CHANGE_HOSTNAME)
+									{
+										if (r->NumChangedHostnameValueResetTick == 0)
+										{
+											r->NumChangedHostnameValueResetTick = r->Now + (UINT64)RUDP_NATT_CONT_CHANGE_HOSTNAME_RESET_INTERVAL;
+										}
+
+										// Change the host name
+										Debug("CurrentRegisterHostname Changed: New=%s\n", new_hostname);
+										StrCpy(r->CurrentRegisterHostname, sizeof(r->CurrentRegisterHostname), new_hostname);
+
+										Zero(&r->NatT_IP, sizeof(r->NatT_IP));
+										//Zero(&r->NatT_IP_Safe, sizeof(r->NatT_IP_Safe));
+
+										Set(r->HaltEvent);
+									}
+									else
+									{
+										if (r->NumChangedHostnameValueResetTick == 0)
+										{
+											r->NumChangedHostnameValueResetTick = r->Now + (UINT64)RUDP_NATT_CONT_CHANGE_HOSTNAME_RESET_INTERVAL;
+										}
+
+										if (r->Now >= r->NumChangedHostnameValueResetTick)
+										{
+											r->NumChangedHostname = 0;
+											r->NumChangedHostnameValueResetTick = 0;
+										}
+									}
+								}
+								else
+								{
+									r->NumChangedHostname = 0;
+									r->NumChangedHostnameValueResetTick = 0;
+								}
+							}
+							Unlock(r->Lock);
+						}
+
+						AddInterrupt(r->Interrupt, r->NatT_GetTokenNextTick);
+					}
+				}
+			}
+			else if (PackCmpStr(p, "opcode", "nat_t_register"))
+			{
+				// NAT-T server registration result
+				if (is_ok && (tran_id == r->NatT_TranId))
+				{
+					UINT my_global_port;
+					// Successful registration
+					r->NatT_Register_Ok = true;
+					r->NatT_RegisterNextTick = r->Now + (UINT64)GenRandInterval(UDP_NAT_T_REGISTER_INTERVAL_MIN, UDP_NAT_T_REGISTER_INTERVAL_MAX);
+					r->NatT_RegisterFailNum = 0;
+
+					Debug("NAT-T Registered.\n");
+
+					// Save the IP address and port number at the time of registration
+					PackGetStr(p, "your_ip_and_port", r->NatT_Registered_IPAndPort, sizeof(r->NatT_Registered_IPAndPort));
+
+					if (g_source_ip_validation_force_disable == false)
+					{
+						// Enable the source IP address validation mechanism
+						r->NatT_EnableSourceIpValidation = PackGetBool(p, "enable_source_ip_validation");
+
+					}
+					else
+					{
+						// Force disable the source IP address validation mechanism
+						r->NatT_EnableSourceIpValidation = false;
+					}
+
+					// Global port of itself
+					my_global_port = PackGetInt(p, "your_port");
+
+					if (my_global_port != 0)
+					{
+						if (r->NatTGlobalUdpPort != NULL)
+						{
+							*r->NatTGlobalUdpPort = my_global_port;
+						}
+					}
+
+					AddInterrupt(r->Interrupt, r->NatT_RegisterNextTick);
+				}
+			}
+			else if (PackCmpStr(p, "opcode", "nat_t_connect_relay"))
+			{
+				// Connection request from the client via the NAT-T server
+				if (is_ok && (PackGetInt64(p, "session_key") == r->NatT_SessionKey))
+				{
+					char client_ip_str[MAX_SIZE];
+					UINT client_port;
+					IP client_ip;
+
+					PackGetStr(p, "client_ip", client_ip_str, sizeof(client_ip_str));
+					client_port = PackGetInt(p, "client_port");
+					StrToIP(&client_ip, client_ip_str);
+
+					if (IsZeroIp(&client_ip) == false && client_port != 0)
+					{
+						UCHAR *rand_data;
+						UINT rand_size;
+
+						if (r->NatT_EnableSourceIpValidation)
+						{
+							RUDPAddIpToValidateList(r, &client_ip);
+						}
+
+						rand_size = Rand32() % 19;
+						rand_data = Malloc(rand_size);
+
+						Rand(rand_data, rand_size);
+
+						RUDPSendPacket(r, &client_ip, client_port, rand_data, rand_size, 0);
+
+						Free(rand_data);
+					}
+				}
+			}
+		}
+
+		FreePack(p);
+	}
+
+	FreeBuf(b);
+}
+
+// Set the flag of the source IP address validation function
+void RUDPSetSourceIpValidationForceDisable(bool b)
+{
+	g_source_ip_validation_force_disable = b;
+}
+
+// Process such as packet transmission for NAT-T server
+void RUDPDo_NatT_Interrupt(RUDP_STACK *r)
+{
+	// Validate arguments
+	if (r == NULL)
+	{
+		return;
+	}
+
+	if (r->ServerMode)
+	{
+
+		if (g_no_rudp_register == false && IsZeroIp(&r->NatT_IP_Safe) == false)
+		{
+			if (r->NatT_GetTokenNextTick == 0 || r->Now >= r->NatT_GetTokenNextTick)
+			{
+				// Try to get a token from the NAT-T server periodically
+				PACK *p = NewPack();
+				BUF *b;
+
+				PackAddStr(p, "opcode", "get_token");
+				PackAddInt64(p, "tran_id", r->NatT_TranId);
+				PackAddInt(p, "nat_traversal_version", UDP_NAT_TRAVERSAL_VERSION);
+
+				b = PackToBuf(p);
+				FreePack(p);
+
+				RUDPSendPacket(r, &r->NatT_IP_Safe, UDP_NAT_T_PORT, b->Buf, b->Size, 0);
+
+				FreeBuf(b);
+
+				// Determine the next acquisition time
+				r->NatT_GetTokenFailNum++;
+				r->NatT_GetTokenNextTick = r->Now + (UINT64)(UDP_NAT_T_GET_TOKEN_INTERVAL_1 * (UINT64)MIN(r->NatT_GetTokenFailNum, UDP_NAT_T_GET_TOKEN_INTERVAL_FAIL_MAX));
+				AddInterrupt(r->Interrupt, r->NatT_GetTokenNextTick);
+				r->NatT_Token_Ok = false;
+			}
+		}
+
+		{
+			if (IsZeroIp(&r->NatT_IP_Safe) == false)
+			{
+				// Normal servers: Send request packets to the NAT-T server
+				if (r->NatT_NextNatStatusCheckTick == 0 || r->Now >= r->NatT_NextNatStatusCheckTick)
+				{
+					UCHAR a = 'A';
+					UINT ddns_hash;
+					// Check of the NAT state
+					RUDPSendPacket(r, &r->NatT_IP_Safe, UDP_NAT_T_PORT, &a, 1, 0);
+
+					// Execution time of the next
+					r->NatT_NextNatStatusCheckTick = r->Now + (UINT64)GenRandInterval(UDP_NAT_T_NAT_STATUS_CHECK_INTERVAL_MIN, UDP_NAT_T_NAT_STATUS_CHECK_INTERVAL_MAX);
+					AddInterrupt(r->Interrupt, r->NatT_NextNatStatusCheckTick);
+
+					// Check whether the DDNS host name changing have not occurred
+					ddns_hash = GetCurrentDDnsFqdnHash();
+
+					if (r->LastDDnsFqdnHash != ddns_hash)
+					{
+						r->LastDDnsFqdnHash = ddns_hash;
+						// Do the Register immediately if there is a change in the DDNS host name
+						r->NatT_RegisterNextTick = 0;
+					}
+				}
+			}
+		}
+
+		if (r->NatT_Token_Ok && g_no_rudp_register == false && IsZeroIp(&r->NatT_IP_Safe) == false)
+		{
+			if (r->NatT_RegisterNextTick == 0 || r->Now >= r->NatT_RegisterNextTick)
+			{
+				// Try to register itself periodically for NAT-T server
+				PACK *p = NewPack();
+				BUF *b;
+				char private_ip_str[MAX_SIZE];
+				char machine_key[MAX_SIZE];
+				char machine_name[MAX_SIZE];
+				UCHAR hash[SHA1_SIZE];
+				char ddns_fqdn[MAX_SIZE];
+
+				Debug("NAT-T Registering...\n");
+
+				GetCurrentDDnsFqdn(ddns_fqdn, sizeof(ddns_fqdn));
+
+				PackAddStr(p, "opcode", "nat_t_register");
+				PackAddInt64(p, "tran_id", r->NatT_TranId);
+				PackAddStr(p, "token", r->NatT_Token);
+				PackAddStr(p, "svc_name", r->SvcName);
+				PackAddStr(p, "product_str", "SoftEther OSS");
+				PackAddInt64(p, "session_key", r->NatT_SessionKey);
+				PackAddInt(p, "nat_traversal_version", UDP_NAT_TRAVERSAL_VERSION);
+
+
+				if (g_natt_low_priority)
+				{
+					PackAddBool(p, "low_priority", g_natt_low_priority);
+				}
+
+				Zero(private_ip_str, sizeof(private_ip_str));
+				if (IsZeroIp(&r->My_Private_IP_Safe) == false)
+				{
+					IPToStr(private_ip_str, sizeof(private_ip_str), &r->My_Private_IP_Safe);
+					PackAddStr(p, "private_ip", private_ip_str);
+				}
+
+				PackAddInt(p, "private_port", r->UdpSock->LocalPort);
+
+				Zero(hash, sizeof(hash));
+				GetCurrentMachineIpProcessHash(hash);
+				BinToStr(machine_key, sizeof(machine_key), hash, sizeof(hash));
+				PackAddStr(p, "machine_key", machine_key);
+
+				Zero(machine_name, sizeof(machine_name));
+				GetMachineName(machine_name, sizeof(machine_name));
+				PackAddStr(p, "host_name", machine_name);
+				PackAddStr(p, "ddns_fqdn", ddns_fqdn);
+
+				b = PackToBuf(p);
+				FreePack(p);
+
+				RUDPSendPacket(r, &r->NatT_IP_Safe, UDP_NAT_T_PORT, b->Buf, b->Size, 0);
+				//RUDPSendPacket(r, &r->NatT_IP_Safe, UDP_NAT_T_PORT, "a", 1);
+
+				FreeBuf(b);
+
+				// Determine the next acquisition time
+				r->NatT_RegisterFailNum++;
+				r->NatT_RegisterNextTick = r->Now + (UINT64)UDP_NAT_T_REGISTER_INTERVAL_INITIAL * (UINT64)MIN(r->NatT_RegisterFailNum, UDP_NAT_T_REGISTER_INTERVAL_FAIL_MAX);
+				AddInterrupt(r->Interrupt, r->NatT_RegisterNextTick);
+				r->NatT_Register_Ok = false;
+			}
+		}
+	}
+}
+
+// R-UDP packet reception procedure
+void RUDPRecvProc(RUDP_STACK *r, UDPPACKET *p)
+{
+	RUDP_SESSION *se = NULL;
+	// Validate arguments
+	if (r == NULL || p == NULL)
+	{
+		return;
+	}
+
+	if (r->ServerMode)
+	{
+		if (g_no_rudp_server)
+		{
+			return;
+		}
+	}
+
+	if (r->ServerMode && r->NoNatTRegister == false)
+	{
+
+		if (p->SrcPort == UDP_NAT_T_PORT && CmpIpAddr(&p->SrcIP, &r->NatT_IP_Safe) == 0)
+		{
+			// There was a response from the NAT-T server
+			RUDPProcess_NatT_Recv(r, p);
+			return;
+		}
+	}
+
+	if (r->ServerMode)
+	{
+		if (r->ProcRpcRecv != NULL)
+		{
+			if (r->ProcRpcRecv(r, p))
+			{
+				return;
+			}
+		}
+	}
+
+	if (r->ServerMode)
+	{
+		// Search the session by the end-point information if in the server mode
+		se = RUDPSearchSession(r, &p->DstIP, p->DestPort, &p->SrcIP, p->SrcPort);
+	}
+	else
+	{
+		// Session should exist only one in the case of client mode
+		if (LIST_NUM(r->SessionList) >= 1)
+		{
+			se = LIST_DATA(r->SessionList, 0);
+		}
+		else
+		{
+			se = NULL;
+		}
+	}
+
+	if (p->Size < 20)
+	{
+		// The received packet is too small
+		if (r->ServerMode == false)
+		{
+			if (se != NULL && se->Status == RUDP_SESSION_STATUS_CONNECT_SENT)
+			{
+				if (CmpIpAddr(&se->YourIp, &p->SrcIP) == 0)
+				{
+					// If the connection initialization packet which is shorter than 20 bytes
+					// has been received from the server side, overwrite the source port number
+					// of the packet to the client-side session information (for some NAT)
+					se->YourPort = p->SrcPort;
+				}
+			}
+		}
+		return;
+	}
+
+	if (se == NULL && r->ServerMode && p->Size >= 40)
+	{
+		// Corresponding to a sudden change of port number on the client side.
+		// The target session is a session which matches the client side IP address
+		// and the key and the signature is verified
+		UINT i;
+		for (i = 0; i < LIST_NUM(r->SessionList);i++)
+		{
+			RUDP_SESSION *s = LIST_DATA(r->SessionList, i);
+
+			if (CmpIpAddr(&s->YourIp, &p->SrcIP) == 0)
+			{
+				if (RUDPCheckSignOfRecvPacket(r, s, p->Data, p->Size))
+				{
+					// Signature matched
+					se = s;
+					break;
+				}
+			}
+		}
+	}
+
+	if (se == NULL)
+	{
+		// There is no session
+		if (r->ServerMode)
+		{
+			if (p->Size < 40)
+			{
+				bool ok = true;
+				UCHAR ctoken_hash[SHA1_SIZE];
+
+				Zero(ctoken_hash, sizeof(ctoken_hash));
+
+				// Examine the quota of new session creation
+				if (LIST_NUM(r->SessionList) >= RUDP_QUOTA_MAX_NUM_SESSIONS)
+				{
+					// Entire number of sessions exceeds the limit
+					ok = false;
+				}
+				else if (r->NatT_EnableSourceIpValidation && RUDPIsIpInValidateList(r, &p->SrcIP) == false)
+				{
+					// Invalid source IP address, which is not registered on the validated source IP address list
+					ok = false;
+				}
+				else
+				{
+					UINT i;
+					// Check the number of sessions per IP address
+					UINT num = 0;
+
+					for (i = 0;i < LIST_NUM(r->SessionList);i++)
+					{
+						RUDP_SESSION *se = LIST_DATA(r->SessionList, i);
+
+						if (CmpIpAddr(&se->YourIp, &p->SrcIP) == 0)
+						{
+							num++;
+						}
+					}
+
+					if (num >= RUDP_QUOTA_MAX_NUM_SESSIONS_PER_IP)
+					{
+						// Limit exceeded the number of sessions per IP address
+						ok = false;
+					}
+				}
+
+
+				if (ok)
+				{
+					char ip_str[64];
+
+					// Create a session since a new session creation request packet was received
+					se = RUDPNewSession(true, &p->DstIP, p->DestPort, &p->SrcIP, p->SrcPort, p->Data);
+					se->Status = RUDP_SESSION_STATUS_ESTABLISHED;
+					Insert(r->SessionList, se);
+
+					IPToStr(ip_str, sizeof(ip_str), &p->SrcIP);
+					Debug("RUDPNewSession %X %s:%u\n", se, ip_str, p->SrcPort);
+
+					if (r->Protocol == RUDP_PROTOCOL_ICMP)
+					{
+						// In case of ICMP, save the ICMP TYPE number to use
+						se->Icmp_Type = (p->Type == ICMP_TYPE_INFORMATION_REQUEST ? ICMP_TYPE_INFORMATION_REPLY : p->Type);
+					}
+					else if (r->Protocol == RUDP_PROTOCOL_DNS)
+					{
+						// Save the Tran ID to be used if it's a DNS
+						se->Dns_TranId = (USHORT)p->Type;
+					}
+				}
+			}
+		}
+	}
+	else
+	{
+		if (p->Size < 40)
+		{
+			if (r->ServerMode)
+			{
+				if (Cmp(se->Key_Init, p->Data, SHA1_SIZE) == 0)
+				{
+					// New session creation request packet have received more than once. reply an ACK immediately for second and subsequent
+					se->LastSentTick = 0;
+
+					// Update the endpoint information
+					Copy(&se->YourIp, &p->SrcIP, sizeof(IP));
+					se->YourPort = p->SrcPort;
+
+					if (r->Protocol == RUDP_PROTOCOL_ICMP)
+					{
+						// In case of ICMP, save the ICMP TYPE number to use
+						se->Icmp_Type = (p->Type == ICMP_TYPE_INFORMATION_REQUEST ? ICMP_TYPE_INFORMATION_REPLY : p->Type);
+					}
+					else if (r->Protocol == RUDP_PROTOCOL_DNS)
+					{
+						// Save the Tran ID to be used if it's a DNS
+						se->Dns_TranId = (USHORT)p->Type;
+					}
+				}
+				else
+				{
+					// Since the different session creation request packet have been received from the same end point, ignore it
+				}
+			}
+		}
+		else
+		{
+			// Process the received packet
+			if (RUDPProcessRecvPacket(r, se, p->Data, p->Size) || RUDPProcessBulkRecvPacket(r, se, p->Data, p->Size))
+			{
+				// Update endpoint information (only the port number)
+				//Copy(&se->YourIp, &p->SrcIP, sizeof(IP));
+				se->YourPort = p->SrcPort;
+
+				if (r->Protocol == RUDP_PROTOCOL_ICMP)
+				{
+					// In case of ICMP, save the ICMP TYPE number to use
+					if (r->ServerMode)
+					{
+						se->Icmp_Type = (p->Type == ICMP_TYPE_INFORMATION_REQUEST ? ICMP_TYPE_INFORMATION_REPLY : p->Type);
+					}
+					else
+					{
+						se->Icmp_Type = (p->Type == ICMP_TYPE_INFORMATION_REPLY ? ICMP_TYPE_INFORMATION_REQUEST : p->Type);
+					}
+				}
+				else if (r->Protocol == RUDP_PROTOCOL_DNS)
+				{
+					if (r->ServerMode)
+					{
+						// Save the Tran ID to be used if it's a DNS
+						se->Dns_TranId = (USHORT)p->Type;
+					}
+				}
+			}
+		}
+	}
+}
+
+// Check whether the specificed IP address is in the validated source IP address list
+bool RUDPIsIpInValidateList(RUDP_STACK *r, IP *ip)
+{
+	UINT i;
+	UINT64 now = Tick64();
+	LIST *o = NULL;
+	bool ret = false;
+	// Validate arguments
+	if (r == NULL || ip == NULL)
+	{
+		return false;
+	}
+
+	// Always allow private IP addresses
+	if (IsIPPrivate(ip))
+	{
+		return true;
+	}
+
+	if (IsIPAddressInSameLocalNetwork(ip))
+	{
+		return true;
+	}
+
+	for (i = 0;i < LIST_NUM(r->NatT_SourceIpList);i++)
+	{
+		RUDP_SOURCE_IP *s = (RUDP_SOURCE_IP *)LIST_DATA(r->NatT_SourceIpList, i);
+
+		if (s->ExpiresTick <= now)
+		{
+			if (o == NULL)
+			{
+				o = NewListFast(NULL);
+			}
+
+			Add(o, s);
+		}
+	}
+
+	if (o != NULL)
+	{
+		for (i = 0;i < LIST_NUM(o);i++)
+		{
+			RUDP_SOURCE_IP *s = (RUDP_SOURCE_IP *)LIST_DATA(o, i);
+
+			Delete(r->NatT_SourceIpList, s);
+
+			Free(s);
+		}
+
+		ReleaseList(o);
+	}
+
+	for (i = 0;i < LIST_NUM(r->NatT_SourceIpList);i++)
+	{
+		RUDP_SOURCE_IP *s = (RUDP_SOURCE_IP *)LIST_DATA(r->NatT_SourceIpList, i);
+
+		if (CmpIpAddr(&s->ClientIP, ip) == 0)
+		{
+			ret = true;
+			break;
+		}
+	}
+
+	Debug("RUDP: NAT-T: Validate IP: %r, ret=%u (current list len = %u)\n", ip, ret, LIST_NUM(r->NatT_SourceIpList));
+
+	return ret;
+}
+
+// Add an IP address to the validated source IP address list
+void RUDPAddIpToValidateList(RUDP_STACK *r, IP *ip)
+{
+	UINT i;
+	RUDP_SOURCE_IP *sip;
+	UINT64 now = Tick64();
+	LIST *o = NULL;
+	// Validate arguments
+	if (r == NULL || ip == NULL)
+	{
+		return;
+	}
+
+	if (LIST_NUM(r->NatT_SourceIpList) >= RUDP_MAX_VALIDATED_SOURCE_IP_ADDRESSES)
+	{
+		return;
+	}
+
+	for (i = 0;i < LIST_NUM(r->NatT_SourceIpList);i++)
+	{
+		RUDP_SOURCE_IP *s = (RUDP_SOURCE_IP *)LIST_DATA(r->NatT_SourceIpList, i);
+
+		if (s->ExpiresTick <= now)
+		{
+			if (o == NULL)
+			{
+				o = NewListFast(NULL);
+			}
+
+			Add(o, s);
+		}
+	}
+
+	if (o != NULL)
+	{
+		for (i = 0;i < LIST_NUM(o);i++)
+		{
+			RUDP_SOURCE_IP *s = (RUDP_SOURCE_IP *)LIST_DATA(o, i);
+
+			Delete(r->NatT_SourceIpList, s);
+
+			Free(s);
+		}
+
+		ReleaseList(o);
+	}
+
+	sip = NULL;
+
+	for (i = 0;i < LIST_NUM(r->NatT_SourceIpList);i++)
+	{
+		RUDP_SOURCE_IP *s = (RUDP_SOURCE_IP *)LIST_DATA(r->NatT_SourceIpList, i);
+
+		if (CmpIpAddr(&s->ClientIP, ip) == 0)
+		{
+			sip = s;
+			break;
+		}
+	}
+
+	if (sip == NULL)
+	{
+		sip = ZeroMalloc(sizeof(RUDP_SOURCE_IP));
+
+		Copy(&sip->ClientIP, ip, sizeof(IP));
+
+		Add(r->NatT_SourceIpList, sip);
+	}
+
+	sip->ExpiresTick = now + (UINT64)RUDP_VALIDATED_SOURCE_IP_ADDRESS_EXPIRES;
+
+	Debug("RUDP: NAT-T: Src IP added: %r (current list len = %u)\n", ip, LIST_NUM(r->NatT_SourceIpList));
+}
+
+// R-UDP interrupt processing procedure
+void RUDPInterruptProc(RUDP_STACK *r)
+{
+	UINT i;
+	LIST *o;
+	// Validate arguments
+	if (r == NULL)
+	{
+		return;
+	}
+
+	// Packet transmission and other process for NAT-T server
+	if (r->NoNatTRegister == false)
+	{
+		RUDPDo_NatT_Interrupt(r);
+	}
+
+	if (r->ServerMode == false)
+	{
+		if (r->ClientInitiated == false)
+		{
+			bool client_target_inited = false;
+			Lock(r->Lock);
+			{
+				client_target_inited = r->TargetIpAndPortInited;
+			}
+			Unlock(r->Lock);
+
+			if (client_target_inited)
+			{
+				// Start a connection when there is the end point information of the destination server to connect as a client
+				RUDP_SESSION *se;
+				UCHAR init_key[SHA1_SIZE];
+				char ip_str[128];
+				UINT64 ui;
+
+				Rand(init_key, SHA1_SIZE);
+
+				se = RUDPNewSession(false, &r->UdpSock->LocalIP, r->UdpSock->LocalPort,
+					&r->TargetIp, r->TargetPort, init_key);
+
+				IPToStr(ip_str, sizeof(ip_str), &r->TargetIp);
+				Debug("RUDPNewSession %X %s:%u\n", se, ip_str, r->TargetPort);
+
+				Insert(r->SessionList, se);
+
+				ui = Endian64(se->Magic_Disconnect);
+				WriteFifo(se->SendFifo, &ui, sizeof(UINT64));
+
+				r->ClientInitiated = true;
+			}
+		}
+	}
+
+	// Process for all the sessions
+	for (i = 0;i < LIST_NUM(r->SessionList);i++)
+	{
+		RUDP_SESSION *se = LIST_DATA(r->SessionList, i);
+
+		if (r->Halt)
+		{
+			// Disconnect all the sessions if the R-UDP stack stopped
+			RUDPDisconnectSession(r, se, false);
+		}
+
+		if (se->FlushBulkSendTube)
+		{
+			if (se->TcpSock != NULL && se->TcpSock->BulkSendTube != NULL)
+			{
+				TubeFlush(se->TcpSock->BulkSendTube);
+			}
+
+			se->FlushBulkSendTube = false;
+		}
+
+		if (se->Status == RUDP_SESSION_STATUS_ESTABLISHED)
+		{
+			// Process for all of the sessions which is established a connection
+			UINT j;
+
+			if (r->Now >= (se->LatestRecvMyTick + (UINT64)RUDP_TIMEOUT))
+			{
+				// Disconnect the session because the fully communication failure is detected for a while
+				Debug("R-UDP Session %X Timed Out.\n", se);
+
+				RUDPDisconnectSession(r, se, false);
+			}
+
+			// If there are received segments, read to the part that has arrived in succession
+			if (FifoSize(se->RecvFifo) <= RUDP_MAX_FIFO_SIZE)
+			{
+				LIST *o;
+				UINT64 current_seq_no;
+
+				o = NULL;
+				current_seq_no = se->LastRecvCompleteSeqNo;
+				for (j = 0;j < LIST_NUM(se->RecvSegmentList);j++)
+				{
+					RUDP_SEGMENT *s;
+
+					current_seq_no++;
+
+					s = LIST_DATA(se->RecvSegmentList, j);
+
+					if (s->SeqNo == current_seq_no)
+					{
+#ifdef	RUDP_DETAIL_LOG
+						Debug("%X s->SeqNo = %I64u, current_seq_no = %I64u\n", se, s->SeqNo, current_seq_no);
+#endif	// RUDP_DETAIL_LOG
+
+						if (s->Size == sizeof(se->Magic_KeepAliveRequest) && Cmp(s->Data, se->Magic_KeepAliveRequest, sizeof(se->Magic_KeepAliveRequest)) == 0)
+						{
+							// Receive the KeepAlive Request
+#ifdef	RUDP_DETAIL_LOG
+							Debug("Recv KeepAlive Request\n");
+#endif	// RUDP_DETAIL_LOG
+
+							// Send a KeepAlive Response if the transmisson queue is empty
+							if (LIST_NUM(se->SendSegmentList) == 0)
+							{
+#ifdef	RUDP_DETAIL_LOG
+								Debug("Send KeepAlive Response\n");
+#endif	// RUDP_DETAIL_LOG
+
+								RUDPSendSegment(r, se, se->Magic_KeepAliveResponse, sizeof(se->Magic_KeepAliveResponse));
+							}
+						}
+						else if (s->Size == sizeof(se->Magic_KeepAliveResponse) && Cmp(s->Data, se->Magic_KeepAliveResponse, sizeof(se->Magic_KeepAliveResponse)) == 0)
+						{
+							// Receive the KeepAlive Response
+#ifdef	RUDP_DETAIL_LOG
+							Debug("Recv KeepAlive Response\n");
+#endif	// RUDP_DETAIL_LOG
+						}
+						else
+						{
+							// Write to the receive FIFO
+							WriteFifo(se->RecvFifo, s->Data, s->Size);
+						}
+						r->TotalLogicalReceived += s->Size;
+
+						// Advance the SEQ NO which has been received completely
+						se->LastRecvCompleteSeqNo = s->SeqNo;
+
+						// Add to the Delete list
+						if (o == NULL)
+						{
+							o = NewListFast(NULL);
+						}
+						Add(o, s);
+					}
+					else
+					{
+						// Continuous reading is interrupted
+#ifdef	RUDP_DETAIL_LOG
+						Debug("%X s->SeqNo = %I64u, current_seq_no = %I64u\n", se, s->SeqNo, current_seq_no);
+						WHERE;
+#endif	// RUDP_DETAIL_LOG
+						break;
+					}
+				}
+
+				// Delete the segment which has been received completely
+				if (o != NULL)
+				{
+					for (j = 0;j < LIST_NUM(o);j++)
+					{
+						RUDP_SEGMENT *s = LIST_DATA(o, j);
+
+						Delete(se->RecvSegmentList, s);
+						Free(s);
+					}
+					ReleaseList(o);
+				}
+			}
+
+			if (r->ServerMode && se->Magic_Disconnect == 0)
+			{
+				if (FifoSize(se->RecvFifo) >= sizeof(UINT64))
+				{
+					UINT64 ui;
+
+					if (ReadFifo(se->RecvFifo, &ui, sizeof(UINT64)) == sizeof(UINT64))
+					{
+						ui = Endian64(ui);
+
+						if ((ui & 0xffffffff00000000ULL) != 0ULL)
+						{
+							se->Magic_Disconnect = ui;
+						}
+					}
+				}
+			}
+
+			// If the data remains in FIFO, write it to the TCP socket as possible
+			if (r->ServerMode == false || se->Magic_Disconnect != 0)
+			{
+				while (FifoSize(se->RecvFifo) >= 1)
+				{
+					UINT ret;
+
+					RUDPInitSock(r, se);
+
+					ret = Send(se->TcpSock, FifoPtr(se->RecvFifo), FifoSize(se->RecvFifo), false);
+
+					if (ret == SOCK_LATER)
+					{
+						// Can not write any more
+						break;
+					}
+					else if (ret == 0)
+					{
+						// Disconnected
+						Disconnect(se->TcpSock);
+						RUDPDisconnectSession(r, se, false);
+						break;
+					}
+					else
+					{
+						// Writing success
+						ReadFifo(se->RecvFifo, NULL, ret);
+					}
+				}
+			}
+
+			// Read the data as much as possible from the TCP socket and store it to FIFO
+			if (se->TcpSock != NULL)
+			{
+				SetNoNeedToRead(se->TcpSock);
+
+				while (FifoSize(se->SendFifo) <= RUDP_MAX_FIFO_SIZE)
+				{
+					UINT ret = Recv(se->TcpSock, r->TmpBuf, sizeof(r->TmpBuf), false);
+
+					if (ret == SOCK_LATER)
+					{
+						// Can not read any more
+						break;
+					}
+					else if (ret == 0)
+					{
+						// Disconnected
+						Disconnect(se->TcpSock);
+						RUDPDisconnectSession(r, se, false);
+						break;
+					}
+					else
+					{
+						// Reading success
+						WriteFifo(se->SendFifo, r->TmpBuf, ret);
+					}
+				}
+			}
+
+			// Attempt to send a divided segment
+			while (true)
+			{
+				UINT64 seq_no_min, seq_no_max;
+
+				seq_no_min = RUDPGetCurrentSendingMinSeqNo(se);
+				seq_no_max = RUDPGetCurrentSendingMaxSeqNo(se);
+
+#ifdef	RUDP_DETAIL_LOG
+				Debug("min=%I64u max=%I64u\n", seq_no_min, seq_no_max);
+#endif	// RUDP_DETAIL_LOG
+
+				if (seq_no_min == 0 || ((seq_no_min + RUDP_MAX_NUM_ACK - 1) >= se->NextSendSeqNo))
+				{
+					// Because there is a room to send a new segment, send a segment
+					UINT size = MIN(FifoSize(se->SendFifo), RUDP_MAX_SEGMENT_SIZE);
+
+					if (size == 0)
+					{
+						// There is no more data to send in FIFO
+						break;
+					}
+
+					// Transmission
+					RUDPSendSegment(r, se, FifoPtr(se->SendFifo), size);
+
+					r->TotalLogicalSent += size;
+
+					// Advance the FIFO
+					ReadFifo(se->SendFifo, NULL, size);
+				}
+				else
+				{
+					// There is no room to send a new segment further
+					break;
+				}
+			}
+
+			if (se->DisconnectFlag == false)
+			{
+				UINT64 seq_no_min;
+
+				if (se->LastSentTick == 0 || (r->Now >= (se->LastSentTick + (UINT64)se->NextKeepAliveInterval)))
+				{
+					if (LIST_NUM(se->SendSegmentList) == 0)
+					{
+						// Send a Keep-Alive if no data was sent for a while and the transmission queue is empty
+						RUDPSendSegment(r, se, se->Magic_KeepAliveRequest, sizeof(se->Magic_KeepAliveRequest));
+
+#ifdef	RUDP_DETAIL_LOG
+						Debug("Sent KeepAlive Request\n");
+#endif	// RUDP_DETAIL_LOG
+					}
+
+					se->NextKeepAliveInterval = RUDP_KEEPALIVE_INTERVAL_MIN + (Rand32() % (RUDP_KEEPALIVE_INTERVAL_MAX - RUDP_KEEPALIVE_INTERVAL_MIN));
+
+					AddInterrupt(r->Interrupt, r->Now + se->NextKeepAliveInterval);
+				}
+
+				seq_no_min = RUDPGetCurrentSendingMinSeqNo(se);
+				for (j = 0;j < LIST_NUM(se->SendSegmentList);j++)
+				{
+					RUDP_SEGMENT *s = LIST_DATA(se->SendSegmentList, j);
+
+					if (s->SeqNo <= (seq_no_min + RUDP_MAX_NUM_ACK - 1))
+					{
+						if (s->NextSendTick == 0 || r->Now >= s->NextSendTick)
+						{
+							UINT next_interval;
+							// Transmits a segment which has not been sent even once yet, or whose retransmission time has arrived
+							RUDPSendSegmentNow(r, se, s->SeqNo, s->Data, s->Size);
+
+							if (se->CurrentRtt != 0)
+							{
+								next_interval = (se->CurrentRtt * 120 / 100) * Power(2, MIN(s->NumSent, 10));
+							}
+							else
+							{
+								next_interval = RUDP_RESEND_TIMER * Power(2, MIN(s->NumSent, 10));
+							}
+
+							next_interval = MIN(next_interval, RUDP_RESEND_TIMER_MAX);
+
+							s->NumSent++;
+
+							s->NextSendTick = r->Now + next_interval;
+
+							AddInterrupt(r->Interrupt, s->NextSendTick);
+						}
+					}
+				}
+
+				while (LIST_NUM(se->ReplyAckList) >= 1)
+				{
+					// If there are ACKs which is not responded yet in the list, send all of them
+					RUDPSendSegmentNow(r, se, se->NextSendSeqNo, NULL, 0);
+				}
+
+				// Send all if there are bulk transfer data
+				if (se->TcpSock != NULL)
+				{
+					SOCK *s = se->TcpSock;
+
+					if (s->BulkRecvTube != NULL)
+					{
+						TUBE *t = s->BulkRecvTube;
+
+						while (true)
+						{
+							TUBEDATA *d = TubeRecvAsync(t);
+
+							if (d == NULL)
+							{
+								break;
+							}
+
+							if (d->Header != NULL && d->HeaderSize == sizeof(TCP_PAIR_HEADER))
+							{
+								TCP_PAIR_HEADER *h = d->Header;
+
+								if (h->EnableHMac)
+								{
+									se->UseHMac = true;
+								}
+							}
+
+							RUDPBulkSend(r, se, d->Data, d->DataSize);
+
+							FreeTubeData(d);
+						}
+					}
+				}
+			}
+		}
+
+		if (r->ServerMode == false)
+		{
+			if (se->Status == RUDP_SESSION_STATUS_CONNECT_SENT)
+			{
+				// Send a connection request periodically from the client side
+				if (se->LastSentTick == 0 || ((se->LastSentTick + (UINT64)RUDP_RESEND_TIMER) <= r->Now))
+				{
+					UCHAR tmp[40];
+					UINT size_of_padding = 19;
+					UINT size = size_of_padding + SHA1_SIZE;
+
+					se->LastSentTick = r->Now;
+
+					Copy(tmp, se->Key_Init, SHA1_SIZE);
+					Rand(tmp + SHA1_SIZE, size_of_padding);
+
+					if (r->Protocol == RUDP_PROTOCOL_ICMP)
+					{
+						// ICMP packet
+						UCHAR *rand_data;
+						UINT rand_size;
+
+						rand_size = Rand32() % 64 + 64;
+						rand_data = Malloc(rand_size);
+						Rand(rand_data, rand_size);
+
+						RUDPSendPacket(r, &se->YourIp, se->YourPort, rand_data, rand_size, ICMP_TYPE_ECHO_REQUEST);
+						Free(rand_data);
+
+						se->Client_Icmp_NextSendEchoRequest = r->Now + GenRandInterval(RUDP_CLIENT_ECHO_REQUEST_SEND_INTERVAL_MIN, RUDP_CLIENT_ECHO_REQUEST_SEND_INTERVAL_MAX);
+						AddInterrupt(r->Interrupt, se->Client_Icmp_NextSendEchoRequest);
+
+						// Try in both INFORMATION_REQUEST and ECHO_RESPONSE from the client side first
+						RUDPSendPacket(r, &se->YourIp, se->YourPort, tmp, size, ICMP_TYPE_ECHO_RESPONSE);
+						RUDPSendPacket(r, &se->YourIp, se->YourPort, tmp, size, ICMP_TYPE_INFORMATION_REQUEST);
+					}
+					else if (r->Protocol == RUDP_PROTOCOL_DNS)
+					{
+						// DNS
+						RUDPSendPacket(r, &se->YourIp, se->YourPort, tmp, size, se->Dns_TranId);
+					}
+					else
+					{
+						// Normal UDP
+						RUDPSendPacket(r, &se->YourIp, se->YourPort, tmp, size, 0);
+					}
+
+					AddInterrupt(r->Interrupt, r->Now + (UINT64)RUDP_RESEND_TIMER);
+				}
+			}
+
+			if (r->Protocol == RUDP_PROTOCOL_ICMP)
+			{
+				if (se->Client_Icmp_NextSendEchoRequest == 0 || (r->Now >= se->Client_Icmp_NextSendEchoRequest))
+				{
+					// Periodic ICMP Echo transmission from the client side when R-UDP used in ICMP mode
+					// (To maintain the mapping table of the NAT)
+					UCHAR *rand_data;
+					UINT rand_size;
+
+					rand_size = Rand32() % 64 + 64;
+					rand_data = Malloc(rand_size);
+					Rand(rand_data, rand_size);
+
+					RUDPSendPacket(r, &se->YourIp, se->YourPort, rand_data, rand_size, ICMP_TYPE_ECHO_REQUEST);
+					Free(rand_data);
+
+					se->Client_Icmp_NextSendEchoRequest = r->Now + GenRandInterval(RUDP_CLIENT_ECHO_REQUEST_SEND_INTERVAL_MIN, RUDP_CLIENT_ECHO_REQUEST_SEND_INTERVAL_MAX);
+					AddInterrupt(r->Interrupt, se->Client_Icmp_NextSendEchoRequest);
+				}
+			}
+		}
+	}
+
+	// Release the disconnected sessions
+	o = NULL;
+	for (i = 0;i < LIST_NUM(r->SessionList);i++)
+	{
+		RUDP_SESSION *se = LIST_DATA(r->SessionList, i);
+
+		if (se->DisconnectFlag)
+		{
+			if (o == NULL)
+			{
+				o = NewListFast(NULL);
+			}
+
+			Add(o, se);
+		}
+	}
+	if (o != NULL)
+	{
+		for (i = 0;i < LIST_NUM(o);i++)
+		{
+			RUDP_SESSION *se = LIST_DATA(o, i);
+
+			Delete(r->SessionList, se);
+
+			RUDPFreeSession(se);
+		}
+
+		ReleaseList(o);
+	}
+}
+
+// Do the bulk send
+void RUDPBulkSend(RUDP_STACK *r, RUDP_SESSION *se, void *data, UINT data_size)
+{
+	UCHAR *buf;
+	UINT buf_size;
+	UINT padding_size;
+	UINT i;
+	CRYPT *c;
+	UCHAR crypt_key_src[SHA1_SIZE * 2];
+	UCHAR crypt_key[SHA1_SIZE];
+	UINT icmp_type;
+	UCHAR sign[SHA1_SIZE];
+	UCHAR iv[SHA1_SIZE + 1];
+	// Validate arguments
+	if (r == NULL || se == NULL || (data == NULL && data_size != 0))
+	{
+		return;
+	}
+
+	padding_size = Rand32() % 31 + 1;
+
+	buf_size = SHA1_SIZE + SHA1_SIZE + sizeof(UINT64) + data_size + padding_size;
+	buf = Malloc(buf_size);
+
+	// SEQ NO
+	WRITE_UINT64(buf + SHA1_SIZE + SHA1_SIZE, se->BulkNextSeqNo);
+	se->BulkNextSeqNo++;
+
+	// Data
+	Copy(buf + SHA1_SIZE + SHA1_SIZE + sizeof(UINT64), data, data_size);
+
+	// Padding
+	for (i = 0;i < padding_size;i++)
+	{
+		buf[SHA1_SIZE + SHA1_SIZE + sizeof(UINT64) + data_size + i] = (UCHAR)padding_size;
+	}
+
+	// Encryption
+	Copy(iv, se->BulkNextIv, SHA1_SIZE);
+	Copy(crypt_key_src + 0, se->BulkSendKey->Data, SHA1_SIZE);
+	Copy(crypt_key_src + SHA1_SIZE, iv, SHA1_SIZE);
+	HashSha1(crypt_key, crypt_key_src, SHA1_SIZE * 2);
+	c = NewCrypt(crypt_key, sizeof(crypt_key));
+	Encrypt(c, buf + SHA1_SIZE + SHA1_SIZE, buf + SHA1_SIZE + SHA1_SIZE, sizeof(UINT64) + data_size + padding_size);
+	FreeCrypt(c);
+
+	// IV
+	Copy(buf + SHA1_SIZE, iv, SHA1_SIZE);
+
+	// Sign
+	if (se->UseHMac == false)
+	{
+		Copy(buf + 0, se->BulkSendKey->Data, SHA1_SIZE);
+		HashSha1(sign, buf, SHA1_SIZE + SHA1_SIZE + sizeof(UINT64) + data_size + padding_size);
+		Copy(buf + 0, sign, SHA1_SIZE);
+	}
+	else
+	{
+		HMacSha1(buf + 0, se->BulkSendKey->Data, SHA1_SIZE, buf + SHA1_SIZE, SHA1_SIZE + sizeof(UINT64) + data_size + padding_size);
+	}
+
+	// Next IV
+	Copy(se->BulkNextIv, buf + buf_size - SHA1_SIZE, SHA1_SIZE);
+
+	if (r->Protocol == RUDP_PROTOCOL_ICMP)
+	{
+		icmp_type = se->Icmp_Type;
+	}
+	else if (r->Protocol == RUDP_PROTOCOL_DNS)
+	{
+		icmp_type = se->Dns_TranId;
+	}
+	RUDPSendPacket(r, &se->YourIp, se->YourPort, buf, buf_size, icmp_type);
+
+	Free(buf);
+}
+
+// Start a socket for R-UDP Listening
+SOCK *ListenRUDP(char *svc_name, RUDP_STACK_INTERRUPTS_PROC *proc_interrupts, RUDP_STACK_RPC_RECV_PROC *proc_rpc_recv, void *param, UINT port, bool no_natt_register, bool over_dns_mode)
+{
+	return ListenRUDPEx(svc_name, proc_interrupts, proc_rpc_recv, param, port, no_natt_register, over_dns_mode, NULL, 0, NULL);
+}
+SOCK *ListenRUDPEx(char *svc_name, RUDP_STACK_INTERRUPTS_PROC *proc_interrupts, RUDP_STACK_RPC_RECV_PROC *proc_rpc_recv, void *param, UINT port, bool no_natt_register, bool over_dns_mode,
+				   volatile UINT *natt_global_udp_port, UCHAR rand_port_id, IP *listen_ip)
+{
+	SOCK *s;
+	RUDP_STACK *r;
+
+	// Creating a R-UDP stack
+	r = NewRUDPServer(svc_name, proc_interrupts, proc_rpc_recv, param, port, no_natt_register, over_dns_mode, natt_global_udp_port, rand_port_id, listen_ip);
+	if (r == NULL)
+	{
+		return NULL;
+	}
+
+	s = NewSock();
+
+	s->Type = SOCK_RUDP_LISTEN;
+	s->ListenMode = true;
+	s->Connected = true;
+
+	s->LocalPort = r->UdpSock->LocalPort;
+
+	s->R_UDP_Stack = r;
+
+	return s;
+}
+
+// Accept on the R-UDP socket
+SOCK *AcceptRUDP(SOCK *s)
+{
+	// Validate arguments
+	if (s == NULL || s->Type != SOCK_RUDP_LISTEN || s->ListenMode == false)
+	{
+		return NULL;
+	}
+
+	while (true)
+	{
+		RUDP_STACK *r = s->R_UDP_Stack;
+		SOCK *ret;
+
+		if (s->Disconnecting || s->CancelAccept)
+		{
+			return NULL;
+		}
+
+		ret = GetNextWithLock(r->NewSockQueue);
+
+		if (ret != NULL)
+		{
+			switch (r->Protocol)
+			{
+			case RUDP_PROTOCOL_UDP:
+				StrCpy(ret->UnderlayProtocol, sizeof(ret->UnderlayProtocol), SOCK_UNDERLAY_NAT_T);
+				break;
+
+			case RUDP_PROTOCOL_DNS:
+				StrCpy(ret->UnderlayProtocol, sizeof(ret->UnderlayProtocol), SOCK_UNDERLAY_DNS);
+				break;
+
+			case RUDP_PROTOCOL_ICMP:
+				StrCpy(ret->UnderlayProtocol, sizeof(ret->UnderlayProtocol), SOCK_UNDERLAY_ICMP);
+				break;
+			}
+
+			return ret;
+		}
+
+		Wait(r->NewSockConnectEvent, INFINITE);
+	}
+}
+
+// Verify the signature of the received packet
+bool RUDPCheckSignOfRecvPacket(RUDP_STACK *r, RUDP_SESSION *se, void *recv_data, UINT recv_size)
+{
+	UCHAR sign[SHA1_SIZE];
+	UCHAR sign2[SHA1_SIZE];
+	UCHAR *p;
+	UINT size;
+	// Validate arguments
+	if (r == NULL || se == NULL || recv_data == NULL || recv_size == 0)
+	{
+		return false;
+	}
+
+	p = (UCHAR *)recv_data;
+	size = recv_size;
+	if (size < SHA1_SIZE)
+	{
+		return false;
+	}
+
+	// Verification the signature (segment packet)
+	Copy(sign, p, SHA1_SIZE);
+	Copy(p, se->Key_Recv, SHA1_SIZE);
+	HashSha1(sign2, p, recv_size);
+
+	if (r->Protocol == RUDP_PROTOCOL_DNS || r->Protocol == RUDP_PROTOCOL_ICMP)
+	{
+		XorData(sign2, sign2, r->SvcNameHash, SHA1_SIZE);
+	}
+
+	Copy(p, sign, SHA1_SIZE);
+	if (Cmp(sign, sign2, SHA1_SIZE) == 0)
+	{
+		return true;
+	}
+
+	if (se->BulkRecvKey == NULL)
+	{
+		return false;
+	}
+
+	// Verification signature (bulk packet)
+	if (se->UseHMac == false)
+	{
+		Copy(sign, p, SHA1_SIZE);
+		Copy(p, se->BulkRecvKey->Data, SHA1_SIZE);
+		HashSha1(sign2, p, recv_size);
+		Copy(p, sign, SHA1_SIZE);
+
+		if (Cmp(sign, sign2, SHA1_SIZE) == 0)
+		{
+			return true;
+		}
+	}
+
+	HMacSha1(sign2, se->BulkRecvKey->Data, SHA1_SIZE, p + SHA1_SIZE, size - SHA1_SIZE);
+	if (Cmp(p, sign2, SHA1_SIZE) == 0)
+	{
+		se->UseHMac = true;
+		return true;
+	}
+
+	return false;
+}
+
+// Process the received packet (bulk)
+bool RUDPProcessBulkRecvPacket(RUDP_STACK *r, RUDP_SESSION *se, void *recv_data, UINT recv_size)
+{
+	UCHAR sign[SHA1_SIZE];
+	UCHAR sign2[SHA1_SIZE];
+	UCHAR *p;
+	UCHAR *iv;
+	UINT size;
+	UCHAR keygen[SHA1_SIZE * 2];
+	UCHAR key[SHA1_SIZE];
+	CRYPT *c;
+	UCHAR padlen;
+	UINT64 seq_no;
+	UCHAR *payload;
+	UINT payload_size;
+	// Validate arguments
+	if (r == NULL || se == NULL || recv_data == NULL || recv_size == 0 || se->BulkRecvKey == NULL)
+	{
+		return false;
+	}
+
+	p = (UCHAR *)recv_data;
+	size = recv_size;
+	if (size < SHA1_SIZE)
+	{
+		return false;
+	}
+
+	// Validate the signature
+	if (se->UseHMac == false)
+	{
+		Copy(sign, p, SHA1_SIZE);
+		Copy(p, se->BulkRecvKey->Data, SHA1_SIZE);
+		HashSha1(sign2, p, recv_size);
+		Copy(p, sign, SHA1_SIZE);
+
+		if (Cmp(sign, sign2, SHA1_SIZE) != 0)
+		{
+			HMacSha1(sign2, se->BulkRecvKey->Data, SHA1_SIZE, p + SHA1_SIZE, recv_size - SHA1_SIZE);
+
+			if (Cmp(p, sign2, SHA1_SIZE) != 0)
+			{
+				return false;
+			}
+			else
+			{
+				se->UseHMac = true;
+			}
+		}
+		else
+		{
+		}
+	}
+	else
+	{
+		HMacSha1(sign2, se->BulkRecvKey->Data, SHA1_SIZE, p + SHA1_SIZE, recv_size - SHA1_SIZE);
+
+		if (Cmp(p, sign2, SHA1_SIZE) != 0)
+		{
+			return false;
+		}
+	}
+
+	p += SHA1_SIZE;
+	size -= SHA1_SIZE;
+
+	// IV
+	if (size < SHA1_SIZE)
+	{
+		return false;
+	}
+	iv = p;
+	p += SHA1_SIZE;
+	size -= SHA1_SIZE;
+
+	// Decrypt
+	if (size < 1)
+	{
+		return false;
+	}
+	Copy(keygen + 0, se->BulkRecvKey->Data, SHA1_SIZE);
+	Copy(keygen + SHA1_SIZE, iv, SHA1_SIZE);
+	HashSha1(key, keygen, sizeof(keygen));
+
+	c = NewCrypt(key, sizeof(key));
+	Encrypt(c, p, p, size);
+	FreeCrypt(c);
+
+	// padlen
+	padlen = p[size - 1];
+	if (padlen == 0)
+	{
+		return false;
+	}
+	if (size < padlen)
+	{
+		return false;
+	}
+	size -= padlen;
+
+	// SEQ NO
+	seq_no = READ_UINT64(p);
+	p += sizeof(UINT64);
+	size -= sizeof(UINT64);
+
+	if (seq_no == 0 || seq_no >= (0xF000000000000000ULL))
+	{
+		// Sequence number is invalid
+		return false;
+	}
+
+	if ((seq_no + RUDP_BULK_SEQ_NO_RANGE) < se->BulkRecvSeqNoMax)
+	{
+		// Sequence number is too small
+		return false;
+	}
+
+	se->LastRecvTick = r->Now;
+
+	payload = p;
+	payload_size = size;
+
+	se->BulkRecvSeqNoMax = MAX(seq_no, se->BulkRecvSeqNoMax);
+
+	// Send the received bulk packet to the Tube of the socket
+	RUDPInitSock(r, se);
+
+	if (se->TcpSock != NULL)
+	{
+		SOCK *s = se->TcpSock;
+		TUBE *t = s->BulkSendTube;
+
+		if (t != NULL)
+		{
+			TubeSendEx2(t, payload, payload_size, NULL, true, RUDP_BULK_MAX_RECV_PKTS_IN_QUEUE);
+
+			se->FlushBulkSendTube = true;
+		}
+	}
+
+	return true;
+}
+
+// Process the received packet (segment)
+bool RUDPProcessRecvPacket(RUDP_STACK *r, RUDP_SESSION *se, void *recv_data, UINT recv_size)
+{
+	UCHAR sign[SHA1_SIZE];
+	UCHAR sign2[SHA1_SIZE];
+	UCHAR *p;
+	UCHAR *iv;
+	UINT size;
+	UCHAR keygen[SHA1_SIZE * 2];
+	UCHAR key[SHA1_SIZE];
+	CRYPT *c;
+	UCHAR padlen;
+	UINT num_ack;
+	UINT i;
+	UINT64 seq_no;
+	UCHAR *payload;
+	UINT payload_size;
+	UINT64 max_ack;
+	UINT64 my_tick, your_tick;
+	// Validate arguments
+	if (r == NULL || se == NULL || recv_data == NULL || recv_size == 0)
+	{
+		return false;
+	}
+
+	p = (UCHAR *)recv_data;
+	size = recv_size;
+	if (size < SHA1_SIZE)
+	{
+		return false;
+	}
+
+	// Validate the signature
+	Copy(sign, p, SHA1_SIZE);
+	Copy(p, se->Key_Recv, SHA1_SIZE);
+	HashSha1(sign2, p, recv_size);
+	Copy(p, sign, SHA1_SIZE);
+
+	if (r->Protocol == RUDP_PROTOCOL_DNS || r->Protocol == RUDP_PROTOCOL_ICMP)
+	{
+		XorData(sign2, sign2, r->SvcNameHash, SHA1_SIZE);
+	}
+
+	if (Cmp(sign, sign2, SHA1_SIZE) != 0)
+	{
+		//WHERE;
+		return false;
+	}
+	p += SHA1_SIZE;
+	size -= SHA1_SIZE;
+
+	// IV
+	if (size < SHA1_SIZE)
+	{
+		return false;
+	}
+	iv = p;
+	p += SHA1_SIZE;
+	size -= SHA1_SIZE;
+
+	// Decrypt
+	if (size < 1)
+	{
+		return false;
+	}
+	Copy(keygen + 0, iv, SHA1_SIZE);
+	Copy(keygen + SHA1_SIZE, se->Key_Recv, SHA1_SIZE);
+	HashSha1(key, keygen, sizeof(keygen));
+
+	c = NewCrypt(key, sizeof(key));
+	Encrypt(c, p, p, size);
+	FreeCrypt(c);
+
+	// padlen
+	padlen = p[size - 1];
+	if (padlen == 0)
+	{
+		return false;
+	}
+	if (size < padlen)
+	{
+		return false;
+	}
+	size -= padlen;
+
+	// MyTick
+	if (size < sizeof(UINT64))
+	{
+		return false;
+	}
+	my_tick = READ_UINT64(p);
+	p += sizeof(UINT64);
+	size -= sizeof(UINT64);
+
+	// YourTick
+	if (size < sizeof(UINT64))
+	{
+		return false;
+	}
+	your_tick = READ_UINT64(p);
+	p += sizeof(UINT64);
+	size -= sizeof(UINT64);
+
+	if (your_tick > r->Now)
+	{
+		return false;
+	}
+
+	// MAX_ACK
+	if (size < sizeof(UINT64))
+	{
+		return false;
+	}
+	max_ack = READ_UINT64(p);
+	p += sizeof(UINT64);
+	size -= sizeof(UINT64);
+
+	// num_ack
+	if (size < sizeof(UINT))
+	{
+		return false;
+	}
+
+	num_ack = READ_UINT(p);
+	if (num_ack > RUDP_MAX_NUM_ACK)
+	{
+		return false;
+	}
+	p += sizeof(UINT);
+	size -= sizeof(UINT);
+
+	// ACKs
+	if (size < (sizeof(UINT64) * num_ack + sizeof(UINT64)))
+	{
+		return false;
+	}
+
+	if (max_ack >= 1)
+	{
+		RUDPProcessAck2(r, se, max_ack);
+	}
+
+	for (i = 0;i < num_ack;i++)
+	{
+		UINT64 seq = READ_UINT64(p);
+
+		RUDPProcessAck(r, se, seq);
+
+		p += sizeof(UINT64);
+		size -= sizeof(UINT64);
+	}
+
+	// Processing of the Tick (Calculation of RTT)
+	if (my_tick >= 2)
+	{
+		my_tick--;
+	}
+	se->YourTick = MAX(se->YourTick, my_tick);
+
+	se->LatestRecvMyTick = MAX(se->LatestRecvMyTick, your_tick);
+
+	if (se->LatestRecvMyTick2 != se->LatestRecvMyTick)
+	{
+		se->LatestRecvMyTick2 = se->LatestRecvMyTick;
+		se->CurrentRtt = (UINT)(r->Now - se->LatestRecvMyTick);
+
+#ifdef	RUDP_DETAIL_LOG
+		Debug("CurrentRTT = %u\n", se->CurrentRtt);
+#endif	// RUDP_DETAIL_LOG
+	}
+
+	// SEQ NO
+	seq_no = READ_UINT64(p);
+	p += sizeof(UINT64);
+	size -= sizeof(UINT64);
+
+	if (seq_no == 0)
+	{
+		// Sequence number of 0 is a invalid packet
+		return true;
+	}
+
+	if (seq_no == se->Magic_Disconnect)
+	{
+		// Disconnected from opponent
+		RUDPDisconnectSession(r, se, true);
+		return true;
+	}
+
+	// Update the last reception date and time
+	se->LastRecvTick = r->Now;
+
+	payload = p;
+	payload_size = size;
+
+#ifdef	RUDP_DETAIL_LOG
+	Debug("RUDP %X Segment Recv: %I64u (num_ack=%u, size=%u)\n", se, seq_no, num_ack, size);
+#endif	// RUDP_DETAIL_LOG
+
+	if (payload_size >= 1 && payload_size <= RUDP_MAX_SEGMENT_SIZE)
+	{
+		// Received one or more bytes of data
+
+#ifdef	RUDP_DETAIL_LOG
+		Debug("Recv Size: %X %I64u %u %u\n", se, seq_no, payload_size, recv_size);
+#endif	// RUDP_DETAIL_LOG
+
+		RUDPProcessRecvPayload(r, se, seq_no, payload, payload_size);
+	}
+
+	if (r->ServerMode == false)
+	{
+		if (se->Status == RUDP_SESSION_STATUS_CONNECT_SENT)
+		{
+			// Shift to the established state if the connection is not yet in established state
+			se->Status = RUDP_SESSION_STATUS_ESTABLISHED;
+
+			RUDPInitSock(r, se);
+		}
+	}
+
+	return true;
+}
+
+// Disconnect the session
+void RUDPDisconnectSession(RUDP_STACK *r, RUDP_SESSION *se, bool disconnected_by_you)
+{
+	// Validate arguments
+	if (r == NULL || se == NULL)
+	{
+		return;
+	}
+
+	if (se->DisconnectFlag == false)
+	{
+		UINT i;
+
+		se->DisconnectFlag = true;
+		se->DisconnectedByYou = disconnected_by_you;
+
+		Debug("R-UDP Session %X Disconnected. by you flag: %u\n", se, disconnected_by_you);
+
+		if (se->TcpSock != NULL)
+		{
+			// Disconnect a TCP socket
+			Disconnect(se->TcpSock);
+			ReleaseSock(se->TcpSock);
+
+			se->TcpSock = NULL;
+		}
+
+		// Send 5 disconnect signals serially if to disconnect from here
+		if (disconnected_by_you == false)
+		{
+			for (i = 0;i < 5;i++)
+			{
+				RUDPSendSegmentNow(r, se, se->Magic_Disconnect, NULL, 0);
+			}
+		}
+	}
+}
+
+// Initialize the TCP socket for the session
+void RUDPInitSock(RUDP_STACK *r, RUDP_SESSION *se)
+{
+	SOCK *s1, *s2;
+	UINT mss;
+	// Validate arguments
+	if (r == NULL || se == NULL || se->DisconnectFlag)
+	{
+		return;
+	}
+
+	if (se->TcpSock != NULL)
+	{
+		// It has already been created
+		return;
+	}
+
+	// Creating a TCP socket pair
+	if (NewTcpPair(&s1, &s2) == false)
+	{
+		// Failed to create. Disconnect the session
+		RUDPDisconnectSession(r, se, false);
+		return;
+	}
+
+	// Calculate the optimal MSS
+	mss = RUDPCalcBestMssForBulk(r, se);
+
+	if (r->ServerMode)
+	{
+		// Server mode
+		se->TcpSock = s2;
+
+		JoinSockToSockEvent(s2, r->SockEvent);
+
+		// Update the end point information of the socket s1
+		ZeroIP4(&s1->LocalIP);
+		s1->LocalPort = se->MyPort;
+		Copy(&s1->RemoteIP, &se->YourIp, sizeof(IP));
+		s1->RemotePort = se->YourPort;
+		if (IsLocalHostIP(&s1->RemoteIP) == false)
+		{
+			AddIpClient(&s1->RemoteIP);
+			s1->IpClientAdded = true;
+		}
+		s1->IsRUDPSocket = true;
+
+		s1->BulkSendKey = se->BulkSendKey;
+		s1->BulkRecvKey = se->BulkRecvKey;
+
+		AddRef(s1->BulkSendKey->Ref);
+		AddRef(s1->BulkRecvKey->Ref);
+
+		s1->RUDP_OptimizedMss = mss;
+
+		// Enqueue the newly created socket, and set the event
+		InsertQueueWithLock(r->NewSockQueue, s1);
+		Set(r->NewSockConnectEvent);
+	}
+	else
+	{
+		// Client mode
+		Lock(r->Lock);
+		{
+			if (r->TargetConnectedSock == NULL && r->DoNotSetTargetConnectedSock == false)
+			{
+				// Update the end point information of the socket s2
+				Copy(&s2->LocalIP, &r->UdpSock->LocalIP, sizeof(IP));
+				s2->LocalPort = se->MyPort;
+				Copy(&s2->RemoteIP, &se->YourIp, sizeof(IP));
+				s2->RemotePort = se->YourPort;
+				if (IsLocalHostIP(&s2->RemoteIP) == false)
+				{
+					AddIpClient(&s2->RemoteIP);
+					s2->IpClientAdded = true;
+				}
+				s2->IsRUDPSocket = true;
+
+				s2->BulkSendKey = se->BulkSendKey;
+				s2->BulkRecvKey = se->BulkRecvKey;
+
+				AddRef(s2->BulkSendKey->Ref);
+				AddRef(s2->BulkRecvKey->Ref);
+
+				s2->RUDP_OptimizedMss = mss;
+
+				// Register the socket to the RUDP stack
+				r->TargetConnectedSock = s2;
+				s2->R_UDP_Stack = r;
+				se->TcpSock = s1;
+
+				JoinSockToSockEvent(s1, r->SockEvent);
+
+				// Set the event to be set when the connection is successful
+				Set(r->TargetConnectedEvent);
+			}
+			else
+			{
+				Disconnect(s1);
+				Disconnect(s2);
+				ReleaseSock(s1);
+				ReleaseSock(s2);
+			}
+		}
+		Unlock(r->Lock);
+	}
+}
+
+// Process the received payload
+void RUDPProcessRecvPayload(RUDP_STACK *r, RUDP_SESSION *se, UINT64 seq, void *payload_data, UINT payload_size)
+{
+	RUDP_SEGMENT t;
+	RUDP_SEGMENT *s;
+	// Validate arguments
+	if (r == NULL || se == NULL || seq == 0 || payload_data == NULL || payload_size == 0 || payload_size > RUDP_MAX_SEGMENT_SIZE)
+	{
+		return;
+	}
+
+	if (seq > (se->LastRecvCompleteSeqNo + RUDP_MAX_NUM_ACK))
+	{
+		// Ignore the segment which have sequence number beyond the window size, and also not to reply an ACK
+		return;
+	}
+
+	if (seq <= se->LastRecvCompleteSeqNo)
+	{
+		// Do not receive the segment which have the sequence number that has been already received. However, reply an ACK for it
+		AddInt64Distinct(se->ReplyAckList, seq);
+		return;
+	}
+
+	Zero(&t, sizeof(t));
+	t.SeqNo = seq;
+
+	s = Search(se->RecvSegmentList, &t);
+	if (s != NULL)
+	{
+		// Do not receive the segment which have the sequence number that has been already received. However, reply an ACK for it
+		AddInt64Distinct(se->ReplyAckList, seq);
+		return;
+	}
+
+	// Received a segment of the new sequence number
+	s = ZeroMalloc(sizeof(RUDP_SEGMENT));
+	s->SeqNo = seq;
+	Copy(s->Data, payload_data, payload_size);
+	s->Size = payload_size;
+	Insert(se->RecvSegmentList, s);
+
+	// Reply an ACK
+	AddInt64Distinct(se->ReplyAckList, seq);
+
+	// Create a socket for session if it have not been created yet
+	//RUDPInitSock(r, se);
+}
+
+// Process the incoming ACK
+void RUDPProcessAck(RUDP_STACK *r, RUDP_SESSION *se, UINT64 seq)
+{
+	RUDP_SEGMENT t;
+	RUDP_SEGMENT *s;
+	// Validate arguments
+	if (r == NULL || se == NULL || seq == 0)
+	{
+		return;
+	}
+
+	Zero(&t, sizeof(t));
+	t.SeqNo = seq;
+
+	s = Search(se->SendSegmentList, &t);
+	if (s == NULL)
+	{
+		return;
+	}
+
+	Delete(se->SendSegmentList, s);
+	Free(s);
+}
+
+// Remove all segments which are preceding max_seq as already delivered
+void RUDPProcessAck2(RUDP_STACK *r, RUDP_SESSION *se, UINT64 max_seq)
+{
+	LIST *o;
+	UINT i;
+	// Validate arguments
+	if (r == NULL || se == NULL || max_seq == 0)
+	{
+		return;
+	}
+
+	o = NULL;
+
+	for (i = 0;i < LIST_NUM(se->SendSegmentList);i++)
+	{
+		RUDP_SEGMENT *s = LIST_DATA(se->SendSegmentList, i);
+
+		if (s->SeqNo <= max_seq)
+		{
+			if (o == NULL)
+			{
+				o = NewListFast(NULL);
+			}
+
+			Add(o, s);
+		}
+	}
+
+	if (o != NULL)
+	{
+		for (i = 0;i < LIST_NUM(o);i++)
+		{
+			RUDP_SEGMENT *s = LIST_DATA(o, i);
+
+			Delete(se->SendSegmentList, s);
+
+			Free(s);
+		}
+
+		ReleaseList(o);
+	}
+}
+
+// Get the minimum sequence number which is trying to send
+UINT64 RUDPGetCurrentSendingMinSeqNo(RUDP_SESSION *se)
+{
+	RUDP_SEGMENT *s;
+	// Validate arguments
+	if (se == NULL)
+	{
+		return 0;
+	}
+
+	if (LIST_NUM(se->SendSegmentList) == 0)
+	{
+		return 0;
+	}
+
+	s = LIST_DATA(se->SendSegmentList, 0);
+
+	return s->SeqNo;
+}
+
+// Get the maximum sequence number which is trying to send
+UINT64 RUDPGetCurrentSendingMaxSeqNo(RUDP_SESSION *se)
+{
+	RUDP_SEGMENT *s;
+	// Validate arguments
+	if (se == NULL)
+	{
+		return 0;
+	}
+
+	if (LIST_NUM(se->SendSegmentList) == 0)
+	{
+		return 0;
+	}
+
+	s = LIST_DATA(se->SendSegmentList, (LIST_NUM(se->SendSegmentList) - 1));
+
+	return s->SeqNo;
+}
+
+// R-UDP segment transmission
+void RUDPSendSegmentNow(RUDP_STACK *r, RUDP_SESSION *se, UINT64 seq_no, void *data, UINT size)
+{
+	UCHAR dst[RUDP_MAX_PACKET_SIZE];
+	UCHAR *p;
+	UCHAR *iv;
+	LIST *o = NULL;
+	UINT i;
+	UCHAR padlen;
+	UINT current_size;
+	UCHAR sign[SHA1_SIZE];
+	UCHAR key[SHA1_SIZE];
+	UCHAR keygen[SHA1_SIZE * 2];
+	CRYPT *c;
+	UINT next_iv_pos;
+	UINT num_ack;
+	UINT icmp_type = 0;
+	// Validate arguments
+	if (r == NULL || se == NULL || (size != 0 && data == NULL) || (size > RUDP_MAX_SEGMENT_SIZE))
+	{
+		return;
+	}
+
+	Zero(dst, sizeof(dst));
+	p = dst;
+
+	// SIGN
+	Copy(p, se->Key_Send, SHA1_SIZE);
+	p += SHA1_SIZE;
+
+	// IV
+	iv = p;
+	Copy(iv, se->NextIv, SHA1_SIZE);
+	p += SHA1_SIZE;
+
+	for (i = 0;i < MIN(LIST_NUM(se->ReplyAckList), RUDP_MAX_NUM_ACK);i++)
+	{
+		UINT64 *seq = LIST_DATA(se->ReplyAckList, i);
+
+		if (o == NULL)
+		{
+			o = NewListFast(NULL);
+		}
+
+		Add(o, seq);
+	}
+
+	// MyTick
+	WRITE_UINT64(p, r->Now);
+	p += sizeof(UINT64);
+
+	// YourTick
+	WRITE_UINT64(p, se->YourTick);
+	p += sizeof(UINT64);
+
+	// MAX_ACK
+	WRITE_UINT64(p, se->LastRecvCompleteSeqNo);
+	p += sizeof(UINT64);
+
+	// NUM_ACK
+	num_ack = LIST_NUM(o);
+	WRITE_UINT(p, num_ack);
+	p += sizeof(UINT);
+
+	if (o != NULL)
+	{
+		// ACK body
+		for (i = 0;i < LIST_NUM(o);i++)
+		{
+			UINT64 *seq = LIST_DATA(o, i);
+
+			WRITE_UINT64(p, *seq);
+			p += sizeof(UINT64);
+
+			Delete(se->ReplyAckList, seq);
+
+			Free(seq);
+		}
+		ReleaseList(o);
+	}
+
+	// SEQ
+	WRITE_UINT64(p, seq_no);
+	p += sizeof(UINT64);
+
+	// data
+	Copy(p, data, size);
+	p += size;
+
+	// padding
+	padlen = Rand8();
+	padlen = MAX(padlen, 1);
+
+	for (i = 0;i < padlen;i++)
+	{
+		*p = padlen;
+		p++;
+	}
+
+	current_size = (UINT)(p - dst);
+
+	// Encrypt
+	Copy(keygen + 0, iv, SHA1_SIZE);
+	Copy(keygen + SHA1_SIZE, se->Key_Send, SHA1_SIZE);
+	HashSha1(key, keygen, sizeof(keygen));
+	c = NewCrypt(key, sizeof(key));
+	Encrypt(c, dst + SHA1_SIZE * 2, dst + SHA1_SIZE * 2, current_size - (SHA1_SIZE * 2));
+	FreeCrypt(c);
+
+	// Sign
+	HashSha1(sign, dst, current_size);
+	if (r->Protocol == RUDP_PROTOCOL_DNS || r->Protocol == RUDP_PROTOCOL_ICMP)
+	{
+		XorData(sign, sign, r->SvcNameHash, SHA1_SIZE);
+	}
+	Copy(dst, sign, SHA1_SIZE);
+
+	if (r->Protocol == RUDP_PROTOCOL_ICMP)
+	{
+		icmp_type = se->Icmp_Type;
+	}
+	else if (r->Protocol == RUDP_PROTOCOL_DNS)
+	{
+		icmp_type = se->Dns_TranId;
+	}
+	RUDPSendPacket(r, &se->YourIp, se->YourPort, dst, current_size, icmp_type);
+
+	if (size >= 1)
+	{
+		se->LastSentTick = r->Now;
+	}
+
+	// Next IV
+	next_iv_pos = Rand32() % (current_size - SHA1_SIZE);
+	Copy(se->NextIv, dst + next_iv_pos, SHA1_SIZE);
+
+#ifdef	RUDP_DETAIL_LOG
+	Debug("RUDP %X Segment Sent: %I64u (num_ack=%u, size=%u)\n", se, seq_no, num_ack, size);
+#endif	// RUDP_DETAIL_LOG
+
+	if (size >= 1)
+	{
+#ifdef	RUDP_DETAIL_LOG
+		Debug("Send Size: %X %I64u %u %u\n", se, seq_no, size, current_size);
+#endif	// RUDP_DETAIL_LOG
+	}
+}
+
+// R-UDP segment transmission (only put into the queue)
+void RUDPSendSegment(RUDP_STACK *r, RUDP_SESSION *se, void *data, UINT size)
+{
+	RUDP_SEGMENT *s;
+	// Validate arguments
+	if (r == NULL || se == NULL || (size != 0 && data == NULL) || (size > RUDP_MAX_SEGMENT_SIZE))
+	{
+		return;
+	}
+
+	s = ZeroMalloc(sizeof(RUDP_SEGMENT));
+
+	Copy(s->Data, data, size);
+	s->Size = size;
+
+	s->SeqNo = se->NextSendSeqNo++;
+
+	Insert(se->SendSegmentList, s);
+}
+
+// Search for a session
+RUDP_SESSION *RUDPSearchSession(RUDP_STACK *r, IP *my_ip, UINT my_port, IP *your_ip, UINT your_port)
+{
+	RUDP_SESSION t;
+	RUDP_SESSION *se;
+	// Validate arguments
+	if (r == NULL || my_ip == NULL || your_ip == NULL)
+	{
+		return NULL;
+	}
+
+	Copy(&t.MyIp, my_ip, sizeof(IP));
+	t.MyPort = my_port;
+	Copy(&t.YourIp, your_ip, sizeof(IP));
+	t.YourPort = your_port;
+
+	se = Search(r->SessionList, &t);
+
+	return se;
+}
+
+// Release of the session
+void RUDPFreeSession(RUDP_SESSION *se)
+{
+	UINT i;
+	// Validate arguments
+	if (se == NULL)
+	{
+		return;
+	}
+
+	Debug("RUDPFreeSession %X\n", se);
+
+	for (i = 0;i < LIST_NUM(se->SendSegmentList);i++)
+	{
+		RUDP_SEGMENT *s = LIST_DATA(se->SendSegmentList, i);
+
+		Free(s);
+	}
+
+	ReleaseList(se->SendSegmentList);
+
+	for (i = 0;i < LIST_NUM(se->RecvSegmentList);i++)
+	{
+		RUDP_SEGMENT *s = LIST_DATA(se->RecvSegmentList, i);
+
+		Free(s);
+	}
+
+	ReleaseList(se->RecvSegmentList);
+
+	if (se->TcpSock != NULL)
+	{
+		Disconnect(se->TcpSock);
+		ReleaseSock(se->TcpSock);
+	}
+
+	ReleaseInt64List(se->ReplyAckList);
+
+	ReleaseFifo(se->RecvFifo);
+	ReleaseFifo(se->SendFifo);
+
+	ReleaseSharedBuffer(se->BulkSendKey);
+	ReleaseSharedBuffer(se->BulkRecvKey);
+
+	Free(se);
+}
+
+// Create a new session
+RUDP_SESSION *RUDPNewSession(bool server_mode, IP *my_ip, UINT my_port, IP *your_ip, UINT your_port, UCHAR *init_key)
+{
+	RUDP_SESSION *se;
+	UCHAR key1[SHA1_SIZE];
+	UCHAR key2[SHA1_SIZE];
+	UCHAR bulk_send_key[SHA1_SIZE];
+	UCHAR bulk_recv_key[SHA1_SIZE];
+	BUF *b;
+
+	se = ZeroMalloc(sizeof(RUDP_SESSION));
+
+	Copy(&se->MyIp, my_ip, sizeof(IP));
+	se->MyPort = my_port;
+
+	Copy(&se->YourIp, your_ip, sizeof(IP));
+	se->YourPort = your_port;
+
+	Copy(se->Key_Init, init_key, SHA1_SIZE);
+	se->LastSentTick = 0;
+	se->LastRecvTick = Tick64();
+	se->LatestRecvMyTick = Tick64();
+
+	se->NextSendSeqNo = 1;
+
+	se->ServerMode = server_mode;
+
+	se->SendSegmentList = NewList(RUDPCompareSegmentList);
+	se->RecvSegmentList = NewList(RUDPCompareSegmentList);
+
+	// Generate the two keys
+	b = NewBuf();
+	WriteBuf(b, init_key, SHA1_SIZE);
+	WriteBufStr(b, "zurukko");
+	HashSha1(key1, b->Buf, b->Size);
+	FreeBuf(b);
+
+	b = NewBuf();
+	WriteBuf(b, init_key, SHA1_SIZE);
+	WriteBuf(b, key1, SHA1_SIZE);
+	WriteBufStr(b, "yasushineko");
+	HashSha1(key2, b->Buf, b->Size);
+	FreeBuf(b);
+
+	// Generate the magic number for the KeepAlive
+	b = NewBuf();
+	WriteBuf(b, init_key, SHA1_SIZE);
+	WriteBufStr(b, "Magic_KeepAliveRequest");
+	HashSha1(se->Magic_KeepAliveRequest, b->Buf, b->Size);
+	FreeBuf(b);
+	b = NewBuf();
+	WriteBuf(b, init_key, SHA1_SIZE);
+	WriteBufStr(b, "Magic_KeepAliveResponse");
+	HashSha1(se->Magic_KeepAliveResponse, b->Buf, b->Size);
+	FreeBuf(b);
+
+	if (server_mode == false)
+	{
+		se->Magic_Disconnect = 0xffffffff00000000ULL | (UINT64)(Rand32());
+	}
+
+	Copy(se->Key_Init, init_key, SHA1_SIZE);
+
+	if (se->ServerMode)
+	{
+		Copy(se->Key_Send, key1, SHA1_SIZE);
+		Copy(se->Key_Recv, key2, SHA1_SIZE);
+	}
+	else
+	{
+		Copy(se->Key_Send, key2, SHA1_SIZE);
+		Copy(se->Key_Recv, key1, SHA1_SIZE);
+	}
+
+	Rand(se->NextIv, sizeof(se->NextIv));
+
+	se->ReplyAckList = NewInt64List(true);
+
+	se->NextKeepAliveInterval = RUDP_KEEPALIVE_INTERVAL_MIN + (Rand32() % (RUDP_KEEPALIVE_INTERVAL_MAX - RUDP_KEEPALIVE_INTERVAL_MIN));
+
+	se->RecvFifo = NewFifo();
+	se->SendFifo = NewFifo();
+
+	se->Dns_TranId = Rand16() % 65535 + 1;
+
+	// Generate the bulk transfer key
+	Rand(bulk_send_key, sizeof(bulk_send_key));
+	Rand(bulk_recv_key, sizeof(bulk_recv_key));
+
+	se->BulkSendKey = NewSharedBuffer(bulk_send_key, sizeof(bulk_send_key));
+	se->BulkRecvKey = NewSharedBuffer(bulk_recv_key, sizeof(bulk_recv_key));
+
+	Rand(se->BulkNextIv, sizeof(se->BulkNextIv));
+	se->BulkNextSeqNo = 1;
+
+	return se;
+}
+
+// Comparison function of the segment list items
+int RUDPCompareSegmentList(void *p1, void *p2)
+{
+	RUDP_SEGMENT *s1, *s2;
+	UINT r;
+	// Validate arguments
+	if (p1 == NULL || p2 == NULL)
+	{
+		return 0;
+	}
+	s1 = *((RUDP_SEGMENT **)p1);
+	s2 = *((RUDP_SEGMENT **)p2);
+	if (s1 == NULL || s2 == NULL)
+	{
+		return 0;
+	}
+
+	r = COMPARE_RET(s1->SeqNo, s2->SeqNo);
+
+	return r;
+}
+
+// Send a UDP packet
+void RUDPSendPacket(RUDP_STACK *r, IP *dest_ip, UINT dest_port, void *data, UINT size, UINT icmp_type)
+{
+	UDPPACKET *p;
+	// Validate arguments
+	if (r == NULL || dest_ip == NULL || dest_port == 0 || data == NULL || size == 0)
+	{
+		return;
+	}
+
+	p = NewUdpPacket(&r->UdpSock->LocalIP, r->UdpSock->LocalPort,
+		dest_ip, dest_port,
+		Clone(data, size), size);
+
+	if (r->Protocol == RUDP_PROTOCOL_ICMP || r->Protocol == RUDP_PROTOCOL_DNS)
+	{
+		// ICMP Type / DNS Tran ID
+		p->Type = icmp_type;
+	}
+
+	Add(r->SendPacketList, p);
+}
+
+// R-UDP main thread
+void RUDPMainThread(THREAD *thread, void *param)
+{
+	RUDP_STACK *r;
+	bool halt_flag = false;
+	// Validate arguments
+	if (thread == NULL || param == NULL)
+	{
+		return;
+	}
+
+	r = (RUDP_STACK *)param;
+
+	AddWaitThread(thread);
+	NoticeThreadInit(thread);
+
+	while (true)
+	{
+		UINT wait_interval;
+		UINT i;
+		UINT min_wait_interval;
+		UINT num_ignore_errors = 0;
+
+		r->Now = Tick64();
+
+		Lock(r->Lock);
+		{
+			Copy(&r->NatT_IP_Safe, &r->NatT_IP, sizeof(IP));
+			Copy(&r->My_Private_IP_Safe, &r->My_Private_IP, sizeof(IP));
+		}
+		Unlock(r->Lock);
+
+		// Receive the data from the UDP socket
+		while (true)
+		{
+			UINT ret;
+			IP ip_src;
+			UINT port_src;
+
+			ret = RecvFrom(r->UdpSock, &ip_src, &port_src, r->TmpBuf, sizeof(r->TmpBuf));
+
+			if (ret == SOCK_LATER)
+			{
+				// There is no packet more
+				break;
+			}
+			else if (ret != 0)
+			{
+				// Receive a Packet
+				bool ok = false;
+				UDPPACKET *p = NewUdpPacket(&ip_src, port_src,
+					&r->UdpSock->LocalIP, r->UdpSock->LocalPort,
+					Clone(r->TmpBuf, ret), ret);
+
+				if (r->Protocol == RUDP_PROTOCOL_ICMP)
+				{
+					// Analyse the incoming ICMP packet
+					UINT ip_header_size = GetIpHeaderSize(p->Data, p->Size);
+
+					if (ip_header_size >= sizeof(IPV4_HEADER))
+					{
+						if (p->Size >= (ip_header_size + sizeof(ICMP_HEADER) + sizeof(ICMP_ECHO) + SHA1_SIZE))
+						{
+							IPV4_HEADER *ip_header = (IPV4_HEADER *)(((UCHAR *)p->Data) + 0);
+							ICMP_HEADER *icmp_header = (ICMP_HEADER *)(((UCHAR *)p->Data) + ip_header_size);
+							ICMP_ECHO *echo_header = (ICMP_ECHO *)(((UCHAR *)p->Data) + ip_header_size + sizeof(ICMP_HEADER));
+
+							if (icmp_header->Type == ICMP_TYPE_ECHO_RESPONSE || 
+								icmp_header->Type == (r->ServerMode ? ICMP_TYPE_INFORMATION_REQUEST : ICMP_TYPE_INFORMATION_REPLY))
+							{
+								UCHAR hash[SHA1_SIZE];
+
+								HashSha1(hash, ((UCHAR *)p->Data) + ip_header_size + sizeof(ICMP_HEADER) + sizeof(ICMP_ECHO) + SHA1_SIZE,
+									p->Size - (ip_header_size + sizeof(ICMP_HEADER) + sizeof(ICMP_ECHO) + SHA1_SIZE));
+
+								if (Cmp(hash, ((UCHAR *)p->Data) + ip_header_size + sizeof(ICMP_HEADER) + sizeof(ICMP_ECHO), SHA1_SIZE) == 0)
+								{
+									UCHAR *new_data;
+									UINT new_data_size;
+									if (r->ServerMode)
+									{
+										// On the server side, the ICMP ID and the SEQ NO of received messages are treated as a source port number 
+										Copy(&p->SrcPort, echo_header, sizeof(UINT));
+									}
+
+									// Record the Type
+									p->Type = icmp_header->Type;
+
+									// Erase the header part
+									new_data_size = p->Size - (ip_header_size + sizeof(ICMP_HEADER) + sizeof(ICMP_ECHO) + SHA1_SIZE);
+									new_data = Clone(((UCHAR *)p->Data) + ip_header_size + sizeof(ICMP_HEADER) + sizeof(ICMP_ECHO) + SHA1_SIZE, new_data_size);
+									Free(p->Data);
+									p->Data = new_data;
+									p->Size = new_data_size;
+
+									ok = true;
+								}
+							}
+						}
+					}
+				}
+				else if (r->Protocol == RUDP_PROTOCOL_DNS)
+				{
+					// Analyse the incoming DNS packet
+					UINT offset;
+
+					if (r->ServerMode == false)
+					{
+						offset = 42;
+					}
+					else
+					{
+						offset = 37;
+					}
+
+					if (p->Size > offset)
+					{
+						UCHAR *new_data;
+						UINT new_size = p->Size - offset;
+
+						p->Type = *((USHORT *)p->Data);
+
+						new_data = Clone(((UCHAR *)p->Data) + offset, new_size);
+
+						Free(p->Data);
+						p->Data = new_data;
+						p->Size = new_size;
+
+						ok = true;
+					}
+				}
+				else
+				{
+					// Don't do anything for ordinary UDP packet
+					ok = true;
+				}
+
+				if (ok)
+				{
+					// Process the received packet
+					RUDPRecvProc(r, p);
+
+					r->TotalPhysicalReceived += ret;
+				}
+
+				FreeUdpPacket(p);
+			}
+			else
+			{
+				if (r->UdpSock->IgnoreRecvErr)
+				{
+					// An ignorable reception error occurs
+					if ((num_ignore_errors++) >= MAX_NUM_IGNORE_ERRORS)
+					{
+						break;
+					}
+				}
+				else
+				{
+					// A non-ignorable reception error occurs
+					break;
+				}
+			}
+		}
+
+		// Call the interrupt notification callback function
+		if (r->ProcInterrupts != NULL)
+		{
+			r->ProcInterrupts(r);
+		}
+
+		RUDPInterruptProc(r);
+
+		// Send all packets in the transmission packet list
+		for (i = 0;i < LIST_NUM(r->SendPacketList);i++)
+		{
+			UDPPACKET *p = LIST_DATA(r->SendPacketList, i);
+
+			if (r->Protocol == RUDP_PROTOCOL_ICMP)
+			{
+				// In case of the ICMP protocol, assemble an ICMP header
+				UINT dst_size = sizeof(ICMP_HEADER) + sizeof(ICMP_ECHO) + SHA1_SIZE + p->Size;
+				UCHAR *dst_data = ZeroMalloc(dst_size);
+
+				ICMP_HEADER *icmp_header = (ICMP_HEADER *)dst_data;
+				ICMP_ECHO *icmp_echo = (ICMP_ECHO *)(dst_data + sizeof(ICMP_HEADER));
+				UCHAR *hash = dst_data + sizeof(ICMP_HEADER) + sizeof(ICMP_ECHO);
+				UCHAR *icmp_data = dst_data + sizeof(ICMP_HEADER) + sizeof(ICMP_ECHO) + SHA1_SIZE;
+
+				// Header
+				icmp_header->Type = (UCHAR)p->Type;
+				icmp_header->Code = 0;
+				icmp_header->Checksum = 0;
+
+				if (r->ServerMode)
+				{
+					// On the server side, use the port number in the opponent internal data as ICMP ID and SEQ NO 
+					Copy(icmp_echo, &p->DestPort, 4);
+				}
+				else
+				{
+					// Use the fixed ICMP ID and SEQ NO on the client side
+					icmp_echo->Identifier = Endian16(r->Client_IcmpId);
+					icmp_echo->SeqNo = Endian16(r->Client_IcmpSeqNo);
+				}
+
+				// Data body
+				Copy(icmp_data, p->Data, p->Size);
+
+				// Hash
+				HashSha1(hash, icmp_data, p->Size);
+
+				// Checksum calculation
+				icmp_header->Checksum = IpChecksum(dst_data, dst_size);
+
+				// Replacement
+				Free(p->Data);
+				p->Data = dst_data;
+				p->Size = dst_size;
+			}
+			else if (r->Protocol == RUDP_PROTOCOL_DNS)
+			{
+				BUF *b = NewBuf();
+				// In case of over DNS protocol, assemble a header that conforms to the DNS protocol
+				if (r->ServerMode == false)
+				{
+					// DNS query header
+					USHORT us = Rand16() % 65535 + 1;
+					static UCHAR dns_query_header_1[] = 
+					{
+						0x01, 0x00, 0x00, 0x01, 0x00, 0x00, 0x00, 0x00, 0x00, 0x01, 0x08,
+					};
+					static UCHAR dns_query_header_2[] = 
+					{
+						0x00, 0x00, 0x30, 0x00, 0x01, 0x00, 0x00, 0x29, 0x10,
+						0x00, 0x00, 0x00, 0x80, 0x00,
+					};
+					UCHAR rand_data[4];
+					char rand_str[MAX_SIZE];
+
+					Rand(rand_data, sizeof(rand_data));
+					BinToStr(rand_str, sizeof(rand_str), rand_data, sizeof(rand_data));
+					StrLower(rand_str);
+
+					WriteBuf(b, &us, sizeof(USHORT));
+					WriteBuf(b, dns_query_header_1, sizeof(dns_query_header_1));
+					WriteBuf(b, rand_str, 8);
+					WriteBuf(b, dns_query_header_2, sizeof(dns_query_header_2));
+					us = Endian16((USHORT)p->Size);
+					WriteBuf(b, &us, sizeof(USHORT));
+					WriteBuf(b, p->Data, p->Size);
+				}
+				else
+				{
+					// DNS response header
+					USHORT us = p->Type;
+					UINT ui;
+					static UCHAR dns_response_header_1[] =
+					{
+						0x81, 0x80, 0x00, 0x01, 0x00, 0x01, 0x00, 0x00,
+						0x00, 0x00, 0x08,
+					};
+					static UCHAR dns_response_header_2[] =
+					{
+						0x00, 0x00, 0x30, 0x00, 0x01,
+						0xc0, 0x0c, 0x00, 0x30, 0x00, 0x01, 0x00, 0x00, 0xa4, 0x5b,
+					};
+					static UCHAR dns_response_header_3[] =
+					{
+						0x01, 0x00, 0x03, 0x08,
+					};
+					UCHAR rand_data[4];
+					char rand_str[MAX_SIZE];
+
+					Rand(rand_data, sizeof(rand_data));
+					BinToStr(rand_str, sizeof(rand_str), rand_data, sizeof(rand_data));
+					StrLower(rand_str);
+
+					WriteBuf(b, &us, sizeof(USHORT));
+					WriteBuf(b, dns_response_header_1, sizeof(dns_response_header_1));
+					WriteBuf(b, rand_str, 8);
+					WriteBuf(b, dns_response_header_2, sizeof(dns_response_header_2));
+					us = Endian16((USHORT)(p->Size + 4));
+					WriteBuf(b, &us, sizeof(USHORT));
+					WriteBuf(b, dns_response_header_3, sizeof(dns_response_header_3));
+					WriteBuf(b, p->Data, p->Size);
+
+					ui = Rand16() % (60 * 60 * 12) + (60 * 60 * 12);
+					WRITE_UINT(((UCHAR *)b->Buf) + 0x20, ui);
+				}
+				Free(p->Data);
+				p->Data = b->Buf;
+				p->Size = b->Size;
+				Free(b);
+			}
+
+			SendTo(r->UdpSock, &p->DstIP, p->DestPort, p->Data, p->Size);
+
+			r->TotalPhysicalSent += p->Size;
+
+			FreeUdpPacket(p);
+		}
+		DeleteAll(r->SendPacketList);
+
+		if (r->Halt)
+		{
+			// If it is necessary to stop, stop it after cycling through a loop
+			if (halt_flag == false)
+			{
+				halt_flag = true;
+				continue;
+			}
+			else
+			{
+				break;
+			}
+		}
+
+		// Rest the CPU until the next event
+		wait_interval = GetNextIntervalForInterrupt(r->Interrupt);
+		if (r->ServerMode)
+		{
+			min_wait_interval = RUDP_LOOP_WAIT_INTERVAL_S;
+		}
+		else
+		{
+			min_wait_interval = RUDP_LOOP_WAIT_INTERVAL_C;
+		}
+
+		if (wait_interval == INFINITE)
+		{
+			wait_interval = min_wait_interval;
+		}
+		else
+		{
+			wait_interval = MIN(min_wait_interval, wait_interval);
+		}
+
+#ifdef	RUDP_DETAIL_LOG
+		Debug("wait_interval = %u\n", wait_interval);
+#endif	// RUDP_DETAIL_LOG
+
+		if (wait_interval >= 1)
+		{
+			WaitSockEvent(r->SockEvent, wait_interval);
+		}
+
+#ifdef	RUDP_DETAIL_LOG
+		if (r->ServerMode)
+		{
+			char str1[MAX_SIZE];
+			char str2[MAX_SIZE];
+			double rate = 0.0;
+
+			ToStr64(str1, r->TotalPhysicalReceived);
+			ToStr64(str2, r->TotalLogicalReceived);
+
+			if (r->TotalPhysicalReceived >= 1)
+			{
+				rate = (double)r->TotalLogicalReceived / (double)r->TotalPhysicalReceived;
+			}
+
+			Debug("%s / %s %.4f\n", str1, str2, rate);
+		}
+#endif	// RUDP_DETAIL_LOG
+	}
+
+	Disconnect(r->UdpSock);
+
+	DelWaitThread(thread);
+}
+
+// Generate a appropriate register host name from the IP address
+void RUDPGetRegisterHostNameByIP(char *dst, UINT size, IP *ip)
+{
+	char tmp[16];
+	// Validate arguments
+	if (dst == NULL)
+	{
+		return;
+	}
+
+	if (ip != NULL && IsIP4(ip))
+	{
+		UCHAR hash[SHA1_SIZE];
+
+		HashSha1(hash, ip->addr, 4);
+		BinToStr(tmp, sizeof(tmp), hash, 2);
+	}
+	else
+	{
+		UCHAR rand[2];
+		Rand(rand, 2);
+		BinToStr(tmp, sizeof(tmp), rand, 2);
+	}
+
+	StrLower(tmp);
+	Format(dst, size,
+		(IsUseAlternativeHostname() ? UDP_NAT_T_SERVER_TAG_ALT : UDP_NAT_T_SERVER_TAG),
+		tmp[2], tmp[3]);
+
+
+	if (false)
+	{
+		Debug("Hash Src IP: %r\n"
+			  "Hash Dst HN: %s\n",
+			  ip,
+			  dst);
+	}
+}
+
+// Analyze the IP address and port number from the string
+bool RUDPParseIPAndPortStr(void *data, UINT data_size, IP *ip, UINT *port)
+{
+	char tmp[MAX_SIZE];
+	UINT i;
+	char ipstr[MAX_SIZE];
+	char *portstr;
+	// Validate arguments
+	if (data == NULL || ip == NULL || port == NULL)
+	{
+		return false;
+	}
+
+	Zero(tmp, sizeof(tmp));
+
+	Copy(tmp, data, MIN(data_size, sizeof(tmp) - 1));
+
+	if (StartWith(tmp, "IP=") == false)
+	{
+		return false;
+	}
+
+	i = SearchStrEx(tmp, "#", 0, true);
+	if (i != INFINITE)
+	{
+		tmp[i] = 0;
+	}
+
+	StrCpy(ipstr, sizeof(ipstr), tmp + 3);
+
+	i = SearchStrEx(ipstr, ",PORT=", 0, true);
+	if (i == INFINITE)
+	{
+		return false;
+	}
+
+	ipstr[i] = 0;
+	portstr = ipstr + i + 6;
+
+	StrToIP(ip, ipstr);
+	*port = ToInt(portstr);
+
+	return true;
+}
+
+// R-UDP NAT-T IP address acquisition thread
+void RUDPIpQueryThread(THREAD *thread, void *param)
+{
+	RUDP_STACK *r;
+	UINT64 next_getip_tick = 0;
+	UINT64 next_getprivate_ip_tick = 0;
+	UINT last_ip_hash = 0;
+	void *route_change_poller = NULL;
+	char current_hostname[MAX_SIZE];
+	bool last_time_ip_changed = false;
+	UINT num_retry = 0;
+	// Validate arguments
+	if (thread == NULL || param == NULL)
+	{
+		return;
+	}
+
+	r = (RUDP_STACK *)param;
+
+	last_ip_hash = GetHostIPAddressHash32();
+
+	route_change_poller = NewRouteChange();
+	IsRouteChanged(route_change_poller);
+
+	Zero(current_hostname, sizeof(current_hostname));
+
+	while (r->Halt == false)
+	{
+		UINT ip_hash = GetHostIPAddressHash32();
+		UINT64 now = Tick64();
+		bool ip_changed = false;
+
+		if (ip_hash != last_ip_hash)
+		{
+			last_time_ip_changed = false;
+		}
+
+		if ((ip_hash != last_ip_hash) || (IsRouteChanged(route_change_poller)))
+		{
+			if (last_time_ip_changed == false)
+			{
+				// Call all getting functions from the beginning
+				// if the routing table or the IP address of this host has changed
+				next_getip_tick = 0;
+				next_getprivate_ip_tick = 0;
+				ip_changed = true;
+
+				last_ip_hash = ip_hash;
+
+				last_time_ip_changed = true;
+			}
+		}
+		else
+		{
+			last_time_ip_changed = false;
+		}
+
+		Lock(r->Lock);
+		{
+			if (StrCmpi(current_hostname, r->CurrentRegisterHostname) != 0)
+			{
+				// The target host name has changed
+				next_getip_tick = 0;
+				StrCpy(current_hostname, sizeof(current_hostname), r->CurrentRegisterHostname);
+			}
+		}
+		Unlock(r->Lock);
+
+		// Get the IP address of the NAT-T server with DNS
+		if (next_getip_tick == 0 || now >= next_getip_tick)
+		{
+			IP ip;
+
+			if (GetIP4(&ip, current_hostname) && IsZeroIp(&ip) == false)
+			{
+				Lock(r->Lock);
+				{
+//					Debug("%r  %r\n",&r->NatT_IP, &ip);
+					if (CmpIpAddr(&r->NatT_IP, &ip) != 0)
+					{
+//						WHERE;
+						ip_changed = true;
+						Copy(&r->NatT_IP, &ip, sizeof(IP));
+					}
+				}
+				Unlock(r->Lock);
+			}
+
+			if (IsZeroIp(&r->NatT_IP))
+			{
+				num_retry++;
+
+				next_getip_tick = now + MIN((UINT64)UDP_NAT_T_GET_IP_INTERVAL * (UINT64)num_retry, (UINT64)UDP_NAT_T_GET_IP_INTERVAL_MAX);
+			}
+			else
+			{
+				next_getip_tick = now + (UINT64)UDP_NAT_T_GET_IP_INTERVAL_AFTER;
+			}
+
+			if (ip_changed)
+			{
+				Debug("NAT-T: NAT-T Server IP (%s): %r\n", current_hostname, &r->NatT_IP);
+
+				r->NatT_GetTokenNextTick = 0;
+				r->NatT_RegisterNextTick = 0;
+				r->NatT_GetTokenFailNum = 0;
+				r->NatT_RegisterFailNum = 0;
+
+				r->NatT_TranId = Rand64();
+
+				SetSockEvent(r->SockEvent);
+			}
+		}
+
+		// Get a private IP address of this host using TCP
+		if (next_getprivate_ip_tick == 0 || now >= next_getprivate_ip_tick)
+		{
+			IP ip;
+
+			if (GetMyPrivateIP(&ip, false))
+			{
+				Lock(r->Lock);
+				{
+					Copy(&r->My_Private_IP, &ip, sizeof(IP));
+				}
+				Unlock(r->Lock);
+			}
+
+			if (IsZeroIp(&r->My_Private_IP))
+			{
+				next_getprivate_ip_tick = now + (UINT64)UDP_NAT_T_GET_PRIVATE_IP_INTERVAL;
+			}
+			else
+			{
+				next_getprivate_ip_tick = now + (UINT64)GenRandInterval(UDP_NAT_T_GET_PRIVATE_IP_INTERVAL_AFTER_MIN, UDP_NAT_T_GET_PRIVATE_IP_INTERVAL_AFTER_MAX);
+			}
+
+			Debug("NAT-T: My Private IP: %r\n", &r->My_Private_IP);
+		}
+
+		if (r->Halt)
+		{
+			break;
+		}
+
+		Wait(r->HaltEvent, RUDP_LOOP_WAIT_INTERVAL_S);
+	}
+
+	FreeRouteChange(route_change_poller);
+}
+
+// Generate a random intervals
+UINT GenRandInterval(UINT min, UINT max)
+{
+	UINT a, b;
+
+	a = MIN(min, max);
+	b = MAX(min, max);
+
+	if (a == b)
+	{
+		return a;
+	}
+
+	return (Rand32() % (b - a)) + a;
+}
+
+// Identify the private IP of the interface which is used to connect to the Internet currently
+bool GetMyPrivateIP(IP *ip, bool from_vg)
+{
+	SOCK *s;
+	IP t;
+	char *hostname = UDP_NAT_T_GET_PRIVATE_IP_TCP_SERVER;
+	// Validate arguments
+	if (ip == NULL)
+	{
+		return false;
+	}
+
+	s = ConnectEx(hostname, UDP_NAT_T_PORT_FOR_TCP_1, UDP_NAT_T_GET_PRIVATE_IP_CONNECT_TIMEOUT);
+
+	if (s == NULL)
+	{
+		s = ConnectEx(hostname, UDP_NAT_T_PORT_FOR_TCP_2, UDP_NAT_T_GET_PRIVATE_IP_CONNECT_TIMEOUT);
+
+		if (s == NULL)
+		{
+			s = ConnectEx(GetRandHostNameForGetMyPrivateIP(), UDP_NAT_T_PORT_FOR_TCP_1, UDP_NAT_T_GET_PRIVATE_IP_CONNECT_TIMEOUT);
+
+			if (s == NULL)
+			{
+				return false;
+			}
+		}
+	}
+
+	Copy(&t, &s->LocalIP, sizeof(IP));
+
+	Disconnect(s);
+	ReleaseSock(s);
+
+	if (IsZeroIp(&t))
+	{
+		return false;
+	}
+
+	Copy(ip, &t, sizeof(IP));
+
+	return true;
+}
+char *GetRandHostNameForGetMyPrivateIP()
+{
+	char *hosts[] =
+	{
+		"www.microsoft.com",
+		"www.yahoo.com",
+		"www.bing.com",
+	};
+	UINT num_hosts = 3;
+
+	return hosts[Rand32() % num_hosts];
+}
+
+// Function to wait until changing any IP address of the host or expiring the specified time or waking the event
+void WaitUntilHostIPAddressChanged(void *p, EVENT *event, UINT timeout, UINT ip_check_interval)
+{
+	UINT64 start, end;
+	UINT last_hash;
+	// Validate arguments
+	if (timeout == 0x7FFFFFFF)
+	{
+		timeout = 0xFFFFFFFF;
+	}
+	if (ip_check_interval == 0)
+	{
+		ip_check_interval = 0xFFFFFFFF;
+	}
+	if (event == NULL || timeout == 0)
+	{
+		return;
+	}
+
+	start = Tick64();
+	end = start + (UINT64)timeout;
+	last_hash = GetHostIPAddressHash32();
+
+	while (true)
+	{
+		UINT64 now = Tick64();
+		UINT next_interval;
+
+		if (now >= end)
+		{
+			break;
+		}
+
+		if (p != NULL)
+		{
+			if (IsRouteChanged(p))
+			{
+				break;
+			}
+		}
+
+		if (last_hash != GetHostIPAddressHash32())
+		{
+			break;
+		}
+
+		next_interval = (UINT)(end - now);
+		next_interval = MIN(next_interval, ip_check_interval);
+
+		if (Wait(event, next_interval))
+		{
+			break;
+		}
+	}
+}
+void *InitWaitUntilHostIPAddressChanged()
+{
+	void *p = NewRouteChange();
+
+	if (p != NULL)
+	{
+		IsRouteChanged(p);
+	}
+
+	return p;
+}
+void FreeWaitUntilHostIPAddressChanged(void *p)
+{
+	FreeRouteChange(p);
+}
+
+// Get whether the specified IPv6 address is on the local network
+bool IsIPv6LocalNetworkAddress(IP *ip)
+{
+	UINT type;
+	LIST *o;
+	UINT i;
+	bool ret = false;
+	IP mask64;
+	// Validate arguments
+	if (ip == NULL)
+	{
+		return false;
+	}
+	if (IsIP6(ip) == false)
+	{
+		return false;
+	}
+	if (IsZeroIp(ip))
+	{
+		return false;
+	}
+
+	type = GetIPAddrType6(ip);
+
+	if (type & IPV6_ADDR_LOCAL_UNICAST)
+	{
+		return true;
+	}
+
+	if ((type & IPV6_ADDR_GLOBAL_UNICAST) == 0)
+	{
+		return false;
+	}
+
+	IntToSubnetMask6(&mask64, 64);
+
+	o = GetHostIPAddressList();
+
+	ret = false;
+
+	for (i = 0;i < LIST_NUM(o);i++)
+	{
+		IP *p = LIST_DATA(o, i);
+
+		if (IsIP6(p))
+		{
+			if (IsZeroIp(p) == false)
+			{
+				if (IsLocalHostIP6(p) == false)
+				{
+					if (IsInSameNetwork6(p, ip, &mask64))
+					{
+						ret = true;
+					}
+				}
+			}
+		}
+	}
+
+	FreeHostIPAddressList(o);
+
+	return ret;
+}
+
+// Check whether the specified IP address is localhost or the IP address of the local interface of itself
+bool IsIPLocalHostOrMySelf(IP *ip)
+{
+	LIST *o;
+	bool ret = false;
+	UINT i;
+	// Validate arguments
+	if (ip == NULL)
+	{
+		return false;
+	}
+
+	o = GetHostIPAddressList();
+	if (o == NULL)
+	{
+		return false;
+	}
+
+	for (i = 0;i < LIST_NUM(o);i++)
+	{
+		IP *p = LIST_DATA(o, i);
+
+		if (CmpIpAddr(p, ip) == 0)
+		{
+			ret = true;
+
+			break;
+		}
+	}
+
+	FreeHostIPAddressList(o);
+
+	if (IsLocalHostIP4(ip) || IsLocalHostIP6(ip))
+	{
+		ret = true;
+	}
+
+	return ret;
+}
+
+// Get the results of the port number that is determined at random
+UINT RUDPGetRandPortNumber(UCHAR rand_port_id)
+{
+	UINT ret;
+	// Validate arguments
+	if (rand_port_id == 0)
+	{
+		return 0;
+	}
+
+	ret = rand_port_numbers[rand_port_id];
+
+	Debug("rand_port_id[%u] = %u\n", rand_port_id, ret);
+	return ret;
+}
+
+// Obtain the hash value of combining all of the IP address assigned to the host
+UINT GetHostIPAddressHash32()
+{
+	BUF *b;
+	UINT i;
+	UCHAR hash[SHA1_SIZE];
+	UINT ret;
+	LIST *o = GetHostIPAddressList();
+
+	if (o == NULL)
+	{
+		return 0;
+	}
+
+	b = NewBuf();
+	for (i = 0;i < LIST_NUM(o);i++)
+	{
+		IP *ip = LIST_DATA(o, i);
+
+		WriteBuf(b, ip, sizeof(IP));
+
+		WriteBufStr(b, ":-) yas (-:");
+	}
+	FreeHostIPAddressList(o);
+
+	WriteBuf(b, rand_port_numbers, sizeof(rand_port_numbers));
+
+	HashSha1(hash, b->Buf, b->Size);
+
+	FreeBuf(b);
+
+	Copy(&ret, hash, sizeof(UINT));
+
+	return ret;
+}
+
+// Create an IPv4 UDP socket destined for a particular target
+SOCK *NewUDP4ForSpecificIp(IP *target_ip, UINT port)
+{
+	SOCK *s;
+	IP local_ip;
+	// Validate arguments
+	if (target_ip == NULL || IsZeroIP(target_ip) || IsIP4(target_ip) == false)
+	{
+		target_ip = NULL;
+	}
+
+	Zero(&local_ip, sizeof(local_ip));
+	GetBestLocalIpForTarget(&local_ip, target_ip);
+
+	s = NewUDP4(port, &local_ip);
+
+	if (s == NULL)
+	{
+		s = NewUDP4(port, NULL);
+	}
+
+	return s;
+}
+
+// Get the best self IPv4 address to connect to the target IPv4 address
+bool GetBestLocalIpForTarget(IP *local_ip, IP *target_ip)
+{
+	bool ret = false;
+	ROUTE_ENTRY *e;
+	IP ip2;
+	UINT n = 0;
+	IP zero_ip;
+	// Validate arguments
+	Zero(local_ip, sizeof(IP));
+	ZeroIP4(&zero_ip);
+	if (target_ip == NULL)
+	{
+		target_ip = &zero_ip;
+	}
+	if (local_ip == NULL || IsIP4(target_ip) == false)
+	{
+		return false;
+	}
+
+	Copy(&ip2, target_ip, sizeof(IP));
+
+	while (true)
+	{
+		n++;
+		if (n >= 64)
+		{
+			break;
+		}
+
+		e = GetBestRouteEntry(&ip2);
+		if (e != NULL)
+		{
+			if (IsZeroIp(&e->GatewayIP))
+			{
+				Free(e);
+				break;
+			}
+
+			if (e->LocalRouting)
+			{
+				ret = true;
+				Copy(local_ip, &e->GatewayIP, sizeof(IP));
+				Free(e);
+				break;
+			}
+			else
+			{
+				Copy(&ip2, &e->GatewayIP, sizeof(IP));
+			}
+
+			Free(e);
+		}
+	}
+
+	if (ret == false)
+	{
+		if (IsLocalHostIP4(target_ip))
+		{
+			GetLocalHostIP4(local_ip);
+			ret = true;
+		}
+	}
+
+	return ret;
+}
+
+// Create a R-UDP client (Connection via NAT-T gateway)
+SOCK *NewRUDPClientNatT(char *svc_name, IP *ip, UINT *error_code, UINT timeout, bool *cancel, char *hint_str, char *target_hostname)
+{
+	IP nat_t_ip;
+	UINT dummy_int = 0;
+	UINT64 giveup_tick;
+	bool dummy_bool = false;
+	SOCK_EVENT *sock_event;
+	SOCK *sock;
+	bool same_lan = false;
+	char hostname[MAX_SIZE];
+
+
+
+	if (timeout == 0)
+	{
+		timeout = RUDP_TIMEOUT;
+	}
+	if (error_code == NULL)
+	{
+		error_code = &dummy_int;
+	}
+	if (cancel == NULL)
+	{
+		cancel = &dummy_bool;
+	}
+	*error_code = RUDP_ERROR_UNKNOWN;
+	if (svc_name == NULL || ip == NULL)
+	{
+		return NULL;
+	}
+
+	ListenTcpForPopupFirewallDialog();
+
+	giveup_tick = Tick64() + (UINT64)timeout;
+
+	// Get the IP address of the NAT-T server
+	RUDPGetRegisterHostNameByIP(hostname, sizeof(hostname), ip);
+	if (GetIP4Ex(&nat_t_ip, hostname, 0, cancel) == false)
+	{
+		*error_code = RUDP_ERROR_NAT_T_NO_RESPONSE;
+		return NULL;
+	}
+
+	if (Tick64() >= giveup_tick)
+	{
+		*error_code = RUDP_ERROR_TIMEOUT;
+		return NULL;
+	}
+	if (*cancel)
+	{
+		*error_code = RUDP_ERROR_USER_CANCELED;
+		return NULL;
+	}
+
+	sock = NewUDP4ForSpecificIp(&nat_t_ip, 0);
+	if (sock == NULL)
+	{
+		*error_code = RUDP_ERROR_UNKNOWN;
+		return NULL;
+	}
+	else
+	{
+		UINT64 next_send_request_tick = 0;
+		INTERRUPT_MANAGER *interrupt = NewInterruptManager();
+		UINT64 tran_id = Rand64();
+		UINT tmp_size = 65536;
+		UCHAR *tmp = Malloc(tmp_size);
+		char result_ip_str[MAX_SIZE];
+		IP result_ip;
+		UINT result_port;
+		SOCK *ret = NULL;
+		UINT num_tries = 0;
+		UINT64 current_cookie = 0;
+
+		AddInterrupt(interrupt, giveup_tick);
+
+		sock_event = NewSockEvent();
+		JoinSockToSockEvent(sock, sock_event);
+
+		// Communication with the NAT-T server
+		while (true)
+		{
+			UINT64 now = Tick64();
+			UINT interval;
+			UINT r;
+			IP src_ip;
+			UINT src_port;
+			UINT err;
+			UINT num_ignore_errors = 0;
+
+			if (now >= giveup_tick)
+			{
+				// Time-out
+LABEL_TIMEOUT:
+				*error_code = RUDP_ERROR_NAT_T_NO_RESPONSE;
+				break;
+			}
+
+			if (*cancel)
+			{
+				// User canceled
+				*error_code = RUDP_ERROR_USER_CANCELED;
+				break;
+			}
+
+			err = INFINITE;
+
+			// Receive a response packet from the NAT-T server
+			while (err == INFINITE)
+			{
+				r = RecvFrom(sock, &src_ip, &src_port, tmp, tmp_size);
+				if (r == SOCK_LATER)
+				{
+					// No packet
+					break;
+				}
+				else if (r == 0)
+				{
+					if (sock->IgnoreRecvErr == false)
+					{
+						// Communication error
+						goto LABEL_TIMEOUT;
+					}
+					else
+					{
+						if ((num_ignore_errors++) >= MAX_NUM_IGNORE_ERRORS)
+						{
+							goto LABEL_TIMEOUT;
+						}
+					}
+				}
+				else
+				{
+					// Check the source IP address and the port number
+					if (CmpIpAddr(&src_ip, &nat_t_ip) == 0 && src_port == UDP_NAT_T_PORT)
+					{
+						BUF *b = NewBuf();
+						PACK *p;
+
+						WriteBuf(b, tmp, r);
+						SeekBuf(b, 0, 0);
+
+
+						p = BufToPack(b);
+
+						if (p != NULL)
+						{
+							UINT64 cookie = PackGetInt64(p, "cookie");
+							if (cookie != 0)
+							{
+								current_cookie = cookie;
+							}
+
+							// Compare tran_id
+							if (PackGetInt64(p, "tran_id") == tran_id)
+							{
+								// Compare opcode
+								if (PackCmpStr(p, "opcode", "nat_t_connect_request"))
+								{
+									bool ok = PackGetBool(p, "ok");
+									bool multi_candidate = PackGetBool(p, "multi_candidates");
+
+									if (ok)
+									{
+										// Success
+										PackGetStr(p, "result_ip", result_ip_str, sizeof(result_ip_str));
+										StrToIP(&result_ip, result_ip_str);
+
+										result_port = PackGetInt(p, "result_port");
+
+										same_lan = PackGetBool(p, "same_lan");
+
+										if (result_port != 0)
+										{
+											if (IsZeroIp(&result_ip) == false)
+											{
+												if ((sock->IPv6 == false && IsIP4(&result_ip)) ||
+													(sock->IPv6 && IsIP6(&result_ip)))
+												{
+													err = RUDP_ERROR_OK;
+												}
+											}
+										}
+									}
+									else if (multi_candidate)
+									{
+										// There are two or more computers behind the specified IP address
+										err = RUDP_ERROR_NAT_T_TWO_OR_MORE;
+									}
+									else
+									{
+										// Failure
+										err = RUDP_ERROR_NAT_T_NOT_FOUND;
+									}
+								}
+							}
+
+							FreePack(p);
+						}
+
+						FreeBuf(b);
+					}
+				}
+			}
+
+			if (err != INFINITE)
+			{
+				*error_code = err;
+				break;
+			}
+
+			if (next_send_request_tick == 0 || now >= next_send_request_tick)
+			{
+				// Send a connection request to the NAT-T server
+				BUF *b;
+				char ip_str[MAX_SIZE];
+				PACK *p = NewPack();
+
+				PackAddStr(p, "opcode", "nat_t_connect_request");
+				PackAddInt64(p, "tran_id", tran_id);
+				IPToStr(ip_str, sizeof(ip_str), ip);
+				PackAddStr(p, "dest_ip", ip_str);
+				PackAddInt64(p, "cookie", current_cookie);
+				if (IsEmptyStr(hint_str) == false)
+				{
+					PackAddStr(p, "hint", hint_str);
+				}
+				if (IsEmptyStr(target_hostname) == false)
+				{
+					PackAddStr(p, "target_hostname", target_hostname);
+				}
+				PackAddStr(p, "svc_name", svc_name);
+
+				PackAddInt(p, "nat_traversal_version", UDP_NAT_TRAVERSAL_VERSION);
+
+				b = PackToBuf(p);
+				FreePack(p);
+
+				SendTo(sock, &nat_t_ip, UDP_NAT_T_PORT, b->Buf, b->Size);
+				FreeBuf(b);
+
+				// Determine the next transmission time
+				next_send_request_tick = now + (UINT64)UDP_NAT_T_CONNECT_INTERVAL * (UINT64)(Power(2, MAX(num_tries, 6)));
+				num_tries++;
+				AddInterrupt(interrupt, next_send_request_tick);
+			}
+
+			interval = GetNextIntervalForInterrupt(interrupt);
+			interval = MIN(interval, 50);
+
+			WaitSockEvent(sock_event, interval);
+		}
+
+		Free(tmp);
+		FreeInterruptManager(interrupt);
+
+		if (*error_code == RUDP_ERROR_OK)
+		{
+			UINT remain_timeout;
+			UINT64 now = Tick64();
+			// Success to get the IP address and the port number of the target
+
+			// Get the rest timeout tolerance
+			if (now <= giveup_tick)
+			{
+				remain_timeout = (UINT)(giveup_tick - now);
+			}
+			else
+			{
+				remain_timeout = 0;
+			}
+
+			remain_timeout = MAX(remain_timeout, 2000);
+
+			if (same_lan)
+			{
+				// Discard current UDP socket and create a new UDP socket in NewRUDPClientDirect().
+				// Because using a UDP socket which used for communication with the NAT-T server
+				// can cause trouble when the client and the server exists in the same LAN.
+				ReleaseSockEvent(sock_event);
+				ReleaseSock(sock);
+
+				sock = NULL;
+				sock_event = NULL;
+			}
+
+			ret = NewRUDPClientDirect(svc_name, &result_ip, result_port, error_code, remain_timeout, cancel,
+				sock, sock_event, 0, false);
+		}
+
+		if (sock_event != NULL)
+		{
+			ReleaseSockEvent(sock_event);
+		}
+
+		if (sock != NULL)
+		{
+			if (ret == NULL)
+			{
+				Disconnect(sock);
+			}
+
+			ReleaseSock(sock);
+		}
+
+		return ret;
+	}
+}
+
+// Listen to the TCP for a moment to show the firewall dialog
+void ListenTcpForPopupFirewallDialog()
+{
+#ifdef	OS_WIN32
+	static bool tried = false;
+
+	if (tried == false)
+	{
+		SOCK *s;
+		tried = true;
+		s = ListenAnyPortEx2(false, true);
+
+		if (s != NULL)
+		{
+			Disconnect(s);
+			ReleaseSock(s);
+		}
+	}
+#endif	// OS_WIN32
+}
+
+// Create a R-UDP client (direct connection)
+SOCK *NewRUDPClientDirect(char *svc_name, IP *ip, UINT port, UINT *error_code, UINT timeout, bool *cancel, SOCK *sock, SOCK_EVENT *sock_event, UINT local_port, bool over_dns_mode)
+{
+	RUDP_STACK *r;
+	UINT dummy_int = 0;
+	SOCK *ret = NULL;
+	// Validate arguments
+	if (error_code == NULL)
+	{
+		error_code = &dummy_int;
+	}
+	if (timeout == 0)
+	{
+		timeout = RUDP_TIMEOUT;
+	}
+	*error_code = RUDP_ERROR_UNKNOWN;
+	if (svc_name == NULL || ip == NULL || port == 0)
+	{
+		return NULL;
+	}
+
+	r = NewRUDP(false, svc_name, NULL, NULL, NULL, local_port, sock, sock_event, false, over_dns_mode, ip, NULL, 0, NULL);
+	if (r == NULL)
+	{
+		*error_code = RUDP_ERROR_UNKNOWN;
+		return NULL;
+	}
+
+	// Set the port number and the target IP address
+	Lock(r->Lock);
+	{
+		Copy(&r->TargetIp, ip, sizeof(IP));
+		r->TargetPort = port;
+		r->TargetIpAndPortInited = true;
+	}
+	Unlock(r->Lock);
+	SetSockEvent(r->SockEvent);
+
+	// Wait for a connection success/failure to the target IP address
+	WaitEx(r->TargetConnectedEvent, timeout, cancel);
+	Lock(r->Lock);
+	{
+		if (r->TargetConnectedSock != NULL)
+		{
+			// The connection succeeded
+			ret = r->TargetConnectedSock;
+			r->TargetConnectedSock = NULL;
+		}
+		else
+		{
+			r->DoNotSetTargetConnectedSock = true;
+		}
+	}
+	Unlock(r->Lock);
+
+	if (ret == NULL)
+	{
+		// Stop the R-UDP stack if the connection has failed
+		*error_code = RUDP_ERROR_TIMEOUT;
+		FreeRUDP(r);
+	}
+	else if (cancel != NULL && (*cancel))
+	{
+		// User canceled
+		*error_code = RUDP_ERROR_USER_CANCELED;
+
+		Disconnect(ret);
+		ReleaseSock(ret);
+
+		ret = NULL;
+	}
+	else
+	{
+		*error_code = RUDP_ERROR_OK;
+	}
+
+	return ret;
+}
+
+// Creating a R-UDP server
+RUDP_STACK *NewRUDPServer(char *svc_name, RUDP_STACK_INTERRUPTS_PROC *proc_interrupts, RUDP_STACK_RPC_RECV_PROC *proc_rpc_recv, void *param, UINT port, bool no_natt_register, bool over_dns_mode, volatile UINT *natt_global_udp_port, UCHAR rand_port_id, IP *listen_ip)
+{
+	RUDP_STACK *r;
+	// Validate arguments
+	if (IsEmptyStr(svc_name))
+	{
+		return NULL;
+	}
+
+	if (g_no_rudp_server)
+	{
+		return NULL;
+	}
+
+	ListenTcpForPopupFirewallDialog();
+
+	r = NewRUDP(true, svc_name, proc_interrupts, proc_rpc_recv, param, port, NULL, NULL, no_natt_register, over_dns_mode, NULL, natt_global_udp_port, rand_port_id, listen_ip);
+
+	if (r == NULL)
+	{
+		return NULL;
+	}
+
+	return r;
+}
+
+// Creating a R-UDP
+RUDP_STACK *NewRUDP(bool server_mode, char *svc_name, RUDP_STACK_INTERRUPTS_PROC *proc_interrupts, RUDP_STACK_RPC_RECV_PROC *proc_rpc_recv, void *param, UINT port, SOCK *sock, SOCK_EVENT *sock_event, bool server_no_natt_register, bool over_dns_mode, IP *client_target_ip, volatile UINT *natt_global_udp_port, UCHAR rand_port_id, IP *listen_ip)
+{
+	RUDP_STACK *r;
+	char tmp[MAX_SIZE];
+	UCHAR pid_hash[SHA1_SIZE];
+	UINT pid;
+	USHORT pid_us;
+
+	// Validate arguments
+	if (IsEmptyStr(svc_name))
+	{
+		return NULL;
+	}
+
+	ListenTcpForPopupFirewallDialog();
+
+	if (sock == NULL)
+	{
+		if (server_mode == false && client_target_ip != NULL)
+		{
+			sock = NewUDP4ForSpecificIp(client_target_ip, port);
+		}
+		else
+		{
+			if (rand_port_id == 0)
+			{
+				sock = NewUDPEx2(port, false, listen_ip);
+			}
+			else
+			{
+				sock = NewUDPEx2RandMachineAndExePath(false, listen_ip, 0, rand_port_id);
+			}
+		}
+
+		if (sock == NULL)
+		{
+			return NULL;
+		}
+	}
+	else
+	{
+		AddRef(sock->ref);
+	}
+
+	if (port == 0)
+	{
+		port = sock->LocalPort;
+	}
+
+	if (rand_port_id != 0)
+	{
+		rand_port_numbers[rand_port_id] = port;
+	}
+
+	if (sock_event == NULL)
+	{
+		sock_event = NewSockEvent();
+	}
+	else
+	{
+		AddRef(sock_event->ref);
+	}
+
+	r = ZeroMalloc(sizeof(RUDP_STACK));
+
+	r->NatT_SessionKey = Rand64();
+
+	StrCpy(r->SvcName, sizeof(r->SvcName), svc_name);
+	r->RandPortId = rand_port_id;
+	r->NatTGlobalUdpPort = natt_global_udp_port;
+	r->ServerMode = server_mode;
+	r->Interrupt = NewInterruptManager();
+	r->SessionList = NewList(RUDPCompareSessionList);
+	r->UdpSock = sock;
+	r->Port = port;
+	r->SockEvent = sock_event;
+	r->HaltEvent = NewEvent();
+	r->Now = Tick64();
+	r->Lock = NewLock();
+	r->Param = param;
+	r->TargetConnectedEvent = NewEvent();
+	r->SendPacketList = NewList(NULL);
+	r->NewSockConnectEvent = NewEvent();
+	r->NewSockQueue = NewQueue();
+	r->NatT_TranId = Rand64();
+
+	r->NatT_SourceIpList = NewListFast(NULL);
+
+	StrCpy(tmp, sizeof(tmp), r->SvcName);
+	Trim(tmp);
+	StrLower(tmp);
+
+	HashSha1(r->SvcNameHash, tmp, StrLen(tmp));
+
+	r->Client_IcmpId = (USHORT)(Rand32() % 65534 + 1);
+	r->Client_IcmpSeqNo = (USHORT)(Rand32() % 65534 + 1);
+
+	// Determination of the type of the protocol
+	r->Protocol = RUDP_PROTOCOL_UDP;
+	if (r->Port == MAKE_SPECIAL_PORT(IP_PROTO_ICMPV4))
+	{
+		r->Protocol = RUDP_PROTOCOL_ICMP;
+
+		// Generate the ICMP ID based on the process ID
+#ifdef	OS_WIN32
+		pid = (UINT)MsGetProcessId();
+#else	// OS_WIN32
+		pid = (UINT)getpid();
+#endif	// OS_WIN32
+
+		pid = Endian32(pid);
+		HashSha1(pid_hash, &pid, sizeof(UINT));
+
+		pid_us = READ_USHORT(pid_hash);
+		if (pid_us == 0 || pid_us == 0xFFFF)
+		{
+			pid_us = 1;
+		}
+
+		r->Client_IcmpId = pid_us;
+	}
+	else if (over_dns_mode)
+	{
+		r->Protocol = RUDP_PROTOCOL_DNS;
+	}
+
+	if (r->ServerMode)
+	{
+		r->NoNatTRegister = server_no_natt_register;
+
+		if (r->Protocol == RUDP_PROTOCOL_ICMP || r->Protocol == RUDP_PROTOCOL_DNS)
+		{
+			// Never register to the NAT-T server in case of using the DNS or the ICMP
+			r->NoNatTRegister = true;
+		}
+	}
+
+	if (true
+		)
+	{
+		RUDPGetRegisterHostNameByIP(r->CurrentRegisterHostname, sizeof(r->CurrentRegisterHostname), NULL);
+	}
+
+	if (r->ServerMode)
+	{
+		r->ProcInterrupts = proc_interrupts;
+		r->ProcRpcRecv = proc_rpc_recv;
+	}
+
+	if (r->ServerMode && r->NoNatTRegister == false
+		)
+	{
+		r->IpQueryThread = NewThread(RUDPIpQueryThread, r);
+	}
+
+	JoinSockToSockEvent(r->UdpSock, r->SockEvent);
+
+	r->Thread = NewThread(RUDPMainThread, r);
+	WaitThreadInit(r->Thread);
+
+	return r;
+}
+
+// R-UDP session comparison function
+int RUDPCompareSessionList(void *p1, void *p2)
+{
+	RUDP_SESSION *s1, *s2;
+	UINT r;
+	// Validate arguments
+	if (p1 == NULL || p2 == NULL)
+	{
+		return 0;
+	}
+	s1 = *((RUDP_SESSION **)p1);
+	s2 = *((RUDP_SESSION **)p2);
+	if (s1 == NULL || s2 == NULL)
+	{
+		return 0;
+	}
+
+	r = CmpIpAddr(&s1->YourIp, &s2->YourIp);
+	if (r != 0)
+	{
+		return r;
+	}
+
+	r = COMPARE_RET(s1->YourPort, s2->YourPort);
+	if (r != 0)
+	{
+		return r;
+	}
+
+	r = CmpIpAddr(&s1->MyIp, &s2->MyIp);
+	if (r != 0)
+	{
+		return r;
+	}
+
+	r = COMPARE_RET(s1->MyPort, s2->MyPort);
+	if (r != 0)
+	{
+		return r;
+	}
+
+	return 0;
+}
+
+// Release of the R-UDP
+void FreeRUDP(RUDP_STACK *r)
+{
+	UINT i;
+	// Validate arguments
+	if (r == NULL)
+	{
+		return;
+	}
+
+	r->Halt = true;
+	Set(r->HaltEvent);
+	SetSockEvent(r->SockEvent);
+
+	if (r->ServerMode && r->NoNatTRegister == false)
+	{
+		if (r->IpQueryThread != NULL)
+		{
+			WaitThread(r->IpQueryThread, INFINITE);
+			ReleaseThread(r->IpQueryThread);
+		}
+	}
+
+	WaitThread(r->Thread, INFINITE);
+	ReleaseThread(r->Thread);
+
+	for (i = 0;i < LIST_NUM(r->SessionList);i++)
+	{
+		RUDP_SESSION *se = LIST_DATA(r->SessionList, i);
+
+		RUDPFreeSession(se);
+	}
+
+	ReleaseList(r->SessionList);
+
+	for (i = 0;i < LIST_NUM(r->SendPacketList);i++)
+	{
+		UDPPACKET *p = LIST_DATA(r->SendPacketList, i);
+
+		FreeUdpPacket(p);
+	}
+
+	while (true)
+	{
+		SOCK *s = GetNext(r->NewSockQueue);
+		if (s == NULL)
+		{
+			break;
+		}
+
+		Disconnect(s);
+		ReleaseSock(s);
+	}
+
+	for (i = 0;i < LIST_NUM(r->NatT_SourceIpList);i++)
+	{
+		RUDP_SOURCE_IP *sip = (RUDP_SOURCE_IP *)LIST_DATA(r->NatT_SourceIpList, i);
+
+		Free(sip);
+	}
+
+	ReleaseList(r->NatT_SourceIpList);
+
+	ReleaseQueue(r->NewSockQueue);
+
+	ReleaseList(r->SendPacketList);
+
+	FreeInterruptManager(r->Interrupt);
+
+	Disconnect(r->UdpSock);
+	ReleaseSock(r->UdpSock);
+	ReleaseSockEvent(r->SockEvent);
+	ReleaseEvent(r->HaltEvent);
+	ReleaseEvent(r->TargetConnectedEvent);
+
+	ReleaseEvent(r->NewSockConnectEvent);
+
+	Disconnect(r->TargetConnectedSock);
+	ReleaseSock(r->TargetConnectedSock);
+
+	DeleteLock(r->Lock);
+
+	if (r->RandPortId != 0)
+	{
+		rand_port_numbers[r->RandPortId] = 0;
+	}
+
+	Free(r);
+}
+
+// Generate a hash from the current computer name and the process name
+void GetCurrentMachineIpProcessHash(void *hash)
+{
+	// Validate arguments
+	if (hash == NULL)
+	{
+		return;
+	}
+
+	Lock(machine_ip_process_hash_lock);
+	{
+		if (IsZero(machine_ip_process_hash, SHA1_SIZE))
+		{
+			GetCurrentMachineIpProcessHashInternal(machine_ip_process_hash);
+		}
+
+		Copy(hash, machine_ip_process_hash, SHA1_SIZE);
+	}
+	Unlock(machine_ip_process_hash_lock);
+}
+void GetCurrentMachineIpProcessHashInternal(void *hash)
+{
+	BUF *b;
+	LIST *ip_list;
+	char machine_name[MAX_SIZE];
+	wchar_t exe_path[MAX_PATH];
+	char *product_id = NULL;
+	// Validate arguments
+	if (hash == NULL)
+	{
+		return;
+	}
+
+#ifdef	OS_WIN32
+	product_id = MsRegReadStr(REG_LOCAL_MACHINE, "SOFTWARE\\Microsoft\\Windows NT\\CurrentVersion", "ProductId");
+	if (product_id == NULL)
+	{
+		product_id = MsRegReadStr(REG_LOCAL_MACHINE, "SOFTWARE\\Microsoft\\Windows\\CurrentVersion", "ProductId");
+	}
+#endif	// OS_WIN32
+
+	b = NewBuf();
+
+	GetMachineHostName(machine_name, sizeof(machine_name));
+	Trim(machine_name);
+	StrUpper(machine_name);
+
+	GetExeNameW(exe_path, sizeof(exe_path));
+	UniTrim(exe_path);
+	UniStrUpper(exe_path);
+
+	WriteBuf(b, machine_name, StrSize(machine_name));
+	WriteBuf(b, exe_path, UniStrSize(exe_path));
+	WriteBuf(b, product_id, StrSize(product_id));
+
+	ip_list = GetHostIPAddressList();
+	if (ip_list != NULL)
+	{
+		UINT i;
+		for (i = 0;i < LIST_NUM(ip_list);i++)
+		{
+			IP *ip = LIST_DATA(ip_list, i);
+
+			WriteBuf(b, ip, sizeof(IP));
+		}
+	}
+	FreeHostIPAddressList(ip_list);
+
+	HashSha1(hash, b->Buf, b->Size);
+
+	FreeBuf(b);
+
+	Free(product_id);
+}
+
+// Create a pair of pre-bound TCP sockets
+bool NewTcpPair(SOCK **s1, SOCK **s2)
+{
+	SOCK *a;
+	SOCK *s, *c;
+	TUBE *t1, *t2;
+	SOCK_EVENT *e1, *e2;
+	// Validate arguments
+	if (s1 == NULL || s2 == NULL)
+	{
+		return false;
+	}
+
+	a = ListenAnyPortEx2(true, true);
+	if (a == NULL)
+	{
+		return false;
+	}
+
+	c = Connect("127.0.0.1", a->LocalPort);
+	if (c == NULL)
+	{
+		ReleaseSock(a);
+		return false;
+	}
+
+	s = Accept(a);
+	if (s == NULL)
+	{
+		ReleaseSock(c);
+		ReleaseSock(a);
+		return false;
+	}
+
+	ReleaseSock(a);
+
+	if ((s->LocalPort != c->RemotePort) || (s->RemotePort != c->LocalPort))
+	{
+		ReleaseSock(s);
+		ReleaseSock(c);
+		return false;
+	}
+
+	NewTubePair(&t1, &t2, sizeof(TCP_PAIR_HEADER));
+
+	// Creating a socket event
+	e1 = NewSockEvent();
+	e2 = NewSockEvent();
+
+	SetTubeSockEvent(t1, e1);
+	SetTubeSockEvent(t2, e2);
+
+	AddRef(t1->Ref);
+	AddRef(t2->Ref);
+	s->BulkRecvTube = c->BulkSendTube = t1;
+	s->BulkSendTube = c->BulkRecvTube = t2;
+
+	ReleaseSockEvent(e1);
+	ReleaseSockEvent(e2);
+
+	*s1 = s;
+	*s2 = c;
+
+	return true;
+}
+
+// Listen in any available port
+SOCK *ListenAnyPortEx(bool local_only)
+{
+	return ListenAnyPortEx2(local_only, false);
+}
+SOCK *ListenAnyPortEx2(bool local_only, bool disable_ca)
+{
+	UINT i;
+	SOCK *s;
+	for (i = 40000;i < 65536;i++)
+	{
+		s = ListenEx(i, local_only);
+		if (s != NULL)
+		{
+			return s;
+		}
+	}
+
+	return NULL;
+}
+
+int cb_test(int a, X509_STORE_CTX *ctx)
+{
+	WHERE;
+	return 1;
+}
+
+// Create a new SSL pipe
+SSL_PIPE *NewSslPipe(bool server_mode, X *x, K *k, DH_CTX *dh)
+{
+	SSL_PIPE *s;
+	SSL *ssl;
+	SSL_CTX *ssl_ctx = NewSSLCtx(server_mode);
+
+	Lock(openssl_lock);
+	{
+		if (server_mode)
+		{
+			SSL_CTX_set_ssl_version(ssl_ctx, SSLv23_method());
+			SSL_CTX_set_options(ssl_ctx, SSL_OP_NO_SSLv2);
+
+			AddChainSslCertOnDirectory(ssl_ctx);
+
+			if (dh != NULL)
+			{
+				SSL_CTX_set_tmp_dh(ssl_ctx, dh->dh);
+			}
+		}
+		else
+		{
+			SSL_CTX_set_ssl_version(ssl_ctx, SSLv23_client_method());
+		}
+
+		//SSL_CTX_set_verify(ssl_ctx, SSL_VERIFY_PEER, cb_test);
+
+		if (dh != NULL)
+		{
+			SSL_CTX_set_options(ssl_ctx, SSL_OP_SINGLE_DH_USE);
+		}
+
+		if (server_mode == false)
+		{
+			SSL_CTX_set_options(ssl_ctx, SSL_OP_DONT_INSERT_EMPTY_FRAGMENTS);
+		}
+
+		ssl = SSL_new(ssl_ctx);
+	}
+	Unlock(openssl_lock);
+
+	s = ZeroMalloc(sizeof(SSL_PIPE));
+
+	s->ssl = ssl;
+	s->ssl_ctx = ssl_ctx;
+	s->ServerMode = server_mode;
+
+	s->SslInOut = NewSslBioSsl();
+	s->RawIn = NewSslBioMem();
+	s->RawOut = NewSslBioMem();
+
+	if (x != NULL && k != NULL)
+	{
+		Lock(openssl_lock);
+		{
+			SSL_use_certificate(s->ssl, x->x509);
+			SSL_use_PrivateKey(s->ssl, k->pkey);
+		}
+		Unlock(openssl_lock);
+	}
+
+	if (s->ServerMode == false)
+	{
+		SSL_set_connect_state(s->ssl);
+	}
+	else
+	{
+		SSL_set_accept_state(s->ssl);
+	}
+
+	SSL_set_bio(s->ssl, s->RawIn->bio, s->RawOut->bio);
+	BIO_set_ssl(s->SslInOut->bio, s->ssl, BIO_NOCLOSE);
+
+	//s->RawIn->NoFree = true;
+	s->RawOut->NoFree = true;
+
+	return s;
+}
+
+// Synchronization of the SSL pipe
+bool SyncSslPipe(SSL_PIPE *s)
+{
+	UINT i;
+	// Validate arguments
+	if (s == NULL || s->IsDisconnected)
+	{
+		return false;
+	}
+
+	for (i = 0;i < 2;i++)
+	{
+		if (SslBioSync(s->RawIn, true, false) == false)
+		{
+			s->IsDisconnected = true;
+			Debug("SyncSslPipe: s->RawIn error.\n");
+			return false;
+		}
+
+		if (SslBioSync(s->RawOut, false, true) == false)
+		{
+			s->IsDisconnected = true;
+			Debug("SyncSslPipe: s->RawOut error.\n");
+			return false;
+		}
+
+		if (SslBioSync(s->SslInOut, true, true) == false)
+		{
+			s->IsDisconnected = true;
+			Debug("SyncSslPipe: s->SslInOut error.\n");
+			return false;
+		}
+	}
+
+	return true;
+}
+
+// Release of the SSL pipe
+void FreeSslPipe(SSL_PIPE *s)
+{
+	// Validate arguments
+	if (s == NULL)
+	{
+		return;
+	}
+
+	FreeSslBio(s->SslInOut);
+	FreeSslBio(s->RawIn);
+	FreeSslBio(s->RawOut);
+
+	SSL_free(s->ssl);
+	SSL_CTX_free(s->ssl_ctx);
+
+	Free(s);
+}
+
+// Release of the SSL BIO
+void FreeSslBio(SSL_BIO *b)
+{
+	// Validate arguments
+	if (b == NULL)
+	{
+		return;
+	}
+
+	if (b->NoFree == false)
+	{
+		BIO_free(b->bio);
+	}
+
+	ReleaseFifo(b->RecvFifo);
+	ReleaseFifo(b->SendFifo);
+
+	Free(b);
+}
+
+// Create a new SSL BIO (SSL)
+SSL_BIO *NewSslBioSsl()
+{
+	SSL_BIO *b = ZeroMalloc(sizeof(SSL_BIO));
+
+	b->bio = BIO_new(BIO_f_ssl());
+
+	b->RecvFifo = NewFifo();
+	b->SendFifo = NewFifo();
+
+	return b;
+}
+
+// Create a new SSL BIO (memory)
+SSL_BIO *NewSslBioMem()
+{
+	SSL_BIO *b = ZeroMalloc(sizeof(SSL_BIO));
+
+	b->bio = BIO_new(BIO_s_mem());
+
+	b->RecvFifo = NewFifo();
+	b->SendFifo = NewFifo();
+
+	return b;
+}
+
+// Synchronize memory contents of the SSL BIO with the FIFO
+bool SslBioSync(SSL_BIO *b, bool sync_send, bool sync_recv)
+{
+	// Validate arguments
+	if (b == NULL)
+	{
+		return false;
+	}
+
+	if (b->IsDisconnected)
+	{
+		return false;
+	}
+
+	// Write the contents of the SendFifo to the BIO
+	if (sync_send)
+	{
+		while (b->SendFifo->size >= 1)
+		{
+			int r = BIO_write(b->bio, GetFifoPointer(b->SendFifo), FifoSize(b->SendFifo));
+
+			if (r == 0)
+			{
+				b->IsDisconnected = true;
+				WHERE;
+				return false;
+			}
+			else
+			{
+				if (r < 0)
+				{
+					if (BIO_should_retry(b->bio))
+					{
+						break;
+					}
+					else
+					{
+						b->IsDisconnected = true;
+						WHERE;
+						return false;
+					}
+				}
+				else
+				{
+					ReadFifo(b->SendFifo, NULL, (UINT)r);
+				}
+			}
+		}
+	}
+
+	// Save to the RecvFifo by reading from the BIO
+	if (sync_recv)
+	{
+		while (true)
+		{
+			UCHAR tmp[4096];
+			int r;
+
+			r = BIO_read(b->bio, tmp, sizeof(tmp));
+
+			if (r == 0)
+			{
+				b->IsDisconnected = true;
+				WHERE;
+				return false;
+			}
+			else
+			{
+				if (r < 0)
+				{
+					if (BIO_should_retry(b->bio))
+					{
+						break;
+					}
+					else
+					{
+						b->IsDisconnected = true;
+						WHERE;
+						Debug("OpenSSL Error: %s\n", ERR_error_string(ERR_peek_last_error(), NULL));
+						return false;
+					}
+				}
+				else
+				{
+					WriteFifo(b->RecvFifo, tmp, (UINT)r);
+				}
+			}
+		}
+	}
+
+	return true;
+}
+
+// Release the memory for the return value of the ICMP API
+void IcmpApiFreeResult(ICMP_RESULT *ret)
+{
+	// Validate arguments
+	if (ret == NULL)
+	{
+		return;
+	}
+
+	if (ret->Data != NULL)
+	{
+		Free(ret->Data);
+	}
+
+	Free(ret);
+}
+
+// Send an ICMP Echo using ICMP API
+ICMP_RESULT *IcmpApiEchoSend(IP *dest_ip, UCHAR ttl, UCHAR *data, UINT size, UINT timeout)
+{
+#ifdef	OS_WIN32
+	// Validate arguments
+	if (dest_ip == NULL || IsIP4(dest_ip) == false || (size != 0 && data == NULL))
+	{
+		return NULL;
+	}
+	if (ttl == 0)
+	{
+		ttl = 127;
+	}
+
+	if (IsIcmpApiSupported())
+	{
+		HANDLE h;
+		DWORD dw;
+		IPAddr dest_addr;
+		UINT reply_size;
+		ICMP_ECHO_REPLY *reply;
+		ICMP_RESULT *ret = NULL;
+		IP_OPTION_INFORMATION opt;
+
+		h = w32net->IcmpCreateFile();
+
+		if (h == INVALID_HANDLE_VALUE)
+		{
+			return NULL;
+		}
+
+		Zero(&opt, sizeof(opt));
+		opt.Ttl = ttl;
+
+		IPToInAddr((struct in_addr *)&dest_addr, dest_ip);
+
+		reply_size = sizeof(*reply) + size + 64;
+		reply = ZeroMalloc(reply_size);
+
+		dw = w32net->IcmpSendEcho(h, dest_addr, data, size, &opt, reply, reply_size, timeout);
+
+		ret = ZeroMalloc(sizeof(ICMP_RESULT));
+
+		if (dw >= 1 && reply->Status == IP_SUCCESS)
+		{
+			ret->Ok = true;
+		}
+		else
+		{
+			switch (reply->Status)
+			{
+			case IP_DEST_NET_UNREACHABLE:
+				ret->Type = ICMP_TYPE_DESTINATION_UNREACHABLE;
+				ret->Code = ICMP_CODE_NET_UNREACHABLE;
+				break;
+
+			case IP_DEST_HOST_UNREACHABLE:
+				ret->Type = ICMP_TYPE_DESTINATION_UNREACHABLE;
+				ret->Code = ICMP_CODE_HOST_UNREACHABLE;
+				break;
+
+			case IP_DEST_PROT_UNREACHABLE:
+				ret->Type = ICMP_TYPE_DESTINATION_UNREACHABLE;
+				ret->Code = ICMP_CODE_PROTOCOL_UNREACHABLE;
+				break;
+
+			case IP_DEST_PORT_UNREACHABLE:
+				ret->Type = ICMP_TYPE_DESTINATION_UNREACHABLE;
+				ret->Code = ICMP_CODE_PORT_UNREACHABLE;
+				break;
+
+			case IP_TTL_EXPIRED_TRANSIT:
+				ret->Type = ICMP_TYPE_TIME_EXCEEDED;
+				ret->Code = ICMP_CODE_TTL_EXCEEDED_IN_TRANSIT;
+				break;
+
+			case IP_TTL_EXPIRED_REASSEM:
+				ret->Type = ICMP_TYPE_TIME_EXCEEDED;
+				ret->Code = ICMP_CODE_FRAGMENT_REASSEMBLY_TIME_EXCEEDED;
+				break;
+
+			default:
+				ret->Timeout = true;
+				break;
+			}
+		}
+
+		if (ret->Timeout == false)
+		{
+			ret->Ttl = reply->Options.Ttl;
+			ret->Rtt = reply->RoundTripTime;
+			InAddrToIP(&ret->IpAddress, (struct in_addr *)&reply->Address);
+
+			if (reply->DataSize >= 1 && reply->Data != NULL)
+			{
+				ret->DataSize = reply->DataSize;
+				ret->Data = Clone(reply->Data, reply->DataSize);
+			}
+		}
+
+		Free(reply);
+
+		w32net->IcmpCloseHandle(h);
+
+		return ret;
+	}
+	else
+	{
+		return NULL;
+	}
+
+#else	// OS_WIN32
+	return NULL;
+#endif	// OS_WIN32
+}
+
+// Detect whether the ICMP API is supported
+bool IsIcmpApiSupported()
+{
+#ifdef	OS_WIN32
+	if (w32net->IcmpCloseHandle != NULL &&
+		w32net->IcmpCreateFile != NULL &&
+		w32net->IcmpSendEcho != NULL)
+	{
+		return true;
+	}
+#endif	// OS_WIN32
+
+	return false;
+}
+
+// Initialize the routing table change detector
+ROUTE_CHANGE *NewRouteChange()
+{
+#ifdef	OS_WIN32
+	return Win32NewRouteChange();
+#else	// OS_WIN32
+	return NULL;
+#endif	// OS_WIN32
+}
+
+// Release the routing table change detector
+void FreeRouteChange(ROUTE_CHANGE *r)
+{
+#ifdef	OS_WIN32
+	Win32FreeRouteChange(r);
+#endif	// OS_WIN32
+}
+
+// Get whether the routing table has been changed
+bool IsRouteChanged(ROUTE_CHANGE *r)
+{
+#ifdef	OS_WIN32
+	return Win32IsRouteChanged(r);
+#else	// OS_WIN32
+	return false;
+#endif	// OS_WIN32
+}
+
+// Routing table change detector function (Win32)
+#ifdef	OS_WIN32
+ROUTE_CHANGE *Win32NewRouteChange()
+{
+	ROUTE_CHANGE *r;
+	bool ret;
+
+	if (MsIsNt() == false)
+	{
+		return NULL;
+	}
+
+	if (w32net->CancelIPChangeNotify == NULL ||
+		w32net->NotifyRouteChange == NULL)
+	{
+		return NULL;
+	}
+
+	r = ZeroMalloc(sizeof(ROUTE_CHANGE));
+
+	r->Data = ZeroMalloc(sizeof(ROUTE_CHANGE_DATA));
+
+	r->Data->Overlapped.hEvent = CreateEventA(NULL, false, true, NULL);
+
+	ret = w32net->NotifyRouteChange(&r->Data->Handle, &r->Data->Overlapped);
+	if (!(ret == NO_ERROR || ret == WSA_IO_PENDING || WSAGetLastError() == WSA_IO_PENDING))
+	{
+		Free(r->Data);
+		Free(r);
+
+		return NULL;
+	}
+
+	return r;
+}
+
+void Win32FreeRouteChange(ROUTE_CHANGE *r)
+{
+	// Validate arguments
+	if (r == NULL)
+	{
+		return;
+	}
+
+	w32net->CancelIPChangeNotify(&r->Data->Overlapped);
+	CloseHandle(r->Data->Overlapped.hEvent);
+
+	Free(r->Data);
+	Free(r);
+}
+
+bool Win32IsRouteChanged(ROUTE_CHANGE *r)
+{
+	// Validate arguments
+	if (r == NULL)
+	{
+		return false;
+	}
+
+	if ((r->Data->NumCalled++) == 0)
+	{
+		return true;
+	}
+
+	if (WaitForSingleObject(r->Data->Overlapped.hEvent, 0) == WAIT_OBJECT_0)
+	{
+		w32net->NotifyRouteChange(&r->Data->Handle, &r->Data->Overlapped);
+		return true;
+	}
+
+	return false;
+}
+
+typedef struct WIN32_ACCEPT_CHECK_DATA
+{
+	bool IsIPv6;
+	bool Rejected;
+} WIN32_ACCEPT_CHECK_DATA;
+
+// Function for determining  whether accept or not in Win32
+int CALLBACK Win32AcceptCheckCallback_Delay(LPWSABUF lpCallerId, LPWSABUF lpCallerData, LPQOS pQos,
+									  LPQOS lpGQOS, LPWSABUF lpCalleeId, LPWSABUF lpCalleeData,
+									  GROUP FAR * g, DWORD_PTR dwCallbackData)
+{
+	return CF_DEFER;
+}
+
+int CALLBACK Win32AcceptCheckCallback(LPWSABUF lpCallerId, LPWSABUF lpCallerData, LPQOS pQos,
+									  LPQOS lpGQOS, LPWSABUF lpCalleeId, LPWSABUF lpCalleeData,
+									  GROUP FAR * g, DWORD_PTR dwCallbackData)
+{
+	return CF_ACCEPT;
+}
+
+// Accept function for Win32
+SOCKET Win32Accept_XP(SOCK *sock, SOCKET s, struct sockaddr *addr, int *addrlen, bool ipv6)
+{
+	SOCKET ret;
+	WIN32_ACCEPT_CHECK_DATA d;
+	UINT err;
+	int initial_addrlen = *addrlen;
+	UINT num_error = 0;
+	// Validate arguments
+	if (s == INVALID_SOCKET)
+	{
+		return INVALID_SOCKET;
+	}
+
+L_LOOP:
+
+	Zero(&d, sizeof(d));
+
+	d.IsIPv6 = ipv6;
+
+	*addrlen = initial_addrlen;
+	Zero(addr, initial_addrlen);
+	ret = WSAAccept(s, addr, addrlen, Win32AcceptCheckCallback, (DWORD_PTR)&d);
+
+	if (ret == INVALID_SOCKET)
+	{
+		err = WSAGetLastError();
+
+		num_error++;
+
+		Debug("!!! WSAAccept Error: %u  rej=%u  num=%u  tick=%I64u\n", WSAGetLastError(), d.Rejected, num_error, Tick64());
+
+		if (d.Rejected && err == WSAECONNREFUSED)
+		{
+			goto L_LOOP;
+		}
+
+		if (err == WSAETIMEDOUT)
+		{
+			goto L_LOOP;
+		}
+	}
+
+	return ret;
+}
+
+// Accept function for Win32
+SOCKET Win32Accept(SOCK *sock, SOCKET s, struct sockaddr *addr, int *addrlen, bool ipv6)
+{
+	SOCKET ret;
+	WIN32_ACCEPT_CHECK_DATA d;
+	UINT err;
+	int initial_addrlen = *addrlen;
+	UINT num_error = 0;
+	UINT zero = 0;
+	UINT tmp = 0;
+	UINT ret_size = 0;
+	// Validate arguments
+	if (sock == NULL || s == INVALID_SOCKET)
+	{
+		return INVALID_SOCKET;
+	}
+
+	if (sock->hAcceptEvent == NULL)
+	{
+		sock->hAcceptEvent = CreateEvent(NULL, FALSE, FALSE, NULL);
+
+		WSAEventSelect(s, sock->hAcceptEvent, FD_ACCEPT | FD_CLOSE);
+	}
+
+L_LOOP:
+
+	if (sock->CancelAccept)
+	{
+		return INVALID_SOCKET;
+	}
+
+	Zero(&d, sizeof(d));
+
+	d.IsIPv6 = ipv6;
+
+	*addrlen = initial_addrlen;
+	Zero(addr, initial_addrlen);
+	ret = WSAAccept(s, addr, addrlen, Win32AcceptCheckCallback, (DWORD_PTR)&d);
+
+	if (ret == INVALID_SOCKET)
+	{
+		err = WSAGetLastError();
+
+		if (err == WSAEWOULDBLOCK)
+		{
+			//Debug("!!! WSAAccept: WSAEWOULDBLOCK\n");
+			UINT wait_ret = WaitForSingleObject(sock->hAcceptEvent, 1234);
+
+			if (wait_ret == WAIT_OBJECT_0 || wait_ret == WAIT_TIMEOUT)
+			{
+				goto L_LOOP;
+			}
+
+			Debug("!!! WaitForSingleObject Error. ret=%u GetLastError=%u\n", wait_ret, GetLastError());
+		}
+
+		num_error++;
+
+		Debug("!!! WSAAccept Error: %u  rej=%u  num=%u  tick=%I64u\n", err, d.Rejected, num_error, Tick64());
+
+		if (d.Rejected && err == WSAECONNREFUSED)
+		{
+			goto L_LOOP;
+		}
+
+		if (err == WSAETIMEDOUT)
+		{
+			goto L_LOOP;
+		}
+	}
+	else
+	{
+		// Remove a new socket from the event
+		WSAEventSelect(ret, sock->hAcceptEvent, 0);
+
+		// Restore the new socket to synchronized
+		WSAIoctl(ret, FIONBIO, &zero, sizeof(zero), &tmp, sizeof(tmp), &ret_size, NULL, NULL);
+	}
+
+	return ret;
+}
+
+#endif	// OS_WIN32
+
+
+// Get whether the aquirement of the Process ID of the TCP connection succeed
+bool CanGetTcpProcessId()
+{
+	UINT i;
+	bool ret = false;
+	LIST *o = GetTcpTableList();
+
+	if (o == NULL)
+	{
+		return false;
+	}
+
+	for (i = 0;i < LIST_NUM(o);i++)
+	{
+		TCPTABLE *t = LIST_DATA(o, i);
+
+		if (t->ProcessId != 0)
+		{
+			ret = true;
+			break;
+		}
+	}
+
+	FreeTcpTableList(o);
+
+	return ret;
+}
+
+
+
+
+#define	USE_OLD_GETIP
+
+// Set the arp_filter in Linux
+void SetLinuxArpFilter()
+{
+	char *filename = "/proc/sys/net/ipv4/conf/all/arp_filter";
+	char *data = "1\n";
+	IO *o;
+
+	o = FileCreate(filename);
+	if (o == NULL)
+	{
+		return;
+	}
+
+	FileWrite(o, data, StrLen(data));
+	FileFlush(o);
+
+	FileClose(o);
+}
+
+// Determine whether the string is a IPv6 mask
+bool IsIpMask6(char *str)
+{
+	IP mask;
+	// Validate arguments
+	if (str == NULL)
+	{
+		return false;
+	}
+
+	return StrToMask6(&mask, str);
+}
+
+// Determine whether the string is a IPv6 address
+bool IsStrIPv6Address(char *str)
+{
+	IP ip;
+	// Validate arguments
+	if (str == NULL)
+	{
+		return false;
+	}
+
+	if (StrToIP6(&ip, str) == false)
+	{
+		return false;
+	}
+
+	return true;
+}
+
+// Convert the subnet mask to an integer
+UINT SubnetMaskToInt6(IP *a)
+{
+	UINT i;
+	// Validate arguments
+	if (IsIP6(a) == false)
+	{
+		return 0;
+	}
+
+	for (i = 0;i <= 128;i++)
+	{
+		IP tmp;
+
+		IntToSubnetMask6(&tmp, i);
+
+		if (CmpIpAddr(a, &tmp) == 0)
+		{
+			return i;
+		}
+	}
+
+	return 0;
+}
+UINT SubnetMaskToInt4(IP *a)
+{
+	UINT i;
+	// Validate arguments
+	if (IsIP4(a) == false)
+	{
+		return 0;
+	}
+
+	for (i = 0;i <= 32;i++)
+	{
+		IP tmp;
+
+		IntToSubnetMask4(&tmp, i);
+
+		if (CmpIpAddr(a, &tmp) == 0)
+		{
+			return i;
+		}
+	}
+
+	return 0;
+}
+UINT SubnetMaskToInt(IP *a)
+{
+	if (IsIP6(a))
+	{
+		return SubnetMaskToInt6(a);
+	}
+	else
+	{
+		return SubnetMaskToInt4(a);
+	}
+}
+
+// Determine whether the specified IP address is a subnet mask
+bool IsSubnetMask6(IP *a)
+{
+	UINT i;
+	// Validate arguments
+	if (IsIP6(a) == false)
+	{
+		return false;
+	}
+
+	for (i = 0;i <= 128;i++)
+	{
+		IP tmp;
+
+		IntToSubnetMask6(&tmp, i);
+
+		if (CmpIpAddr(a, &tmp) == 0)
+		{
+			return true;
+		}
+	}
+
+	return false;
+}
+
+// Generate a global address from the MAC address
+void GenerateEui64GlobalAddress(IP *ip, IP *prefix, IP *subnet, UCHAR *mac)
+{
+	UCHAR tmp[8];
+	IP a;
+	IP subnet_not;
+	IP or1, or2;
+	// Validate arguments
+	if (ip == NULL || prefix == NULL || subnet == NULL || mac == NULL)
+	{
+		return;
+	}
+
+	GenerateEui64Address6(tmp, mac);
+
+	ZeroIP6(&a);
+
+	Copy(&a.ipv6_addr[8], tmp, 8);
+
+	IPNot6(&subnet_not, subnet);
+	IPAnd6(&or1, &a, &subnet_not);
+	IPAnd6(&or2, prefix, subnet);
+
+	IPOr6(ip, &or1, &or2);
+}
+
+// Generate a local address from the MAC address
+void GenerateEui64LocalAddress(IP *a, UCHAR *mac)
+{
+	UCHAR tmp[8];
+	// Validate arguments
+	if (a == NULL || mac == NULL)
+	{
+		return;
+	}
+
+	GenerateEui64Address6(tmp, mac);
+
+	ZeroIP6(a);
+	a->ipv6_addr[0] = 0xfe;
+	a->ipv6_addr[1] = 0x80;
+
+	Copy(&a->ipv6_addr[8], tmp, 8);
+}
+
+// Generate the EUI-64 address from the MAC address
+void GenerateEui64Address6(UCHAR *dst, UCHAR *mac)
+{
+	// Validate arguments
+	if (dst == NULL || mac == NULL)
+	{
+		return;
+	}
+
+	Copy(dst, mac, 3);
+	Copy(dst + 5, mac, 3);
+
+	dst[3] = 0xff;
+	dst[4] = 0xfe;
+	dst[0] = ((~(dst[0] & 0x02)) & 0x02) | (dst[0] & 0xfd);
+}
+
+// Examine whether two IP addresses are in the same network
+bool IsInSameNetwork6ByStr(char *ip1, char *ip2, char *subnet)
+{
+	IP p1, p2, s;
+
+	if (StrToIP6(&p1, ip1) == false)
+	{
+		return false;
+	}
+
+	if (StrToIP6(&p2, ip2) == false)
+	{
+		return false;
+	}
+
+	if (StrToMask6(&s, subnet) == false)
+	{
+		return false;
+	}
+
+	return IsInSameNetwork6(&p1, &p2, &s);
+}
+bool IsInSameNetwork6(IP *a1, IP *a2, IP *subnet)
+{
+	IP prefix1, prefix2;
+	// Validate arguments
+	if (IsIP6(a1) == false || IsIP6(a2) == false || IsIP6(subnet) == false)
+	{
+		return false;
+	}
+
+	if (a1->ipv6_scope_id != a2->ipv6_scope_id)
+	{
+		return false;
+	}
+
+	GetPrefixAddress6(&prefix1, a1, subnet);
+	GetPrefixAddress6(&prefix2, a2, subnet);
+
+	if (CmpIpAddr(&prefix1, &prefix2) == 0)
+	{
+		return true;
+	}
+
+	return false;
+}
+bool IsInSameNetwork4(IP *a1, IP *a2, IP *subnet)
+{
+	IP net1, net2;
+	// Validate arguments
+	if (IsIP4(a1) == false || IsIP4(a2) == false || IsIP4(subnet) == false)
+	{
+		return false;
+	}
+
+	IPAnd4(&net1, a1, subnet);
+	IPAnd4(&net2, a2, subnet);
+
+	if (CmpIpAddr(&net1, &net2) == 0)
+	{
+		return true;
+	}
+
+	return false;
+}
+bool IsInSameNetwork4Standard(IP *a1, IP *a2)
+{
+	IP subnet;
+
+	SetIP(&subnet, 255, 255, 0, 0);
+
+	return IsInSameNetwork4(a1, a2, &subnet);
+}
+bool IsInSameLocalNetworkToMe4(IP *a)
+{
+	IP g1, g2;
+
+	Zero(&g1, sizeof(g1));
+	Zero(&g2, sizeof(g2));
+
+	GetCurrentGlobalIPGuess(&g1, false);
+
+	if (IsZeroIp(&g1) == false)
+	{
+		if (IsInSameNetwork4Standard(&g1, a))
+		{
+			return true;
+		}
+	}
+
+	if (GetCurrentGlobalIP(&g2, false))
+	{
+		if (IsInSameNetwork4Standard(&g2, a))
+		{
+			return true;
+		}
+	}
+
+	if (IsIPAddressInSameLocalNetwork(a))
+	{
+		return true;
+	}
+
+	return false;
+}
+
+// Check whether it is a network address prefix
+bool IsNetworkAddress6(IP *ip, IP *subnet)
+{
+	return IsNetworkPrefixAddress6(ip, subnet);
+}
+bool IsNetworkPrefixAddress6(IP *ip, IP *subnet)
+{
+	IP host;
+	// Validate arguments
+	if (ip == NULL || subnet == NULL)
+	{
+		return false;
+	}
+
+	if (IsIP6(ip) == false || IsIP6(subnet) == false)
+	{
+		return false;
+	}
+
+	GetHostAddress6(&host, ip, subnet);
+
+	if (IsZeroIp(&host))
+	{
+		return true;
+	}
+
+	return false;
+}
+
+// Check whether the unicast address is available
+bool CheckUnicastAddress(IP *ip)
+{
+	// Validate arguments
+	if (ip == NULL)
+	{
+		return false;
+	}
+
+	if ((GetIPAddrType6(ip) & IPV6_ADDR_UNICAST) == 0)
+	{
+		return false;
+	}
+
+	return true;
+}
+
+// Get the host address
+void GetHostAddress6(IP *dst, IP *ip, IP *subnet)
+{
+	IP not;
+	// Validate arguments
+	if (dst == NULL || ip == NULL || subnet == NULL)
+	{
+		return;
+	}
+
+	IPNot6(&not, subnet);
+
+	IPAnd6(dst, ip, &not);
+
+	dst->ipv6_scope_id = ip->ipv6_scope_id;
+}
+
+// Get the prefix address
+void GetPrefixAddress6(IP *dst, IP *ip, IP *subnet)
+{
+	// Validate arguments
+	if (dst == NULL || ip == NULL || subnet == NULL)
+	{
+		return;
+	}
+
+	IPAnd6(dst, ip, subnet);
+
+	dst->ipv6_scope_id = ip->ipv6_scope_id;
+}
+
+// Get the solicited-node multicast address
+void GetSoliciationMulticastAddr6(IP *dst, IP *src)
+{
+	IP prefix;
+	IP mask104;
+	IP or1, or2;
+
+	// Validate arguments
+	if (dst == NULL || src == NULL)
+	{
+		return;
+	}
+
+	ZeroIP6(&prefix);
+	prefix.ipv6_addr[0] = 0xff;
+	prefix.ipv6_addr[1] = 0x02;
+	prefix.ipv6_addr[11] = 0x01;
+	prefix.ipv6_addr[12] = 0xff;
+
+	IntToSubnetMask6(&mask104, 104);
+
+	IPAnd6(&or1, &prefix, &mask104);
+	IPAnd6(&or2, src, &mask104);
+
+	IPOr6(dst, &or1, &or2);
+
+	dst->ipv6_scope_id = src->ipv6_scope_id;
+}
+
+// Generate a MAC address corresponding to the multicast address
+void GenerateMulticastMacAddress6(UCHAR *mac, IP *ip)
+{
+	// Validate arguments
+	if (mac == NULL)
+	{
+		return;
+	}
+
+	mac[0] = 0x33;
+	mac[1] = 0x33;
+	mac[2] = ip->ipv6_addr[12];
+	mac[3] = ip->ipv6_addr[13];
+	mac[4] = ip->ipv6_addr[14];
+	mac[5] = ip->ipv6_addr[15];
+}
+
+// Get the type of the IPv6 address
+UINT GetIPv6AddrType(IPV6_ADDR *addr)
+{
+	IP ip;
+	// Validate arguments
+	if (addr == NULL)
+	{
+		return 0;
+	}
+
+	IPv6AddrToIP(&ip, addr);
+
+	return GetIPAddrType6(&ip);
+}
+UINT GetIPAddrType6(IP *ip)
+{
+	UINT ret = 0;
+	// Validate arguments
+	if (IsIP6(ip) == false)
+	{
+		return 0;
+	}
+
+	if (ip->ipv6_addr[0] == 0xff)
+	{
+		IP all_node, all_router;
+
+		GetAllNodeMulticaseAddress6(&all_node);
+
+		GetAllRouterMulticastAddress6(&all_router);
+
+		ret |= IPV6_ADDR_MULTICAST;
+
+		if (Cmp(ip->ipv6_addr, all_node.ipv6_addr, 16) == 0)
+		{
+			ret |= IPV6_ADDR_ALL_NODE_MULTICAST;
+		}
+		else if (Cmp(ip->ipv6_addr, all_router.ipv6_addr, 16) == 0)
+		{
+			ret |= IPV6_ADDR_ALL_ROUTER_MULTICAST;
+		}
+		else
+		{
+			if (ip->ipv6_addr[1] == 0x02 && ip->ipv6_addr[2] == 0 && ip->ipv6_addr[3] == 0 &&
+				ip->ipv6_addr[4] == 0 && ip->ipv6_addr[5] == 0 && ip->ipv6_addr[6] == 0 &&
+				ip->ipv6_addr[7] == 0 && ip->ipv6_addr[8] == 0 && ip->ipv6_addr[9] == 0 &&
+				ip->ipv6_addr[10] == 0 && ip->ipv6_addr[11] == 0x01 && ip->ipv6_addr[12] == 0xff)
+			{
+				ret |= IPV6_ADDR_SOLICIATION_MULTICAST;
+			}
+		}
+	}
+	else
+	{
+		ret |= IPV6_ADDR_UNICAST;
+
+		if (ip->ipv6_addr[0] == 0xfe && (ip->ipv6_addr[1] & 0xc0) == 0x80)
+		{
+			ret |= IPV6_ADDR_LOCAL_UNICAST;
+		}
+		else
+		{
+			ret |= IPV6_ADDR_GLOBAL_UNICAST;
+
+			if (IsZero(&ip->ipv6_addr, 16))
+			{
+				ret |= IPV6_ADDR_ZERO;
+			}
+			else
+			{
+				IP loopback;
+
+				GetLoopbackAddress6(&loopback);
+
+				if (Cmp(ip->ipv6_addr, loopback.ipv6_addr, 16) == 0)
+				{
+					ret |= IPV6_ADDR_LOOPBACK;
+				}
+			}
+		}
+	}
+
+	return ret;
+}
+
+// Address that all of the bits are set
+void GetAllFilledAddress6(IP *ip)
+{
+	UINT i;
+	// Validate arguments
+	if (ip == NULL)
+	{
+		return;
+	}
+
+	ZeroIP6(ip);
+
+	for (i = 0;i < 15;i++)
+	{
+		ip->ipv6_addr[i] = 0xff;
+	}
+}
+
+// Loopback address
+void GetLoopbackAddress6(IP *ip)
+{
+	// Validate arguments
+	if (ip == NULL)
+	{
+		return;
+	}
+
+	ZeroIP6(ip);
+
+	ip->ipv6_addr[15] = 0x01;
+}
+
+// All-nodes multicast address
+void GetAllNodeMulticaseAddress6(IP *ip)
+{
+	// Validate arguments
+	if (ip == NULL)
+	{
+		return;
+	}
+
+	ZeroIP6(ip);
+
+	ip->ipv6_addr[0] = 0xff;
+	ip->ipv6_addr[1] = 0x02;
+	ip->ipv6_addr[15] = 0x01;
+}
+
+// All-routers multicast address
+void GetAllRouterMulticastAddress6(IP *ip)
+{
+	// Validate arguments
+	if (ip == NULL)
+	{
+		return;
+	}
+
+	ZeroIP6(ip);
+
+	ip->ipv6_addr[0] = 0xff;
+	ip->ipv6_addr[1] = 0x02;
+	ip->ipv6_addr[15] = 0x02;
+}
+
+// Logical operation of the IPv4 address
+void IPNot4(IP *dst, IP *a)
+{
+	UINT i;
+	// Validate arguments
+	if (dst == NULL || a == NULL || IsIP4(a) == false)
+	{
+		Zero(dst, sizeof(IP));
+		return;
+	}
+
+	i = IPToUINT(a);
+	i = ~i;
+
+	UINTToIP(dst, i);
+}
+void IPOr4(IP *dst, IP *a, IP *b)
+{
+	UINT i;
+	// Validate arguments
+	if (dst == NULL || a == NULL || b == NULL || IsIP4(a) == false || IsIP4(b) == false)
+	{
+		Zero(dst, sizeof(IP));
+		return;
+	}
+
+	i = IPToUINT(a) | IPToUINT(b);
+
+	UINTToIP(dst, i);
+}
+void IPAnd4(IP *dst, IP *a, IP *b)
+{
+	UINT i;
+	// Validate arguments
+	if (dst == NULL || a == NULL || b == NULL || IsIP4(a) == false || IsIP4(b) == false)
+	{
+		Zero(dst, sizeof(IP));
+		return;
+	}
+
+	i = IPToUINT(a) & IPToUINT(b);
+
+	UINTToIP(dst, i);
+}
+
+// Logical operation of the IPv6 address
+void IPAnd6(IP *dst, IP *a, IP *b)
+{
+	UINT i;
+	// Validate arguments
+	if (dst == NULL || IsIP6(a) == false || IsIP6(b) == false)
+	{
+		ZeroIP6(dst);
+		return;
+	}
+
+	ZeroIP6(dst);
+	for (i = 0;i < 16;i++)
+	{
+		dst->ipv6_addr[i] = a->ipv6_addr[i] & b->ipv6_addr[i];
+	}
+}
+void IPOr6(IP *dst, IP *a, IP *b)
+{
+	UINT i;
+	// Validate arguments
+	if (dst == NULL || IsIP6(a) == false || IsIP6(b) == false)
+	{
+		ZeroIP6(dst);
+		return;
+	}
+
+	ZeroIP6(dst);
+	for (i = 0;i < 16;i++)
+	{
+		dst->ipv6_addr[i] = a->ipv6_addr[i] | b->ipv6_addr[i];
+	}
+}
+void IPNot6(IP *dst, IP *a)
+{
+	UINT i;
+	// Validate arguments
+	if (dst == NULL || IsIP6(a) == false)
+	{
+		ZeroIP6(dst);
+		return;
+	}
+
+	ZeroIP6(dst);
+	for (i = 0;i < 16;i++)
+	{
+		dst->ipv6_addr[i] = ~(a->ipv6_addr[i]);
+	}
+}
+
+// Creating a subnet mask
+void IntToSubnetMask6(IP *ip, UINT i)
+{
+	UINT j = i / 8;
+	UINT k = i % 8;
+	UINT z;
+	IP a;
+
+	ZeroIP6(&a);
+
+	for (z = 0;z < 16;z++)
+	{
+		if (z < j)
+		{
+			a.ipv6_addr[z] = 0xff;
+		}
+		else if (z == j)
+		{
+			a.ipv6_addr[z] = ~(0xff >> k);
+		}
+	}
+
+	Copy(ip, &a, sizeof(IP));
+}
+
+// Convert the IP address to a string
+void IP6AddrToStr(char *str, UINT size, IPV6_ADDR *addr)
+{
+	// Validate arguments
+	if (str == NULL || addr == NULL)
+	{
+		return;
+	}
+
+	IPToStr6Array(str, size, addr->Value);
+}
+void IPToStr6Array(char *str, UINT size, UCHAR *bytes)
+{
+	IP ip;
+	// Validate arguments
+	if (str == NULL || bytes == NULL)
+	{
+		return;
+	}
+
+	SetIP6(&ip, bytes);
+
+	IPToStr6(str, size, &ip);
+}
+void IPToStr6(char *str, UINT size, IP *ip)
+{
+	char tmp[MAX_SIZE];
+
+	IPToStr6Inner(tmp, ip);
+
+	StrCpy(str, size, tmp);
+}
+void IPToStr6Inner(char *str, IP *ip)
+{
+	UINT i;
+	USHORT values[8];
+	UINT zero_started_index;
+	UINT max_zero_len;
+	UINT max_zero_start;
+	IP a;
+	// Validate arguments
+	if (str == NULL || ip == NULL)
+	{
+		return;
+	}
+
+	Copy(&a, ip, sizeof(IP));
+
+	for (i = 0;i < 8;i++)
+	{
+		Copy(&values[i], &a.ipv6_addr[i * 2], sizeof(USHORT));
+		values[i] = Endian16(values[i]);
+	}
+
+	// Search for omitable part
+	zero_started_index = INFINITE;
+	max_zero_len = 0;
+	max_zero_start = INFINITE;
+	for (i = 0;i < 9;i++)
+	{
+		USHORT v = (i != 8 ? values[i] : 1);
+
+		if (v == 0)
+		{
+			if (zero_started_index == INFINITE)
+			{
+				zero_started_index = i;
+			}
+		}
+		else
+		{
+			UINT zero_len;
+
+			if (zero_started_index != INFINITE)
+			{
+				zero_len = i - zero_started_index;
+				if (zero_len >= 2)
+				{
+					if (max_zero_len < zero_len)
+					{
+						max_zero_start = zero_started_index;
+						max_zero_len = zero_len;
+					}
+				}
+
+				zero_started_index = INFINITE;
+			}
+		}
+	}
+
+	// Format a string
+	StrCpy(str, 0, "");
+	for (i = 0;i < 8;i++)
+	{
+		char tmp[16];
+
+		ToHex(tmp, values[i]);
+		StrLower(tmp);
+
+		if (i == max_zero_start)
+		{
+			if (i == 0)
+			{
+				StrCat(str, 0, "::");
+			}
+			else
+			{
+				StrCat(str, 0, ":");
+			}
+			i += max_zero_len - 1;
+		}
+		else
+		{
+			StrCat(str, 0, tmp);
+			if (i != 7)
+			{
+				StrCat(str, 0, ":");
+			}
+		}
+	}
+
+	// Scope ID
+	if (ip->ipv6_scope_id != 0)
+	{
+		char tmp[64];
+
+		StrCat(str, 0, "%");
+		ToStr(tmp, ip->ipv6_scope_id);
+
+		StrCat(str, 0, tmp);
+	}
+}
+
+// Convert the string to an IP address
+bool StrToIP6(IP *ip, char *str)
+{
+	TOKEN_LIST *t;
+	char tmp[MAX_PATH];
+	IP a;
+	UINT i;
+	UINT scope_id = 0;
+	// Validate arguments
+	if (str == NULL || ip == NULL)
+	{
+		return false;
+	}
+
+	ZeroIP6(&a);
+
+	StrCpy(tmp, sizeof(tmp), str);
+	Trim(tmp);
+
+	if (StartWith(tmp, "[") && EndWith(tmp, "]"))
+	{
+		// If the string is enclosed in square brackets, remove brackets
+		StrCpyAllowOverlap(tmp, sizeof(tmp), &tmp[1]);
+
+		if (StrLen(tmp) >= 1)
+		{
+			tmp[StrLen(tmp) - 1] = 0;
+		}
+	}
+
+	// Remove the scope ID by analyzing if there is it
+	i = SearchStrEx(tmp, "%", 0, false);
+	if (i != INFINITE)
+	{
+		char ss[MAX_PATH];
+
+		StrCpy(ss, sizeof(ss), &tmp[i + 1]);
+
+		tmp[i] = 0;
+
+		Trim(tmp);
+
+		Trim(ss);
+
+		scope_id = ToInt(ss);
+	}
+
+	// Tokenize
+	t = ParseTokenWithNullStr(tmp, ":");
+	if (t->NumTokens >= 3 && t->NumTokens <= 8)
+	{
+		UINT i, n;
+		bool b = true;
+		UINT k = 0;
+
+		n = 0;
+
+		for (i = 0;i < t->NumTokens;i++)
+		{
+			char *str = t->Token[i];
+
+			if (i != 0 && i != (t->NumTokens - 1) && StrLen(str) == 0)
+			{
+				n++;
+				if (n == 1)
+				{
+					k += 2 * (8 - t->NumTokens + 1);
+				}
+				else
+				{
+					b = false;
+					break;
+				}
+			}
+			else
+			{
+				UCHAR chars[2];
+
+				if (CheckIPItemStr6(str) == false)
+				{
+					b = false;
+					break;
+				}
+
+				IPItemStrToChars6(chars, str);
+
+				a.ipv6_addr[k++] = chars[0];
+				a.ipv6_addr[k++] = chars[1];
+			}
+		}
+
+		if (n != 0 && n != 1)
+		{
+			b = false;
+		}
+		else if (n == 0 && t->NumTokens != 8)
+		{
+			b = false;
+		}
+
+		if (b == false)
+		{
+			FreeToken(t);
+			return false;
+		}
+	}
+	else
+	{
+		FreeToken(t);
+		return false;
+	}
+
+	FreeToken(t);
+
+	Copy(ip, &a, sizeof(IP));
+
+	ip->ipv6_scope_id = scope_id;
+
+	return true;
+}
+bool StrToIP6Addr(IPV6_ADDR *ip, char *str)
+{
+	IP ip2;
+	// Validate arguments
+	if (ip == NULL || str == NULL)
+	{
+		Zero(ip, sizeof(IPV6_ADDR));
+		return false;
+	}
+
+	if (StrToIP6(&ip2, str) == false)
+	{
+		return false;
+	}
+
+	if (IPToIPv6Addr(ip, &ip2) == false)
+	{
+		return false;
+	}
+
+	return true;
+}
+
+// Convert an IP address character to the UCHAR type
+void IPItemStrToChars6(UCHAR *chars, char *str)
+{
+	char tmp[5];
+	BUF *b;
+	UINT len;
+	// Validate arguments
+	if (chars == NULL)
+	{
+		return;
+	}
+
+	Zero(tmp, sizeof(tmp));
+
+	len = StrLen(str);
+	switch (len)
+	{
+	case 0:
+		tmp[0] = tmp[1] = tmp[2] = tmp[3] = '0';
+		break;
+
+	case 1:
+		tmp[0] = tmp[1] = tmp[2] = '0';
+		tmp[3] = str[0];
+		break;
+
+	case 2:
+		tmp[0] = tmp[1] = '0';
+		tmp[2] = str[0];
+		tmp[3] = str[1];
+		break;
+
+	case 3:
+		tmp[0] = '0';
+		tmp[1] = str[0];
+		tmp[2] = str[1];
+		tmp[3] = str[2];
+		break;
+
+	case 4:
+		tmp[0] = str[0];
+		tmp[1] = str[1];
+		tmp[2] = str[2];
+		tmp[3] = str[3];
+		break;
+	}
+
+	b = StrToBin(tmp);
+
+	chars[0] = ((UCHAR *)b->Buf)[0];
+	chars[1] = ((UCHAR *)b->Buf)[1];
+
+	FreeBuf(b);
+}
+
+// Check whether invalid characters are included in the element string of the IP address
+bool CheckIPItemStr6(char *str)
+{
+	UINT i, len;
+	// Validate arguments
+	if (str == NULL)
+	{
+		return false;
+	}
+
+	len = StrLen(str);
+	if (len >= 5)
+	{
+		// Invalid length
+		return false;
+	}
+
+	for (i = 0;i < len;i++)
+	{
+		char c = str[i];
+
+		if ((c >= 'a' && c <= 'f') ||
+			(c >= 'A' && c <= 'F') ||
+			(c >= '0' && c <= '9'))
+		{
+		}
+		else
+		{
+			return false;
+		}
+	}
+
+	return true;
+}
+
+// Create an IPv4 address of all zero
+void ZeroIP4(IP *ip)
+{
+	// Validate arguments
+	if (ip == NULL)
+	{
+		return;
+	}
+
+	Zero(ip, sizeof(IP));
+}
+
+// Create an IPv6 address of all zero
+void ZeroIP6(IP *ip)
+{
+	// Validate arguments
+	if (ip == NULL)
+	{
+		return;
+	}
+
+	SetIP6(ip, NULL);
+}
+
+// Get the IP address of the localhost
+void GetLocalHostIP6(IP *ip)
+{
+	// Validate arguments
+	if (ip == NULL)
+	{
+		return;
+	}
+	ZeroIP6(ip);
+
+	ip->ipv6_addr[15] = 1;
+}
+void GetLocalHostIP4(IP *ip)
+{
+	// Validate arguments
+	if (ip == NULL)
+	{
+		return;
+	}
+
+	SetIP(ip, 127, 0, 0, 1);
+}
+
+// Check whether the specified address is a localhost
+bool IsLocalHostIP6(IP *ip)
+{
+	IP local;
+	// Validate arguments
+	if (ip == NULL)
+	{
+		return false;
+	}
+	if (IsIP6(ip) == false)
+	{
+		return false;
+	}
+
+	GetLocalHostIP6(&local);
+
+	if (CmpIpAddr(&local, ip) == 0)
+	{
+		return true;
+	}
+
+	return false;
+}
+bool IsLocalHostIP4(IP *ip)
+{
+	// Validate arguments
+	if (ip == NULL)
+	{
+		return false;
+	}
+	if (IsIP4(ip) == false)
+	{
+		return false;
+	}
+
+	if (ip->addr[0] == 127)
+	{
+		return true;
+	}
+
+	return false;
+}
+bool IsLocalHostIP(IP *ip)
+{
+	// Validate arguments
+	if (ip == NULL)
+	{
+		return false;
+	}
+
+	if (IsIP4(ip))
+	{
+		return IsLocalHostIP4(ip);
+	}
+	else
+	{
+		return IsLocalHostIP6(ip);
+	}
+}
+
+// Convert the IPV6_ADDR to an IP
+void IPv6AddrToIP(IP *ip, IPV6_ADDR *addr)
+{
+	// Validate arguments
+	if (ip == NULL || addr == NULL)
+	{
+		return;
+	}
+
+	SetIP6(ip, addr->Value);
+}
+
+// Convert the IP to an IPV6_ADDR
+bool IPToIPv6Addr(IPV6_ADDR *addr, IP *ip)
+{
+	UINT i;
+	// Validate arguments
+	if (addr == NULL || ip == NULL)
+	{
+		Zero(addr, sizeof(IPV6_ADDR));
+		return false;
+	}
+
+	if (IsIP6(ip) == false)
+	{
+		Zero(addr, sizeof(IPV6_ADDR));
+		return false;
+	}
+
+	for (i = 0;i < 16;i++)
+	{
+		addr->Value[i] = ip->ipv6_addr[i];
+	}
+
+	return true;
+}
+
+// Set an IPv6 address
+void SetIP6(IP *ip, UCHAR *value)
+{
+	// Validate arguments
+	if (ip == NULL)
+	{
+		return;
+	}
+
+	Zero(ip, sizeof(IP));
+
+	ip->addr[0] = 223;
+	ip->addr[1] = 255;
+	ip->addr[2] = 255;
+	ip->addr[3] = 254;
+
+	if (value != NULL)
+	{
+		UINT i;
+
+		for (i = 0;i < 16;i++)
+		{
+			ip->ipv6_addr[i] = value[i];
+		}
+	}
+}
+
+// Check whether the specified address is a IPv6 address
+bool IsIP6(IP *ip)
+{
+	// Validate arguments
+	if (ip == NULL)
+	{
+		return false;
+	}
+
+	if (ip->addr[0] == 223 && ip->addr[1] == 255 && ip->addr[2] == 255 && ip->addr[3] == 254)
+	{
+		return true;
+	}
+
+	return false;
+}
+bool IsIP4(IP *ip)
+{
+	// Validate arguments
+	if (ip == NULL)
+	{
+		return false;
+	}
+
+	return (IsIP6(ip) ? false : true);
+}
+
+// Examine whether the version of the two IP addresses are same
+bool IsSameIPVer(IP *ip1, IP *ip2)
+{
+	// Validate arguments
+	if (ip1 == NULL || ip2 == NULL)
+	{
+		return false;
+	}
+
+	if (IsIP4(ip1) && IsIP4(ip2))
+	{
+		return true;
+	}
+
+	if (IsIP6(ip1) && IsIP6(ip2))
+	{
+		return true;
+	}
+
+	return false;
+}
+
+// Copy the IP address
+void CopyIP(IP *dst, IP *src)
+{
+	Copy(dst, src, sizeof(IP));
+}
+
+// Check the length of the IPv6 subnet
+bool CheckSubnetLength6(UINT i)
+{
+	if (i >= 1 && i <= 127)
+	{
+		return true;
+	}
+
+	return false;
+}
+
+// Get the process ID of the corresponding TCP connection by the socket
+UINT GetTcpProcessIdFromSocket(SOCK *s)
+{
+	LIST *o;
+	TCPTABLE *t;
+	UINT pid = 0;
+	// Validate arguments
+	if (s == NULL)
+	{
+		return 0;
+	}
+
+	o = GetTcpTableList();
+	if (o == NULL)
+	{
+		return 0;
+	}
+
+	t = GetTcpTableFromEndPoint(o, &s->LocalIP, s->LocalPort,
+		&s->RemoteIP, s->RemotePort);
+
+	if (t != NULL)
+	{
+		pid = t->ProcessId;
+	}
+
+	FreeTcpTableList(o);
+
+	return pid;
+}
+UINT GetTcpProcessIdFromSocketReverse(SOCK *s)
+{
+	LIST *o;
+	TCPTABLE *t;
+	UINT pid = 0;
+	// Validate arguments
+	if (s == NULL)
+	{
+		return 0;
+	}
+
+	o = GetTcpTableList();
+	if (o == NULL)
+	{
+		return 0;
+	}
+
+	t = GetTcpTableFromEndPoint(o, &s->RemoteIP, s->RemotePort,
+		&s->LocalIP, s->LocalPort);
+
+	if (t != NULL)
+	{
+		pid = t->ProcessId;
+	}
+
+	FreeTcpTableList(o);
+
+	return pid;
+}
+
+// Search in the TCP table by the end point
+TCPTABLE *GetTcpTableFromEndPoint(LIST *o, IP *local_ip, UINT local_port, IP *remote_ip, UINT remote_port)
+{
+	IP local;
+	UINT i;
+	// Validate arguments
+	if (o == NULL)
+	{
+		return NULL;
+	}
+
+	SetIP(&local, 127, 0, 0, 1);
+
+	if (local_ip == NULL)
+	{
+		local_ip = &local;
+	}
+
+	if (remote_ip == NULL)
+	{
+		remote_ip = &local;
+	}
+
+	for (i = 0;i < LIST_NUM(o);i++)
+	{
+		TCPTABLE *t = LIST_DATA(o, i);
+
+		if (t->Status == TCP_STATE_SYN_SENT || t->Status == TCP_STATE_SYN_RCVD ||
+			t->Status == TCP_STATE_ESTAB)
+		{
+			if (CmpIpAddr(&t->LocalIP, local_ip) == 0)
+			{
+				if (CmpIpAddr(&t->RemoteIP, remote_ip) == 0)
+				{
+					if (t->LocalPort == local_port)
+					{
+						if (t->RemotePort == remote_port)
+						{
+							return t;
+						}
+					}
+				}
+			}
+		}
+	}
+
+	return NULL;
+}
+
+// Get the TCP table list (Win32)
+#ifdef	OS_WIN32
+LIST *Win32GetTcpTableList()
+{
+	LIST *o;
+
+	// Windows XP SP2 or later
+	o = Win32GetTcpTableListByGetExtendedTcpTable();
+	if (o != NULL)
+	{
+		return o;
+	}
+
+	// Windows XP or later
+	o = Win32GetTcpTableListByAllocateAndGetTcpExTableFromStack();
+	if (o != NULL)
+	{
+		return o;
+	}
+
+	// For legacy Windows
+	return Win32GetTcpTableListByGetTcpTable();
+}
+
+// Get the TCP table list (for Windows XP SP2 or later)
+LIST *Win32GetTcpTableListByGetExtendedTcpTable()
+{
+	UINT need_size;
+	UINT i;
+	MIB_TCPTABLE_OWNER_PID *table;
+	bool ok = false;
+	LIST *o;
+	if (w32net->GetExtendedTcpTable == NULL)
+	{
+		return NULL;
+	}
+
+	for (i = 0;i < 128;i++)
+	{
+		UINT ret;
+		table = MallocFast(sizeof(MIB_TCPTABLE_OWNER_PID));
+		need_size = sizeof(MIB_TCPTABLE_OWNER_PID);
+		ret = w32net->GetExtendedTcpTable(table, &need_size, true, AF_INET, _TCP_TABLE_OWNER_PID_ALL, 0);
+		if (ret == NO_ERROR)
+		{
+			ok = true;
+			break;
+		}
+		else
+		{
+			Free(table);
+			if (ret != ERROR_INSUFFICIENT_BUFFER)
+			{
+				return NULL;
+			}
+		}
+
+		table = MallocFast(need_size);
+
+		ret = w32net->GetExtendedTcpTable(table, &need_size, true, AF_INET, _TCP_TABLE_OWNER_PID_ALL, 0);
+		if (ret == NO_ERROR)
+		{
+			ok = true;
+			break;
+		}
+		else
+		{
+			Free(table);
+
+			if (ret != ERROR_INSUFFICIENT_BUFFER)
+			{
+				return NULL;
+			}
+		}
+	}
+
+	if (ok == false)
+	{
+		return NULL;
+	}
+
+	o = NewListEx(NULL, true);
+
+	for (i = 0;i < table->dwNumEntries;i++)
+	{
+		MIB_TCPROW_OWNER_PID *r = &table->table[i];
+		TCPTABLE *t = ZeroMallocFast(sizeof(TCPTABLE));
+
+		UINTToIP(&t->LocalIP, r->dwLocalAddr);
+		t->LocalPort = Endian16((USHORT)r->dwLocalPort);
+
+		if (r->dwState != TCP_STATE_LISTEN)
+		{
+			UINTToIP(&t->RemoteIP, r->dwRemoteAddr);
+			t->RemotePort = Endian16((USHORT)r->dwRemotePort);
+		}
+
+		t->Status = r->dwState;
+		t->ProcessId = r->dwOwningPid;
+
+		Add(o, t);
+	}
+
+	Free(table);
+
+	return o;
+}
+
+// Get the TCP table list (Windows XP or later)
+LIST *Win32GetTcpTableListByAllocateAndGetTcpExTableFromStack()
+{
+	HANDLE heap;
+	UINT i;
+	MIB_TCPTABLE_OWNER_PID *table;
+	bool ok = false;
+	LIST *o;
+	if (w32net->AllocateAndGetTcpExTableFromStack == NULL)
+	{
+		return NULL;
+	}
+
+	heap = GetProcessHeap();
+
+	if (w32net->AllocateAndGetTcpExTableFromStack(&table, true, heap, HEAP_GROWABLE, AF_INET) != ERROR_SUCCESS)
+	{
+		return NULL;
+	}
+
+	o = NewListEx(NULL, true);
+
+	for (i = 0;i < table->dwNumEntries;i++)
+	{
+		MIB_TCPROW_OWNER_PID *r = &table->table[i];
+		TCPTABLE *t = ZeroMallocFast(sizeof(TCPTABLE));
+
+		UINTToIP(&t->LocalIP, r->dwLocalAddr);
+		t->LocalPort = Endian16((USHORT)r->dwLocalPort);
+
+		if (r->dwState != TCP_STATE_LISTEN)
+		{
+			UINTToIP(&t->RemoteIP, r->dwRemoteAddr);
+			t->RemotePort = Endian16((USHORT)r->dwRemotePort);
+		}
+
+		t->ProcessId = r->dwOwningPid;
+		t->Status = r->dwState;
+
+		Add(o, t);
+	}
+
+	HeapFree(heap, 0, table);
+
+	return o;
+}
+
+// Get the TCP table list (For legacy Windows)
+LIST *Win32GetTcpTableListByGetTcpTable()
+{
+	UINT need_size;
+	UINT i;
+	MIB_TCPTABLE *table;
+	bool ok = false;
+	LIST *o;
+	if (w32net->GetTcpTable == NULL)
+	{
+		return NULL;
+	}
+
+	for (i = 0;i < 128;i++)
+	{
+		UINT ret;
+		table = MallocFast(sizeof(MIB_TCPTABLE));
+		need_size = sizeof(MIB_TCPTABLE);
+		ret = w32net->GetTcpTable(table, &need_size, true);
+		if (ret == NO_ERROR)
+		{
+			ok = true;
+			break;
+		}
+		else
+		{
+			Free(table);
+			if (ret != ERROR_INSUFFICIENT_BUFFER)
+			{
+				return NULL;
+			}
+		}
+
+		table = MallocFast(need_size);
+
+		ret = w32net->GetTcpTable(table, &need_size, true);
+		if (ret == NO_ERROR)
+		{
+			ok = true;
+			break;
+		}
+		else
+		{
+			Free(table);
+
+			if (ret != ERROR_INSUFFICIENT_BUFFER)
+			{
+				return NULL;
+			}
+		}
+	}
+
+	if (ok == false)
+	{
+		return NULL;
+	}
+
+	o = NewListEx(NULL, true);
+
+	for (i = 0;i < table->dwNumEntries;i++)
+	{
+		MIB_TCPROW *r = &table->table[i];
+		TCPTABLE *t = ZeroMallocFast(sizeof(TCPTABLE));
+
+		UINTToIP(&t->LocalIP, r->dwLocalAddr);
+		t->LocalPort = Endian16((USHORT)r->dwLocalPort);
+
+		if (r->dwState != TCP_STATE_LISTEN)
+		{
+			UINTToIP(&t->RemoteIP, r->dwRemoteAddr);
+			t->RemotePort = Endian16((USHORT)r->dwRemotePort);
+		}
+
+		t->Status = r->dwState;
+
+		Add(o, t);
+	}
+
+	Free(table);
+
+	return o;
+}
+
+#endif	// OS_WIN32
+
+// Display the TCP table
+void PrintTcpTableList(LIST *o)
+{
+	UINT i;
+	// Validate arguments
+	if (o == NULL)
+	{
+		Print("o == NULL\n\n");
+		return;
+	}
+
+	Print("--- TCPTABLE: %u Entries ---\n", LIST_NUM(o));
+	for (i = 0;i < LIST_NUM(o);i++)
+	{
+		char tmp1[MAX_PATH], tmp2[MAX_PATH];
+		TCPTABLE *t = LIST_DATA(o, i);
+
+		IPToStr(tmp1, sizeof(tmp1), &t->LocalIP);
+		IPToStr(tmp2, sizeof(tmp2), &t->RemoteIP);
+
+		Print("%s:%u <--> %s:%u  state=%u  pid=%u\n",
+			tmp1, t->LocalPort,
+			tmp2, t->RemotePort,
+			t->Status,
+			t->ProcessId);
+	}
+	Print("------\n\n");
+}
+
+// Comparison of TCP table items
+int CompareTcpTable(void *p1, void *p2)
+{
+	TCPTABLE *t1, *t2;
+	if (p1 == NULL || p2 == NULL)
+	{
+		return 0;
+	}
+	t1 = *(TCPTABLE **)p1;
+	t2 = *(TCPTABLE **)p2;
+	if (t1 == NULL || t2 == NULL)
+	{
+		return 0;
+	}
+
+	return Cmp(t1, t2, sizeof(TCPTABLE));
+}
+
+// Get the TCP table list
+LIST *GetTcpTableList()
+{
+#ifdef	OS_WIN32
+	return Win32GetTcpTableList();
+#else	// OS_WIN32
+	return NULL;
+#endif	// OS_WIN32
+}
+
+// Release the TCP table list
+void FreeTcpTableList(LIST *o)
+{
+	UINT i;
+	// Validate arguments
+	if (o == NULL)
+	{
+		return;
+	}
+
+	for (i = 0;i < LIST_NUM(o);i++)
+	{
+		TCPTABLE *t = LIST_DATA(o, i);
+
+		Free(t);
+	}
+
+	ReleaseList(o);
+}
+
+// Get the number of clients connected from the specified IP address
+UINT GetNumIpClient(IP *ip)
+{
+	IP_CLIENT *c;
+	UINT ret = 0;
+	// Validate arguments
+	if (ip == NULL)
+	{
+		return 0;
+	}
+
+	LockList(ip_clients);
+	{
+		c = SearchIpClient(ip);
+
+		if (c != NULL)
+		{
+			ret = c->NumConnections;
+		}
+	}
+	UnlockList(ip_clients);
+
+	return ret;
+}
+
+// Add to the IP client entry
+void AddIpClient(IP *ip)
+{
+	IP_CLIENT *c;
+	// Validate arguments
+	if (ip == NULL)
+	{
+		return;
+	}
+
+	LockList(ip_clients);
+	{
+		c = SearchIpClient(ip);
+
+		if (c == NULL)
+		{
+			c = ZeroMallocFast(sizeof(IP_CLIENT));
+			Copy(&c->IpAddress, ip, sizeof(IP));
+			c->NumConnections = 0;
+
+			Add(ip_clients, c);
+		}
+
+		c->NumConnections++;
+	}
+	UnlockList(ip_clients);
+
+	//Debug("AddIpClient: %r\n", ip);
+}
+
+// Remove from the IP client list
+void DelIpClient(IP *ip)
+{
+	IP_CLIENT *c;
+	// Validate arguments
+	if (ip == NULL)
+	{
+		return;
+	}
+
+	LockList(ip_clients);
+	{
+		c = SearchIpClient(ip);
+
+		if (c != NULL)
+		{
+			c->NumConnections--;
+
+			if (c->NumConnections == 0)
+			{
+				Delete(ip_clients, c);
+				Free(c);
+			}
+		}
+	}
+	UnlockList(ip_clients);
+
+	//Debug("DelIpClient: %r\n", ip);
+}
+
+// Search for the IP client entry
+IP_CLIENT *SearchIpClient(IP *ip)
+{
+	IP_CLIENT t;
+	// Validate arguments
+	if (ip == NULL)
+	{
+		return NULL;
+	}
+
+	Zero(&t, sizeof(t));
+	Copy(&t.IpAddress, ip, sizeof(IP));
+
+	return Search(ip_clients, &t);
+}
+
+// Initialization of the client list
+void InitIpClientList()
+{
+	ip_clients = NewList(CompareIpClientList);
+}
+
+// Release of the client list
+void FreeIpClientList()
+{
+	UINT i;
+
+	for (i = 0;i < LIST_NUM(ip_clients);i++)
+	{
+		IP_CLIENT *c = LIST_DATA(ip_clients, i);
+
+		Free(c);
+	}
+
+	ReleaseList(ip_clients);
+	ip_clients = NULL;
+}
+
+// Comparison of the client list entries
+int CompareIpClientList(void *p1, void *p2)
+{
+	IP_CLIENT *c1, *c2;
+	if (p1 == NULL || p2 == NULL)
+	{
+		return 0;
+	}
+	c1 = *(IP_CLIENT **)p1;
+	c2 = *(IP_CLIENT **)p2;
+	if (c1 == NULL || c2 == NULL)
+	{
+		return 0;
+	}
+
+	return CmpIpAddr(&c1->IpAddress, &c2->IpAddress);
+}
+
+// Normalization of the MAC address
+bool NormalizeMacAddress(char *dst, UINT size, char *src)
+{
+	BUF *b;
+	bool ret = false;
+	// Validate arguments
+	if (dst == NULL || src == NULL)
+	{
+		return false;
+	}
+
+	b = StrToBin(src);
+
+	if (b != NULL && b->Size == 6)
+	{
+		ret = true;
+
+		BinToStr(dst, size, b->Buf, b->Size);
+	}
+
+	FreeBuf(b);
+
+	return ret;
+}
+
+// Identify whether the IP address is empty
+bool IsZeroIP(IP *ip)
+{
+	return IsZeroIp(ip);
+}
+bool IsZeroIp(IP *ip)
+{
+	// Validate arguments
+	if (ip == NULL)
+	{
+		return true;
+	}
+
+	if (IsIP6(ip) == false)
+	{
+		return IsZero(ip->addr, sizeof(ip->addr));
+	}
+	else
+	{
+		return IsZero(ip->ipv6_addr, sizeof(ip->ipv6_addr));
+	}
+}
+bool IsZeroIP6Addr(IPV6_ADDR *addr)
+{
+	// Validate arguments
+	if (addr == NULL)
+	{
+		return true;
+	}
+
+	return IsZero(addr, sizeof(IPV6_ADDR));
+}
+
+// Examine whether the specified IP address is meaningful as a host
+bool IsHostIPAddress4(IP *ip)
+{
+	UINT a;
+	// Validate arguments
+	if (ip == NULL)
+	{
+		return false;
+	}
+
+	a = IPToUINT(ip);
+
+	if (a == 0 || a == 0xffffffff)
+	{
+		return false;
+	}
+
+	return true;
+}
+bool IsHostIPAddress32(UINT ip)
+{
+	IP p;
+
+	UINTToIP(&p, ip);
+
+	return IsHostIPAddress4(&p);
+}
+
+// Check whether the specified IP address and subnet mask indicates a network correctly
+bool IsNetworkAddress(IP *ip, IP *mask)
+{
+	if (IsIP4(ip))
+	{
+		return IsNetworkAddress4(ip, mask);
+	}
+	else
+	{
+		return IsNetworkAddress6(ip, mask);
+	}
+}
+bool IsNetworkAddress4(IP *ip, IP *mask)
+{
+	UINT a, b;
+	// Validate arguments
+	if (ip == NULL || mask == NULL)
+	{
+		return false;
+	}
+
+	if (IsIP4(ip) == false || IsIP4(mask) == false)
+	{
+		return false;
+	}
+
+	if (IsSubnetMask4(mask) == false)
+	{
+		return false;
+	}
+
+	a = IPToUINT(ip);
+	b = IPToUINT(mask);
+
+	if ((a & b) == a)
+	{
+		return true;
+	}
+
+	return false;
+}
+bool IsNetworkAddress32(UINT ip, UINT mask)
+{
+	IP a, b;
+
+	UINTToIP(&a, ip);
+	UINTToIP(&b, mask);
+
+	return IsNetworkAddress4(&a, &b);
+}
+
+// Convert the integer to a subnet mask
+UINT IntToSubnetMask32(UINT i)
+{
+	UINT ret = 0xFFFFFFFF;
+
+	switch (i)
+	{
+	case 0:		ret = 0x00000000;	break;
+	case 1:		ret = 0x80000000;	break;
+	case 2:		ret = 0xC0000000;	break;
+	case 3:		ret = 0xE0000000;	break;
+	case 4:		ret = 0xF0000000;	break;
+	case 5:		ret = 0xF8000000;	break;
+	case 6:		ret = 0xFC000000;	break;
+	case 7:		ret = 0xFE000000;	break;
+	case 8:		ret = 0xFF000000;	break;
+	case 9:		ret = 0xFF800000;	break;
+	case 10:	ret = 0xFFC00000;	break;
+	case 11:	ret = 0xFFE00000;	break;
+	case 12:	ret = 0xFFF00000;	break;
+	case 13:	ret = 0xFFF80000;	break;
+	case 14:	ret = 0xFFFC0000;	break;
+	case 15:	ret = 0xFFFE0000;	break;
+	case 16:	ret = 0xFFFF0000;	break;
+	case 17:	ret = 0xFFFF8000;	break;
+	case 18:	ret = 0xFFFFC000;	break;
+	case 19:	ret = 0xFFFFE000;	break;
+	case 20:	ret = 0xFFFFF000;	break;
+	case 21:	ret = 0xFFFFF800;	break;
+	case 22:	ret = 0xFFFFFC00;	break;
+	case 23:	ret = 0xFFFFFE00;	break;
+	case 24:	ret = 0xFFFFFF00;	break;
+	case 25:	ret = 0xFFFFFF80;	break;
+	case 26:	ret = 0xFFFFFFC0;	break;
+	case 27:	ret = 0xFFFFFFE0;	break;
+	case 28:	ret = 0xFFFFFFF0;	break;
+	case 29:	ret = 0xFFFFFFF8;	break;
+	case 30:	ret = 0xFFFFFFFC;	break;
+	case 31:	ret = 0xFFFFFFFE;	break;
+	case 32:	ret = 0xFFFFFFFF;	break;
+	}
+
+	if (IsLittleEndian())
+	{
+		ret = Swap32(ret);
+	}
+
+	return ret;
+}
+void IntToSubnetMask4(IP *ip, UINT i)
+{
+	UINT m;
+	// Validate arguments
+	if (ip == NULL)
+	{
+		return;
+	}
+
+	m = IntToSubnetMask32(i);
+
+	UINTToIP(ip, m);
+}
+
+// Examine whether the specified IP address is a subnet mask
+bool IsSubnetMask(IP *ip)
+{
+	if (IsIP6(ip))
+	{
+		return IsSubnetMask6(ip);
+	}
+	else
+	{
+		return IsSubnetMask4(ip);
+	}
+}
+bool IsSubnetMask4(IP *ip)
+{
+	UINT i;
+	// Validate arguments
+	if (ip == NULL)
+	{
+		return false;
+	}
+
+	if (IsIP6(ip))
+	{
+		return false;
+	}
+
+	i = IPToUINT(ip);
+
+	if (IsLittleEndian())
+	{
+		i = Swap32(i);
+	}
+
+	switch (i)
+	{
+	case 0x00000000:
+	case 0x80000000:
+	case 0xC0000000:
+	case 0xE0000000:
+	case 0xF0000000:
+	case 0xF8000000:
+	case 0xFC000000:
+	case 0xFE000000:
+	case 0xFF000000:
+	case 0xFF800000:
+	case 0xFFC00000:
+	case 0xFFE00000:
+	case 0xFFF00000:
+	case 0xFFF80000:
+	case 0xFFFC0000:
+	case 0xFFFE0000:
+	case 0xFFFF0000:
+	case 0xFFFF8000:
+	case 0xFFFFC000:
+	case 0xFFFFE000:
+	case 0xFFFFF000:
+	case 0xFFFFF800:
+	case 0xFFFFFC00:
+	case 0xFFFFFE00:
+	case 0xFFFFFF00:
+	case 0xFFFFFF80:
+	case 0xFFFFFFC0:
+	case 0xFFFFFFE0:
+	case 0xFFFFFFF0:
+	case 0xFFFFFFF8:
+	case 0xFFFFFFFC:
+	case 0xFFFFFFFE:
+	case 0xFFFFFFFF:
+		return true;
+	}
+
+	return false;
+}
+bool IsSubnetMask32(UINT ip)
+{
+	IP p;
+
+	UINTToIP(&p, ip);
+
+	return IsSubnetMask4(&p);
+}
+
+// Network release mode
+void SetNetworkReleaseMode()
+{
+	NetworkReleaseMode = true;
+}
+
+#ifdef	OS_UNIX			// Code for UNIX
+
+// Turn on and off the non-blocking mode of the socket
+void UnixSetSocketNonBlockingMode(int fd, bool nonblock)
+{
+	UINT flag = 0;
+	// Validate arguments
+	if (fd == INVALID_SOCKET)
+	{
+		return;
+	}
+
+	if (nonblock)
+	{
+		flag = 1;
+	}
+
+#ifdef	FIONBIO
+	ioctl(fd, FIONBIO, &flag);
+#else	// FIONBIO
+	{
+		int flag = fcntl(fd, F_GETFL, 0);
+		if (flag != -1)
+		{
+			if (nonblock)
+			{
+				flag |= O_NONBLOCK;
+			}
+			else
+			{
+				flag = flag & ~O_NONBLOCK;
+
+				fcntl(fd, F_SETFL, flag);
+			}
+		}
+	}
+#endif	// FIONBIO
+}
+
+// Do Nothing
+void UnixIpForwardRowToRouteEntry(ROUTE_ENTRY *entry, void *ip_forward_row)
+{
+}
+
+// Do Nothing
+void UnixRouteEntryToIpForwardRow(void *ip_forward_row, ROUTE_ENTRY *entry)
+{
+}
+
+// Do Nothing
+int UnixCompareRouteEntryByMetric(void *p1, void *p2)
+{
+	return 1;
+}
+
+// Do Nothing
+ROUTE_TABLE *UnixGetRouteTable()
+{
+	ROUTE_TABLE *ret = ZeroMalloc(sizeof(ROUTE_TABLE));
+	ret->NumEntry = 0;
+	ret->Entry = ZeroMalloc(0);
+
+	return ret;
+}
+
+// Do Nothing
+bool UnixAddRouteEntry(ROUTE_ENTRY *e, bool *already_exists)
+{
+	return true;
+}
+
+// Do Nothing
+void UnixDeleteRouteEntry(ROUTE_ENTRY *e)
+{
+	return;
+}
+
+// Do Nothing
+UINT UnixGetVLanInterfaceID(char *instance_name)
+{
+	return 1;
+}
+
+// Do Nothing
+char **UnixEnumVLan(char *tag_name)
+{
+	char **list;
+
+	list = ZeroMalloc(sizeof(char *));
+
+	return list;
+}
+
+// Do Nothing
+void UnixRenewDhcp()
+{
+}
+
+// Get the IP address of the default DNS server
+bool UnixGetDefaultDns(IP *ip)
+{
+	BUF *b;
+	// Validate arguments
+	if (ip == NULL)
+	{
+		return false;
+	}
+
+	Lock(unix_dns_server_addr_lock);
+	{
+		if (IsZero(&unix_dns_server, sizeof(IP)) == false)
+		{
+			Copy(ip, &unix_dns_server, sizeof(IP));
+			Unlock(unix_dns_server_addr_lock);
+			return true;
+		}
+
+		ip->addr[0] = 127;
+		ip->addr[1] = 0;
+		ip->addr[2] = 0;
+		ip->addr[3] = 1;
+
+		b = ReadDump("/etc/resolv.conf");
+		if (b != NULL)
+		{
+			char *s;
+			bool f = false;
+			while ((s = CfgReadNextLine(b)) != NULL)
+			{
+				TOKEN_LIST *t = ParseToken(s, "\" \t,");
+				if (t->NumTokens == 2)
+				{
+					if (StrCmpi(t->Token[0], "nameserver") == 0)
+					{
+						StrToIP(ip, t->Token[1]);
+						f = true;
+					}
+				}
+				FreeToken(t);
+
+				Free(s);
+
+				if (f)
+				{
+					break;
+				}
+			}
+			FreeBuf(b);
+		}
+		Copy(&unix_dns_server, ip, sizeof(IP));
+	}
+	Unlock(unix_dns_server_addr_lock);
+
+	return true;
+}
+
+
+// Select procedure
+void UnixSelect(SOCKSET *set, UINT timeout, CANCEL *c1, CANCEL *c2)
+{
+	UINT reads[MAXIMUM_WAIT_OBJECTS];
+	UINT writes[MAXIMUM_WAIT_OBJECTS];
+	UINT num_read, num_write, i;
+	UINT p1, p2;
+	SOCK_EVENT *sock_events[MAXIMUM_WAIT_OBJECTS];
+	UINT num_sock_events;
+	SOCK *s;
+	UCHAR tmp[MAX_SIZE];
+	int ret;
+	bool any_of_tubes_are_readable = false;
+	// Initialization of array
+	Zero(reads, sizeof(reads));
+	Zero(writes, sizeof(writes));
+	Zero(sock_events, sizeof(sock_events));
+	num_read = num_write = num_sock_events = 0;
+
+	// Setting the event array
+	if (set != NULL)
+	{
+		for (i = 0;i < set->NumSocket;i++)
+		{
+			s = set->Sock[i];
+			if (s != NULL)
+			{
+				UnixInitAsyncSocket(s);
+				if (s->Type == SOCK_INPROC)
+				{
+					TUBE *t = s->RecvTube;
+					if (t != NULL)
+					{
+						reads[num_read++] = t->SockEvent->pipe_read;
+
+						sock_events[num_sock_events++] = t->SockEvent;
+
+						if (t->SockEvent->current_pipe_data != 0)
+						{
+							any_of_tubes_are_readable = true;
+						}
+					}
+				}
+				else
+				{
+					if (s->NoNeedToRead == false)
+					{
+						reads[num_read++] = s->socket;
+					}
+				}
+
+				if (s->BulkRecvTube != NULL)
+				{
+					TUBE *t = s->BulkRecvTube;
+					if (t != NULL)
+					{
+						reads[num_read++] = t->SockEvent->pipe_read;
+
+						sock_events[num_sock_events++] = t->SockEvent;
+
+						if (t->SockEvent->current_pipe_data != 0)
+						{
+							any_of_tubes_are_readable = true;
+						}
+					}
+				}
+
+				if (s->WriteBlocked)
+				{
+					writes[num_write++] = s->socket;
+				}
+			}
+		}
+	}
+
+	if (timeout == 0)
+	{
+		return;
+	}
+
+	p1 = p2 = -1;
+
+	if (c1 != NULL)
+	{
+		reads[num_read++] = p1 = c1->pipe_read;
+
+		if (c1->SpecialFlag)
+		{
+			if (c1->pipe_special_read2 != -1 && c1->pipe_special_read2 != 0)
+			{
+				reads[num_read++] = c1->pipe_special_read2;
+			}
+
+			if (c1->pipe_special_read3 != -1 && c1->pipe_special_read3 != 0)
+			{
+				reads[num_read++] = c1->pipe_special_read3;
+			}
+		}
+	}
+	if (c2 != NULL)
+	{
+		reads[num_read++] = p2 = c2->pipe_read;
+
+		if (c2->SpecialFlag)
+		{
+			if (c2->pipe_special_read2 != -1 && c2->pipe_special_read2 != 0)
+			{
+				reads[num_read++] = c2->pipe_special_read2;
+			}
+
+			if (c2->pipe_special_read3 != -1 && c2->pipe_special_read3 != 0)
+			{
+				reads[num_read++] = c2->pipe_special_read3;
+			}
+		}
+	}
+
+	// Call the select
+	if (any_of_tubes_are_readable == false)
+	{
+		UnixSelectInner(num_read, reads, num_write, writes, timeout);
+	}
+
+	// Read from the pipe
+	if (c1 != NULL && c1->SpecialFlag == false && p1 != -1)
+	{
+		do
+		{
+			ret = read(p1, tmp, sizeof(tmp));
+		}
+		while (ret >= 1);
+	}
+	if (c2 != NULL && c2->SpecialFlag == false && p2 != -1)
+	{
+		do
+		{
+			ret = read(p2, tmp, sizeof(tmp));
+		}
+		while (ret >= 1);
+	}
+
+	// Read from the pipe of sockevent
+	for (i = 0;i < num_sock_events;i++)
+	{
+		SOCK_EVENT *e = sock_events[i];
+
+		e->current_pipe_data = 0;
+
+		do
+		{
+			ret = read(e->pipe_read, tmp, sizeof(tmp));
+		}
+		while (ret >= 1);
+	}
+}
+
+// Cancel
+void UnixCancel(CANCEL *c)
+{
+	// Validate arguments
+	if (c == NULL)
+	{
+		return;
+	}
+
+	UnixWritePipe(c->pipe_write);
+}
+
+// Release of the cancel object
+void UnixCleanupCancel(CANCEL *c)
+{
+	// Validate arguments
+	if (c == NULL)
+	{
+		return;
+	}
+
+	if (c->SpecialFlag == false)
+	{
+		UnixDeletePipe(c->pipe_read, c->pipe_write);
+	}
+
+	Free(c);
+}
+
+// Creating a new cancel object
+CANCEL *UnixNewCancel()
+{
+	CANCEL *c = ZeroMallocFast(sizeof(CANCEL));
+
+	c->ref = NewRef();
+	c->SpecialFlag = false;
+
+	UnixNewPipe(&c->pipe_read, &c->pipe_write);
+
+	c->pipe_special_read2 = c->pipe_special_read3 = -1;
+
+	return c;
+}
+
+// Add the socket to the socket event
+void UnixJoinSockToSockEvent(SOCK *sock, SOCK_EVENT *event)
+{
+	// Validate arguments
+	if (sock == NULL || event == NULL || sock->AsyncMode)
+	{
+		return;
+	}
+	if (sock->ListenMode != false || (sock->Type == SOCK_TCP && sock->Connected == false))
+	{
+		return;
+	}
+
+	sock->AsyncMode = true;
+
+	LockList(event->SockList);
+	{
+		Add(event->SockList, sock);
+		AddRef(sock->ref);
+	}
+	UnlockList(event->SockList);
+
+	// Make the socket asynchronous mode
+	if (sock->Type != SOCK_INPROC)
+	{
+		UnixSetSocketNonBlockingMode(sock->socket, true);
+	}
+
+	// Increase the reference count of the SOCK_EVENT
+	AddRef(event->ref);
+	sock->SockEvent = event;
+
+	// Set the socket event
+	SetSockEvent(event);
+}
+
+// Wait for a socket event
+bool UnixWaitSockEvent(SOCK_EVENT *event, UINT timeout)
+{
+	UINT num_read, num_write;
+	UINT *reads, *writes;
+	UINT n;
+	char tmp[MAX_SIZE];
+	int readret = 0;
+	bool event_pipe_is_readable = false;
+	// Validate arguments
+	if (event == NULL)
+	{
+		return false;
+	}
+
+	LockList(event->SockList);
+	{
+		UINT i;
+		reads = ZeroMallocFast(sizeof(SOCK *) * (LIST_NUM(event->SockList) + 1));
+
+		num_write = 0;
+		num_read = 0;
+
+		for (i = 0;i < LIST_NUM(event->SockList);i++)
+		{
+			SOCK *s = LIST_DATA(event->SockList, i);
+
+			if (s->NoNeedToRead == false)
+			{
+				reads[num_read++] = s->socket;
+			}
+
+			if (s->WriteBlocked)
+			{
+				num_write++;
+			}
+		}
+
+		reads[num_read++] = event->pipe_read;
+
+		if (event->current_pipe_data != 0)
+		{
+			event_pipe_is_readable = true;
+		}
+
+		writes = ZeroMallocFast(sizeof(SOCK *) * num_write);
+
+		n = 0;
+
+		for (i = 0;i < (num_read - 1);i++)
+		{
+			SOCK *s = LIST_DATA(event->SockList, i);
+			if (s->WriteBlocked)
+			{
+				writes[n++] = s->socket;
+			}
+		}
+	}
+	UnlockList(event->SockList);
+
+	if (event_pipe_is_readable == false)
+	{
+		UnixSelectInner(num_read, reads, num_write, writes, timeout);
+	}
+
+	event->current_pipe_data = 0;
+	do
+	{
+		readret = read(event->pipe_read, tmp, sizeof(tmp));
+	}
+	while (readret >= 1);
+
+	Free(reads);
+	Free(writes);
+
+	return true;
+}
+
+// Set the socket event
+void UnixSetSockEvent(SOCK_EVENT *event)
+{
+	// Validate arguments
+	if (event == NULL)
+	{
+		return;
+	}
+
+	if (event->current_pipe_data <= 100)
+	{
+		UnixWritePipe(event->pipe_write);
+		event->current_pipe_data++;
+	}
+}
+
+// This is a helper function for select()
+int safe_fd_set(int fd, fd_set* fds, int* max_fd) {
+	FD_SET(fd, fds);
+	if (fd > *max_fd) {
+		*max_fd = fd;
+    }
+	return 0;
+}
+
+// Execute 'select' for the socket
+void UnixSelectInner(UINT num_read, UINT *reads, UINT num_write, UINT *writes, UINT timeout)
+{
+#ifdef	UNIX_MACOS
+	fd_set rfds; //read descriptors
+	fd_set wfds; //write descriptors
+	int max_fd = 0; //maximum descriptor id
+	struct timeval tv; //timeval for timeout
+#else	// UNIX_MACOS
+	struct pollfd *p;
+#endif	// UNIX_MACOS
+	UINT num;
+	UINT i;
+	UINT n;
+	UINT num_read_total, num_write_total;
+
+	if (num_read != 0 && reads == NULL)
+	{
+		num_read = 0;
+	}
+	if (num_write != 0 && writes == NULL)
+	{
+		num_write = 0;
+	}
+
+	if (timeout == 0)
+	{
+		return;
+	}
+
+	num_read_total = num_write_total = 0;
+	for (i = 0;i < num_read;i++)
+	{
+		if (reads[i] != INVALID_SOCKET)
+		{
+			num_read_total++;
+		}
+	}
+	for (i = 0;i < num_write;i++)
+	{
+		if (writes[i] != INVALID_SOCKET)
+		{
+			num_write_total++;
+		}
+	}
+
+	num = num_read_total + num_write_total;
+#ifdef	UNIX_MACOS
+	FD_ZERO(&rfds); //zero out descriptor set for read descriptors
+	FD_ZERO(&wfds); //same for write
+#else	// UNIX_MACOS
+	p = ZeroMallocFast(sizeof(struct pollfd) * num);
+#endif	// UNIX_MACOS
+
+	n = 0;
+
+	for (i = 0;i < num_read;i++)
+	{
+		if (reads[i] != INVALID_SOCKET)
+		{
+#ifdef	UNIX_MACOS
+			safe_fd_set(reads[i], &rfds, &max_fd);
+#else	// UNIX_MACOS
+			struct pollfd *pfd = &p[n++];
+			pfd->fd = reads[i];
+			pfd->events = POLLIN | POLLPRI | POLLERR | POLLHUP;
+#endif	// UNIX_MACOS
+		}
+	}
+
+	for (i = 0;i < num_write;i++)
+	{
+		if (writes[i] != INVALID_SOCKET)
+		{
+#ifdef	UNIX_MACOS
+			safe_fd_set(writes[i], &wfds, &max_fd);
+#else	// UNIX_MACOS
+			struct pollfd *pfd = &p[n++];
+			pfd->fd = writes[i];
+			pfd->events = POLLIN | POLLPRI | POLLERR | POLLHUP | POLLOUT;
+#endif	// UNIX_MACOS
+		}
+	}
+
+	if (num != 0)
+	{
+#ifdef	UNIX_MACOS
+		tv.tv_sec = timeout / 1000;
+		tv.tv_usec = (timeout % 1000) * 1000l;
+		select(max_fd + 1, &rfds, &wfds, NULL, timeout == INFINITE ? NULL : &tv);
+#else	// UNIX_MACOS
+		poll(p, num, timeout == INFINITE ? -1 : (int)timeout);
+#endif	// UNIX_MACOS
+	}
+	else
+	{
+		SleepThread(timeout);
+	}
+
+#ifndef	UNIX_MACOS
+	Free(p);
+#endif	// not UNIX_MACOS
+}
+
+// Clean-up of the socket event
+void UnixCleanupSockEvent(SOCK_EVENT *event)
+{
+	UINT i;
+	// Validate arguments
+	if (event == NULL)
+	{
+		return;
+	}
+
+	for (i = 0;i < LIST_NUM(event->SockList);i++)
+	{
+		SOCK *s = LIST_DATA(event->SockList, i);
+
+		ReleaseSock(s);
+	}
+
+	ReleaseList(event->SockList);
+
+	UnixDeletePipe(event->pipe_read, event->pipe_write);
+
+	Free(event);
+}
+
+// Create a socket event
+SOCK_EVENT *UnixNewSockEvent()
+{
+	SOCK_EVENT *e = ZeroMallocFast(sizeof(SOCK_EVENT));
+
+	e->SockList = NewList(NULL);
+	e->ref = NewRef();
+
+	UnixNewPipe(&e->pipe_read, &e->pipe_write);
+
+	return e;
+}
+
+// Close the pipe
+void UnixDeletePipe(int p1, int p2)
+{
+	if (p1 != -1)
+	{
+		close(p1);
+	}
+
+	if (p2 != -1)
+	{
+		close(p2);
+	}
+}
+
+// Write to the pipe
+void UnixWritePipe(int pipe_write)
+{
+	char c = 1;
+	write(pipe_write, &c, 1);
+}
+
+// Create a new pipe
+void UnixNewPipe(int *pipe_read, int *pipe_write)
+{
+	int fd[2];
+	// Validate arguments
+	if (pipe_read == NULL || pipe_write == NULL)
+	{
+		return;
+	}
+
+	fd[0] = fd[1] = 0;
+
+	pipe(fd);
+
+	*pipe_read = fd[0];
+	*pipe_write = fd[1];
+
+	UnixSetSocketNonBlockingMode(*pipe_write, true);
+	UnixSetSocketNonBlockingMode(*pipe_read, true);
+}
+
+// Release the asynchronous socket
+void UnixFreeAsyncSocket(SOCK *sock)
+{
+	UINT p;
+	// Validate arguments
+	if (sock == NULL)
+	{
+		return;
+	}
+
+	Lock(sock->lock);
+	{
+		if (sock->AsyncMode == false)
+		{
+			Unlock(sock->lock);
+			return;
+		}
+
+		sock->AsyncMode = false;
+
+		// Examine whether this socket are associated to SockEvent
+		if (sock->SockEvent != NULL)
+		{
+			SOCK_EVENT *e = sock->SockEvent;
+
+			AddRef(e->ref);
+
+			p = e->pipe_write;
+			LockList(e->SockList);
+			{
+				if (Delete(e->SockList, sock))
+				{
+					ReleaseSock(sock);
+				}
+			}
+			UnlockList(e->SockList);
+
+			// Release the socket event
+			ReleaseSockEvent(sock->SockEvent);
+			sock->SockEvent = NULL;
+
+			SetSockEvent(e);
+
+			ReleaseSockEvent(e);
+		}
+	}
+	Unlock(sock->lock);
+}
+
+// Set the socket to asynchronous mode
+void UnixInitAsyncSocket(SOCK *sock)
+{
+	// Validate arguments
+	if (sock == NULL)
+	{
+		return;
+	}
+	if (sock->AsyncMode)
+	{
+		// The socket has been set in asynchronous mode already
+		return;
+	}
+	if (sock->ListenMode != false || ((sock->Type == SOCK_TCP || sock->Type == SOCK_INPROC) && sock->Connected == false))
+	{
+		return;
+	}
+
+	sock->AsyncMode = true;
+
+	if (sock->Type != SOCK_INPROC)
+	{
+		UnixSetSocketNonBlockingMode(sock->socket, true);
+	}
+
+#if OPENSSL_VERSION_NUMBER < 0x10100000L
+	if (sock->ssl != NULL && sock->ssl->s3 != NULL)
+	{
+		sock->Ssl_Init_Async_SendAlert[0] = sock->ssl->s3->send_alert[0];
+		sock->Ssl_Init_Async_SendAlert[1] = sock->ssl->s3->send_alert[1];
+	}
+#endif
+}
+
+// Initializing the socket library
+void UnixInitSocketLibrary()
+{
+	// Do not do anything special
+}
+
+// Release of the socket library
+void UnixFreeSocketLibrary()
+{
+	// Do not do anything special
+}
+
+#endif	// OS_UNIX
+
+#ifdef	OS_WIN32		// Code for Windows
+
+NETWORK_WIN32_FUNCTIONS *w32net;
+
+// Comparison of IP_ADAPTER_INDEX_MAP
+int CompareIpAdapterIndexMap(void *p1, void *p2)
+{
+	IP_ADAPTER_INDEX_MAP *a1, *a2;
+	if (p1 == NULL || p2 == NULL)
+	{
+		return 0;
+	}
+	a1 = *(IP_ADAPTER_INDEX_MAP **)p1;
+	a2 = *(IP_ADAPTER_INDEX_MAP **)p2;
+	if (a1 == NULL || a2 == NULL)
+	{
+		return 0;
+	}
+
+	if (a1->Index > a2->Index)
+	{
+		return 1;
+	}
+	else if (a1->Index < a2->Index)
+	{
+		return -1;
+	}
+	else
+	{
+		return 0;
+	}
+}
+
+// Update the IP address of the adapter
+bool Win32RenewAddressByGuid(char *guid)
+{
+	IP_ADAPTER_INDEX_MAP a;
+	// Validate arguments
+	if (guid == NULL)
+	{
+		return false;
+	}
+
+	Zero(&a, sizeof(a));
+	if (Win32GetAdapterFromGuid(&a, guid) == false)
+	{
+		return false;
+	}
+
+	return Win32RenewAddress(&a);
+}
+bool Win32RenewAddress(void *a)
+{
+	DWORD ret;
+	// Validate arguments
+	if (a == NULL)
+	{
+		return false;
+	}
+	if (w32net->IpRenewAddress == NULL)
+	{
+		return false;
+	}
+
+	ret = w32net->IpRenewAddress(a);
+
+	if (ret == NO_ERROR)
+	{
+		return true;
+	}
+	else
+	{
+		Debug("IpRenewAddress: Error: %u\n", ret);
+		return false;
+	}
+}
+
+// Release the IP address of the adapter
+bool Win32ReleaseAddress(void *a)
+{
+	DWORD ret;
+	// Validate arguments
+	if (a == NULL)
+	{
+		return false;
+	}
+	if (w32net->IpReleaseAddress == NULL)
+	{
+		return false;
+	}
+
+	ret = w32net->IpReleaseAddress(a);
+
+	if (ret == NO_ERROR)
+	{
+		return true;
+	}
+	else
+	{
+		Debug("IpReleaseAddress: Error: %u\n", ret);
+		return false;
+	}
+}
+bool Win32ReleaseAddressByGuid(char *guid)
+{
+	IP_ADAPTER_INDEX_MAP a;
+	// Validate arguments
+	if (guid == NULL)
+	{
+		return false;
+	}
+
+	Zero(&a, sizeof(a));
+	if (Win32GetAdapterFromGuid(&a, guid) == false)
+	{
+		return false;
+	}
+
+	return Win32ReleaseAddress(&a);
+}
+void Win32ReleaseAddressByGuidExThread(THREAD *t, void *param)
+{
+	WIN32_RELEASEADDRESS_THREAD_PARAM *p;
+	// Validate arguments
+	if (t == NULL || param == NULL)
+	{
+		return;
+	}
+
+	p = (WIN32_RELEASEADDRESS_THREAD_PARAM *)param;
+
+	AddRef(p->Ref);
+
+	NoticeThreadInit(t);
+
+	AddWaitThread(t);
+
+	if (p->Renew == false)
+	{
+		p->Ok = Win32ReleaseAddressByGuid(p->Guid);
+	}
+	else
+	{
+		p->Ok = Win32RenewAddressByGuid(p->Guid);
+	}
+
+	ReleaseWin32ReleaseAddressByGuidThreadParam(p);
+
+	DelWaitThread(t);
+}
+bool Win32RenewAddressByGuidEx(char *guid, UINT timeout)
+{
+	return Win32ReleaseOrRenewAddressByGuidEx(guid, timeout, true);
+}
+bool Win32ReleaseAddressByGuidEx(char *guid, UINT timeout)
+{
+	return Win32ReleaseOrRenewAddressByGuidEx(guid, timeout, false);
+}
+bool Win32ReleaseOrRenewAddressByGuidEx(char *guid, UINT timeout, bool renew)
+{
+	THREAD *t;
+	WIN32_RELEASEADDRESS_THREAD_PARAM *p;
+	bool ret = false;
+	UINT64 start_tick = 0;
+	UINT64 end_tick = 0;
+	// Validate arguments
+	if (guid == NULL)
+	{
+		return false;
+	}
+	if (timeout == 0)
+	{
+		timeout = INFINITE;
+	}
+
+	p = ZeroMalloc(sizeof(WIN32_RELEASEADDRESS_THREAD_PARAM));
+	p->Ref = NewRef();
+	StrCpy(p->Guid, sizeof(p->Guid), guid);
+	p->Timeout = timeout;
+	p->Renew = renew;
+
+	t = NewThread(Win32ReleaseAddressByGuidExThread, p);
+	WaitThreadInit(t);
+	start_tick = Tick64();
+	end_tick = start_tick + (UINT64)timeout;
+
+	while (true)
+	{
+		UINT64 now = Tick64();
+		UINT64 remain;
+		UINT remain32;
+
+		if (now >= end_tick)
+		{
+			break;
+		}
+
+		remain = end_tick - now;
+		remain32 = MIN((UINT)remain, 100);
+
+		if (WaitThread(t, remain32))
+		{
+			break;
+		}
+	}
+
+	ReleaseThread(t);
+
+	if (p->Ok)
+	{
+		ret = true;
+	}
+
+	ReleaseWin32ReleaseAddressByGuidThreadParam(p);
+
+	return ret;
+}
+void ReleaseWin32ReleaseAddressByGuidThreadParam(WIN32_RELEASEADDRESS_THREAD_PARAM *p)
+{
+	// Validate arguments
+	if (p == NULL)
+	{
+		return;
+	}
+
+	if (Release(p->Ref) == 0)
+	{
+		Free(p);
+	}
+}
+
+// Get the adapter by the GUID
+bool Win32GetAdapterFromGuid(void *a, char *guid)
+{
+	bool ret = false;
+	IP_INTERFACE_INFO *info;
+	UINT size;
+	int i;
+	LIST *o;
+	wchar_t tmp[MAX_SIZE];
+
+	// Validate arguments
+	if (a == NULL || guid == NULL)
+	{
+		return false;
+	}
+	if (w32net->GetInterfaceInfo == NULL)
+	{
+		return false;
+	}
+
+	UniFormat(tmp, sizeof(tmp), L"\\DEVICE\\TCPIP_%S", guid);
+
+	size = sizeof(IP_INTERFACE_INFO);
+	info = ZeroMallocFast(size);
+
+	if (w32net->GetInterfaceInfo(info, &size) == ERROR_INSUFFICIENT_BUFFER)
+	{
+		Free(info);
+		info = ZeroMallocFast(size);
+	}
+
+	if (w32net->GetInterfaceInfo(info, &size) != NO_ERROR)
+	{
+		Free(info);
+		return false;
+	}
+
+	o = NewListFast(CompareIpAdapterIndexMap);
+
+	for (i = 0;i < info->NumAdapters;i++)
+	{
+		IP_ADAPTER_INDEX_MAP *a = &info->Adapter[i];
+
+		Add(o, a);
+	}
+
+	Sort(o);
+
+	for (i = 0;i < (int)(LIST_NUM(o));i++)
+	{
+		IP_ADAPTER_INDEX_MAP *e = LIST_DATA(o, i);
+
+		if (UniStrCmpi(e->Name, tmp) == 0)
+		{
+			Copy(a, e, sizeof(IP_ADAPTER_INDEX_MAP));
+			ret = true;
+			break;
+		}
+	}
+
+	ReleaseList(o);
+
+	Free(info);
+
+	return ret;
+}
+
+// Test
+void Win32NetworkTest()
+{
+	IP_INTERFACE_INFO *info;
+	UINT size;
+	int i;
+	LIST *o;
+
+	size = sizeof(IP_INTERFACE_INFO);
+	info = ZeroMallocFast(size);
+
+	if (w32net->GetInterfaceInfo(info, &size) == ERROR_INSUFFICIENT_BUFFER)
+	{
+		Free(info);
+		info = ZeroMallocFast(size);
+	}
+
+	if (w32net->GetInterfaceInfo(info, &size) != NO_ERROR)
+	{
+		Free(info);
+		return;
+	}
+
+	o = NewListFast(CompareIpAdapterIndexMap);
+
+	for (i = 0;i < info->NumAdapters;i++)
+	{
+		IP_ADAPTER_INDEX_MAP *a = &info->Adapter[i];
+
+		Add(o, a);
+	}
+
+	Sort(o);
+
+	for (i = 0;i < (int)(LIST_NUM(o));i++)
+	{
+		IP_ADAPTER_INDEX_MAP *a = LIST_DATA(o, i);
+
+		DoNothing();
+	}
+
+	ReleaseList(o);
+
+	Free(info);
+}
+
+// Clear the DNS cache on Win32
+void Win32FlushDnsCache()
+{
+	Run("ipconfig.exe", "/flushdns", true, false);
+}
+
+// Update the DHCP address of the specified LAN card
+void Win32RenewDhcp9x(UINT if_id)
+{
+	IP_INTERFACE_INFO *info;
+	UINT size;
+	int i;
+	LIST *o;
+	// Validate arguments
+	if (if_id == 0)
+	{
+		return;
+	}
+
+	size = sizeof(IP_INTERFACE_INFO);
+	info = ZeroMallocFast(size);
+
+	if (w32net->GetInterfaceInfo(info, &size) == ERROR_INSUFFICIENT_BUFFER)
+	{
+		Free(info);
+		info = ZeroMallocFast(size);
+	}
+
+	if (w32net->GetInterfaceInfo(info, &size) != NO_ERROR)
+	{
+		Free(info);
+		return;
+	}
+
+	o = NewListFast(CompareIpAdapterIndexMap);
+
+	for (i = 0;i < info->NumAdapters;i++)
+	{
+		IP_ADAPTER_INDEX_MAP *a = &info->Adapter[i];
+
+		Add(o, a);
+	}
+
+	Sort(o);
+
+	for (i = 0;i < (int)(LIST_NUM(o));i++)
+	{
+		IP_ADAPTER_INDEX_MAP *a = LIST_DATA(o, i);
+
+		if (a->Index == if_id)
+		{
+			char arg[MAX_PATH];
+			Format(arg, sizeof(arg), "/renew %u", i);
+			Run("ipconfig.exe", arg, true, false);
+		}
+	}
+
+	ReleaseList(o);
+
+	Free(info);
+}
+
+// Release the DHCP address of the specified LAN card
+void Win32ReleaseDhcp9x(UINT if_id, bool wait)
+{
+	IP_INTERFACE_INFO *info;
+	UINT size;
+	int i;
+	LIST *o;
+	// Validate arguments
+	if (if_id == 0)
+	{
+		return;
+	}
+
+	size = sizeof(IP_INTERFACE_INFO);
+	info = ZeroMallocFast(size);
+
+	if (w32net->GetInterfaceInfo(info, &size) == ERROR_INSUFFICIENT_BUFFER)
+	{
+		Free(info);
+		info = ZeroMallocFast(size);
+	}
+
+	if (w32net->GetInterfaceInfo(info, &size) != NO_ERROR)
+	{
+		Free(info);
+		return;
+	}
+
+	o = NewListFast(CompareIpAdapterIndexMap);
+
+	for (i = 0;i < info->NumAdapters;i++)
+	{
+		IP_ADAPTER_INDEX_MAP *a = &info->Adapter[i];
+
+		Add(o, a);
+	}
+
+	Sort(o);
+
+	for (i = 0;i < (int)(LIST_NUM(o));i++)
+	{
+		IP_ADAPTER_INDEX_MAP *a = LIST_DATA(o, i);
+
+		if (a->Index == if_id)
+		{
+			char arg[MAX_PATH];
+			Format(arg, sizeof(arg), "/release %u", i);
+			Run("ipconfig.exe", arg, true, wait);
+		}
+	}
+
+	ReleaseList(o);
+
+	Free(info);
+}
+
+// Re-obtain an IP address from a DHCP server
+void Win32RenewDhcp()
+{
+	if (OS_IS_WINDOWS_NT(GetOsInfo()->OsType))
+	{
+		Run("ipconfig.exe", "/renew", true, false);
+		if (MsIsVista())
+		{
+			Run("ipconfig.exe", "/renew6", true, false);
+		}
+		else
+		{
+			Run("netsh.exe", "int ipv6 renew", true, false);
+		}
+	}
+	else
+	{
+		Run("ipconfig.exe", "/renew_all", true, false);
+	}
+}
+
+// Enumerate a list of virtual LAN cards that contains the specified string
+char **Win32EnumVLan(char *tag_name)
+{
+	MIB_IFTABLE *p;
+	UINT ret;
+	UINT size_needed;
+	UINT num_retry = 0;
+	UINT i;
+	LIST *o;
+	char **ss;
+	// Validate arguments
+	if (tag_name == 0)
+	{
+		return NULL;
+	}
+
+RETRY:
+	p = ZeroMallocFast(sizeof(MIB_IFTABLE));
+	size_needed = 0;
+
+	// Examine the needed size
+	ret = w32net->GetIfTable(p, &size_needed, 0);
+	if (ret == ERROR_INSUFFICIENT_BUFFER)
+	{
+		// Re-allocate the memory block of the needed size
+		Free(p);
+		p = ZeroMallocFast(size_needed);
+	}
+	else if (ret != NO_ERROR)
+	{
+		// Acquisition failure
+FAILED:
+		Free(p);
+		return NULL;
+	}
+
+	// Actually get
+	ret = w32net->GetIfTable(p, &size_needed, FALSE);
+	if (ret != NO_ERROR)
+	{
+		// Acquisition failure
+		if ((++num_retry) >= 5)
+		{
+			goto FAILED;
+		}
+		Free(p);
+		goto RETRY;
+	}
+
+	// Search
+	ret = 0;
+	o = NewListFast(CompareStr);
+	for (i = 0;i < p->dwNumEntries;i++)
+	{
+		MIB_IFROW *r = &p->table[i];
+		if (SearchStrEx(r->bDescr, tag_name, 0, false) != INFINITE)
+		{
+			char *s = CopyStr(r->bDescr);
+			Add(o, s);
+		}
+	}
+
+	Free(p);
+
+	// Sort
+	Sort(o);
+
+	// Convert to string
+	ss = ZeroMallocFast(sizeof(char *) * (LIST_NUM(o) + 1));
+	for (i = 0;i < LIST_NUM(o);i++)
+	{
+		ss[i] = LIST_DATA(o, i);
+	}
+	ss[LIST_NUM(o)] = NULL;
+
+	ReleaseList(o);
+
+	return ss;
+}
+
+// Get the ID of the virtual LAN card from the instance name of the virtual LAN card
+UINT Win32GetVLanInterfaceID(char *instance_name)
+{
+	MIB_IFTABLE *p;
+	UINT ret;
+	UINT size_needed;
+	UINT num_retry = 0;
+	UINT i;
+	char ps_miniport_str[MAX_SIZE];
+	char ps_miniport_str2[MAX_SIZE];
+	UINT min_len = 0x7FFFFFFF;
+	// Validate arguments
+	if (instance_name == 0)
+	{
+		return 0;
+	}
+
+RETRY:
+	p = ZeroMallocFast(sizeof(MIB_IFTABLE));
+	size_needed = 0;
+
+	// Examine the needed size
+	ret = w32net->GetIfTable(p, &size_needed, 0);
+	if (ret == ERROR_INSUFFICIENT_BUFFER)
+	{
+		// Re-allocate the memory block of the needed size
+		Free(p);
+		p = ZeroMallocFast(size_needed);
+	}
+	else if (ret != NO_ERROR)
+	{
+		// Acquisition failure
+FAILED:
+		Free(p);
+		Debug("******** GetIfTable Failed 1. Err = %u\n", ret);
+		return 0;
+	}
+
+	// Actually get
+	ret = w32net->GetIfTable(p, &size_needed, FALSE);
+	if (ret != NO_ERROR)
+	{
+		// Acquisition failure
+		if ((++num_retry) >= 5)
+		{
+			goto FAILED;
+		}
+		Free(p);
+		Debug("******** GetIfTable Failed 2. Err = %u\n", ret);
+		goto RETRY;
+	}
+
+	// "%s - Packet scheduler miniport"
+	Format(ps_miniport_str, sizeof(ps_miniport_str), "%s - ", instance_name);
+	Format(ps_miniport_str2, sizeof(ps_miniport_str2), "%s (Microsoft", instance_name);
+
+	// Search
+	ret = 0;
+	for (i = 0;i < p->dwNumEntries;i++)
+	{
+		MIB_IFROW *r = &p->table[i];
+		if (instance_name[0] != '@')
+		{
+			if (StrCmpi(r->bDescr, instance_name) == 0 || StartWith(r->bDescr, ps_miniport_str) || StartWith(r->bDescr, ps_miniport_str2))
+			{
+				UINT len = StrLen(r->bDescr);
+
+				if (len < min_len)
+				{
+					ret = r->dwIndex;
+
+					min_len = len;
+				}
+			}
+		}
+		else
+		{
+			if (SearchStrEx(r->bDescr, &instance_name[1], 0, false) != INFINITE)
+			{
+				ret = r->dwIndex;
+			}
+		}
+
+		//Debug("if[%u] (dwIndex=%u): %u, %s\n", i, r->dwIndex, r->dwType, r->bDescr);
+	}
+
+	Free(p);
+
+	return ret;
+}
+
+// Get the DNS suffix in another way
+bool Win32GetDnsSuffix(char *domain, UINT size)
+{
+	IP_ADAPTER_ADDRESSES_XP *info;
+	IP_ADAPTER_ADDRESSES_XP *cur;
+	UINT info_size;
+	bool ret = false;
+	// Validate arguments
+	ClearStr(domain, size);
+	if (domain == NULL)
+	{
+		return false;
+	}
+	if (w32net->GetAdaptersAddresses == NULL)
+	{
+		return false;
+	}
+
+	info_size = 0;
+	info = ZeroMalloc(sizeof(IP_ADAPTER_ADDRESSES_XP));
+	if (w32net->GetAdaptersAddresses(AF_INET, 0, NULL, info, &info_size) == ERROR_BUFFER_OVERFLOW)
+	{
+		Free(info);
+		info = ZeroMalloc(info_size);
+	}
+	if (w32net->GetAdaptersAddresses(AF_INET, 0, NULL, info, &info_size) != NO_ERROR)
+	{
+		Free(info);
+		return false;
+	}
+
+	cur = info;
+
+	while (cur != NULL)
+	{
+		if (UniIsEmptyStr(cur->DnsSuffix) == false)
+		{
+			UniToStr(domain, size, cur->DnsSuffix);
+			ret = true;
+			break;
+		}
+
+		cur = cur->Next;
+	}
+
+	Free(info);
+
+	return ret;
+}
+
+// Get the DNS server address of the default
+bool Win32GetDefaultDns(IP *ip, char *domain, UINT size)
+{
+	FIXED_INFO *info;
+	UINT info_size;
+	char *dns_name;
+	// Validate arguments
+	ClearStr(domain, size);
+	if (ip == NULL)
+	{
+		return false;
+	}
+	Zero(ip, sizeof(IP));
+	if (w32net->GetNetworkParams == NULL)
+	{
+		return false;
+	}
+	info_size = 0;
+	info = ZeroMallocFast(sizeof(FIXED_INFO));
+	if (w32net->GetNetworkParams(info, &info_size) == ERROR_BUFFER_OVERFLOW)
+	{
+		Free(info);
+		info = ZeroMallocFast(info_size);
+	}
+	if (w32net->GetNetworkParams(info, &info_size) != NO_ERROR)
+	{
+		Free(info);
+		return false;
+	}
+
+	if (info->DnsServerList.IpAddress.String == NULL)
+	{
+		Free(info);
+		return false;
+	}
+
+	dns_name = info->DnsServerList.IpAddress.String;
+	StrToIP(ip, dns_name);
+
+	if (domain != NULL)
+	{
+		StrCpy(domain, size, info->DomainName);
+		Trim(domain);
+	}
+
+	Free(info);
+
+	return true;
+}
+
+// IP conversion function for Win32
+void Win32UINTToIP(IP *ip, UINT i)
+{
+	UINTToIP(ip, i);
+}
+
+// IP conversion function for Win32
+UINT Win32IPToUINT(IP *ip)
+{
+	return IPToUINT(ip);
+}
+
+// Remove a routing entry from the routing table
+void Win32DeleteRouteEntry(ROUTE_ENTRY *e)
+{
+	MIB_IPFORWARDROW *p;
+	// Validate arguments
+	if (e == NULL)
+	{
+		return;
+	}
+
+	p = ZeroMallocFast(sizeof(MIB_IPFORWARDROW));
+	Win32RouteEntryToIpForwardRow(p, e);
+
+	// Delete
+	w32net->DeleteIpForwardEntry(p);
+
+	Free(p);
+}
+
+// Add a routing entry to the routing table
+bool Win32AddRouteEntry(ROUTE_ENTRY *e, bool *already_exists)
+{
+	bool ret = false;
+	bool dummy = false;
+	MIB_IPFORWARDROW *p;
+	UINT err = 0;
+	// Validate arguments
+	if (e == NULL)
+	{
+		return false;
+	}
+	if (already_exists == NULL)
+	{
+		already_exists = &dummy;
+	}
+
+	*already_exists = false;
+
+	p = ZeroMallocFast(sizeof(MIB_IPFORWARDROW));
+	Win32RouteEntryToIpForwardRow(p, e);
+
+	// Adding
+	err = w32net->CreateIpForwardEntry(p);
+	if (err != 0)
+	{
+		if (err == ERROR_OBJECT_ALREADY_EXISTS)
+		{
+			Debug("CreateIpForwardEntry: Already Exists\n");
+			*already_exists = true;
+			ret = true;
+		}
+		else
+		{
+			Debug("CreateIpForwardEntry Error: %u\n", err);
+			ret = false;
+		}
+	}
+	else
+	{
+		ret = true;
+	}
+
+	Free(p);
+
+	return ret;
+}
+
+// Get the routing table
+ROUTE_TABLE *Win32GetRouteTable()
+{
+	ROUTE_TABLE *t = ZeroMallocFast(sizeof(ROUTE_TABLE));
+	MIB_IPFORWARDTABLE *p;
+	UINT ret;
+	UINT size_needed;
+	UINT num_retry = 0;
+	LIST *o;
+	UINT i;
+	ROUTE_ENTRY *e;
+
+RETRY:
+	p = ZeroMallocFast(sizeof(MIB_IFTABLE));
+	size_needed = 0;
+
+	// Examine the needed size
+	ret = w32net->GetIpForwardTable(p, &size_needed, 0);
+	if (ret == ERROR_INSUFFICIENT_BUFFER)
+	{
+		// Re-allocate the memory block of the needed size
+		Free(p);
+		p = ZeroMallocFast(size_needed);
+	}
+	else if (ret != NO_ERROR)
+	{
+		// Acquisition failure
+FAILED:
+		Free(p);
+		t->Entry = MallocFast(0);
+		return t;
+	}
+
+	// Actually get
+	ret = w32net->GetIpForwardTable(p, &size_needed, FALSE);
+	if (ret != NO_ERROR)
+	{
+		// Acquisition failure
+		if ((++num_retry) >= 5)
+		{
+			goto FAILED;
+		}
+		Free(p);
+		goto RETRY;
+	}
+
+	// Add to the list along
+	o = NewListFast(Win32CompareRouteEntryByMetric);
+	for (i = 0;i < p->dwNumEntries;i++)
+	{
+		e = ZeroMallocFast(sizeof(ROUTE_ENTRY));
+		Win32IpForwardRowToRouteEntry(e, &p->table[i]);
+		Add(o, e);
+	}
+	Free(p);
+
+	// Sort by metric
+	Sort(o);
+
+	// Combine the results
+	t->NumEntry = LIST_NUM(o);
+	t->Entry = ToArrayEx(o, true);
+	ReleaseList(o);
+
+	return t;
+}
+
+// Sort the routing entries by metric
+int Win32CompareRouteEntryByMetric(void *p1, void *p2)
+{
+	ROUTE_ENTRY *e1, *e2;
+	// Validate arguments
+	if (p1 == NULL || p2 == NULL)
+	{
+		return 0;
+	}
+
+	e1 = *(ROUTE_ENTRY **)p1;
+	e2 = *(ROUTE_ENTRY **)p2;
+	if (e1 == NULL || e2 == NULL)
+	{
+		return 0;
+	}
+
+	if (e1->Metric > e2->Metric)
+	{
+		return 1;
+	}
+	else if (e1->Metric == e2->Metric)
+	{
+		return 0;
+	}
+	else
+	{
+		return -1;
+	}
+}
+
+// Convert the ROUTE_ENTRY to a MIB_IPFORWARDROW
+void Win32RouteEntryToIpForwardRow(void *ip_forward_row, ROUTE_ENTRY *entry)
+{
+	MIB_IPFORWARDROW *r;
+	// Validate arguments
+	if (entry == NULL || ip_forward_row == NULL)
+	{
+		return;
+	}
+
+	r = (MIB_IPFORWARDROW *)ip_forward_row;
+	Zero(r, sizeof(MIB_IPFORWARDROW));
+
+	// IP address
+	r->dwForwardDest = Win32IPToUINT(&entry->DestIP);
+	// Subnet mask
+	r->dwForwardMask = Win32IPToUINT(&entry->DestMask);
+	// Gateway IP address
+	r->dwForwardNextHop = Win32IPToUINT(&entry->GatewayIP);
+	// Local routing flag
+	if (entry->LocalRouting)
+	{
+		// Local
+		r->dwForwardType = 3;
+	}
+	else
+	{
+		// Remote router
+		r->dwForwardType = 4;
+	}
+	// Protocol
+	r->dwForwardProto = r->dwForwardType - 1;	// Subtract by 1 in most cases
+	if (entry->PPPConnection)
+	{
+		// Isn't this a PPP? Danger!
+		r->dwForwardProto++;
+	}
+	// Metric
+	r->dwForwardMetric1 = entry->Metric;
+
+	if (MsIsVista() == false)
+	{
+		r->dwForwardMetric2 = r->dwForwardMetric3 = r->dwForwardMetric4 = r->dwForwardMetric5 = INFINITE;
+	}
+	else
+	{
+		r->dwForwardMetric2 = r->dwForwardMetric3 = r->dwForwardMetric4 = r->dwForwardMetric5 = 0;
+		r->dwForwardAge = 163240;
+	}
+
+	// Interface ID
+	r->dwForwardIfIndex = entry->InterfaceID;
+
+	Debug("Win32RouteEntryToIpForwardRow()\n");
+	Debug(" r->dwForwardDest=%X\n", r->dwForwardDest);
+	Debug(" r->dwForwardMask=%X\n", r->dwForwardMask);
+	Debug(" r->dwForwardNextHop=%X\n", r->dwForwardNextHop);
+	Debug(" r->dwForwardType=%u\n", r->dwForwardType);
+	Debug(" r->dwForwardProto=%u\n", r->dwForwardProto);
+	Debug(" r->dwForwardMetric1=%u\n", r->dwForwardMetric1);
+	Debug(" r->dwForwardMetric2=%u\n", r->dwForwardMetric2);
+	Debug(" r->dwForwardIfIndex=%u\n", r->dwForwardIfIndex);
+}
+
+// Convert the MIB_IPFORWARDROW to a ROUTE_ENTRY
+void Win32IpForwardRowToRouteEntry(ROUTE_ENTRY *entry, void *ip_forward_row)
+{
+	MIB_IPFORWARDROW *r;
+	// Validate arguments
+	if (entry == NULL || ip_forward_row == NULL)
+	{
+		return;
+	}
+
+	r = (MIB_IPFORWARDROW *)ip_forward_row;
+
+	Zero(entry, sizeof(ROUTE_ENTRY));
+	// IP address
+	Win32UINTToIP(&entry->DestIP, r->dwForwardDest);
+	// Subnet mask
+	Win32UINTToIP(&entry->DestMask, r->dwForwardMask);
+	// Gateway IP address
+	Win32UINTToIP(&entry->GatewayIP, r->dwForwardNextHop);
+	// Local routing flag
+	if (r->dwForwardType == 3)
+	{
+		entry->LocalRouting = true;
+	}
+	else
+	{
+		entry->LocalRouting = false;
+	}
+	if (entry->LocalRouting && r->dwForwardProto == 3)
+	{
+		// PPP. Danger!
+		entry->PPPConnection = true;
+	}
+	// Metric
+	entry->Metric = r->dwForwardMetric1;
+	// Interface ID
+	entry->InterfaceID = r->dwForwardIfIndex;
+}
+
+// Initializing the socket library
+void Win32InitSocketLibrary()
+{
+	WSADATA data;
+	Zero(&data, sizeof(data));
+	WSAStartup(MAKEWORD(2, 2), &data);
+
+	// Load the DLL functions
+	w32net = ZeroMalloc(sizeof(NETWORK_WIN32_FUNCTIONS));
+	w32net->hIpHlpApi32 = LoadLibrary("iphlpapi.dll");
+	w32net->hIcmp = LoadLibrary("icmp.dll");
+
+	if (w32net->hIpHlpApi32 != NULL)
+	{
+		w32net->CreateIpForwardEntry =
+			(DWORD (__stdcall *)(PMIB_IPFORWARDROW))
+			GetProcAddress(w32net->hIpHlpApi32, "CreateIpForwardEntry");
+
+		w32net->DeleteIpForwardEntry =
+			(DWORD (__stdcall *)(PMIB_IPFORWARDROW))
+			GetProcAddress(w32net->hIpHlpApi32, "DeleteIpForwardEntry");
+
+		w32net->GetIfTable =
+			(DWORD (__stdcall *)(PMIB_IFTABLE, PULONG, BOOL))
+			GetProcAddress(w32net->hIpHlpApi32, "GetIfTable");
+
+		w32net->GetIfTable2 =
+			(DWORD (__stdcall *)(void **))
+			GetProcAddress(w32net->hIpHlpApi32, "GetIfTable2");
+
+		w32net->FreeMibTable =
+			(void (__stdcall *)(PVOID))
+			GetProcAddress(w32net->hIpHlpApi32, "FreeMibTable");
+
+		w32net->GetIpForwardTable =
+			(DWORD (__stdcall *)(PMIB_IPFORWARDTABLE, PULONG, BOOL))
+			GetProcAddress(w32net->hIpHlpApi32, "GetIpForwardTable");
+
+		w32net->GetNetworkParams =
+			(DWORD (__stdcall *)(PFIXED_INFO,PULONG))
+			GetProcAddress(w32net->hIpHlpApi32, "GetNetworkParams");
+
+		w32net->GetAdaptersAddresses =
+			(ULONG (__stdcall *)(ULONG,ULONG,PVOID,PIP_ADAPTER_ADDRESSES,PULONG))
+			GetProcAddress(w32net->hIpHlpApi32, "GetAdaptersAddresses");
+
+		w32net->IpRenewAddress =
+			(DWORD (__stdcall *)(PIP_ADAPTER_INDEX_MAP))
+			GetProcAddress(w32net->hIpHlpApi32, "IpRenewAddress");
+
+		w32net->IpReleaseAddress =
+			(DWORD (__stdcall *)(PIP_ADAPTER_INDEX_MAP))
+			GetProcAddress(w32net->hIpHlpApi32, "IpReleaseAddress");
+
+		w32net->GetInterfaceInfo =
+			(DWORD (__stdcall *)(PIP_INTERFACE_INFO, PULONG))
+			GetProcAddress(w32net->hIpHlpApi32, "GetInterfaceInfo");
+
+		w32net->GetAdaptersInfo =
+			(DWORD (__stdcall *)(PIP_ADAPTER_INFO, PULONG))
+			GetProcAddress(w32net->hIpHlpApi32, "GetAdaptersInfo");
+
+		w32net->GetExtendedTcpTable =
+			(DWORD (__stdcall *)(PVOID,PDWORD,BOOL,ULONG,_TCP_TABLE_CLASS,ULONG))
+			GetProcAddress(w32net->hIpHlpApi32, "GetExtendedTcpTable");
+
+		w32net->AllocateAndGetTcpExTableFromStack =
+			(DWORD (__stdcall *)(PVOID *,BOOL,HANDLE,DWORD,DWORD))
+			GetProcAddress(w32net->hIpHlpApi32, "AllocateAndGetTcpExTableFromStack");
+
+		w32net->GetTcpTable =
+			(DWORD (__stdcall *)(PMIB_TCPTABLE,PDWORD,BOOL))
+			GetProcAddress(w32net->hIpHlpApi32, "GetTcpTable");
+
+		w32net->NotifyRouteChange =
+			(DWORD (__stdcall *)(PHANDLE,LPOVERLAPPED))
+			GetProcAddress(w32net->hIpHlpApi32, "NotifyRouteChange");
+
+		w32net->CancelIPChangeNotify =
+			(BOOL (__stdcall *)(LPOVERLAPPED))
+			GetProcAddress(w32net->hIpHlpApi32, "CancelIPChangeNotify");
+
+		w32net->NhpAllocateAndGetInterfaceInfoFromStack =
+			(DWORD (__stdcall *)(IP_INTERFACE_NAME_INFO **,PDWORD,BOOL,HANDLE,DWORD))
+			GetProcAddress(w32net->hIpHlpApi32, "NhpAllocateAndGetInterfaceInfoFromStack");
+
+		w32net->IcmpCreateFile =
+			(HANDLE (__stdcall *)())
+			GetProcAddress(w32net->hIpHlpApi32, "IcmpCreateFile");
+
+		w32net->IcmpCloseHandle =
+			(BOOL (__stdcall *)(HANDLE))
+			GetProcAddress(w32net->hIpHlpApi32, "IcmpCloseHandle");
+
+		w32net->IcmpSendEcho =
+			(DWORD (__stdcall *)(HANDLE,IPAddr,LPVOID,WORD,PIP_OPTION_INFORMATION,LPVOID,DWORD,DWORD))
+			GetProcAddress(w32net->hIpHlpApi32, "IcmpSendEcho");
+	}
+
+	if (w32net->hIcmp != NULL)
+	{
+		if (w32net->IcmpCreateFile == NULL || w32net->IcmpCloseHandle == NULL || w32net->IcmpSendEcho == NULL)
+		{
+			w32net->IcmpCreateFile =
+				(HANDLE (__stdcall *)())
+				GetProcAddress(w32net->hIcmp, "IcmpCreateFile");
+
+			w32net->IcmpCloseHandle =
+				(BOOL (__stdcall *)(HANDLE))
+				GetProcAddress(w32net->hIcmp, "IcmpCloseHandle");
+
+			w32net->IcmpSendEcho =
+				(DWORD (__stdcall *)(HANDLE,IPAddr,LPVOID,WORD,PIP_OPTION_INFORMATION,LPVOID,DWORD,DWORD))
+				GetProcAddress(w32net->hIcmp, "IcmpSendEcho");
+		}
+	}
+
+	if (w32net->IcmpCreateFile == NULL || w32net->IcmpCloseHandle == NULL || w32net->IcmpSendEcho == NULL)
+	{
+		w32net->IcmpCreateFile = NULL;
+		w32net->IcmpCloseHandle = NULL;
+		w32net->IcmpSendEcho = NULL;
+	}
+}
+
+// Release of the socket library
+void Win32FreeSocketLibrary()
+{
+	if (w32net != NULL)
+	{
+		if (w32net->hIpHlpApi32 != NULL)
+		{
+			FreeLibrary(w32net->hIpHlpApi32);
+		}
+
+		if (w32net->hIcmp != NULL)
+		{
+			FreeLibrary(w32net->hIcmp);
+		}
+
+		Free(w32net);
+		w32net = NULL;
+	}
+
+	WSACleanup();
+}
+
+// Cancel
+void Win32Cancel(CANCEL *c)
+{
+	// Validate arguments
+	if (c == NULL)
+	{
+		return;
+	}
+
+	SetEvent((HANDLE)c->hEvent);
+}
+
+// Cleanup of the cancel object
+void Win32CleanupCancel(CANCEL *c)
+{
+	// Validate arguments
+	if (c == NULL)
+	{
+		return;
+	}
+
+	if (c->SpecialFlag == false)
+	{
+		CloseHandle(c->hEvent);
+	}
+
+	Free(c);
+}
+
+// New cancel object
+CANCEL *Win32NewCancel()
+{
+	CANCEL *c = ZeroMallocFast(sizeof(CANCEL));
+	c->ref = NewRef();
+	c->SpecialFlag = false;
+	c->hEvent = CreateEvent(NULL, FALSE, FALSE, NULL);
+
+	return c;
+}
+
+// Waiting for a socket event
+bool Win32WaitSockEvent(SOCK_EVENT *event, UINT timeout)
+{
+	// Validate arguments
+	if (event == NULL || timeout == 0)
+	{
+		return false;
+	}
+
+	if (WaitForSingleObject((HANDLE)event->hEvent, timeout) == WAIT_OBJECT_0)
+	{
+		return true;
+	}
+	else
+	{
+		return false;
+	}
+}
+
+// Clean-up of the socket event
+void Win32CleanupSockEvent(SOCK_EVENT *event)
+{
+	// Validate arguments
+	if (event == NULL)
+	{
+		return;
+	}
+
+	CloseHandle((HANDLE)event->hEvent);
+
+	Free(event);
+}
+
+// Set of the socket event
+void Win32SetSockEvent(SOCK_EVENT *event)
+{
+	// Validate arguments
+	if (event == NULL)
+	{
+		return;
+	}
+
+	SetEvent((HANDLE)event->hEvent);
+}
+
+// Creating a socket event
+SOCK_EVENT *Win32NewSockEvent()
+{
+	SOCK_EVENT *e = ZeroMallocFast(sizeof(SOCK_EVENT));
+
+	e->ref = NewRef();
+	e->hEvent = (void *)CreateEvent(NULL, FALSE, FALSE, NULL);
+
+	return e;
+}
+
+// Associate the socket with socket event and set it to asynchronous mode
+void Win32JoinSockToSockEvent(SOCK *sock, SOCK_EVENT *event)
+{
+	HANDLE hEvent;
+	// Validate arguments
+	if (sock == NULL || event == NULL || sock->AsyncMode)
+	{
+		return;
+	}
+	if (sock->ListenMode != false || (sock->Type != SOCK_UDP && sock->Connected == false))
+	{
+		return;
+	}
+
+	sock->AsyncMode = true;
+
+	hEvent = event->hEvent;
+
+	// Association
+	WSAEventSelect(sock->socket, hEvent, FD_READ | FD_WRITE | FD_CLOSE);
+
+	// Increase the reference count of the SOCK_EVENT
+	AddRef(event->ref);
+	sock->SockEvent = event;
+}
+
+// Set the socket to asynchronous mode
+void Win32InitAsyncSocket(SOCK *sock)
+{
+	// Validate arguments
+	if (sock == NULL)
+	{
+		return;
+	}
+	if (sock->AsyncMode)
+	{
+		// This socket is already in asynchronous mode
+		return;
+	}
+	if (sock->ListenMode || ((sock->Type == SOCK_TCP || sock->Type == SOCK_INPROC) && sock->Connected == false))
+	{
+		return;
+	}
+
+	sock->AsyncMode = true;
+
+	if (sock->Type == SOCK_INPROC)
+	{
+		// Fetch the event of the TUBE
+		TUBE *t = sock->RecvTube;
+
+		if (t != NULL)
+		{
+			if (t->SockEvent != NULL)
+			{
+				sock->hEvent = t->SockEvent->hEvent;
+			}
+		}
+	}
+	else
+	{
+		// Creating an Event
+		sock->hEvent = (void *)CreateEvent(NULL, FALSE, FALSE, NULL);
+
+		// Association
+		WSAEventSelect(sock->socket, sock->hEvent, FD_READ | FD_WRITE | FD_CLOSE);
+	}
+}
+
+// Release the asynchronous socket
+void Win32FreeAsyncSocket(SOCK *sock)
+{
+	// Validate arguments
+	if (sock == NULL)
+	{
+		return;
+	}
+
+	// Asynchronous socket
+	if (sock->hEvent != NULL)
+	{
+		if (sock->Type != SOCK_INPROC)
+		{
+			CloseHandle((HANDLE)sock->hEvent);
+		}
+	}
+	sock->hEvent = NULL;
+	sock->AsyncMode = false;
+
+	// Socket event
+	if (sock->SockEvent != NULL)
+	{
+		ReleaseSockEvent(sock->SockEvent);
+		sock->SockEvent = NULL;
+	}
+}
+
+// Select function for Win32
+void Win32Select(SOCKSET *set, UINT timeout, CANCEL *c1, CANCEL *c2)
+{
+	HANDLE array[MAXIMUM_WAIT_OBJECTS];
+	UINT n, i;
+	SOCK *s;
+	// Initialization of array
+	Zero(array, sizeof(array));
+	n = 0;
+
+	// Setting the event array
+	if (set != NULL)
+	{
+		for (i = 0;i < set->NumSocket;i++)
+		{
+			s = set->Sock[i];
+			if (s != NULL)
+			{
+				Win32InitAsyncSocket(s);
+				if (s->hEvent != NULL)
+				{
+					array[n++] = (HANDLE)s->hEvent;
+				}
+
+				if (s->BulkRecvTube != NULL)
+				{
+					array[n++] = (HANDLE)s->BulkRecvTube->SockEvent->hEvent;
+				}
+			}
+		}
+	}
+	if (c1 != NULL && c1->hEvent != NULL)
+	{
+		array[n++] = c1->hEvent;
+	}
+	if (c2 != NULL && c2->hEvent != NULL)
+	{
+		array[n++] = c2->hEvent;
+	}
+
+	if (timeout == 0)
+	{
+		return;
+	}
+
+	if (n == 0)
+	{
+		// Call normal waiting function if no events to wait are registered
+		SleepThread(timeout);
+	}
+	else
+	{
+		// Wait for the event if events are registered at least one
+		if (n == 1)
+		{
+			// Calling a lightweight version If the event is only one
+			WaitForSingleObject(array[0], timeout);
+		}
+		else
+		{
+			// In case of multiple events
+			WaitForMultipleObjects(n, array, false, timeout);
+		}
+	}
+}
+
+#endif	// OS_WIN32
+
+// Check whether the IPv6 is supported
+bool IsIPv6Supported()
+{
+#ifdef	NO_IPV6
+	return false;
+#else	// NO_IPV6
+	SOCKET s;
+
+	s = socket(AF_INET6, SOCK_STREAM, 0);
+	if (s == INVALID_SOCKET)
+	{
+		return false;
+	}
+
+	closesocket(s);
+
+	return true;
+#endif	// NO_IPV6
+}
+
+// Get the host name from the host cache
+bool GetHostCache(char *hostname, UINT size, IP *ip)
+{
+	bool ret;
+	// Validate arguments
+	if (hostname == NULL || ip == NULL)
+	{
+		return false;
+	}
+
+	ret = false;
+
+	LockList(HostCacheList);
+	{
+		HOSTCACHE t, *c;
+		Zero(&t, sizeof(t));
+		Copy(&t.IpAddress, ip, sizeof(IP));
+
+		c = Search(HostCacheList, &t);
+		if (c != NULL)
+		{
+			if (IsEmptyStr(c->HostName) == false)
+			{
+				ret = true;
+				StrCpy(hostname, size, c->HostName);
+			}
+			else
+			{
+				ret = true;
+				StrCpy(hostname, size, "");
+			}
+		}
+	}
+	UnlockList(HostCacheList);
+
+	return ret;
+}
+
+// Add to the host name cache
+void AddHostCache(IP *ip, char *hostname)
+{
+	// Validate arguments
+	if (ip == NULL || hostname == NULL)
+	{
+		return;
+	}
+	if (IsNetworkNameCacheEnabled() == false)
+	{
+		return;
+	}
+
+	LockList(HostCacheList);
+	{
+		HOSTCACHE t, *c;
+		UINT i;
+		LIST *o;
+
+		Zero(&t, sizeof(t));
+		Copy(&t.IpAddress, ip, sizeof(IP));
+
+		c = Search(HostCacheList, &t);
+		if (c == NULL)
+		{
+			c = ZeroMalloc(sizeof(HOSTCACHE));
+			Copy(&c->IpAddress, ip, sizeof(IP));
+			Add(HostCacheList, c);
+		}
+
+		StrCpy(c->HostName, sizeof(c->HostName), hostname);
+		c->Expires = Tick64() + (UINT64)EXPIRES_HOSTNAME;
+
+		o = NewListFast(NULL);
+
+		for (i = 0;i < LIST_NUM(HostCacheList);i++)
+		{
+			HOSTCACHE *c = LIST_DATA(HostCacheList, i);
+
+			if (c->Expires <= Tick64())
+			{
+				Add(o, c);
+			}
+		}
+
+		for (i = 0;i < LIST_NUM(o);i++)
+		{
+			HOSTCACHE *c = LIST_DATA(o, i);
+
+			if (Delete(HostCacheList, c))
+			{
+				Free(c);
+			}
+		}
+
+		ReleaseList(o);
+	}
+	UnlockList(HostCacheList);
+}
+
+// Comparison of host name cache entries
+int CompareHostCache(void *p1, void *p2)
+{
+	HOSTCACHE *c1, *c2;
+	if (p1 == NULL || p2 == NULL)
+	{
+		return 0;
+	}
+	c1 = *(HOSTCACHE **)p1;
+	c2 = *(HOSTCACHE **)p2;
+	if (c1 == NULL || c2 == NULL)
+	{
+		return 0;
+	}
+
+	return CmpIpAddr(&c1->IpAddress, &c2->IpAddress);
+}
+
+// Release of the host name cache
+void FreeHostCache()
+{
+	UINT i;
+
+	for (i = 0;i < LIST_NUM(HostCacheList);i++)
+	{
+		HOSTCACHE *c = LIST_DATA(HostCacheList, i);
+
+		Free(c);
+	}
+
+	ReleaseList(HostCacheList);
+	HostCacheList = NULL;
+}
+
+// Initialization of the host name cache
+void InitHostCache()
+{
+	HostCacheList = NewList(CompareHostCache);
+}
+
+// Get the number of wait threads
+UINT GetNumWaitThread()
+{
+	UINT ret = 0;
+
+	LockList(WaitThreadList);
+	{
+		ret = LIST_NUM(WaitThreadList);
+	}
+	UnlockList(WaitThreadList);
+
+	return ret;
+}
+
+// Add the thread to the thread waiting list
+void AddWaitThread(THREAD *t)
+{
+	// Validate arguments
+	if (t == NULL)
+	{
+		return;
+	}
+
+	AddRef(t->ref);
+
+	LockList(WaitThreadList);
+	{
+		Add(WaitThreadList, t);
+	}
+	UnlockList(WaitThreadList);
+}
+
+// Remove the thread from the waiting list
+void DelWaitThread(THREAD *t)
+{
+	// Validate arguments
+	if (t == NULL)
+	{
+		return;
+	}
+
+	LockList(WaitThreadList);
+	{
+		if (Delete(WaitThreadList, t))
+		{
+			ReleaseThread(t);
+		}
+	}
+	UnlockList(WaitThreadList);
+}
+
+// Creating a thread waiting list
+void InitWaitThread()
+{
+	WaitThreadList = NewList(NULL);
+}
+
+// Release of the thread waiting list
+void FreeWaitThread()
+{
+	UINT i, num;
+	THREAD **threads;
+
+	LockList(WaitThreadList);
+	{
+		num = LIST_NUM(WaitThreadList);
+		threads = ToArray(WaitThreadList);
+		DeleteAll(WaitThreadList);
+	}
+	UnlockList(WaitThreadList);
+
+	for (i = 0;i < num;i++)
+	{
+		THREAD *t = threads[i];
+		WaitThread(t, INFINITE);
+		ReleaseThread(t);
+	}
+
+	Free(threads);
+
+	ReleaseList(WaitThreadList);
+	WaitThreadList = NULL;
+}
+
+// Check the cipher list name
+bool CheckCipherListName(char *name)
+{
+	UINT i;
+	// Validate arguments
+	if (name == NULL)
+	{
+		return false;
+	}
+
+	for (i = 0;i < cipher_list_token->NumTokens;i++)
+	{
+		if (StrCmpi(cipher_list_token->Token[i], name) == 0)
+		{
+			return true;
+		}
+	}
+
+	return false;
+}
+
+// Renewing the IP address of the DHCP server
+void RenewDhcp()
+{
+#ifdef	OS_WIN32
+	Win32RenewDhcp();
+#else
+	UnixRenewDhcp();
+#endif
+}
+
+// Get a domain name for UNIX
+bool UnixGetDomainName(char *name, UINT size)
+{
+	bool ret = false;
+	BUF *b = ReadDump("/etc/resolv.conf");
+
+	if (b == NULL)
+	{
+		return false;
+	}
+
+	while (true)
+	{
+		char *s = CfgReadNextLine(b);
+		TOKEN_LIST *t;
+
+		if (s == NULL)
+		{
+			break;
+		}
+
+		Trim(s);
+
+		t = ParseToken(s, " \t");
+		if (t != NULL)
+		{
+			if (t->NumTokens == 2)
+			{
+				if (StrCmpi(t->Token[0], "domain") == 0)
+				{
+					StrCpy(name, size, t->Token[1]);
+					ret = true;
+				}
+			}
+			FreeToken(t);
+		}
+
+		Free(s);
+	}
+
+	FreeBuf(b);
+
+	return ret;
+}
+
+// Get the domain name
+bool GetDomainName(char *name, UINT size)
+{
+	bool ret = false;
+	IP ip;
+	// Validate arguments
+	ClearStr(name, size);
+	if (name == NULL)
+	{
+		return false;
+	}
+
+#ifdef	OS_WIN32
+	ClearStr(name, size);
+	ret = Win32GetDefaultDns(&ip, name, size);
+
+	if (ret == false || IsEmptyStr(name))
+	{
+		ret = Win32GetDnsSuffix(name, size);
+	}
+#else	// OS_WIN32
+	ret = UnixGetDomainName(name, size);
+#endif	// OS_WIN32
+
+	if (ret == false)
+	{
+		return false;
+	}
+
+	return (IsEmptyStr(name) ? false : true);
+}
+
+// Get the default DNS server
+bool GetDefaultDns(IP *ip)
+{
+	bool ret = false;
+#ifdef	OS_WIN32
+	ret = Win32GetDefaultDns(ip, NULL, 0);
+#else
+	ret = UnixGetDefaultDns(ip);
+#endif	// OS_WIN32
+	return ret;
+}
+
+// Creating a socket event
+SOCK_EVENT *NewSockEvent()
+{
+	SOCK_EVENT *e = NULL;
+#ifdef	OS_WIN32
+	e = Win32NewSockEvent();
+#else
+	e = UnixNewSockEvent();
+#endif	// OS_WIN32
+	return e;
+}
+
+// Set of the socket event
+void SetSockEvent(SOCK_EVENT *event)
+{
+#ifdef	OS_WIN32
+	Win32SetSockEvent(event);
+#else
+	UnixSetSockEvent(event);
+#endif	// OS_WIN32
+}
+
+// Clean-up of the socket event
+void CleanupSockEvent(SOCK_EVENT *event)
+{
+#ifdef	OS_WIN32
+	Win32CleanupSockEvent(event);
+#else
+	UnixCleanupSockEvent(event);
+#endif	// OS_WIN32
+}
+
+// Waiting for the socket event
+bool WaitSockEvent(SOCK_EVENT *event, UINT timeout)
+{
+	bool ret = false;
+#ifdef	OS_WIN32
+	ret = Win32WaitSockEvent(event, timeout);
+#else
+	ret = UnixWaitSockEvent(event, timeout);
+#endif	// OS_WIN32
+	return ret;
+}
+
+// Release of the socket event
+void ReleaseSockEvent(SOCK_EVENT *event)
+{
+	// Validate arguments
+	if (event == NULL)
+	{
+		return;
+	}
+
+	if (Release(event->ref) == 0)
+	{
+		CleanupSockEvent(event);
+	}
+}
+
+// Let belonging the socket to the socket event
+void JoinSockToSockEvent(SOCK *sock, SOCK_EVENT *event)
+{
+	// Validate arguments
+	if (sock == NULL || event == NULL)
+	{
+		return;
+	}
+
+	if (sock->Type == SOCK_INPROC)
+	{
+		// Set the SockEvent on the receiver TUBE for in-process type socket
+		SetTubeSockEvent(sock->RecvTube, event);
+		return;
+	}
+
+	if (sock->BulkRecvTube != NULL)
+	{
+		// Set the SockEvent on the receiver TUBE in case of R-UDP socket
+		SetTubeSockEvent(sock->BulkRecvTube, event);
+	}
+
+#ifdef	OS_WIN32
+	Win32JoinSockToSockEvent(sock, event);
+#else
+	UnixJoinSockToSockEvent(sock, event);
+#endif	// OS_WIN32
+}
+
+// New special cancel object
+CANCEL *NewCancelSpecial(void *hEvent)
+{
+	CANCEL *c;
+	// Validate arguments
+	if (hEvent == NULL)
+	{
+		return NULL;
+	}
+
+	c = ZeroMalloc(sizeof(CANCEL));
+	c->ref = NewRef();
+	c->SpecialFlag = true;
+
+#ifdef	OS_WIN32
+	c->hEvent = (HANDLE)hEvent;
+#else	// OS_WIN32
+	c->pipe_read = (int)hEvent;
+	c->pipe_write = -1;
+#endif	// OS_WIN32
+
+	return c;
+}
+
+// Creating a cancel object
+CANCEL *NewCancel()
+{
+	CANCEL *c = NULL;
+#ifdef	OS_WIN32
+	c = Win32NewCancel();
+#else
+	c = UnixNewCancel();
+#endif	// OS_WIN32
+	return c;
+}
+
+// Release of the cancel object
+void ReleaseCancel(CANCEL *c)
+{
+	// Validate arguments
+	if (c == NULL)
+	{
+		return;
+	}
+
+	if (Release(c->ref) == 0)
+	{
+		CleanupCancel(c);
+	}
+}
+
+// Clean up of the cancel object
+void CleanupCancel(CANCEL *c)
+{
+#ifdef	OS_WIN32
+	Win32CleanupCancel(c);
+#else
+	UnixCleanupCancel(c);
+#endif
+}
+
+// Cancellation triggered
+void Cancel(CANCEL *c)
+{
+#ifdef	OS_WIN32
+	Win32Cancel(c);
+#else
+	UnixCancel(c);
+#endif
+}
+
+// Calculate the optimal route from the specified routing table
+ROUTE_ENTRY *GetBestRouteEntryFromRouteTable(ROUTE_TABLE *table, IP *ip)
+{
+	return GetBestRouteEntryFromRouteTableEx(table, ip, 0);
+}
+ROUTE_ENTRY *GetBestRouteEntryFromRouteTableEx(ROUTE_TABLE *table, IP *ip, UINT exclude_if_id)
+{
+	UINT i;
+	ROUTE_ENTRY *ret = NULL;
+	ROUTE_ENTRY *tmp = NULL;
+	UINT64 min_score = 0;
+	// Validate arguments
+	if (ip == NULL || table == NULL)
+	{
+		return NULL;
+	}
+
+	if (IsIP6(ip))
+	{
+		// IPv6 is not supported
+		return NULL;
+	}
+
+	// Select routing table entry by following rule
+	// 1. Largest subnet mask
+	// 2. Smallest metric value 
+	for (i = 0;i < table->NumEntry;i++)
+	{
+		ROUTE_ENTRY *e = table->Entry[i];
+		UINT dest, net, mask;
+
+		dest = IPToUINT(ip);
+		net = IPToUINT(&e->DestIP);
+		mask = IPToUINT(&e->DestMask);
+
+		if (exclude_if_id != 0)
+		{
+			if (e->InterfaceID == exclude_if_id)
+			{
+				continue;
+			}
+		}
+
+		// Mask test
+		if ((dest & mask) == (net & mask))
+		{
+			// Calculate the score
+			UINT score_high32 = mask;
+			UINT score_low32 = 0xFFFFFFFF - e->Metric;
+			UINT64 score64 = (UINT64)score_high32 * (UINT64)0x80000000 * (UINT64)2 + (UINT64)score_low32;
+			if (score64 == 0)
+			{
+				score64 = 1;
+			}
+
+			e->InnerScore = score64;
+		}
+	}
+
+	tmp = NULL;
+
+	// Search for the item with maximum score
+	for (i = 0;i < table->NumEntry;i++)
+	{
+		ROUTE_ENTRY *e = table->Entry[i];
+
+		if (e->InnerScore != 0)
+		{
+			if (e->InnerScore >= min_score)
+			{
+				tmp = e;
+				min_score = e->InnerScore;
+			}
+		}
+	}
+
+	if (tmp != NULL)
+	{
+		UINT dest, gateway, mask;
+
+		// Generate an entry
+		ret = ZeroMallocFast(sizeof(ROUTE_ENTRY));
+
+		Copy(&ret->DestIP, ip, sizeof(IP));
+		ret->DestMask.addr[0] = 255;
+		ret->DestMask.addr[1] = 255;
+		ret->DestMask.addr[2] = 255;
+		ret->DestMask.addr[3] = 255;
+		Copy(&ret->GatewayIP, &tmp->GatewayIP, sizeof(IP));
+		ret->InterfaceID = tmp->InterfaceID;
+		ret->LocalRouting = tmp->LocalRouting;
+		ret->OldIfMetric = tmp->Metric;
+		ret->Metric = 1;
+		ret->PPPConnection = tmp->PPPConnection;
+
+		// Calculation related to routing control
+		dest = IPToUINT(&tmp->DestIP);
+		gateway = IPToUINT(&tmp->GatewayIP);
+		mask = IPToUINT(&tmp->DestMask);
+		if ((dest & mask) == (gateway & mask))
+		{
+#ifdef	OS_WIN32
+			if (MsIsVista() == false)
+			{
+				// Adjust for Windows
+				ret->PPPConnection = true;
+			}
+#endif	// OS_WIN32
+		}
+	}
+
+	return ret;
+}
+
+// Release the routing entry
+void FreeRouteEntry(ROUTE_ENTRY *e)
+{
+	// Validate arguments
+	if (e == NULL)
+	{
+		return;
+	}
+
+	Free(e);
+}
+
+// Get the best route entry by analyzing the current routing table
+ROUTE_ENTRY *GetBestRouteEntry(IP *ip)
+{
+	return GetBestRouteEntryEx(ip, 0);
+}
+ROUTE_ENTRY *GetBestRouteEntryEx(IP *ip, UINT exclude_if_id)
+{
+	ROUTE_TABLE *table;
+	ROUTE_ENTRY *e = NULL;
+	// Validate arguments
+	if (ip == NULL)
+	{
+		return NULL;
+	}
+
+	table = GetRouteTable();
+	if (table == NULL)
+	{
+		return NULL;
+	}
+
+	e = GetBestRouteEntryFromRouteTableEx(table, ip, exclude_if_id);
+	FreeRouteTable(table);
+
+	return e;
+}
+
+// Get the interface ID of the virtual LAN card
+UINT GetVLanInterfaceID(char *tag_name)
+{
+	UINT ret = 0;
+#ifdef	OS_WIN32
+	ret = Win32GetVLanInterfaceID(tag_name);
+#else	// OS_WIN32
+	ret = UnixGetVLanInterfaceID(tag_name);
+#endif	// OS_WIN32
+	return ret;
+}
+
+// Release of enumeration variable of virtual LAN card
+void FreeEnumVLan(char **s)
+{
+	char *a;
+	UINT i;
+	// Validate arguments
+	if (s == NULL)
+	{
+		return;
+	}
+
+	i = 0;
+	while (true)
+	{
+		a = s[i++];
+		if (a == NULL)
+		{
+			break;
+		}
+		Free(a);
+	}
+
+	Free(s);
+}
+
+// Enumeration of virtual LAN cards
+char **EnumVLan(char *tag_name)
+{
+	char **ret = NULL;
+#ifdef	OS_WIN32
+	ret = Win32EnumVLan(tag_name);
+#else	// OS_WIN32
+	ret = UnixEnumVLan(tag_name);
+#endif	// OS_WIN32
+	return ret;
+}
+
+// Display the routing table
+void DebugPrintRouteTable(ROUTE_TABLE *r)
+{
+	UINT i;
+	// Validate arguments
+	if (r == NULL)
+	{
+		return;
+	}
+
+	if (IsDebug() == false)
+	{
+		return;
+	}
+
+	Debug("---- Routing Table (%u Entries) ----\n", r->NumEntry);
+
+	for (i = 0;i < r->NumEntry;i++)
+	{
+		Debug("   ");
+
+		DebugPrintRoute(r->Entry[i]);
+	}
+
+	Debug("------------------------------------\n");
+}
+
+// Display the routing table entry
+void DebugPrintRoute(ROUTE_ENTRY *e)
+{
+	char tmp[MAX_SIZE];
+	// Validate arguments
+	if (e == NULL)
+	{
+		return;
+	}
+
+	if (IsDebug() == false)
+	{
+		return;
+	}
+
+	RouteToStr(tmp, sizeof(tmp), e);
+
+	Debug("%s\n", tmp);
+}
+
+// Convert the routing table entry to string
+void RouteToStr(char *str, UINT str_size, ROUTE_ENTRY *e)
+{
+	char dest_ip[MAX_PATH];
+	char dest_mask[MAX_PATH];
+	char gateway_ip[MAX_PATH];
+	// Validate arguments
+	if (str == NULL || e == NULL)
+	{
+		return;
+	}
+
+	IPToStr(dest_ip, sizeof(dest_ip), &e->DestIP);
+	IPToStr(dest_mask, sizeof(dest_mask), &e->DestMask);
+	IPToStr(gateway_ip, sizeof(gateway_ip), &e->GatewayIP);
+
+	Format(str, str_size, "%s/%s %s m=%u oif=%u if=%u lo=%u p=%u",
+		dest_ip, dest_mask, gateway_ip,
+		e->Metric, e->OldIfMetric, e->InterfaceID,
+		e->LocalRouting, e->PPPConnection);
+}
+
+// Delete the routing table
+void DeleteRouteEntry(ROUTE_ENTRY *e)
+{
+	Debug("DeleteRouteEntry();\n");
+#ifdef	OS_WIN32
+	Win32DeleteRouteEntry(e);
+#else	// OS_WIN32
+	UnixDeleteRouteEntry(e);
+#endif
+}
+
+// Add to the routing table
+bool AddRouteEntry(ROUTE_ENTRY *e)
+{
+	bool dummy = false;
+	return AddRouteEntryEx(e, &dummy);
+}
+bool AddRouteEntryEx(ROUTE_ENTRY *e, bool *already_exists)
+{
+	bool ret = false;
+	Debug("AddRouteEntryEx();\n");
+#ifdef	OS_WIN32
+	ret = Win32AddRouteEntry(e, already_exists);
+#else	// OS_WIN32
+	ret = UnixAddRouteEntry(e, already_exists);
+#endif
+	return ret;
+}
+
+// Get the routing table
+ROUTE_TABLE *GetRouteTable()
+{
+	ROUTE_TABLE *t = NULL;
+	UINT i;
+	BUF *buf = NewBuf();
+	UCHAR hash[MD5_SIZE];
+
+#ifdef	OS_WIN32
+	t = Win32GetRouteTable();
+#else	//OS_WIN32
+	t = UnixGetRouteTable();
+#endif	// OS_WIN32
+
+	WriteBuf(buf, &t->NumEntry, sizeof(t->NumEntry));
+
+	for (i = 0;i < t->NumEntry;i++)
+	{
+		ROUTE_ENTRY *e = t->Entry[i];
+
+		WriteBuf(buf, e, sizeof(ROUTE_ENTRY));
+	}
+
+	Hash(hash, buf->Buf, buf->Size, false);
+
+	FreeBuf(buf);
+
+	Copy(&t->HashedValue, hash, sizeof(t->HashedValue));
+
+	return t;
+}
+
+// Release of the routing table
+void FreeRouteTable(ROUTE_TABLE *t)
+{
+	UINT i;
+	// Validate arguments
+	if (t == NULL)
+	{
+		return;
+	}
+
+	for (i = 0;i < t->NumEntry;i++)
+	{
+		Free(t->Entry[i]);
+	}
+	Free(t->Entry);
+	Free(t);
+}
+
+// UDP receiving
+UINT RecvFrom(SOCK *sock, IP *src_addr, UINT *src_port, void *data, UINT size)
+{
+	SOCKET s;
+	int ret, sz;
+	struct sockaddr_in addr;
+	// Validate arguments
+	if (sock != NULL)
+	{
+		sock->IgnoreRecvErr = false;
+	}
+	if (sock == NULL || src_addr == NULL || src_port == NULL || data == NULL)
+	{
+		return false;
+	}
+	if (sock->Type != SOCK_UDP || sock->socket == INVALID_SOCKET)
+	{
+		return false;
+	}
+	if (size == 0)
+	{
+		return false;
+	}
+
+	if (sock->IPv6)
+	{
+		return RecvFrom6(sock, src_addr, src_port, data, size);
+	}
+
+	s = sock->socket;
+
+	sz = sizeof(addr);
+	ret = recvfrom(s, data, size, 0, (struct sockaddr *)&addr, (int *)&sz);
+	if (ret > 0)
+	{
+		InAddrToIP(src_addr, &addr.sin_addr);
+		*src_port = (UINT)ntohs(addr.sin_port);
+		if (sock->IsRawSocket)
+		{
+			*src_port = sock->LocalPort;
+/*
+			{
+				char tmp[MAX_SIZE];
+
+				IPToStr(tmp, sizeof(tmp), &sock->LocalIP);
+				Debug("Raw: %u from %s\n", sock->LocalPort, tmp);
+			}*/
+		}
+
+		Lock(sock->lock);
+		{
+			sock->RecvNum++;
+			sock->RecvSize += (UINT64)ret;
+		}
+		Unlock(sock->lock);
+
+		// Debug("UDP RecvFrom: %u\n", ret);
+
+		return (UINT)ret;
+	}
+	else
+	{
+		sock->IgnoreRecvErr = false;
+
+#ifdef	OS_WIN32
+		if (WSAGetLastError() == WSAECONNRESET || WSAGetLastError() == WSAENETRESET || WSAGetLastError() == WSAEMSGSIZE || WSAGetLastError() == WSAENETUNREACH ||
+			WSAGetLastError() == WSAENOBUFS || WSAGetLastError() == WSAEHOSTUNREACH || WSAGetLastError() == WSAEUSERS || WSAGetLastError() == WSAEADDRNOTAVAIL || WSAGetLastError() == WSAEADDRNOTAVAIL)
+		{
+			sock->IgnoreRecvErr = true;
+		}
+		else if (WSAGetLastError() == WSAEWOULDBLOCK || WSAGetLastError() == WSAEINPROGRESS)
+		{
+			return SOCK_LATER;
+		}
+		else
+		{
+			UINT e = WSAGetLastError();
+//			Debug("RecvFrom Error: %u\n", e);
+		}
+#else	// OS_WIN32
+		if (errno == ECONNREFUSED || errno == ECONNRESET || errno == EMSGSIZE || errno == ENOBUFS || errno == ENOMEM || errno == EINTR)
+		{
+			sock->IgnoreRecvErr = true;
+		}
+		else if (errno == EAGAIN)
+		{
+			return SOCK_LATER;
+		}
+#endif	// OS_WIN32
+		return 0;
+	}
+}
+UINT RecvFrom6(SOCK *sock, IP *src_addr, UINT *src_port, void *data, UINT size)
+{
+	SOCKET s;
+	int ret, sz;
+	struct sockaddr_in6 addr;
+	// Validate arguments
+	if (sock != NULL)
+	{
+		sock->IgnoreRecvErr = false;
+	}
+	if (sock == NULL || src_addr == NULL || src_port == NULL || data == NULL)
+	{
+		return false;
+	}
+	if (sock->Type != SOCK_UDP || sock->socket == INVALID_SOCKET)
+	{
+		return false;
+	}
+	if (size == 0)
+	{
+		return false;
+	}
+
+	s = sock->socket;
+
+	sz = sizeof(addr);
+	ret = recvfrom(s, data, size, 0, (struct sockaddr *)&addr, (int *)&sz);
+	if (ret > 0)
+	{
+		InAddrToIP6(src_addr, &addr.sin6_addr);
+		src_addr->ipv6_scope_id = addr.sin6_scope_id;
+		*src_port = (UINT)ntohs(addr.sin6_port);
+		if (sock->IsRawSocket)
+		{
+			*src_port = sock->LocalPort;
+		}
+
+		Lock(sock->lock);
+		{
+			sock->RecvNum++;
+			sock->RecvSize += (UINT64)ret;
+		}
+		Unlock(sock->lock);
+
+		// Debug("UDP RecvFrom: %u\n", ret);
+
+		return (UINT)ret;
+	}
+	else
+	{
+		sock->IgnoreRecvErr = false;
+
+#ifdef	OS_WIN32
+		if (WSAGetLastError() == WSAECONNRESET || WSAGetLastError() == WSAENETRESET || WSAGetLastError() == WSAEMSGSIZE || WSAGetLastError() == WSAENETUNREACH ||
+			WSAGetLastError() == WSAENOBUFS || WSAGetLastError() == WSAEHOSTUNREACH || WSAGetLastError() == WSAEUSERS || WSAGetLastError() == WSAEADDRNOTAVAIL || WSAGetLastError() == WSAEADDRNOTAVAIL)
+		{
+			sock->IgnoreRecvErr = true;
+		}
+		else if (WSAGetLastError() == WSAEWOULDBLOCK || WSAGetLastError() == WSAEINPROGRESS)
+		{
+			return SOCK_LATER;
+		}
+		else
+		{
+			UINT e = WSAGetLastError();
+			//			Debug("RecvFrom Error: %u\n", e);
+		}
+#else	// OS_WIN32
+		if (errno == ECONNREFUSED || errno == ECONNRESET || errno == EMSGSIZE || errno == ENOBUFS || errno == ENOMEM || errno == EINTR)
+		{
+			sock->IgnoreRecvErr = true;
+		}
+		else if (errno == EAGAIN)
+		{
+			return SOCK_LATER;
+		}
+#endif	// OS_WIN32
+		return 0;
+	}
+}
+
+// Lock the OpenSSL
+void LockOpenSSL()
+{
+	Lock(openssl_lock);
+}
+
+// Unlock the OpenSSL
+void UnlockOpenSSL()
+{
+	Unlock(openssl_lock);
+}
+
+// UDP transmission
+UINT SendTo(SOCK *sock, IP *dest_addr, UINT dest_port, void *data, UINT size)
+{
+	return SendToEx(sock, dest_addr, dest_port, data, size, false);
+}
+UINT SendToEx(SOCK *sock, IP *dest_addr, UINT dest_port, void *data, UINT size, bool broadcast)
+{
+	SOCKET s;
+	int ret;
+	struct sockaddr_in addr;
+	// Validate arguments
+	if (sock != NULL)
+	{
+		sock->IgnoreSendErr = false;
+	}
+	if (sock == NULL || dest_addr == NULL || (sock->IsRawSocket == false && dest_port == 0) || data == NULL)
+	{
+		return 0;
+	}
+	if (dest_port >= 65536 && sock->IsRawSocket == false)
+	{
+		return 0;
+	}
+	if (sock->Type != SOCK_UDP || sock->socket == INVALID_SOCKET)
+	{
+		return 0;
+	}
+	if (size == 0)
+	{
+		return 0;
+	}
+
+	if (sock->IPv6)
+	{
+		return SendTo6Ex(sock, dest_addr, dest_port, data, size, broadcast);
+	}
+
+	if (IsIP4(dest_addr) == false)
+	{
+		return 0;
+	}
+
+	s = sock->socket;
+	Zero(&addr, sizeof(addr));
+	addr.sin_family = AF_INET;
+	if (sock->IsRawSocket == false)
+	{
+		addr.sin_port = htons((USHORT)dest_port);
+	}
+	IPToInAddr(&addr.sin_addr, dest_addr);
+
+	if ((dest_addr->addr[0] == 255 && dest_addr->addr[1] == 255 && 
+		dest_addr->addr[2] == 255 && dest_addr->addr[3] == 255) ||
+		(dest_addr->addr[0] >= 224 && dest_addr->addr[0] <= 239)
+		|| broadcast)
+	{
+		if (sock->UdpBroadcast == false)
+		{
+			bool yes = true;
+
+			sock->UdpBroadcast = true;
+
+			setsockopt(s, SOL_SOCKET, SO_BROADCAST, (char *)&yes, sizeof(yes));
+		}
+	}
+
+	ret = sendto(s, data, size, 0, (struct sockaddr *)&addr, sizeof(addr));
+	if (ret != (int)size)
+	{
+		sock->IgnoreSendErr = false;
+
+#ifdef	OS_WIN32
+		if (WSAGetLastError() == WSAECONNRESET || WSAGetLastError() == WSAENETRESET || WSAGetLastError() == WSAEMSGSIZE || WSAGetLastError() == WSAENETUNREACH ||
+			WSAGetLastError() == WSAENOBUFS || WSAGetLastError() == WSAEHOSTUNREACH || WSAGetLastError() == WSAEUSERS || WSAGetLastError() == WSAEINVAL || WSAGetLastError() == WSAEADDRNOTAVAIL)
+		{
+			sock->IgnoreSendErr = true;
+		}
+		else if (WSAGetLastError() == WSAEWOULDBLOCK || WSAGetLastError() == WSAEINPROGRESS)
+		{
+			return SOCK_LATER;
+		}
+		else
+		{
+			UINT e = WSAGetLastError();
+			Debug("SendTo Error; %u\n", e);
+		}
+#else	// OS_WIN32
+		if (errno == ECONNREFUSED || errno == ECONNRESET || errno == EMSGSIZE || errno == ENOBUFS || errno == ENOMEM || errno == EINTR)
+		{
+			sock->IgnoreSendErr = true;
+		}
+		else if (errno == EAGAIN)
+		{
+			return SOCK_LATER;
+		}
+#endif	// OS_WIN32
+		return 0;
+	}
+
+	Lock(sock->lock);
+	{
+		sock->SendSize += (UINT64)size;
+		sock->SendNum++;
+	}
+	Unlock(sock->lock);
+
+	return ret;
+}
+UINT SendTo6(SOCK *sock, IP *dest_addr, UINT dest_port, void *data, UINT size)
+{
+	return SendTo6Ex(sock, dest_addr, dest_port, data, size, false);
+}
+UINT SendTo6Ex(SOCK *sock, IP *dest_addr, UINT dest_port, void *data, UINT size, bool broadcast)
+{
+	SOCKET s;
+	int ret;
+	struct sockaddr_in6 addr;
+	UINT type;
+	// Validate arguments
+	if (sock != NULL)
+	{
+		sock->IgnoreSendErr = false;
+	}
+	if (sock == NULL || dest_addr == NULL || (sock->IsRawSocket == false && dest_port == 0) || data == NULL)
+	{
+		return 0;
+	}
+	if (dest_port >= 65536 && sock->IsRawSocket == false)
+	{
+		return 0;
+	}
+	if (sock->Type != SOCK_UDP || sock->socket == INVALID_SOCKET)
+	{
+		return 0;
+	}
+	if (size == 0)
+	{
+		return 0;
+	}
+
+	if (IsIP6(dest_addr) == false)
+	{
+		return 0;
+	}
+
+	s = sock->socket;
+	Zero(&addr, sizeof(addr));
+	addr.sin6_family = AF_INET6;
+	if (sock->IsRawSocket == false)
+	{
+		addr.sin6_port = htons((USHORT)dest_port);
+	}
+	IPToInAddr6(&addr.sin6_addr, dest_addr);
+	addr.sin6_scope_id = dest_addr->ipv6_scope_id;
+
+	type = GetIPAddrType6(dest_addr);
+
+	if ((type & IPV6_ADDR_MULTICAST) || broadcast)
+	{
+		if (sock->UdpBroadcast == false)
+		{
+			bool yes = true;
+
+			sock->UdpBroadcast = true;
+
+			setsockopt(s, SOL_SOCKET, SO_BROADCAST, (char *)&yes, sizeof(yes));
+		}
+	}
+
+	ret = sendto(s, data, size, 0, (struct sockaddr *)&addr, sizeof(addr));
+	if (ret != (int)size)
+	{
+		sock->IgnoreSendErr = false;
+
+#ifdef	OS_WIN32
+		if (WSAGetLastError() == WSAECONNRESET || WSAGetLastError() == WSAENETRESET || WSAGetLastError() == WSAEMSGSIZE || WSAGetLastError() == WSAENETUNREACH ||
+			WSAGetLastError() == WSAENOBUFS || WSAGetLastError() == WSAEHOSTUNREACH || WSAGetLastError() == WSAEUSERS || WSAGetLastError() == WSAEINVAL || WSAGetLastError() == WSAEADDRNOTAVAIL)
+		{
+			sock->IgnoreSendErr = true;
+		}
+		else if (WSAGetLastError() == WSAEWOULDBLOCK || WSAGetLastError() == WSAEINPROGRESS)
+		{
+			return SOCK_LATER;
+		}
+		else
+		{
+			UINT e = WSAGetLastError();
+		}
+#else	// OS_WIN32
+		if (errno == ECONNREFUSED || errno == ECONNRESET || errno == EMSGSIZE || errno == ENOBUFS || errno == ENOMEM || errno == EINTR)
+		{
+			sock->IgnoreSendErr = true;
+		}
+		else if (errno == EAGAIN)
+		{
+			return SOCK_LATER;
+		}
+#endif	// OS_WIN32
+		return 0;
+	}
+
+	Lock(sock->lock);
+	{
+		sock->SendSize += (UINT64)size;
+		sock->SendNum++;
+	}
+	Unlock(sock->lock);
+
+	return ret;
+}
+
+// Disable the UDP checksum
+void DisableUDPChecksum(SOCK *s)
+{
+	bool true_flag = true;
+	// Validate arguments
+	if (s == NULL || s->Type != SOCK_UDP)
+	{
+		return;
+	}
+
+	if (s->socket != INVALID_SOCKET)
+	{
+		if (s->IPv6 == false)
+		{
+#ifdef	UDP_NOCHECKSUM
+			setsockopt(s->socket, IPPROTO_UDP, UDP_NOCHECKSUM, (char *)&true_flag, sizeof(bool));
+#endif	// UDP_NOCHECKSUM
+		}
+	}
+}
+
+// Set the socket to asynchronous mode
+void InitAsyncSocket(SOCK *sock)
+{
+#ifdef	OS_WIN32
+	Win32InitAsyncSocket(sock);
+#else	// OS_WIN32
+	UnixInitAsyncSocket(sock);
+#endif	// OS_WIN32
+}
+
+// Get a new available UDP port number
+UINT GetNewAvailableUdpPortRand()
+{
+	UINT num_retry = 8;
+	UINT i;
+	UINT ret = 0;
+	UCHAR seed[SHA1_SIZE];
+
+	Rand(seed, sizeof(seed));
+
+	for (i = 0;i < num_retry;i++)
+	{
+		SOCK *s = NewUDPEx2Rand(false, NULL, seed, sizeof(seed), RAND_UDP_PORT_DEFAULT_NUM_RETRY);
+
+		if (s != NULL)
+		{
+			ret = s->LocalPort;
+
+			Disconnect(s);
+			ReleaseSock(s);
+		}
+
+		if (ret != 0)
+		{
+			break;
+		}
+	}
+
+	return ret;
+}
+
+// Open a UDP port (port number is random, but determine the randomness in the seed)
+SOCK *NewUDPEx2Rand(bool ipv6, IP *ip, void *rand_seed, UINT rand_seed_size, UINT num_retry)
+{
+	UINT i;
+	// Validate arguments
+	if (rand_seed == NULL || rand_seed_size == 0)
+	{
+		return NULL;
+	}
+	if (num_retry == 0)
+	{
+		num_retry = RAND_UDP_PORT_DEFAULT_NUM_RETRY;
+	}
+
+	for (i = 0; i < (num_retry + 1);i++)
+	{
+		BUF *buf = NewBuf();
+		UCHAR hash[SHA1_SIZE];
+		UINT port = 0;
+		SOCK *s;
+
+		WriteBuf(buf, rand_seed, rand_seed_size);
+		WriteBufInt(buf, i);
+
+		HashSha1(hash, buf->Buf, buf->Size);
+
+		FreeBuf(buf);
+
+		port = READ_UINT(hash);
+
+		port = RAND_UDP_PORT_START + (port % (RAND_UDP_PORT_END - RAND_UDP_PORT_START));
+
+		s = NewUDPEx2(port, ipv6, ip);
+
+		if (s != NULL)
+		{
+			return s;
+		}
+	}
+
+	return NewUDPEx2(0, ipv6, ip);
+}
+
+// Generate a random port number (based on the EXE path and machine key)
+UINT NewRandPortByMachineAndExePath(UINT start_port, UINT end_port, UINT additional_int)
+{
+	BUF *b;
+	char machine_name[MAX_SIZE];
+	wchar_t exe_path[MAX_PATH];
+	char *product_id = NULL;
+	UCHAR hash[SHA1_SIZE];
+
+#ifdef	OS_WIN32
+	product_id = MsRegReadStr(REG_LOCAL_MACHINE, "SOFTWARE\\Microsoft\\Windows NT\\CurrentVersion", "ProductId");
+	if (product_id == NULL)
+	{
+		product_id = MsRegReadStr(REG_LOCAL_MACHINE, "SOFTWARE\\Microsoft\\Windows\\CurrentVersion", "ProductId");
+	}
+#endif	// OS_WIN32
+
+	b = NewBuf();
+
+	GetMachineHostName(machine_name, sizeof(machine_name));
+	Trim(machine_name);
+	StrUpper(machine_name);
+
+	GetExeNameW(exe_path, sizeof(exe_path));
+	UniTrim(exe_path);
+	UniStrUpper(exe_path);
+
+	WriteBuf(b, machine_name, StrSize(machine_name));
+	WriteBuf(b, exe_path, UniStrSize(exe_path));
+	WriteBuf(b, product_id, StrSize(product_id));
+	WriteBufInt(b, additional_int);
+
+	HashSha1(hash, b->Buf, b->Size);
+
+	FreeBuf(b);
+
+	Free(product_id);
+
+	return (READ_UINT(hash) % (end_port - start_port)) + start_port;
+}
+
+// Open the UDP port (based on the EXE path and machine key)
+SOCK *NewUDPEx2RandMachineAndExePath(bool ipv6, IP *ip, UINT num_retry, UCHAR rand_port_id)
+{
+	BUF *b;
+	char machine_name[MAX_SIZE];
+	wchar_t exe_path[MAX_PATH];
+	char *product_id = NULL;
+	UCHAR hash[SHA1_SIZE];
+
+#ifdef	OS_WIN32
+	product_id = MsRegReadStr(REG_LOCAL_MACHINE, "SOFTWARE\\Microsoft\\Windows NT\\CurrentVersion", "ProductId");
+	if (product_id == NULL)
+	{
+		product_id = MsRegReadStr(REG_LOCAL_MACHINE, "SOFTWARE\\Microsoft\\Windows\\CurrentVersion", "ProductId");
+	}
+#endif	// OS_WIN32
+
+	b = NewBuf();
+
+	GetMachineHostName(machine_name, sizeof(machine_name));
+	Trim(machine_name);
+	StrUpper(machine_name);
+
+	GetExeNameW(exe_path, sizeof(exe_path));
+	UniTrim(exe_path);
+	UniStrUpper(exe_path);
+
+	WriteBuf(b, machine_name, StrSize(machine_name));
+	WriteBuf(b, exe_path, UniStrSize(exe_path));
+	WriteBuf(b, product_id, StrSize(product_id));
+	WriteBufChar(b, rand_port_id);
+	//WriteBufInt(b, GetHostIPAddressHash32());
+
+	HashSha1(hash, b->Buf, b->Size);
+
+	FreeBuf(b);
+
+	Free(product_id);
+
+	return NewUDPEx2Rand(ipv6, ip, hash, sizeof(hash), num_retry);
+}
+
+// Set the DF bit of the socket
+void ClearSockDfBit(SOCK *s)
+{
+#ifdef	IP_PMTUDISC_DONT
+#ifdef	IP_MTU_DISCOVER
+	UINT value = IP_PMTUDISC_DONT;
+	if (s == NULL)
+	{
+		return;
+	}
+
+	setsockopt(s->socket, IPPROTO_IP, IP_MTU_DISCOVER, (char *)&value, sizeof(value));
+#endif	// IP_MTU_DISCOVER
+#endif	// IP_PMTUDISC_DONT
+}
+
+// Set the header-include option
+void SetRawSockHeaderIncludeOption(SOCK *s, bool enable)
+{
+	UINT value = BOOL_TO_INT(enable);
+	if (s == NULL || s->IsRawSocket == false)
+	{
+		return;
+	}
+
+	setsockopt(s->socket, IPPROTO_IP, IP_HDRINCL, (char *)&value, sizeof(value));
+
+	s->RawIP_HeaderIncludeFlag = enable;
+}
+
+// Create and initialize the UDP socket
+// If port is specified as 0, system assigns a certain port.
+SOCK *NewUDP(UINT port)
+{
+	return NewUDPEx(port, false);
+}
+SOCK *NewUDPEx(UINT port, bool ipv6)
+{
+	return NewUDPEx2(port, ipv6, NULL);
+}
+SOCK *NewUDPEx2(UINT port, bool ipv6, IP *ip)
+{
+	if (ipv6 == false)
+	{
+		return NewUDP4(port, ip);
+	}
+	else
+	{
+		return NewUDP6(port, ip);
+	}
+}
+SOCK *NewUDPEx3(UINT port, IP *ip)
+{
+	// Validate arguments
+	if (ip == NULL)
+	{
+		return NewUDPEx2(port, false, NULL);
+	}
+
+	if (IsIP4(ip))
+	{
+		return NewUDPEx2(port, false, ip);
+	}
+	else
+	{
+		return NewUDPEx2(port, true, ip);
+	}
+}
+SOCK *NewUDP4(UINT port, IP *ip)
+{
+	SOCK *sock;
+	SOCKET s;
+	struct sockaddr_in addr;
+	// Validate arguments
+	if (ip != NULL && IsIP4(ip) == false)
+	{
+		return NULL;
+	}
+
+	if (IS_SPECIAL_PORT(port) == false)
+	{
+		s = socket(AF_INET, SOCK_DGRAM, IPPROTO_UDP);
+	}
+	else
+	{
+		s = socket(AF_INET, SOCK_RAW, GET_SPECIAL_PORT(port));
+	}
+	if (s == INVALID_SOCKET)
+	{
+		return NULL;
+	}
+
+	Zero(&addr, sizeof(addr));
+	addr.sin_family = AF_INET;
+
+	if (ip == NULL || IsZeroIP(ip))
+	{
+		addr.sin_addr.s_addr = htonl(INADDR_ANY);
+	}
+	else
+	{
+		IPToInAddr(&addr.sin_addr, ip);
+	}
+
+	if (port == 0 || IS_SPECIAL_PORT(port))
+	{
+		addr.sin_port = 0;
+	}
+	else
+	{
+		addr.sin_port = htons((USHORT)port);
+	}
+
+	if (bind(s, (struct sockaddr *)&addr, sizeof(addr)) != 0)
+	{
+		// Failure
+		if (port != 0)
+		{
+			bool true_flag = true;
+			setsockopt(s, SOL_SOCKET, SO_REUSEADDR, (char *)&true_flag, sizeof(bool));
+			if (bind(s, (struct sockaddr *)&addr, sizeof(addr)) != 0)
+			{
+				bool false_flag = false;
+				setsockopt(s, SOL_SOCKET, SO_REUSEADDR, (char *)&false_flag, sizeof(bool));
+#ifdef	SO_EXCLUSIVEADDRUSE
+				setsockopt(s, SOL_SOCKET, SO_EXCLUSIVEADDRUSE, (char *)&true_flag, sizeof(bool));
+#endif	// SO_EXCLUSIVEADDRUSE
+				if (bind(s, (struct sockaddr *)&addr, sizeof(addr)) != 0)
+				{
+					closesocket(s);
+					return NULL;
+				}
+			}
+		}
+		else
+		{
+			closesocket(s);
+			return NULL;
+		}
+	}
+
+	sock = NewSock();
+
+	sock->Type = SOCK_UDP;
+	sock->Connected = false;
+	sock->AsyncMode = false;
+	sock->ServerMode = false;
+	if (port != 0)
+	{
+		sock->ServerMode = true;
+	}
+
+	sock->socket = s;
+
+	InitUdpSocketBufferSize((int)s);
+
+	if (IS_SPECIAL_PORT(port))
+	{
+		bool no = false;
+		setsockopt(sock->socket, IPPROTO_IP, IP_HDRINCL, (char *)&no, sizeof(no));
+
+		sock->IsRawSocket = true;
+		sock->RawSocketIPProtocol = GET_SPECIAL_PORT(port);
+	}
+
+	QuerySocketInformation(sock);
+
+	return sock;
+}
+SOCK *NewUDP6(UINT port, IP *ip)
+{
+	SOCK *sock;
+	SOCKET s;
+	struct sockaddr_in6 addr;
+	// Validate arguments
+	if (ip != NULL && IsIP6(ip) == false)
+	{
+		return NULL;
+	}
+
+	if (IS_SPECIAL_PORT(port) == false)
+	{
+		s = socket(AF_INET6, SOCK_DGRAM, IPPROTO_UDP);
+	}
+	else
+	{
+		s = socket(AF_INET6, SOCK_RAW, GET_SPECIAL_PORT(port));
+	}
+	if (s == INVALID_SOCKET)
+	{
+		return NULL;
+	}
+
+	Zero(&addr, sizeof(addr));
+	addr.sin6_family = AF_INET6;
+	if (port == 0)
+	{
+		addr.sin6_port = 0;
+	}
+	else
+	{
+		addr.sin6_port = htons((USHORT)port);
+	}
+
+	if (ip != NULL && IsZeroIP(ip) == false)
+	{
+		IPToInAddr6(&addr.sin6_addr, ip);
+		addr.sin6_scope_id = ip->ipv6_scope_id;
+	}
+
+	if (bind(s, (struct sockaddr *)&addr, sizeof(addr)) != 0)
+	{
+		// Failure
+		if (port != 0)
+		{
+			bool true_flag = true;
+			setsockopt(s, SOL_SOCKET, SO_REUSEADDR, (char *)&true_flag, sizeof(bool));
+			if (bind(s, (struct sockaddr *)&addr, sizeof(addr)) != 0)
+			{
+				bool false_flag = false;
+				setsockopt(s, SOL_SOCKET, SO_REUSEADDR, (char *)&false_flag, sizeof(bool));
+#ifdef	SO_EXCLUSIVEADDRUSE
+				setsockopt(s, SOL_SOCKET, SO_EXCLUSIVEADDRUSE, (char *)&true_flag, sizeof(bool));
+#endif	// SO_EXCLUSIVEADDRUSE
+				if (bind(s, (struct sockaddr *)&addr, sizeof(addr)) != 0)
+				{
+					closesocket(s);
+					return NULL;
+				}
+			}
+		}
+		else
+		{
+			closesocket(s);
+			return NULL;
+		}
+	}
+
+	sock = NewSock();
+
+	sock->Type = SOCK_UDP;
+	sock->Connected = false;
+	sock->AsyncMode = false;
+	sock->ServerMode = false;
+	sock->IPv6 = true;
+	if (port != 0)
+	{
+		sock->ServerMode = true;
+	}
+
+	sock->socket = s;
+
+	InitUdpSocketBufferSize(s);
+
+	if (IS_SPECIAL_PORT(port))
+	{
+		bool no = false;
+#ifdef	IPV6_HDRINCL
+		setsockopt(sock->socket, IPPROTO_IP, IPV6_HDRINCL, (char *)&no, sizeof(no));
+#endif	// IPV6_HDRINCL
+		setsockopt(sock->socket, IPPROTO_IP, IP_HDRINCL, (char *)&no, sizeof(no));
+
+		sock->IsRawSocket = true;
+		sock->RawSocketIPProtocol = GET_SPECIAL_PORT(port);
+	}
+
+	QuerySocketInformation(sock);
+
+	return sock;
+}
+
+// Select function
+void Select(SOCKSET *set, UINT timeout, CANCEL *c1, CANCEL *c2)
+{
+#ifdef	OS_WIN32
+	Win32Select(set, timeout, c1, c2);
+#else
+	UnixSelect(set, timeout, c1, c2);
+#endif	// OS_WIN32
+}
+
+// Add a socket to the socket set
+void AddSockSet(SOCKSET *set, SOCK *sock)
+{
+	// Validate arguments
+	if (set == NULL || sock == NULL)
+	{
+		return;
+	}
+	if (sock->Type == SOCK_TCP && sock->Connected == false)
+	{
+		return;
+	}
+
+	if (set->NumSocket >= MAX_SOCKSET_NUM)
+	{
+		// Upper limit
+		return;
+	}
+	set->Sock[set->NumSocket++] = sock;
+}
+
+// Initializing the socket set
+void InitSockSet(SOCKSET *set)
+{
+	// Validate arguments
+	if (set == NULL)
+	{
+		return;
+	}
+
+	Zero(set, sizeof(SOCKSET));
+}
+
+// Receive all by TCP
+bool RecvAll(SOCK *sock, void *data, UINT size, bool secure)
+{
+	UINT recv_size, sz, ret;
+	// Validate arguments
+	if (sock == NULL || data == NULL)
+	{
+		return false;
+	}
+	if (size == 0)
+	{
+		return true;
+	}
+	if (sock->AsyncMode)
+	{
+		return false;
+	}
+
+	recv_size = 0;
+
+	while (true)
+	{
+		sz = size - recv_size;
+		ret = Recv(sock, (UCHAR *)data + recv_size, sz, secure);
+		if (ret == 0)
+		{
+			return false;
+		}
+		if (ret == SOCK_LATER)
+		{
+			// I suppose that this is safe because the RecvAll() function is used only 
+			// if the sock->AsyncMode == true. And the Recv() function may return
+			// SOCK_LATER only if the sock->AsyncMode == false. Therefore the call of 
+			// Recv() function in the RecvAll() function never returns SOCK_LATER.
+			return false;
+		}
+		recv_size += ret;
+		if (recv_size >= size)
+		{
+			return true;
+		}
+	}
+}
+
+// Send the TCP send buffer
+bool SendNow(SOCK *sock, int secure)
+{
+	bool ret;
+	// Validate arguments
+	if (sock == NULL || sock->AsyncMode != false)
+	{
+		return false;
+	}
+	if (sock->SendBuf->Size == 0)
+	{
+		return true;
+	}
+
+	ret = SendAll(sock, sock->SendBuf->Buf, sock->SendBuf->Size, secure);
+	ClearBuf(sock->SendBuf);
+
+	return ret;
+}
+
+// Append to the TCP send buffer
+void SendAdd(SOCK *sock, void *data, UINT size)
+{
+	// Validate arguments
+	if (sock == NULL || data == NULL || size == 0 || sock->AsyncMode != false)
+	{
+		return;
+	}
+
+	WriteBuf(sock->SendBuf, data, size);
+}
+
+// Send all by TCP
+bool SendAll(SOCK *sock, void *data, UINT size, bool secure)
+{
+	UCHAR *buf;
+	UINT sent_size;
+	UINT ret;
+	// Validate arguments
+	if (sock == NULL || data == NULL)
+	{
+		return false;
+	}
+	if (sock->AsyncMode)
+	{
+		return false;
+	}
+	if (size == 0)
+	{
+		return true;
+	}
+
+	buf = (UCHAR *)data;
+	sent_size = 0;
+
+	while (true)
+	{
+		ret = Send(sock, buf, size - sent_size, secure);
+		if (ret == 0)
+		{
+			return false;
+		}
+		sent_size += ret;
+		buf += ret;
+		if (sent_size >= size)
+		{
+			return true;
+		}
+	}
+}
+
+// Set the cipher algorithm name to want to use
+void SetWantToUseCipher(SOCK *sock, char *name)
+{
+	char tmp[1024];
+	// Validate arguments
+	if (sock == NULL || name == NULL)
+	{
+		return;
+	}
+
+	if (sock->WaitToUseCipher)
+	{
+		Free(sock->WaitToUseCipher);
+	}
+
+	Zero(tmp, sizeof(tmp));
+	StrCpy(tmp, sizeof(tmp), name);
+	StrCat(tmp, sizeof(tmp), " ");
+	StrCat(tmp, sizeof(tmp), cipher_list);
+
+	sock->WaitToUseCipher = CopyStr(tmp);
+}
+
+// Add all the chain certificates in the chain_certs directory
+void AddChainSslCertOnDirectory(struct ssl_ctx_st *ctx)
+{
+	wchar_t dirname[MAX_SIZE];
+	wchar_t exedir[MAX_SIZE];
+	wchar_t txtname[MAX_SIZE];
+	DIRLIST *dir;
+	LIST *o;
+	UINT i;
+
+	// Validate arguments
+	if (ctx == NULL)
+	{
+		return;
+	}
+
+	o = NewListFast(NULL);
+
+	GetExeDirW(exedir, sizeof(exedir));
+
+	CombinePathW(dirname, sizeof(dirname), exedir, L"chain_certs");
+
+	MakeDirExW(dirname);
+
+	CombinePathW(txtname, sizeof(txtname), dirname, L"Readme_Chain_Certs.txt");
+
+	if (IsFileExistsW(txtname) == false)
+	{
+		FileCopyW(L"|chain_certs.txt", txtname);
+	}
+
+	dir = EnumDirW(dirname);
+
+	if (dir != NULL)
+	{
+		for (i = 0;i < dir->NumFiles;i++)
+		{
+			DIRENT *e = dir->File[i];
+
+			if (e->Folder == false)
+			{
+				wchar_t tmp[MAX_SIZE];
+				X *x;
+
+				CombinePathW(tmp, sizeof(tmp), dirname, e->FileNameW);
+
+				x = FileToXW(tmp);
+
+				if (x != NULL)
+				{
+					UINT j;
+					bool exists = false;
+					UCHAR hash[SHA1_SIZE];
+
+					GetXDigest(x, hash, true);
+
+					for (j = 0;j < LIST_NUM(o);j++)
+					{
+						UCHAR *hash2 = LIST_DATA(o, j);
+
+						if (Cmp(hash, hash2, SHA1_SIZE) == 0)
+						{
+							exists = true;
+						}
+					}
+
+					if (exists == false)
+					{
+						AddChainSslCert(ctx, x);
+
+						Add(o, Clone(hash, SHA1_SIZE));
+					}
+
+					FreeX(x);
+				}
+			}
+		}
+
+		FreeDir(dir);
+	}
+
+	for (i = 0;i < LIST_NUM(o);i++)
+	{
+		UCHAR *hash = LIST_DATA(o, i);
+
+		Free(hash);
+	}
+
+	ReleaseList(o);
+}
+
+// Add the chain certificate
+bool AddChainSslCert(struct ssl_ctx_st *ctx, X *x)
+{
+	bool ret = false;
+	X *x_copy;
+	// Validate arguments
+	if (ctx == NULL || x == NULL)
+	{
+		return ret;
+	}
+
+	x_copy = CloneX(x);
+
+	if (x_copy != NULL)
+	{
+		SSL_CTX_add_extra_chain_cert(ctx, x_copy->x509);
+		x_copy->do_not_free = true;
+
+		ret = true;
+
+		FreeX(x_copy);
+	}
+
+	return ret;
+}
+
+// Start a TCP-SSL communication
+bool StartSSL(SOCK *sock, X *x, K *priv)
+{
+	return StartSSLEx(sock, x, priv, true, 0, NULL);
+}
+bool StartSSLEx(SOCK *sock, X *x, K *priv, bool client_tls, UINT ssl_timeout, char *sni_hostname)
+{
+	X509 *x509;
+	EVP_PKEY *key;
+	UINT prev_timeout = 1024;
+	SSL_CTX *ssl_ctx;
+
+#ifdef UNIX_SOLARIS
+	SOCKET_TIMEOUT_PARAM *ttparam;
+#endif //UNIX_SOLARIS
+
+	// Validate arguments
+	if (sock == NULL)
+	{
+		Debug("StartSSL Error: #0\n");
+		return false;
+	}
+	if (sock->Connected && sock->Type == SOCK_INPROC && sock->ListenMode == false)
+	{
+		sock->SecureMode = true;
+		return true;
+	}
+	if (sock->Connected == false || sock->socket == INVALID_SOCKET ||
+		sock->ListenMode != false)
+	{
+		Debug("StartSSL Error: #1\n");
+		return false;
+	}
+	if (x != NULL && priv == NULL)
+	{
+		Debug("StartSSL Error: #2\n");
+		return false;
+	}
+	if (ssl_timeout == 0)
+	{
+		ssl_timeout = TIMEOUT_SSL_CONNECT;
+	}
+
+	if (sock->SecureMode)
+	{
+		//Debug("StartSSL Error: #3\n");
+		// SSL communication has already started
+		return true;
+	}
+
+	Lock(sock->ssl_lock);
+	if (sock->SecureMode)
+	{
+		//Debug("StartSSL Error: #4\n");
+		// SSL communication has already started
+		Unlock(sock->ssl_lock);
+		return true;
+	}
+
+	ssl_ctx = NewSSLCtx(sock->ServerMode);
+
+	Lock(openssl_lock);
+	{
+		if (sock->ServerMode)
+		{
+			SSL_CTX_set_ssl_version(ssl_ctx, SSLv23_method());
+
+#ifdef	SSL_OP_NO_SSLv2
+			SSL_CTX_set_options(ssl_ctx, SSL_OP_NO_SSLv2);
+#endif	// SSL_OP_NO_SSLv2
+
+			if (sock->SslAcceptSettings.AcceptOnlyTls)
+			{
+#ifdef	SSL_OP_NO_SSLv3
+				SSL_CTX_set_options(ssl_ctx, SSL_OP_NO_SSLv3);
+#endif	// SSL_OP_NO_SSLv3
+			}
+
+			if (sock->SslAcceptSettings.Tls_Disable1_0)
+			{
+#ifdef	SSL_OP_NO_TLSv1
+				SSL_CTX_set_options(ssl_ctx, SSL_OP_NO_TLSv1);
+#endif	// SSL_OP_NO_TLSv1
+			}
+
+			if (sock->SslAcceptSettings.Tls_Disable1_1)
+			{
+#ifdef	SSL_OP_NO_TLSv1_1
+				SSL_CTX_set_options(ssl_ctx, SSL_OP_NO_TLSv1_1);
+#endif	// SSL_OP_NO_TLSv1_1
+			}
+
+			if (sock->SslAcceptSettings.Tls_Disable1_2)
+			{
+#ifdef	SSL_OP_NO_TLSv1_2
+				SSL_CTX_set_options(ssl_ctx, SSL_OP_NO_TLSv1_2);
+#endif	// SSL_OP_NO_TLSv1_2
+			}
+
+			Unlock(openssl_lock);
+			AddChainSslCertOnDirectory(ssl_ctx);
+			Lock(openssl_lock);
+		}
+		else
+		{
+			if (client_tls == false)
+			{
+#if OPENSSL_VERSION_NUMBER < 0x10100000L
+				SSL_CTX_set_ssl_version(ssl_ctx, SSLv3_method());
+#else
+				SSL_CTX_set_ssl_version(ssl_ctx, SSLv23_method());
+#endif
+			}
+			else
+			{
+				SSL_CTX_set_ssl_version(ssl_ctx, SSLv23_client_method());
+			}
+		}
+		sock->ssl = SSL_new(ssl_ctx);
+		SSL_set_fd(sock->ssl, (int)sock->socket);
+
+#ifdef	SSL_CTRL_SET_TLSEXT_HOSTNAME
+		if (sock->ServerMode == false && client_tls)
+		{
+			if (IsEmptyStr(sni_hostname) == false)
+			{
+				// Set the SNI host name
+				SSL_set_tlsext_host_name(sock->ssl, sni_hostname);
+			}
+		}
+#endif	// SSL_CTRL_SET_TLSEXT_HOSTNAME
+
+	}
+	Unlock(openssl_lock);
+
+	if (x != NULL)
+	{
+		// Check the certificate and the private key
+		if (CheckXandK(x, priv))
+		{
+			// Use the certificate
+			x509 = x->x509;
+			key = priv->pkey;
+
+			Lock(openssl_lock);
+			{
+				SSL_use_certificate(sock->ssl, x509);
+				SSL_use_PrivateKey(sock->ssl, key);
+			}
+			Unlock(openssl_lock);
+		}
+	}
+
+	if (sock->WaitToUseCipher != NULL)
+	{
+		// Set the cipher algorithm name to want to use
+		Lock(openssl_lock);
+		{
+			SSL_set_cipher_list(sock->ssl, sock->WaitToUseCipher);
+		}
+		Unlock(openssl_lock);
+	}
+
+	if (sock->ServerMode)
+	{
+//		Lock(ssl_connect_lock);
+
+// Run the time-out thread for SOLARIS
+#ifdef UNIX_SOLARIS
+		ttparam = NewSocketTimeout(sock);
+#endif // UNIX_SOLARIS
+
+		// Server mode
+		if (SSL_accept(sock->ssl) <= 0)
+		{
+
+// Stop the timeout thread
+#ifdef UNIX_SOLARIS
+			FreeSocketTimeout(ttparam);
+#endif // UNIX_SOLARIS
+
+			//			Unlock(ssl_connect_lock);
+			// SSL-Accept failure
+			Lock(openssl_lock);
+			{
+				SSL_free(sock->ssl);
+				sock->ssl = NULL;
+			}
+			Unlock(openssl_lock);
+
+			Unlock(sock->ssl_lock);
+			Debug("StartSSL Error: #5\n");
+			FreeSSLCtx(ssl_ctx);
+			return false;
+		}
+
+#ifdef	SSL_CTRL_SET_TLSEXT_HOSTNAME
+#ifdef	TLSEXT_NAMETYPE_host_name
+		if (true)
+		{
+			// Get the SNI host name
+			const char *sni_recv_hostname = SSL_get_servername(sock->ssl, TLSEXT_NAMETYPE_host_name);
+
+			if (IsEmptyStr((char *)sni_recv_hostname) == false)
+			{
+				StrCpy(sock->SniHostname, sizeof(sock->SniHostname), (char *)sni_recv_hostname);
+			}
+		}
+#endif	// TLSEXT_NAMETYPE_host_name
+#endif	// SSL_CTRL_SET_TLSEXT_HOSTNAME
+
+// Stop the timeout thread
+#ifdef UNIX_SOLARIS
+		FreeSocketTimeout(ttparam);
+#endif // UNIX_SOLARIS
+
+		//		Unlock(ssl_connect_lock);
+	}
+	else
+	{
+		prev_timeout = GetTimeout(sock);
+		SetTimeout(sock, ssl_timeout);
+		Lock(ssl_connect_lock);
+		// Client mode
+		if (SSL_connect(sock->ssl) <= 0)
+		{
+			Unlock(ssl_connect_lock);
+			// SSL-connect failure
+			Lock(openssl_lock);
+			{
+				SSL_free(sock->ssl);
+				sock->ssl = NULL;
+			}
+			Unlock(openssl_lock);
+
+			Unlock(sock->ssl_lock);
+			Debug("StartSSL Error: #5\n");
+			SetTimeout(sock, prev_timeout);
+			FreeSSLCtx(ssl_ctx);
+			return false;
+		}
+		Unlock(ssl_connect_lock);
+		SetTimeout(sock, prev_timeout);
+	}
+
+	// SSL communication is initiated
+	sock->SecureMode = true;
+
+	// Get the certificate of the remote host
+	Lock(openssl_lock);
+	{
+		x509 = SSL_get_peer_certificate(sock->ssl);
+
+		sock->SslVersion = SSL_get_version(sock->ssl);
+	}
+	Unlock(openssl_lock);
+
+	if (x509 == NULL)
+	{
+		// The certificate does not exist on the remote host
+		sock->RemoteX = NULL;
+	}
+	else
+	{
+		// Got a certificate
+		sock->RemoteX = X509ToX(x509);
+	}
+
+	// Get the certificate of local host
+	Lock(openssl_lock);
+	{
+		x509 = SSL_get_certificate(sock->ssl);
+	}
+	Unlock(openssl_lock);
+
+	if (x509 == NULL)
+	{
+		// The certificate does not exist on the remote host
+		sock->LocalX = NULL;
+	}
+	else
+	{
+		X *local_x;
+		// Got a certificate
+		local_x = X509ToX(x509);
+		local_x->do_not_free = true;
+		sock->LocalX = CloneX(local_x);
+		FreeX(local_x);
+	}
+
+	// Automatic retry mode
+	SSL_set_mode(sock->ssl, SSL_MODE_AUTO_RETRY);
+
+	// Strange flag
+	SSL_set_mode(sock->ssl, SSL_MODE_ACCEPT_MOVING_WRITE_BUFFER);
+
+	sock->ssl_ctx = ssl_ctx;
+
+	// Get the algorithm name used to encrypt
+	Lock(openssl_lock);
+	{
+		sock->CipherName = CopyStr((char *)SSL_get_cipher(sock->ssl));
+	}
+	Unlock(openssl_lock);
+
+	Unlock(sock->ssl_lock);
+
+#ifdef	ENABLE_SSL_LOGGING
+	if (sock->ServerMode)
+	{
+		SockEnableSslLogging(sock);
+	}
+#endif	// ENABLE_SSL_LOGGING
+
+	return true;
+}
+
+
+
+#ifdef	ENABLE_SSL_LOGGING
+
+// Enable SSL logging
+void SockEnableSslLogging(SOCK *s)
+{
+	char dirname[MAX_PATH];
+	char tmp[MAX_PATH];
+	char dtstr[MAX_PATH];
+	char fn1[MAX_PATH], fn2[MAX_PATH];
+	// Validate arguments
+	if (s == NULL)
+	{
+		return;
+	}
+
+	if (s->IsSslLoggingEnabled)
+	{
+		return;
+	}
+
+	s->IsSslLoggingEnabled = true;
+
+	GetDateTimeStrMilli64ForFileName(dtstr, sizeof(dtstr), LocalTime64());
+	Format(tmp, sizeof(tmp), "%s__%r_%u__%r_%u", dtstr,
+		&s->LocalIP, s->LocalPort, &s->RemoteIP, s->RemotePort);
+
+	CombinePath(dirname, sizeof(dirname), SSL_LOGGING_DIRNAME, tmp);
+
+	MakeDirEx(dirname);
+
+	CombinePath(fn1, sizeof(fn1), dirname, "send.c");
+	CombinePath(fn2, sizeof(fn2), dirname, "recv.c");
+
+	s->SslLogging_Send = FileCreate(fn1);
+	s->SslLogging_Recv = FileCreate(fn2);
+
+	s->SslLogging_Lock = NewLock();
+}
+
+// Close SSL logging
+void SockCloseSslLogging(SOCK *s)
+{
+	// Validate arguments
+	if (s == NULL)
+	{
+		return;
+	}
+
+	if (s->IsSslLoggingEnabled == false)
+	{
+		return;
+	}
+
+	s->IsSslLoggingEnabled = false;
+
+	FileClose(s->SslLogging_Recv);
+	s->SslLogging_Recv = NULL;
+
+	FileClose(s->SslLogging_Send);
+	s->SslLogging_Send = NULL;
+
+	DeleteLock(s->SslLogging_Lock);
+	s->SslLogging_Lock = NULL;
+}
+
+// Write SSL log
+void SockWriteSslLog(SOCK *s, void *send_data, UINT send_size, void *recv_data, UINT recv_size)
+{
+	// Validate arguments
+	if (s == NULL)
+	{
+		return;
+	}
+
+	if (s->IsSslLoggingEnabled == false)
+	{
+		return;
+	}
+
+	Lock(s->SslLogging_Lock);
+	{
+		if (s->SslLogging_Send != NULL)
+		{
+			if (send_size >= 1 && send_data != NULL)
+			{
+				FileWrite(s->SslLogging_Send, send_data, send_size);
+			}
+		}
+
+		if (s->SslLogging_Recv != NULL)
+		{
+			if (recv_size >= 1 && recv_data != NULL)
+			{
+				FileWrite(s->SslLogging_Recv, recv_data, recv_size);
+			}
+		}
+	}
+	Unlock(s->SslLogging_Lock);
+}
+
+#endif	// ENABLE_SSL_LOGGING
+
+// Set the flag to indicate that the socket doesn't require reading
+void SetNoNeedToRead(SOCK *sock)
+{
+	// Validate arguments
+	if (sock == NULL)
+	{
+		return;
+	}
+
+	sock->NoNeedToRead = true;
+}
+
+// TCP-SSL receive
+UINT SecureRecv(SOCK *sock, void *data, UINT size)
+{
+	SOCKET s;
+	int ret, e = 0;
+	SSL *ssl;
+
+#ifdef UNIX_SOLARIS
+	SOCKET_TIMEOUT_PARAM *ttparam;
+#endif //UNIX_SOLARIS
+
+	s = sock->socket;
+	ssl = sock->ssl;
+
+	if (sock->AsyncMode)
+	{
+		// Confirm whether the data is readable even 1 byte in the case of asynchronous mode.
+		// To read data results blocking, if there is no readable data.
+		// We must avoid blocking.
+		char c;
+		Lock(sock->ssl_lock);
+		{
+			if (sock->Connected == false)
+			{
+				Unlock(sock->ssl_lock);
+				Debug("%s %u SecureRecv() Disconnect\n", __FILE__, __LINE__);
+				return 0;
+			}
+			ret = SSL_peek(ssl, &c, sizeof(c));
+		}
+		Unlock(sock->ssl_lock);
+		if (ret == 0)
+		{
+			// The communication have been disconnected
+			Disconnect(sock);
+			Debug("%s %u SecureRecv() Disconnect\n", __FILE__, __LINE__);
+			return 0;
+		}
+		if (ret < 0)
+		{
+			// An error has occurred
+			e = SSL_get_error(ssl, ret);
+			if (e == SSL_ERROR_WANT_READ || e == SSL_ERROR_WANT_WRITE || e == SSL_ERROR_SSL)
+			{
+				if (e == SSL_ERROR_SSL
+#if OPENSSL_VERSION_NUMBER < 0x10100000L
+					&&
+					sock->ssl->s3->send_alert[0] == SSL3_AL_FATAL &&
+					sock->ssl->s3->send_alert[0] != sock->Ssl_Init_Async_SendAlert[0] &&
+					sock->ssl->s3->send_alert[1] != sock->Ssl_Init_Async_SendAlert[1]
+#endif
+					)
+				{
+					Debug("%s %u SSL Fatal Error on ASYNC socket !!!\n", __FILE__, __LINE__);
+					Disconnect(sock);
+					return 0;
+				}
+				// Packet has not arrived yet, that is not to be read
+				return SOCK_LATER;
+			}
+		}
+	}
+
+	// Receive
+	Lock(sock->ssl_lock);
+	{
+		if (sock->Connected == false)
+		{
+			Unlock(sock->ssl_lock);
+			Debug("%s %u SecureRecv() Disconnect\n", __FILE__, __LINE__);
+			return 0;
+		}
+
+#ifdef	OS_UNIX
+		if (sock->AsyncMode == false)
+		{
+			sock->CallingThread = pthread_self();
+		}
+#endif	// OS_UNIX
+
+// Run the time-out thread for SOLARIS
+#ifdef UNIX_SOLARIS
+		ttparam = NewSocketTimeout(sock);
+#endif // UNIX_SOLARIS
+
+		ret = SSL_read(ssl, data, size);
+
+// Stop the timeout thread
+#ifdef UNIX_SOLARIS
+		FreeSocketTimeout(ttparam);
+#endif // UNIX_SOLARIS
+
+
+#ifdef	OS_UNIX
+		if (sock->AsyncMode == false)
+		{
+			sock->CallingThread = 0;
+		}
+#endif	// OS_UNIX
+
+		if (ret < 0)
+		{
+			e = SSL_get_error(ssl, ret);
+		}
+
+	}
+	Unlock(sock->ssl_lock);
+
+#ifdef	ENABLE_SSL_LOGGING
+	if (ret > 0)
+	{
+		SockWriteSslLog(sock, NULL, 0, data, ret);
+	}
+#endif	// ENABLE_SSL_LOGGING
+
+	if (ret > 0)
+	{
+		// Successful reception
+		sock->RecvSize += (UINT64)ret;
+		sock->RecvNum++;
+
+		return (UINT)ret;
+	}
+	if (ret == 0)
+	{
+		// Disconnect the communication
+		Disconnect(sock);
+		//Debug("%s %u SecureRecv() Disconnect\n", __FILE__, __LINE__);
+		return 0;
+	}
+	if (sock->AsyncMode)
+	{
+		if (e == SSL_ERROR_WANT_READ || e == SSL_ERROR_WANT_WRITE || e == SSL_ERROR_SSL)
+		{
+			if (e == SSL_ERROR_SSL
+#if OPENSSL_VERSION_NUMBER < 0x10100000L
+				&&
+				sock->ssl->s3->send_alert[0] == SSL3_AL_FATAL &&
+				sock->ssl->s3->send_alert[0] != sock->Ssl_Init_Async_SendAlert[0] &&
+				sock->ssl->s3->send_alert[1] != sock->Ssl_Init_Async_SendAlert[1]
+#endif
+				)
+			{
+				Debug("%s %u SSL Fatal Error on ASYNC socket !!!\n", __FILE__, __LINE__);
+				Disconnect(sock);
+				return 0;
+			}
+
+			// Packet has not yet arrived
+			return SOCK_LATER;
+		}
+	}
+	Disconnect(sock);
+	Debug("%s %u SecureRecv() Disconnect\n", __FILE__, __LINE__);
+	return 0;
+}
+
+// TCP-SSL transmission
+UINT SecureSend(SOCK *sock, void *data, UINT size)
+{
+	SOCKET s;
+	int ret, e;
+	SSL *ssl;
+	s = sock->socket;
+	ssl = sock->ssl;
+
+	if (sock->AsyncMode)
+	{
+		// Asynchronous mode
+		SSL_set_mode(ssl, SSL_MODE_ENABLE_PARTIAL_WRITE);
+	}
+
+	// Transmission
+	Lock(sock->ssl_lock);
+	{
+		if (sock->Connected == false)
+		{
+			Unlock(sock->ssl_lock);
+			Debug("%s %u SecureRecv() Disconnect\n", __FILE__, __LINE__);
+			return 0;
+		}
+
+		ret = SSL_write(ssl, data, size);
+		if (ret < 0)
+		{
+			e = SSL_get_error(ssl, ret);
+		}
+	}
+	Unlock(sock->ssl_lock);
+
+#ifdef	ENABLE_SSL_LOGGING
+	if (ret > 0)
+	{
+		SockWriteSslLog(sock, data, ret, NULL, 0);
+	}
+#endif	// ENABLE_SSL_LOGGING
+
+	if (ret > 0)
+	{
+		// Successful transmission
+		sock->SendSize += (UINT64)ret;
+		sock->SendNum++;
+		sock->WriteBlocked = false;
+		return (UINT)ret;
+	}
+	if (ret == 0)
+	{
+		// Disconnect
+		Debug("%s %u SecureRecv() Disconnect\n", __FILE__, __LINE__);
+		Disconnect(sock);
+		return 0;
+	}
+
+	if (sock->AsyncMode)
+	{
+		// Confirmation of the error value
+		if (e == SSL_ERROR_WANT_READ || e == SSL_ERROR_WANT_WRITE || e == SSL_ERROR_SSL)
+		{
+			sock->WriteBlocked = true;
+			return SOCK_LATER;
+		}
+		Debug("%s %u e=%u\n", __FILE__, __LINE__, e);
+	}
+	//Debug("%s %u SecureRecv() Disconnect\n", __FILE__, __LINE__);
+	Disconnect(sock);
+	return 0;
+}
+
+// Peep the TCP
+UINT Peek(SOCK *sock, void *data, UINT size)
+{
+	SOCKET s;
+	int ret;
+
+	// Validate arguments
+	if (sock == NULL || data == NULL || size == 0)
+	{
+		return 0;
+	}
+	if (sock->Type == SOCK_INPROC)
+	{
+		return 0;
+	}
+	if (sock->Type != SOCK_TCP || sock->Connected == false || sock->ListenMode != false ||
+		sock->socket == INVALID_SOCKET)
+	{
+		return 0;
+	}
+	if (sock->AsyncMode)
+	{
+		return 0;
+	}
+
+	// Receive
+	s = sock->socket;
+
+	ret = recv(s, data, size, MSG_PEEK);
+
+	//Debug("Peek: %u\n", ret);
+
+	if (ret > 0)
+	{
+		return ret;
+	}
+
+	return 0;
+}
+
+// TCP receive
+UINT Recv(SOCK *sock, void *data, UINT size, bool secure)
+{
+	SOCKET s;
+	int ret;
+
+#ifdef UNIX_SOLARIS
+	SOCKET_TIMEOUT_PARAM *ttparam;
+#endif //UNIX_SOLARIS
+
+	// Validate arguments
+	if (sock == NULL || data == NULL || size == 0)
+	{
+		return 0;
+	}
+
+	sock->NoNeedToRead = false;
+
+	if (sock->Type == SOCK_INPROC)
+	{
+		return RecvInProc(sock, data, size);
+	}
+	if (sock->Type != SOCK_TCP || sock->Connected == false || sock->ListenMode != false ||
+		sock->socket == INVALID_SOCKET)
+	{
+		return 0;
+	}
+	if (secure != false && sock->SecureMode == false)
+	{
+		return 0;
+	}
+
+	if (secure)
+	{
+		return SecureRecv(sock, data, size);
+	}
+
+	// Receive
+	s = sock->socket;
+
+
+#ifdef	OS_UNIX
+	if (sock->AsyncMode == false)
+	{
+		sock->CallingThread = pthread_self();
+	}
+#endif	// OS_UNIX
+
+// Start of the timeout thread for SOLARIS
+#ifdef UNIX_SOLARIS
+	ttparam = NewSocketTimeout(sock);
+#endif // UNIX_SOLARIS
+
+	ret = recv(s, data, size, 0);
+
+// Stop the timeout thread
+#ifdef UNIX_SOLARIS
+	FreeSocketTimeout(ttparam);
+#endif // UNIX_SOLARIS
+
+#ifdef	OS_UNIX
+	if (sock->AsyncMode == false)
+	{
+		sock->CallingThread = 0;
+	}
+#endif	// OS_UNIX
+
+	if (ret > 0)
+	{
+		// Successful reception
+		Lock(sock->lock);
+		{
+			sock->RecvSize += (UINT64)ret;
+			sock->SendNum++;
+		}
+		Unlock(sock->lock);
+		return (UINT)ret;
+	}
+
+	// Transmission failure
+	if (sock->AsyncMode)
+	{
+		// In asynchronous mode, examine the error
+		if (ret == SOCKET_ERROR)
+		{
+#ifdef	OS_WIN32
+			if (WSAGetLastError() == WSAEWOULDBLOCK)
+			{
+				// In blocking
+				return SOCK_LATER;
+			}
+			else
+			{
+				//Debug("Socket Error: %u\n", WSAGetLastError());
+			}
+#else	// OS_WIN32
+			if (errno == EAGAIN)
+			{
+				// In blocking
+				return SOCK_LATER;
+			}
+#endif	// OS_WIN32
+		}
+	}
+
+	// Disconnected
+	Disconnect(sock);
+	return 0;
+}
+
+// TCP transmission
+UINT Send(SOCK *sock, void *data, UINT size, bool secure)
+{
+	SOCKET s;
+	int ret;
+	// Validate arguments
+	if (sock == NULL || data == NULL || size == 0)
+	{
+		return 0;
+	}
+	if (sock->Type == SOCK_INPROC)
+	{
+		return SendInProc(sock, data, size);
+	}
+	size = MIN(size, MAX_SEND_BUF_MEM_SIZE);
+	if (sock->Type != SOCK_TCP || sock->Connected == false || sock->ListenMode != false ||
+		sock->socket == INVALID_SOCKET)
+	{
+		return 0;
+	}
+	if (secure != false && sock->SecureMode == false)
+	{
+		return 0;
+	}
+
+	if (secure)
+	{
+		return SecureSend(sock, data, size);
+	}
+
+	// Transmission
+	s = sock->socket;
+	ret = send(s, data, size, 0);
+	if (ret > 0)
+	{
+		// Successful transmission
+		Lock(sock->lock);
+		{
+			sock->SendSize += (UINT64)ret;
+			sock->SendNum++;
+		}
+		Unlock(sock->lock);
+		sock->WriteBlocked = false;
+		return (UINT)ret;
+	}
+
+	// Transmission failure
+	if (sock->AsyncMode)
+	{
+		// In asynchronous mode, examine the error
+		if (ret == SOCKET_ERROR)
+		{
+#ifdef	OS_WIN32
+			if (WSAGetLastError() == WSAEWOULDBLOCK)
+			{
+				// In blocking
+				sock->WriteBlocked = true;
+				return SOCK_LATER;
+			}
+			else
+			{
+				//Debug("Socket Error: %u\n", WSAGetLastError());
+			}
+#else	// OS_WIN32
+			if (errno == EAGAIN)
+			{
+				// In blocking
+				sock->WriteBlocked = true;
+				return SOCK_LATER;
+			}
+#endif	// OS_WIN32
+		}
+	}
+
+	// Disconnected
+	Disconnect(sock);
+	return 0;
+}
+
+// Get the time-out value (in milliseconds)
+UINT GetTimeout(SOCK *sock)
+{
+	// Validate arguments
+	if (sock == NULL)
+	{
+		return INFINITE;
+	}
+	if (sock->Type != SOCK_TCP && sock->Type != SOCK_INPROC)
+	{
+		return INFINITE;
+	}
+
+	return sock->TimeOut;
+}
+
+// Setting the time-out value (in milliseconds)
+void SetTimeout(SOCK *sock, UINT timeout)
+{
+	// Validate arguments
+	if (sock == NULL)
+	{
+		return;
+	}
+	if (sock->Type == SOCK_UDP)
+	{
+		return;
+	}
+
+	if (timeout == INFINITE)
+	{
+		timeout = TIMEOUT_INFINITE;
+	}
+
+	sock->TimeOut = timeout;
+
+//	Debug("SetTimeout(%u)\n",timeout);
+
+	if (sock->Type != SOCK_INPROC)
+	{
+#ifdef OS_WIN32
+		setsockopt(sock->socket, SOL_SOCKET, SO_SNDTIMEO, (char *)&timeout, sizeof(UINT));
+		setsockopt(sock->socket, SOL_SOCKET, SO_RCVTIMEO, (char *)&timeout, sizeof(UINT));
+#endif
+
+#ifdef OS_UNIX
+#ifndef UNIX_SOLARIS
+		{
+			struct timeval tv_timeout;
+
+			tv_timeout.tv_sec = timeout / 1000; // miliseconds to seconds
+			tv_timeout.tv_usec = (timeout % 1000) * 1000; // miliseconds to microseconds
+
+			setsockopt(sock->socket, SOL_SOCKET, SO_SNDTIMEO, (char *)&tv_timeout, sizeof(tv_timeout));
+			setsockopt(sock->socket, SOL_SOCKET, SO_RCVTIMEO, (char *)&tv_timeout, sizeof(tv_timeout));
+		}
+#endif // UNIX_SOLARIS
+#endif // OS_UNIX
+	}
+}
+
+// Disable GetHostName call by accepting new TCP connection
+void DisableGetHostNameWhenAcceptInit()
+{
+	disable_gethostname_by_accept = true;
+}
+
+// Initialize the connection acceptance
+void AcceptInit(SOCK *s)
+{
+	AcceptInitEx(s, false);
+}
+void AcceptInitEx(SOCK *s, bool no_lookup_hostname)
+{
+	char tmp[MAX_SIZE];
+	// Validate arguments
+	if (s == NULL)
+	{
+		return;
+	}
+
+	Zero(tmp, sizeof(tmp));
+
+	if (disable_gethostname_by_accept == false && no_lookup_hostname == false)
+	{
+		if (GetHostName(tmp, sizeof(tmp), &s->RemoteIP) == false ||
+			IsEmptyStr(tmp))
+		{
+			IPToStr(tmp, sizeof(tmp), &s->RemoteIP);
+		}
+	}
+	else
+	{
+		IPToStr(tmp, sizeof(tmp), &s->RemoteIP);
+	}
+
+	if (s->RemoteHostname != NULL)
+	{
+		Free(s->RemoteHostname);
+	}
+
+	s->RemoteHostname = CopyStr(tmp);
+}
+
+// TCP connection acceptance (IPv4)
+SOCK *Accept(SOCK *sock)
+{
+	SOCK *ret;
+	SOCKET s, new_socket;
+	int size;
+	struct sockaddr_in addr;
+	bool true_flag = true;
+	// Validate arguments
+	if (sock == NULL)
+	{
+		return NULL;
+	}
+	if (sock->Type == SOCK_INPROC)
+	{
+		return AcceptInProc(sock);
+	}
+	if (sock->Type == SOCK_REVERSE_LISTEN)
+	{
+		return AcceptReverse(sock);
+	}
+	if (sock->Type == SOCK_RUDP_LISTEN)
+	{
+		return AcceptRUDP(sock);
+	}
+	if (sock->ListenMode == false || sock->Type != SOCK_TCP || sock->ServerMode == false)
+	{
+		return NULL;
+	}
+	if (sock->CancelAccept)
+	{
+		return NULL;
+	}
+	if (sock->IPv6)
+	{
+		return Accept6(sock);
+	}
+
+	s = sock->socket;
+	if (s == INVALID_SOCKET)
+	{
+		return NULL;
+	}
+	Zero(&addr, sizeof(addr));
+	size = sizeof(addr);
+
+#ifdef	OS_UNIX
+#if	defined(UNIX_LINUX) || defined(UNIX_MACOS)
+	UnixIgnoreSignalForThread(SIGUSR1);
+#endif	// defined(UNIX_LINUX) || defined(UNIX_MACOS)
+	sock->CallingThread = pthread_self();
+#endif	// OS_UNIX
+
+#ifdef	OS_WIN32
+	if (sock->EnableConditionalAccept)
+	{
+		new_socket = Win32Accept(sock, s, (struct sockaddr *)&addr,(int *)&size, false);
+	}
+	else
+	{
+		new_socket = accept(s, (struct sockaddr *)&addr,(int *)&size);
+	}
+#else	// OS_WIN32
+	new_socket = accept(s, (struct sockaddr *)&addr,(int *)&size);
+#endif	// OS_WIN32
+
+#ifdef	OS_UNIX
+	sock->CallingThread = 0;
+#endif	// OS_UNIX
+
+	if (new_socket == INVALID_SOCKET)
+	{
+		if (sock->CancelAccept)
+		{
+			sock->AcceptCanceled = true;
+		}
+		return NULL;
+	}
+	if (sock->CancelAccept)
+	{
+		sock->AcceptCanceled = true;
+		closesocket(new_socket);
+		return NULL;
+	}
+
+	ret = NewSock();
+	ret->socket = new_socket;
+	ret->Connected = true;
+	ret->AsyncMode = false;
+	ret->Type = SOCK_TCP;
+	ret->ServerMode = true;
+	ret->SecureMode = false;
+
+	// Configuring the TCP options
+	setsockopt(ret->socket, IPPROTO_TCP, TCP_NODELAY, (char *)&true_flag, sizeof(bool));
+
+	// Initialization of the time-out value
+	SetTimeout(ret, TIMEOUT_INFINITE);
+
+	// Socket information
+	QuerySocketInformation(ret);
+
+	if (IsLocalHostIP(&ret->RemoteIP) == false)
+	{
+		ret->IpClientAdded = true;
+		AddIpClient(&ret->RemoteIP);
+	}
+
+	if (IsZeroIp(&sock->LocalIP) == false && IsLocalHostIP(&sock->LocalIP) == false)
+	{
+		IP current_ip;
+
+		if (GetCurrentGlobalIP(&current_ip, false) == false)
+		{
+			SetCurrentGlobalIP(&sock->LocalIP, false);
+		}
+	}
+
+	StrCpy(ret->UnderlayProtocol, sizeof(ret->UnderlayProtocol), SOCK_UNDERLAY_NATIVE_V4);
+
+	return ret;
+}
+
+// TCP connection acceptance (IPv6)
+SOCK *Accept6(SOCK *sock)
+{
+	SOCK *ret;
+	SOCKET s, new_socket;
+	int size;
+	struct sockaddr_in6 addr;
+	bool true_flag = true;
+	// Validate arguments
+	if (sock == NULL)
+	{
+		return NULL;
+	}
+	if (sock->ListenMode == false || sock->Type != SOCK_TCP || sock->ServerMode == false)
+	{
+		return NULL;
+	}
+	if (sock->CancelAccept)
+	{
+		return NULL;
+	}
+	if (sock->IPv6 == false)
+	{
+		return NULL;
+	}
+
+	s = sock->socket;
+	if (s == INVALID_SOCKET)
+	{
+		return NULL;
+	}
+	Zero(&addr, sizeof(addr));
+	size = sizeof(addr);
+
+#ifdef	OS_UNIX
+#if	defined(UNIX_LINUX) || defined(UNIX_MACOS)
+	UnixIgnoreSignalForThread(SIGUSR1);
+#endif	// defined(UNIX_LINUX) || defined(UNIX_MACOS)
+	sock->CallingThread = pthread_self();
+#endif	// OS_UNIX
+
+#ifdef	OS_WIN32
+	if (sock->EnableConditionalAccept)
+	{
+		new_socket = Win32Accept(sock, s, (struct sockaddr *)&addr,(int *)&size, true);
+	}
+	else
+	{
+		new_socket = accept(s, (struct sockaddr *)&addr,(int *)&size);
+	}
+#else	// OS_WIN32
+	new_socket = accept(s, (struct sockaddr *)&addr,(int *)&size);
+#endif	// OS_WIN32
+
+#ifdef	OS_UNIX
+	sock->CallingThread = 0;
+#endif	// OS_UNIX
+
+	if (new_socket == INVALID_SOCKET)
+	{
+		if (sock->CancelAccept)
+		{
+			sock->AcceptCanceled = true;
+		}
+		return NULL;
+	}
+	if (sock->CancelAccept)
+	{
+		sock->AcceptCanceled = true;
+		closesocket(new_socket);
+		return NULL;
+	}
+
+	ret = NewSock();
+	ret->socket = new_socket;
+	ret->Connected = true;
+	ret->AsyncMode = false;
+	ret->Type = SOCK_TCP;
+	ret->ServerMode = true;
+	ret->SecureMode = false;
+
+	// Configuring the TCP options
+	setsockopt(ret->socket, IPPROTO_TCP, TCP_NODELAY, (char *)&true_flag, sizeof(bool));
+
+	// Initialize the time-out value
+	SetTimeout(ret, TIMEOUT_INFINITE);
+
+	// Socket information
+	QuerySocketInformation(ret);
+
+	if (IsLocalHostIP(&ret->RemoteIP) == false)
+	{
+		ret->IpClientAdded = true;
+		AddIpClient(&ret->RemoteIP);
+	}
+	if (IsZeroIp(&sock->LocalIP) == false && IsLocalHostIP(&sock->LocalIP) == false)
+	{
+		IP current_ip;
+
+		if (GetCurrentGlobalIP(&current_ip, true) == false)
+		{
+			SetCurrentGlobalIP(&sock->LocalIP, true);
+		}
+	}
+
+	StrCpy(ret->UnderlayProtocol, sizeof(ret->UnderlayProtocol), SOCK_UNDERLAY_NATIVE_V6);
+
+	return ret;
+}
+
+// Standby for TCP (IPv6)
+SOCK *Listen6(UINT port)
+{
+	return ListenEx6(port, false);
+}
+SOCK *ListenEx6(UINT port, bool local_only)
+{
+	return ListenEx62(port, local_only, false);
+}
+SOCK *ListenEx62(UINT port, bool local_only, bool enable_ca)
+{
+	SOCKET s;
+	SOCK *sock;
+	struct sockaddr_in6 addr;
+	struct in6_addr in;
+	bool true_flag = true;
+	bool disable_conditional_accept = false;
+	IP localhost;
+	UINT backlog = SOMAXCONN;
+	// Validate arguments
+	if (port == 0 || port >= 65536)
+	{
+		return NULL;
+	}
+
+#ifdef	OS_WIN32
+	if (MsIsVista() == false)
+	{
+		// Disable the Conditional Accept due to a bug in Windows
+		enable_ca = false;
+	}
+#endif	// OS_WIN32
+
+	// Initialization
+	Zero(&addr, sizeof(addr));
+	Zero(&in, sizeof(in));
+	GetLocalHostIP6(&localhost);
+
+	addr.sin6_port = htons((UINT)port);
+	addr.sin6_family = AF_INET6;
+
+	if (local_only)
+	{
+		IPToInAddr6(&addr.sin6_addr, &localhost);
+
+		enable_ca = false;
+	}
+
+	// Creating a socket
+	s = socket(AF_INET6, SOCK_STREAM, 0);
+	if (s == INVALID_SOCKET)
+	{
+		return NULL;
+	}
+
+#ifdef	OS_UNIX
+	// It is necessary to set the IPv6 Only flag on a UNIX system
+	setsockopt(s, IPPROTO_IPV6, IPV6_V6ONLY, &true_flag, sizeof(true_flag));
+#endif	// OS_UNIX
+
+	//SetSocketSendRecvBufferSize(s, SOCKET_BUFFER_SIZE);
+
+#ifdef	OS_UNIX
+	// This only have enabled for UNIX system since there is a bug
+	// in the implementation of REUSEADDR in Windows OS
+	setsockopt(s, SOL_SOCKET, SO_REUSEADDR, (char *)&true_flag, sizeof(bool));
+#endif	// OS_UNIX
+
+	if (bind(s, (struct sockaddr *)&addr, sizeof(struct sockaddr_in6)) != 0)
+	{
+		// Bind failure
+		closesocket(s);
+		return NULL;
+	}
+
+#ifdef	OS_WIN32
+	if (enable_ca)
+	{
+		if (MsIsWinXPOrGreater())
+		{
+			setsockopt(s, SOL_SOCKET, SO_CONDITIONAL_ACCEPT, (char *)&true_flag, sizeof(bool));
+
+			backlog = 1;
+		}
+	}
+#endif	// OS_WIN32
+
+	if (listen(s, backlog))
+	{
+		// Listen failure
+		closesocket(s);
+		return NULL;
+	}
+
+	// Success
+	sock = NewSock();
+	sock->Connected = false;
+	sock->AsyncMode = false;
+	sock->ServerMode = true;
+	sock->Type = SOCK_TCP;
+	sock->socket = s;
+	sock->ListenMode = true;
+	sock->SecureMode = false;
+	sock->LocalPort = port;
+	sock->IPv6 = true;
+	sock->LocalOnly = local_only;
+	sock->EnableConditionalAccept = enable_ca;
+
+	return sock;
+}
+
+// Standby for the TCP
+SOCK *Listen(UINT port)
+{
+	return ListenEx(port, false);
+}
+SOCK *ListenEx(UINT port, bool local_only)
+{
+	return ListenEx2(port, local_only, false, NULL);
+}
+SOCK *ListenEx2(UINT port, bool local_only, bool enable_ca, IP *listen_ip)
+{
+	SOCKET s;
+	SOCK *sock;
+	struct sockaddr_in addr;
+	struct in_addr in;
+	bool true_flag = true;
+	IP localhost;
+	UINT backlog = SOMAXCONN;
+	// Validate arguments
+	if (port == 0 || port >= 65536)
+	{
+		return NULL;
+	}
+
+#ifdef	OS_WIN32
+	if (MsIsVista() == false)
+	{
+		// Disable the Conditional Accept due to a bug in Windows
+		enable_ca = false;
+	}
+#endif	// OS_WIN32
+
+	// Initialization
+	Zero(&addr, sizeof(addr));
+	Zero(&in, sizeof(in));
+	SetIP(&localhost, 127, 0, 0, 1);
+
+	addr.sin_port = htons((UINT)port);
+	if (listen_ip == NULL)
+	{
+		*((UINT *)&addr.sin_addr) = htonl(INADDR_ANY);
+	}
+	else
+	{
+		IPToInAddr(&addr.sin_addr, listen_ip);
+	}
+	addr.sin_family = AF_INET;
+
+	if (local_only)
+	{
+		IPToInAddr(&addr.sin_addr, &localhost);
+
+		enable_ca = false;
+	}
+
+	// Creating a socket
+	s = socket(AF_INET, SOCK_STREAM, 0);
+	if (s == INVALID_SOCKET)
+	{
+		return NULL;
+	}
+
+	//SetSocketSendRecvBufferSize(s, SOCKET_BUFFER_SIZE);
+
+#ifdef	OS_UNIX
+	// This only have enabled for UNIX system since there is a bug
+	// in the implementation of REUSEADDR in Windows OS
+	setsockopt(s, SOL_SOCKET, SO_REUSEADDR, (char *)&true_flag, sizeof(bool));
+#endif	// OS_UNIX
+
+	if (bind(s, (struct sockaddr *)&addr, sizeof(struct sockaddr_in)) != 0)
+	{
+		// Bind failure
+		closesocket(s);
+		return NULL;
+	}
+
+#ifdef	OS_WIN32
+	if (enable_ca)
+	{
+		if (MsIsWinXPOrGreater())
+		{
+			setsockopt(s, SOL_SOCKET, SO_CONDITIONAL_ACCEPT, (char *)&true_flag, sizeof(bool));
+
+			backlog = 1;
+		}
+	}
+#endif	// OS_WIN32
+
+	if (listen(s, backlog))
+	{
+		// Listen failure
+		closesocket(s);
+		return NULL;
+	}
+
+	// Success
+	sock = NewSock();
+	sock->Connected = false;
+	sock->AsyncMode = false;
+	sock->ServerMode = true;
+	sock->Type = SOCK_TCP;
+	sock->socket = s;
+	sock->ListenMode = true;
+	sock->SecureMode = false;
+	sock->LocalPort = port;
+	sock->LocalOnly = local_only;
+	sock->EnableConditionalAccept = enable_ca;
+
+	return sock;
+}
+
+// TCP disconnect
+void Disconnect(SOCK *sock)
+{
+	SOCKET s;
+	bool true_flag = true;
+	bool false_flag = false;
+	// Validate arguments
+	if (sock == NULL)
+	{
+		return;
+	}
+
+	sock->Disconnecting = true;
+
+#ifdef	ENABLE_SSL_LOGGING
+	SockCloseSslLogging(sock);
+#endif	// ENABLE_SSL_LOGGING
+
+#ifdef	OS_UNIX
+	UnixFreeAsyncSocket(sock);
+#endif	// UnixFreeAsyncSocket
+
+	if (sock->Type == SOCK_TCP && sock->ListenMode)
+	{
+		bool no_tcp_check_port = false;
+
+		// Connect to localhost if the socket is in listening
+		sock->CancelAccept = true;
+
+#if	defined(UNIX_LINUX) || defined(UNIX_MACOS)
+		{
+			pthread_t t = sock->CallingThread;
+
+			// Send a signal to the socket to abort accept() forcibly on Linux
+			if (t != 0)
+			{
+				pthread_kill(t, SIGUSR1);
+
+				SleepThread(200);
+			}
+		}
+#endif	// defined(UNIX_LINUX) || defined(UNIX_MACOS)
+
+#ifdef	OS_WIN32
+		if (sock->hAcceptEvent != NULL)
+		{
+			SetEvent(sock->hAcceptEvent);
+
+			no_tcp_check_port = true;
+		}
+#endif	// OS_WIN32
+
+		if (sock->AcceptCanceled == false)
+		{
+			if (no_tcp_check_port == false)
+			{
+				if (sock->IPv6 == false)
+				{
+					CheckTCPPort("127.0.0.1", sock->LocalPort);
+				}
+				else
+				{
+					CheckTCPPort("::1", sock->LocalPort);
+				}
+			}
+		}
+	}
+
+	Lock(disconnect_function_lock);
+
+	Lock(sock->disconnect_lock);
+
+	if (sock->Type == SOCK_TCP)
+	{
+		if (sock->socket != INVALID_SOCKET)
+		{
+			// Forced disconnection flag
+			#ifdef	SO_DONTLINGER
+				setsockopt(sock->socket, SOL_SOCKET, SO_DONTLINGER, (char *)&true_flag, sizeof(bool));
+			#else	// SO_DONTLINGER
+				setsockopt(sock->socket, SOL_SOCKET, SO_LINGER, (char *)&false_flag, sizeof(bool));
+			#endif	// SO_DONTLINGER
+//			setsockopt(sock->socket, SOL_SOCKET, SO_REUSEADDR, (char *)&true_flag, sizeof(bool));
+		}
+
+		// TCP socket
+		Lock(sock->lock);
+		{
+			if (sock->socket == INVALID_SOCKET)
+			{
+				Unlock(sock->lock);
+				Unlock(sock->disconnect_lock);
+				Unlock(disconnect_function_lock);
+				return;
+			}
+			s = sock->socket;
+
+			if (sock->Connected)
+			{
+				struct linger ling;
+				Zero(&ling, sizeof(ling));
+
+
+#if	0
+				// SSL disconnect
+				Lock(sock->ssl_lock);
+				{
+					if (sock->SecureMode)
+					{
+						SSL_shutdown(sock->ssl);
+					}
+				}
+				Unlock(sock->ssl_lock);
+#endif
+				// Disconnect
+				shutdown(s, 2);
+			}
+
+			// Close the socket
+			closesocket(s);
+
+#ifdef	OS_UNIX
+#ifdef	FIX_SSL_BLOCKING
+			if (sock->CallingThread != NULL)
+			{
+				pthread_kill(sock->CallingThread, 64);
+			}
+#endif	// FIX_SSL_BLOCKING
+#endif	// OS_UNIX
+
+			// Release the SSL
+			Lock(sock->ssl_lock);
+			{
+				if (sock->SecureMode)
+				{
+					if (sock->ssl != NULL)
+					{
+						Lock(openssl_lock);
+						{
+							SSL_free(sock->ssl);
+							FreeSSLCtx(sock->ssl_ctx);
+						}
+						Unlock(openssl_lock);
+						sock->ssl = NULL;
+						sock->ssl_ctx = NULL;
+					}
+					sock->Connected = false;
+					sock->SecureMode = false;
+				}
+			}
+			Unlock(sock->ssl_lock);
+
+			// Initialization
+			sock->socket = INVALID_SOCKET;
+			sock->Type = 0;
+			sock->AsyncMode = false;
+			sock->Connected = false;
+			sock->ListenMode = false;
+			sock->SecureMode = false;
+
+			if (sock->IpClientAdded)
+			{
+				DelIpClient(&sock->RemoteIP);
+				sock->IpClientAdded = false;
+			}
+		}
+		Unlock(sock->lock);
+
+		if (sock->BulkSendTube != NULL)
+		{
+			TubeDisconnect(sock->BulkSendTube);
+		}
+
+		if (sock->BulkRecvTube != NULL)
+		{
+			TubeDisconnect(sock->BulkRecvTube);
+		}
+	}
+	else if (sock->Type == SOCK_UDP)
+	{
+		// UDP socket
+		Lock(sock->lock);
+		{
+			if (sock->socket == INVALID_SOCKET)
+			{
+				Unlock(sock->lock);
+				Unlock(sock->disconnect_lock);
+				Unlock(disconnect_function_lock);
+				return;
+			}
+
+			s = sock->socket;
+
+			// Close the socket
+			closesocket(s);
+
+			// Initialization
+			sock->socket = INVALID_SOCKET;
+			sock->Type = 0;
+			sock->AsyncMode = false;
+			sock->Connected = false;
+			sock->ListenMode = false;
+			sock->SecureMode = false;
+		}
+		Unlock(sock->lock);
+	}
+	else if (sock->Type == SOCK_INPROC)
+	{
+		// In-process socket
+		if (sock->ListenMode)
+		{
+			// Stop the Accept process
+			sock->CancelAccept = true;
+
+			Set(sock->InProcAcceptEvent);
+
+			LockQueue(sock->InProcAcceptQueue);
+			{
+				while (true)
+				{
+					SOCK *ss = GetNext(sock->InProcAcceptQueue);
+					if (ss == NULL)
+					{
+						break;
+					}
+
+					Disconnect(ss);
+					ReleaseSock(ss);
+				}
+			}
+			UnlockQueue(sock->InProcAcceptQueue);
+		}
+		else
+		{
+			// Disconnect the Tube
+			TubeDisconnect(sock->SendTube);
+			TubeDisconnect(sock->RecvTube);
+
+			sock->socket = INVALID_SOCKET;
+			sock->AsyncMode = false;
+			sock->Connected = false;
+			sock->ListenMode = false;
+			sock->SecureMode = false;
+		}
+	}
+	else if (sock->Type == SOCK_RUDP_LISTEN)
+	{
+		// RUDP Listen socket
+		if (sock->ListenMode)
+		{
+			// Stop the Accept process
+			sock->CancelAccept = true;
+
+			Set(sock->R_UDP_Stack->NewSockConnectEvent);
+
+			sock->R_UDP_Stack->Halt = true;
+			Set(sock->R_UDP_Stack->HaltEvent);
+			SetSockEvent(sock->R_UDP_Stack->SockEvent);
+		}
+	}
+	else if (sock->Type == SOCK_REVERSE_LISTEN)
+	{
+		// Reverse Listen socket
+		if (sock->ListenMode)
+		{
+			// Stop the Accept process
+			sock->CancelAccept = true;
+
+			Set(sock->ReverseAcceptEvent);
+
+			LockQueue(sock->ReverseAcceptQueue);
+			{
+				while (true)
+				{
+					SOCK *ss = GetNext(sock->ReverseAcceptQueue);
+					if (ss == NULL)
+					{
+						break;
+					}
+
+					Disconnect(ss);
+					ReleaseSock(ss);
+				}
+			}
+			UnlockQueue(sock->ReverseAcceptQueue);
+		}
+	}
+	Unlock(sock->disconnect_lock);
+
+	Unlock(disconnect_function_lock);
+}
+
+typedef struct TCP_PORT_CHECK
+{
+	REF *ref;
+	char hostname[MAX_SIZE];
+	UINT port;
+	bool ok;
+} TCP_PORT_CHECK;
+
+// The thread to check the TCP port
+void CheckTCPPortThread(THREAD *thread, void *param)
+{
+	TCP_PORT_CHECK *c;
+	SOCK *s;
+	// Validate arguments
+	if (thread == NULL || param == NULL)
+	{
+		return;
+	}
+
+	c = (TCP_PORT_CHECK *)param;
+	AddRef(c->ref);
+	NoticeThreadInit(thread);
+
+	AddWaitThread(thread);
+
+	s = Connect(c->hostname, c->port);
+	if (s != NULL)
+	{
+		c->ok = true;
+		Disconnect(s);
+		ReleaseSock(s);
+	}
+
+	if (Release(c->ref) == 0)
+	{
+		Free(c);
+	}
+
+	DelWaitThread(thread);
+}
+
+// Check whether the TCP port can be connected
+bool CheckTCPPortEx(char *hostname, UINT port, UINT timeout)
+{
+	SOCK *s;
+	// Validate arguments
+	if (hostname == NULL || port == 0 || port >= 65536)
+	{
+		return false;
+	}
+
+	if (timeout == 0)
+	{
+		timeout = TIMEOUT_TCP_PORT_CHECK;
+	}
+
+	s = ConnectEx(hostname, port, timeout);
+	if (s == NULL)
+	{
+		return false;
+	}
+	else
+	{
+		Disconnect(s);
+		ReleaseSock(s);
+		return true;
+	}
+}
+bool CheckTCPPort(char *hostname, UINT port)
+{
+	return CheckTCPPortEx(hostname, port, TIMEOUT_TCP_PORT_CHECK);
+}
+
+#ifdef	OS_UNIX
+// Connection with timeout (UNIX version)
+int connect_timeout(SOCKET s, struct sockaddr *addr, int size, int timeout, bool *cancel_flag)
+{
+	SOCKSET set;
+	bool ok = false;
+	UINT64 start_time;
+	// Validate arguments
+	if (s == INVALID_SOCKET || addr == NULL)
+	{
+		return -1;
+	}
+	if (timeout == 0)
+	{
+		timeout = TIMEOUT_TCP_PORT_CHECK;
+	}
+
+	UnixSetSocketNonBlockingMode(s, true);
+
+	start_time = Tick64();
+
+	while (true)
+	{
+		int ret;
+		ret = connect(s, addr, size);
+		if (ret == 0 || errno == EISCONN)
+		{
+			ok = true;
+			break;
+		}
+		else
+		{
+			if (((start_time + (UINT64)timeout) <= Tick64()) || (errno != EAGAIN && errno != EINPROGRESS && errno != EALREADY))
+			{
+				// Failure
+				break;
+			}
+			else if (*cancel_flag)
+			{
+				// Cancel
+				break;
+			}
+			else
+			{
+				// Connecting
+				SleepThread(50);
+				UnixSelectInner(1, (UINT *)&s, 1, (UINT *)&s, 100);
+			}
+		}
+	}
+
+	UnixSetSocketNonBlockingMode(s, false);
+
+	if (ok)
+	{
+		return 0;
+	}
+	else
+	{
+		return -1;
+	}
+}
+#else
+// Connection with timeout (Win32 version)
+int connect_timeout(SOCKET s, struct sockaddr *addr, int size, int timeout, bool *cancel_flag)
+{
+	UINT64 start_time;
+	bool ok = false;
+	bool timeouted = false;
+	WSAEVENT hEvent;
+	UINT zero = 0;
+	UINT tmp = 0;
+	UINT ret_size = 0;
+	bool is_nt = false;
+	// Validate arguments
+	if (s == INVALID_SOCKET || addr == NULL)
+	{
+		return -1;
+	}
+	if (timeout == 0)
+	{
+		timeout = TIMEOUT_TCP_PORT_CHECK;
+	}
+
+	is_nt = OS_IS_WINDOWS_NT(GetOsInfo()->OsType);
+
+	// Create an event
+	hEvent = CreateEvent(NULL, FALSE, FALSE, NULL);
+
+	// Associate the socket with the event
+	WSAEventSelect(s, hEvent, FD_CONNECT);
+
+	start_time = Tick64();
+
+	while (true)
+	{
+		int ret;
+		
+		ret = connect(s, addr, size);
+
+		if (ret == 0)
+		{
+			ok = true;
+			break;
+		}
+		else
+		{
+			int err = WSAGetLastError();
+			//Debug("err=%u\n", err);
+			//Debug("cancel_flag=%u\n", *cancel_flag);
+			if (timeouted && ((err == WSAEALREADY) || (err == WSAEWOULDBLOCK && !is_nt)))
+			{
+				// Time-out
+				ok = false;
+				break;
+			}
+			if (*cancel_flag)
+			{
+				// Cancel
+				ok = false;
+				break;
+			}
+			if (err == WSAEISCONN || (err == WSAEINVAL && is_nt))
+			{
+				ok = true;
+				break;
+			}
+			if (((start_time + (UINT64)timeout) <= Tick64()) || (err != WSAEWOULDBLOCK && err != WSAEALREADY && (is_nt || err != WSAEINVAL)))
+			{
+				// Failure (timeout)
+				break;
+			}
+			else
+			{
+				SleepThread(10);
+				// Connecting
+				if (WaitForSingleObject(hEvent, 100) == WAIT_OBJECT_0)
+				{
+					timeouted = true;
+				}
+			}
+		}
+	}
+
+	// Remove the socket from the event
+	WSAEventSelect(s, hEvent, 0);
+
+	// Restore to synchronized socket
+	WSAIoctl(s, FIONBIO, &zero, sizeof(zero), &tmp, sizeof(tmp), &ret_size, NULL, NULL);
+
+	// Close the event
+	CloseHandle(hEvent);
+
+	if (ok)
+	{
+		return 0;
+	}
+	else
+	{
+		return -1;
+	}
+}
+#endif	// OS_UNIX
+
+// Set the TOS value of the socket
+void SetSockTos(SOCK *s, int tos)
+{
+	// Validate arguments
+	if (s == NULL)
+	{
+		return;
+	}
+
+	if (s->CurrentTos == tos)
+	{
+		return;
+	}
+
+#ifdef	IP_TOS
+	setsockopt(s->socket, IPPROTO_IP, IP_TOS, (char *)&tos, sizeof(int));
+#endif	// IP_TOS
+
+	s->CurrentTos = tos;
+}
+
+// Set the priority of the socket
+void SetSockHighPriority(SOCK *s, bool flag)
+{
+	// Validate arguments
+	if (s == NULL)
+	{
+		return;
+	}
+
+	SetSockTos(s, (flag ? 16 : 0));
+}
+
+// Connect to the IPv4 host using a socket
+SOCKET ConnectTimeoutIPv4(IP *ip, UINT port, UINT timeout, bool *cancel_flag)
+{
+	SOCKET s;
+	struct sockaddr_in sockaddr4;
+	struct in_addr addr4;
+
+	Zero(&sockaddr4, sizeof(sockaddr4));
+	Zero(&addr4, sizeof(addr4));
+
+	// Generate a sockaddr_in
+	IPToInAddr(&addr4, ip);
+	sockaddr4.sin_port = htons((USHORT)port);
+	sockaddr4.sin_family = AF_INET;
+	sockaddr4.sin_addr.s_addr = addr4.s_addr;
+
+	// Socket creation
+	s = socket(AF_INET, SOCK_STREAM, 0);
+	if (s != INVALID_SOCKET)
+	{
+		// Connection
+		if (connect_timeout(s, (struct sockaddr *)&sockaddr4, sizeof(struct sockaddr_in), timeout, cancel_flag) != 0)
+		{
+			// Connection failure
+			closesocket(s);
+			s = INVALID_SOCKET;
+		}
+	}
+
+	return s;
+}
+
+// Identify whether the HTTPS server to be connected is a SoftEther VPN
+bool DetectIsServerSoftEtherVPN(SOCK *s)
+{
+	HTTP_HEADER *h;
+	char ip_str[MAX_SIZE];
+	char *send_str;
+	UINT content_len;
+	BUF *recv_buf;
+	void *socket_buffer;
+	UINT socket_buffer_size = 32768;
+	bool ok = false;
+	// Validate arguments
+	if (s == NULL)
+	{
+		return false;
+	}
+
+	IPToStr(ip_str, sizeof(ip_str), &s->RemoteIP);
+
+	// Request generation
+	h = NewHttpHeaderEx("GET", "/", "HTTP/1.1", true);
+	AddHttpValue(h, NewHttpValue("X-VPN", "1"));
+	AddHttpValue(h, NewHttpValue("Host", ip_str));
+	AddHttpValue(h, NewHttpValue("Keep-Alive", HTTP_KEEP_ALIVE));
+	AddHttpValue(h, NewHttpValue("Connection", "Keep-Alive"));
+	AddHttpValue(h, NewHttpValue("Accept-Language", "ja"));
+	AddHttpValue(h, NewHttpValue("User-Agent", DEFAULT_USER_AGENT));
+	AddHttpValue(h, NewHttpValue("Pragma", "no-cache"));
+	AddHttpValue(h, NewHttpValue("Cache-Control", "no-cache"));
+
+
+
+	send_str = HttpHeaderToStr(h);
+	FreeHttpHeader(h);
+
+	// Transmission
+	if (SendAll(s, send_str, StrLen(send_str), true) == false)
+	{
+		Free(send_str);
+		return false;
+	}
+
+	Free(send_str);
+
+	// Receive
+	h = RecvHttpHeader(s);
+	if (h == NULL)
+	{
+		return false;
+	}
+
+	// Get the length of the content
+	content_len = GetContentLength(h);
+	FreeHttpHeader(h);
+
+	if (content_len == 0 || content_len >= (1024 * 1024))
+	{
+		return false;
+	}
+
+	// Receive contents
+	recv_buf = NewBuf();
+	socket_buffer = Malloc(socket_buffer_size);
+
+	while (true)
+	{
+		UINT recvsize = MIN(socket_buffer_size, content_len - recv_buf->Size);
+		UINT size;
+
+		if (recvsize == 0)
+		{
+			ok = true;
+			break;
+		}
+
+		size = Recv(s, socket_buffer, recvsize, true);
+		if (size == 0)
+		{
+			// Disconnected
+			break;
+		}
+
+		WriteBuf(recv_buf, socket_buffer, size);
+	}
+
+	SeekBuf(recv_buf, 0, 0);
+	Free(socket_buffer);
+
+	if (ok)
+	{
+		// Examine to confirm whether the incoming data is a SoftEther VPN protocol
+		char tmp[1024];
+
+		Zero(tmp, sizeof(tmp));
+
+		Copy(tmp, recv_buf->Buf, MIN(recv_buf->Size, (sizeof(tmp) - 1)));
+
+		ok = false;
+
+		if (StartWith(tmp, http_detect_server_startwith))
+		{
+			ok = true;
+		}
+		else if (InStr(tmp, http_detect_server_tag_future))
+		{
+			ok = true;
+		}
+	}
+
+	FreeBuf(recv_buf);
+
+	return ok;
+}
+
+// TCP connection thread
+void ConnectThreadForTcp(THREAD *thread, void *param)
+{
+	SOCK *sock;
+	char hostname[MAX_SIZE];
+	CONNECT_TCP_RUDP_PARAM *p = (CONNECT_TCP_RUDP_PARAM *)param;
+	if (thread == NULL || p == NULL)
+	{
+		return;
+	}
+
+	// Delay
+	if (p->Delay >= 1)
+	{
+		WaitEx(NULL, p->Delay, p->CancelFlag);
+	}
+
+	// Connecting process
+	IPToStr(hostname, sizeof(hostname), &p->Ip);
+	sock = ConnectEx3(hostname, p->Port, p->Timeout, p->CancelFlag, NULL, NULL, false, false, true);
+
+	if (sock != NULL && p->Tcp_TryStartSsl)
+	{
+		bool ssl_ret = false;
+
+		p->Tcp_InNegotiation = true;
+
+		// Attempt the SSL negotiation to take this opportunity
+		Lock(p->CancelLock);
+		{
+			if ((*p->CancelFlag) == false)
+			{
+				p->CancelDisconnectSock = sock;
+				AddRef(sock->ref);
+			}
+			else
+			{
+				Debug("User Cancel to StartSSL.\n");
+				goto LABEL_CANCEL;
+			}
+		}
+		Unlock(p->CancelLock);
+
+		// Start the SSL communication
+		ssl_ret = StartSSLEx(sock, NULL, NULL, p->Tcp_SslNoTls, 0, p->Hostname);
+
+		if (ssl_ret)
+		{
+			// Identify whether the HTTPS server to be connected is a SoftEther VPN
+			SetTimeout(sock, (10 * 1000));
+			ssl_ret = DetectIsServerSoftEtherVPN(sock);
+			SetTimeout(sock, INFINITE);
+
+			if (ssl_ret == false)
+			{
+				Debug("DetectIsServerSoftEtherVPN Error.\n");
+			}
+		}
+
+		Lock(p->CancelLock);
+		{
+			ReleaseSock(p->CancelDisconnectSock);
+			p->CancelDisconnectSock = NULL;
+LABEL_CANCEL:
+			DoNothing();
+		}
+		Unlock(p->CancelLock);
+
+		if (ssl_ret == false)
+		{
+			// SSL negotiation failure
+			Disconnect(sock);
+			ReleaseSock(sock);
+
+			Debug("Fail to StartSSL.\n");
+
+			sock = NULL;
+		}
+	}
+
+	p->Result_Tcp_Sock = sock;
+	p->Ok = (p->Result_Tcp_Sock == NULL ? false : true);
+	p->FinishedTick = Tick64();
+	p->Finished = true;
+	p->Tcp_InNegotiation = false;
+
+	Set(p->FinishEvent);
+}
+
+// R-UDP over ICMP / over DNS connection thread
+void ConnectThreadForOverDnsOrIcmp(THREAD *thread, void *param)
+{
+	SOCK *sock;
+	CONNECT_TCP_RUDP_PARAM *p = (CONNECT_TCP_RUDP_PARAM *)param;
+	if (thread == NULL || p == NULL)
+	{
+		return;
+	}
+
+	// Delay
+	if (p->Delay >= 1)
+	{
+		WaitEx(NULL, p->Delay, p->CancelFlag);
+	}
+
+	// Connecting process
+	sock = NewRUDPClientDirect(p->SvcName, &p->Ip,
+		(p->RUdpProtocol == RUDP_PROTOCOL_DNS ? 53 : MAKE_SPECIAL_PORT(IP_PROTO_ICMPV4)),
+		&p->NatT_ErrorCode, p->Timeout, p->CancelFlag, NULL, NULL,
+		(p->RUdpProtocol == RUDP_PROTOCOL_DNS ? 0 : MAKE_SPECIAL_PORT(IP_PROTO_ICMPV4)),
+		(p->RUdpProtocol == RUDP_PROTOCOL_DNS ? true : false));
+
+	p->Result_Nat_T_Sock = sock;
+	p->Ok = (p->Result_Nat_T_Sock == NULL ? false : true);
+	p->FinishedTick = Tick64();
+	p->Finished = true;
+
+	Set(p->FinishEvent);
+}
+
+// R-UDP (via NAT-T) connection thread
+void ConnectThreadForRUDP(THREAD *thread, void *param)
+{
+	SOCK *sock;
+	CONNECT_TCP_RUDP_PARAM *p = (CONNECT_TCP_RUDP_PARAM *)param;
+	if (thread == NULL || p == NULL)
+	{
+		return;
+	}
+
+	// Delay
+	if (p->Delay >= 1)
+	{
+		WaitEx(NULL, p->Delay, p->CancelFlag);
+	}
+
+	// Connecting process
+	sock = NewRUDPClientNatT(p->SvcName, &p->Ip, &p->NatT_ErrorCode, p->Timeout, p->CancelFlag, p->HintStr, p->TargetHostname);
+
+	p->Result_Nat_T_Sock = sock;
+	p->Ok = (p->Result_Nat_T_Sock == NULL ? false : true);
+	p->FinishedTick = Tick64();
+	p->Finished = true;
+
+	Set(p->FinishEvent);
+}
+
+// TCP connection
+SOCK *Connect(char *hostname, UINT port)
+{
+	return ConnectEx(hostname, port, 0);
+}
+SOCK *ConnectEx(char *hostname, UINT port, UINT timeout)
+{
+	return ConnectEx2(hostname, port, timeout, NULL);
+}
+SOCK *ConnectEx2(char *hostname, UINT port, UINT timeout, bool *cancel_flag)
+{
+	return ConnectEx3(hostname, port, timeout, cancel_flag, NULL, NULL, false, false, true);
+}
+SOCK *ConnectEx3(char *hostname, UINT port, UINT timeout, bool *cancel_flag, char *nat_t_svc_name, UINT *nat_t_error_code, bool try_start_ssl, bool ssl_no_tls, bool no_get_hostname)
+{
+	return ConnectEx4(hostname, port, timeout, cancel_flag, nat_t_svc_name, nat_t_error_code, try_start_ssl, ssl_no_tls,
+		no_get_hostname, NULL);
+}
+SOCK *ConnectEx4(char *hostname, UINT port, UINT timeout, bool *cancel_flag, char *nat_t_svc_name, UINT *nat_t_error_code, bool try_start_ssl, bool ssl_no_tls, bool no_get_hostname, IP *ret_ip)
+{
+	SOCK *sock;
+	SOCKET s;
+	struct linger ling;
+	IP ip4;
+	IP ip6;
+	bool true_flag = true;
+	bool false_flag = false;
+	char tmp[MAX_SIZE];
+	IP current_ip;
+	bool is_ipv6 = false;
+	bool dummy = false;
+	bool use_natt = false;
+	char hostname_original[MAX_SIZE];
+	char hint_str[MAX_SIZE];
+	bool force_use_natt = false;
+	UINT dummy_int = 0;
+	IP dummy_ret_ip;
+	// Validate arguments
+	if (hostname == NULL || port == 0 || port >= 65536 || IsEmptyStr(hostname))
+	{
+		return NULL;
+	}
+	if (timeout == 0)
+	{
+		timeout = TIMEOUT_TCP_PORT_CHECK;
+	}
+	if (cancel_flag == NULL)
+	{
+		cancel_flag = &dummy;
+	}
+	if (nat_t_error_code == NULL)
+	{
+		nat_t_error_code = &dummy_int;
+	}
+
+	Zero(&dummy_ret_ip, sizeof(IP));
+	if (ret_ip == NULL)
+	{
+		ret_ip = &dummy_ret_ip;
+	}
+
+	Zero(hint_str, sizeof(hint_str));
+	StrCpy(hostname_original, sizeof(hostname_original), hostname);
+
+	use_natt = (IsEmptyStr(nat_t_svc_name) ? false : true);
+
+	if (use_natt)
+	{
+		// In case of using NAT-T, split host name if the '/' is included in the host name
+		UINT i = SearchStrEx(hostname, "/", 0, false);
+
+		if (i == INFINITE)
+		{
+			// Not included
+			StrCpy(hostname_original, sizeof(hostname_original), hostname);
+		}
+		else
+		{
+			// Included
+			StrCpy(hostname_original, sizeof(hostname_original), hostname);
+			hostname_original[i] = 0;
+
+			// Force to use the NAT-T
+			force_use_natt = true;
+
+			// Copy the hint string
+			StrCpy(hint_str, sizeof(hint_str), hostname + i + 1);
+
+			if (StrCmpi(hint_str, "tcp") == 0 || StrCmpi(hint_str, "disable") == 0
+				|| StrCmpi(hint_str, "disabled") == 0
+				|| StrCmpi(hint_str, "no") == 0 || StrCmpi(hint_str, "none") == 0)
+			{
+				// Force not to use the NAT-T
+				force_use_natt = false;
+				use_natt = false;
+			}
+		}
+	}
+	else
+	{
+		StrCpy(hostname_original, sizeof(hostname_original), hostname);
+	}
+
+	Zero(&current_ip, sizeof(current_ip));
+
+	Zero(&ip4, sizeof(ip4));
+	Zero(&ip6, sizeof(ip6));
+
+	if (IsZeroIp(ret_ip) == false)
+	{
+		// Skip name resolution
+		if (IsIP6(ret_ip))
+		{
+			Copy(&ip6, ret_ip, sizeof(IP));
+		}
+		else
+		{
+			Copy(&ip4, ret_ip, sizeof(IP));
+		}
+
+		//Debug("Using cached IP address: %s = %r\n", hostname_original, ret_ip);
+	}
+	else
+	{
+		// Forward resolution
+		if (GetIP46Ex(&ip4, &ip6, hostname_original, 0, cancel_flag) == false)
+		{
+			return NULL;
+		}
+	}
+
+	if (IsZeroIp(&ip4) == false && IsIPLocalHostOrMySelf(&ip4))
+	{
+		// NAT-T isn't used in the case of connection to localhost
+		force_use_natt = false;
+		use_natt = false;
+	}
+
+	s = INVALID_SOCKET;
+
+	// Attempt to connect with IPv4
+	if (IsZeroIp(&ip4) == false)
+	{
+		if (use_natt == false)
+		{
+			// Normal connection without using NAT-T
+			s = ConnectTimeoutIPv4(&ip4, port, timeout, cancel_flag);
+
+			if (s != INVALID_SOCKET)
+			{
+				Copy(&current_ip, &ip4, sizeof(IP));
+
+				Copy(ret_ip, &ip4, sizeof(IP));
+			}
+		}
+		else if (force_use_natt)
+		{
+			// The connection by forcing the use of NAT-T (not to connection with normal TCP)
+			SOCK *nat_t_sock = NewRUDPClientNatT(nat_t_svc_name, &ip4, nat_t_error_code, timeout, cancel_flag,
+				hint_str, hostname);
+
+			if (nat_t_sock != NULL)
+			{
+				StrCpy(nat_t_sock->UnderlayProtocol, sizeof(nat_t_sock->UnderlayProtocol), SOCK_UNDERLAY_NAT_T);
+			}
+
+			Copy(ret_ip, &ip4, sizeof(IP));
+
+			return nat_t_sock;
+		}
+		else
+		{
+			// Use the connections using NAT-T with normal TCP connection together
+			// (Use multiple threads to try to connect in four connection methods concurrently)
+			CONNECT_TCP_RUDP_PARAM p1, p2, p3, p4;
+			EVENT *finish_event;
+			THREAD *t1, *t2, *t3, *t4;
+			UINT64 start_tick = Tick64();
+			UINT64 giveup_for_all_tick = start_tick + (UINT64)SOCK_CONNECT_WAIT_FOR_ICMP_AND_DNS_AT_LEAST;
+			bool cancel_flag2 = false;
+			SOCK *cancel_sock = NULL;
+
+			finish_event = NewEvent();
+
+			Zero(&p1, sizeof(p1));
+			Zero(&p2, sizeof(p2));
+			Zero(&p3, sizeof(p3));
+			Zero(&p4, sizeof(p4));
+
+			// p1: TCP
+			StrCpy(p1.Hostname, sizeof(p1.Hostname), hostname_original);
+			Copy(&p1.Ip, &ip4, sizeof(IP));
+			p1.Port = port;
+			p1.Timeout = timeout;
+			p1.CancelFlag = &cancel_flag2;
+			p1.FinishEvent = finish_event;
+			p1.Tcp_TryStartSsl = try_start_ssl;
+			p1.Tcp_SslNoTls = ssl_no_tls;
+			p1.CancelLock = NewLock();
+
+			// p2: NAT-T
+			StrCpy(p2.Hostname, sizeof(p2.Hostname), hostname_original);
+			Copy(&p2.Ip, &ip4, sizeof(IP));
+			p2.Port = port;
+			p2.Timeout = timeout;
+			p2.CancelFlag = &cancel_flag2;
+			p2.FinishEvent = finish_event;
+
+			StrCpy(p2.HintStr, sizeof(p2.HintStr), hint_str);
+			StrCpy(p2.TargetHostname, sizeof(p2.TargetHostname), hostname);
+			StrCpy(p2.SvcName, sizeof(p2.SvcName), nat_t_svc_name);
+			p2.Delay = 30;		// Delay by 30ms
+
+			// p3: over ICMP
+			StrCpy(p3.Hostname, sizeof(p3.Hostname), hostname_original);
+			Copy(&p3.Ip, &ip4, sizeof(IP));
+			p3.Port = port;
+			p3.Timeout = timeout;
+			p3.CancelFlag = &cancel_flag2;
+			p3.FinishEvent = finish_event;
+			StrCpy(p3.SvcName, sizeof(p3.SvcName), nat_t_svc_name);
+			p3.RUdpProtocol = RUDP_PROTOCOL_ICMP;
+			p3.Delay = 200;		// Delay by 200ms
+
+			// p4: over DNS
+			StrCpy(p4.Hostname, sizeof(p4.Hostname), hostname_original);
+			Copy(&p4.Ip, &ip4, sizeof(IP));
+			p4.Port = port;
+			p4.Timeout = timeout;
+			p4.CancelFlag = &cancel_flag2;
+			p4.FinishEvent = finish_event;
+			StrCpy(p4.SvcName, sizeof(p4.SvcName), nat_t_svc_name);
+			p4.RUdpProtocol = RUDP_PROTOCOL_DNS;
+			p4.Delay = 100;		// Delay by 100ms
+
+			t1 = NewThread(ConnectThreadForTcp, &p1);
+			t2 = NewThread(ConnectThreadForRUDP, &p2);
+			t4 = NewThread(ConnectThreadForOverDnsOrIcmp, &p4);
+			t3 = NewThread(ConnectThreadForOverDnsOrIcmp, &p3);
+
+			while (true)
+			{
+				UINT64 now = Tick64();
+
+				if (*cancel_flag)
+				{
+					// Cancel by the user
+					break;
+				}
+
+				if (p1.Finished && p2.Finished)
+				{
+					// Results for both the TCP and the NAT-T were confirmed
+					if (now >= giveup_for_all_tick)
+					{
+						// Wait at least minimum time until successful of the ICMP or the DNS
+						break;
+					}
+
+					if (p3.Ok || p4.Ok)
+					{
+						// Exit the loop immediately if any of the ICMP or the DNS is successful
+						break;
+					}
+				}
+
+				if (p1.Finished && p1.Ok)
+				{
+					// Have successfully connected by TCP
+					break;
+				}
+
+				if (p2.Finished && p2.Ok)
+				{
+					UINT p1_wait_time;
+					UINT64 tcp_giveup_tick;
+					UINT p2_spent_time;
+					// Have successfully connected by R-UDP
+					if (p1.Finished)
+					{
+						// Result of TCP is confirmed
+						break;
+					}
+
+					// Calculate the time takes to complete connection of R-UDP
+					p2_spent_time = (UINT)(p2.FinishedTick - start_tick);
+
+					// Decide the grace time for results of TCP until settled.
+					// The grace time is four times the duration of the R-UDP, and at least 400 milliseconds from the start,
+					// and up to 2500 milliseconds after the R-UDP results settled
+					p1_wait_time = p2_spent_time * 4;
+					p1_wait_time = MAX(p1_wait_time, 400);
+					//Debug("p2_spent_time = %u,   p1_wait_time = %u\n", p2_spent_time, p1_wait_time);
+
+					tcp_giveup_tick = start_tick + (UINT64)p1_wait_time;
+					tcp_giveup_tick = MIN(tcp_giveup_tick, (p2.FinishedTick + 2500ULL));
+
+					if (now >= tcp_giveup_tick)
+					{
+						// Result of the TCP is uncertain, but give up
+						if (p1.Finished || p1.Tcp_InNegotiation == false)
+						{
+							// Break only when TCP SSL negotiation is not being processed
+							break;
+						}
+					}
+				}
+
+				Wait(finish_event, 25);
+			}
+
+			cancel_flag2 = true;
+
+			Lock(p1.CancelLock);
+			{
+				if (p1.CancelDisconnectSock != NULL)
+				{
+					cancel_sock = p1.CancelDisconnectSock;
+
+					AddRef(cancel_sock->ref);
+				}
+			}
+			Unlock(p1.CancelLock);
+
+			if (cancel_sock != NULL)
+			{
+				Disconnect(cancel_sock);
+				ReleaseSock(cancel_sock);
+			}
+
+			WaitThread(t1, INFINITE);
+			WaitThread(t2, INFINITE);
+			WaitThread(t3, INFINITE);
+			WaitThread(t4, INFINITE);
+			ReleaseThread(t1);
+			ReleaseThread(t2);
+			ReleaseThread(t3);
+			ReleaseThread(t4);
+			ReleaseEvent(finish_event);
+
+			DeleteLock(p1.CancelLock);
+
+			if (*cancel_flag)
+			{
+				// Abandon all the results because the user canceled
+				Disconnect(p1.Result_Nat_T_Sock);
+				ReleaseSock(p1.Result_Nat_T_Sock);
+				Disconnect(p2.Result_Nat_T_Sock);
+				ReleaseSock(p2.Result_Nat_T_Sock);
+				Disconnect(p3.Result_Nat_T_Sock);
+				ReleaseSock(p3.Result_Nat_T_Sock);
+				Disconnect(p4.Result_Nat_T_Sock);
+				ReleaseSock(p4.Result_Nat_T_Sock);
+
+				return NULL;
+			}
+
+			if (p1.Ok)
+			{
+				char hostname[MAX_SIZE];
+
+				// Use the results of the TCP
+				// Dispose other results
+				Disconnect(p2.Result_Nat_T_Sock);
+				ReleaseSock(p2.Result_Nat_T_Sock);
+				Disconnect(p3.Result_Nat_T_Sock);
+				ReleaseSock(p3.Result_Nat_T_Sock);
+				Disconnect(p4.Result_Nat_T_Sock);
+				ReleaseSock(p4.Result_Nat_T_Sock);
+
+				if (GetHostName(hostname, sizeof(hostname), &ip4))
+				{
+					Free(p1.Result_Tcp_Sock->RemoteHostname);
+					p1.Result_Tcp_Sock->RemoteHostname = CopyStr(hostname);
+				}
+
+				Copy(ret_ip, &ip4, sizeof(IP));
+
+				return p1.Result_Tcp_Sock;
+			}
+			else if (p2.Ok)
+			{
+				// Use the results of the R-UDP
+				// Dispose other results
+				Disconnect(p3.Result_Nat_T_Sock);
+				ReleaseSock(p3.Result_Nat_T_Sock);
+				Disconnect(p4.Result_Nat_T_Sock);
+				ReleaseSock(p4.Result_Nat_T_Sock);
+
+				StrCpy(p2.Result_Nat_T_Sock->UnderlayProtocol, sizeof(p2.Result_Nat_T_Sock->UnderlayProtocol),
+					SOCK_UNDERLAY_NAT_T);
+
+				Copy(ret_ip, &ip4, sizeof(IP));
+
+				return p2.Result_Nat_T_Sock;
+			}
+			else if (p4.Ok)
+			{
+				// Use this if over-DNS success
+				// Dispose other results
+				Disconnect(p3.Result_Nat_T_Sock);
+				ReleaseSock(p3.Result_Nat_T_Sock);
+
+				StrCpy(p4.Result_Nat_T_Sock->UnderlayProtocol, sizeof(p4.Result_Nat_T_Sock->UnderlayProtocol),
+					SOCK_UNDERLAY_DNS);
+
+				Copy(ret_ip, &ip4, sizeof(IP));
+
+				return p4.Result_Nat_T_Sock;
+			}
+			else if (p3.Ok)
+			{
+				// Use this if over ICMP success
+				StrCpy(p3.Result_Nat_T_Sock->UnderlayProtocol, sizeof(p3.Result_Nat_T_Sock->UnderlayProtocol),
+					SOCK_UNDERLAY_ICMP);
+
+				Copy(ret_ip, &ip4, sizeof(IP));
+
+				return p3.Result_Nat_T_Sock;
+			}
+			else
+			{
+				// Continue the process if all trials failed
+				*nat_t_error_code = p2.NatT_ErrorCode;
+			}
+		}
+	}
+
+	// Attempt to connect with IPv6
+	if (s == INVALID_SOCKET && IsZeroIp(&ip6) == false)
+	{
+		struct sockaddr_in6 sockaddr6;
+		struct in6_addr addr6;
+
+		Zero(&sockaddr6, sizeof(sockaddr6));
+		Zero(&addr6, sizeof(addr6));
+
+		// Generation of the sockaddr_in6
+		IPToInAddr6(&addr6, &ip6);
+		sockaddr6.sin6_port = htons((USHORT)port);
+		sockaddr6.sin6_family = AF_INET6;
+		sockaddr6.sin6_scope_id = ip6.ipv6_scope_id;
+		Copy(&sockaddr6.sin6_addr, &addr6, sizeof(addr6));
+
+		// Socket creation
+		s = socket(AF_INET6, SOCK_STREAM, 0);
+		if (s != INVALID_SOCKET)
+		{
+			// Connection
+			if (connect_timeout(s, (struct sockaddr *)&sockaddr6, sizeof(struct sockaddr_in6), timeout, cancel_flag) != 0)
+			{
+				// Connection failure
+				closesocket(s);
+				s = INVALID_SOCKET;
+			}
+			else
+			{
+				Copy(&current_ip, &ip6, sizeof(IP));
+
+				is_ipv6 = true;
+
+				Copy(ret_ip, &ip6, sizeof(IP));
+			}
+		}
+	}
+
+	if (s == INVALID_SOCKET)
+	{
+		// Connection fails on both of IPv4, IPv6
+		return NULL;
+	}
+
+	// Creating a SOCK
+	sock = NewSock();
+	sock->socket = s;
+	sock->Type = SOCK_TCP;
+	sock->ServerMode = false;
+
+	StrCpy(sock->UnderlayProtocol, sizeof(sock->UnderlayProtocol),
+		(is_ipv6 ? SOCK_UNDERLAY_NATIVE_V6 : SOCK_UNDERLAY_NATIVE_V4));
+
+	// Host name resolution
+	if (no_get_hostname || (GetHostName(tmp, sizeof(tmp), &current_ip) == false))
+	{
+		StrCpy(tmp, sizeof(tmp), hostname_original);
+	}
+
+	//Debug("PTR: %s\n", tmp);
+
+	sock->RemoteHostname = CopyStr(tmp);
+
+//	Debug("new socket: %u\n", s);
+
+	Zero(&ling, sizeof(ling));
+	// Forced disconnection flag
+#ifdef	SO_DONTLINGER
+	setsockopt(sock->socket, SOL_SOCKET, SO_DONTLINGER, (char *)&true_flag, sizeof(bool));
+#else	// SO_DONTLINGER
+	setsockopt(sock->socket, SOL_SOCKET, SO_LINGER, (char *)&false_flag, sizeof(bool));
+#endif	// SO_DONTLINGER
+//	setsockopt(sock->socket, SOL_SOCKET, SO_REUSEADDR, (char *)&true_flag, sizeof(bool));
+
+	// Configuring TCP options
+	setsockopt(sock->socket, IPPROTO_TCP, TCP_NODELAY, (char *)&true_flag, sizeof(bool));
+
+	// Initialization of the time-out value
+	SetTimeout(sock, TIMEOUT_INFINITE);
+
+	// Get the socket information
+	QuerySocketInformation(sock);
+
+	if (IsZeroIp(&sock->LocalIP) == false && IsLocalHostIP(&sock->LocalIP) == false)
+	{
+		IP current_ip;
+
+		if (GetCurrentGlobalIP(&current_ip, is_ipv6) == false)
+		{
+			SetCurrentGlobalIP(&sock->LocalIP, is_ipv6);
+		}
+	}
+
+	sock->Connected = true;
+	sock->AsyncMode = false;
+	sock->SecureMode = false;
+	sock->IPv6 = is_ipv6;
+
+	return sock;
+}
+
+// Maximize the I/O buffer size of the socket
+void SetSocketSendRecvBufferSize(SOCKET s, UINT size)
+{
+	int value = (int)size;
+	// Validate arguments
+	if (s == INVALID_SOCKET)
+	{
+		return;
+	}
+
+	setsockopt(s, SOL_SOCKET, SO_RCVBUF, (char *)&value, sizeof(int));
+	setsockopt(s, SOL_SOCKET, SO_SNDBUF, (char *)&value, sizeof(int));
+}
+
+// Get the buffer size of the socket
+UINT GetSocketBufferSize(SOCKET s, bool send)
+{
+	int value = 0;
+	int len = sizeof(int);
+	// Validate arguments
+	if (s == INVALID_SOCKET)
+	{
+		return 0;
+	}
+
+	if (getsockopt(s, SOL_SOCKET, (send ? SO_SNDBUF : SO_RCVBUF), (char *)&value, &len) != 0)
+	{
+		return 0;
+	}
+
+	return value;
+}
+
+// Setting the buffer size of the socket
+bool SetSocketBufferSize(SOCKET s, bool send, UINT size)
+{
+	int value = (int)size;
+	// Validate arguments
+	if (s == INVALID_SOCKET)
+	{
+		return false;
+	}
+
+	if (setsockopt(s, SOL_SOCKET, (send ? SO_SNDBUF : SO_RCVBUF), (char *)&value, sizeof(int)) != 0)
+	{
+		return false;
+	}
+
+	return true;
+}
+UINT SetSocketBufferSizeWithBestEffort(SOCKET s, bool send, UINT size)
+{
+	// Validate arguments
+	if (s == INVALID_SOCKET)
+	{
+		return 0;
+	}
+
+	while (true)
+	{
+		if (SetSocketBufferSize(s, send, size))
+		{
+			return size;
+		}
+
+		size = (UINT)((double)size / 1.5);
+
+		if (size <= 32767)
+		{
+			return 0;
+		}
+	}
+}
+
+// Initialize the buffer size of the UDP socket
+void InitUdpSocketBufferSize(SOCKET s)
+{
+	SetSocketBufferSizeWithBestEffort(s, true, UDP_MAX_BUFFER_SIZE);
+	SetSocketBufferSizeWithBestEffort(s, false, UDP_MAX_BUFFER_SIZE);
+}
+
+// Get the socket information
+void QuerySocketInformation(SOCK *sock)
+{
+	// Validate arguments
+	if (sock == NULL)
+	{
+		return;
+	}
+
+	Lock(sock->lock);
+	{
+		struct sockaddr_in6 sockaddr6;
+		struct in6_addr *addr6;
+		int size;
+		DWORD dw;
+		UINT opt_value = 0;
+
+		if (sock->Type == SOCK_TCP)
+		{
+			// Get the information of the remote host
+			size = sizeof(sockaddr6);
+			if (getpeername(sock->socket, (struct sockaddr *)&sockaddr6, (int *)&size) == 0)
+			{
+				if (size >= sizeof(struct sockaddr_in6))
+				{
+					sock->RemotePort = (UINT)ntohs(sockaddr6.sin6_port);
+					addr6 = &sockaddr6.sin6_addr;
+					InAddrToIP6(&sock->RemoteIP, addr6);
+					sock->RemoteIP.ipv6_scope_id = sockaddr6.sin6_scope_id;
+				}
+				else
+				{
+					struct sockaddr_in *sockaddr;
+					struct in_addr *addr;
+
+					sockaddr = (struct sockaddr_in *)&sockaddr6;
+					sock->RemotePort = (UINT)ntohs(sockaddr->sin_port);
+					addr = &sockaddr->sin_addr;
+					InAddrToIP(&sock->RemoteIP, addr);
+				}
+			}
+		}
+
+		// Get the local host information
+		size = sizeof(sockaddr6);
+		if (getsockname(sock->socket, (struct sockaddr *)&sockaddr6, (int *)&size) == 0)
+		{
+			if (size >= sizeof(struct sockaddr_in6))
+			{
+				sock->LocalPort = (UINT)ntohs(sockaddr6.sin6_port);
+				addr6 = &sockaddr6.sin6_addr;
+				InAddrToIP6(&sock->LocalIP, addr6);
+				sock->LocalIP.ipv6_scope_id = sockaddr6.sin6_scope_id;
+			}
+			else
+			{
+				struct sockaddr_in *sockaddr;
+				struct in_addr *addr;
+
+				sockaddr = (struct sockaddr_in *)&sockaddr6;
+				sock->LocalPort = (UINT)ntohs(sockaddr->sin_port);
+				addr = &sockaddr->sin_addr;
+				InAddrToIP(&sock->LocalIP, addr);
+			}
+		}
+
+		if (sock->IsRawSocket)
+		{
+			sock->LocalPort = sock->RemotePort = MAKE_SPECIAL_PORT(sock->RawSocketIPProtocol);
+		}
+
+		if (sock->Type == SOCK_UDP)
+		{
+			sock->UdpMaxMsgSize = UDP_MAX_MSG_SIZE_DEFAULT;
+
+#ifdef	OS_WIN32
+			if (true)
+			{
+				// Get the buffer size that can be transmitted and received at once
+				UINT max_value = 0;
+				int len = sizeof(UINT);
+
+				if (getsockopt(sock->socket, SOL_SOCKET, SO_MAX_MSG_SIZE, (char *)&max_value, &len) == 0)
+				{
+					sock->UdpMaxMsgSize = max_value;
+				}
+			}
+#endif	// OS_WIN32
+		}
+
+		if (sock->IPv6)
+		{
+#ifdef	IPV6_UNICAST_HOPS
+			opt_value = IPV6_UNICAST_HOPS;
+#endif	// IPV6_UNICAST_HOPS
+		}
+		else
+		{
+#ifdef	IP_TTL
+			opt_value = IP_TTL;
+#endif	// IP_TTL
+		}
+
+		// Support of the TTL value
+		size = sizeof(DWORD);
+		if (opt_value == 0 ||
+			getsockopt(sock->socket, (sock->IPv6 ? IPPROTO_IPV6 : IPPROTO_IP), opt_value, (char *)&dw, &size) != 0)
+		{
+			sock->IsTtlSupported = false;
+		}
+		else
+		{
+			sock->IsTtlSupported = true;
+			sock->CurrentTtl = dw;
+		}
+	}
+	Unlock(sock->lock);
+}
+
+// Setting the TTL value
+bool SetTtl(SOCK *sock, UINT ttl)
+{
+	DWORD dw;
+	int size;
+	UINT opt_value = 0;
+	// Validate arguments
+	if (sock == NULL)
+	{
+		return false;
+	}
+
+	if (sock->IsTtlSupported == false)
+	{
+		return false;
+	}
+
+	if (sock->CurrentTtl == ttl)
+	{
+		return true;
+	}
+
+	dw = ttl;
+	size = sizeof(DWORD);
+
+	if (sock->IPv6)
+	{
+#ifdef	IPV6_UNICAST_HOPS
+		opt_value = IPV6_UNICAST_HOPS;
+#endif	// IPV6_UNICAST_HOPS
+	}
+	else
+	{
+#ifdef	IP_TTL
+		opt_value = IP_TTL;
+#endif	// IP_TTL
+	}
+
+	if (opt_value == 0 ||
+		setsockopt(sock->socket, (sock->IPv6 ? IPPROTO_IPV6 : IPPROTO_IP), opt_value, (char *)&dw, size) == false)
+	{
+		return false;
+	}
+
+	sock->CurrentTtl = ttl;
+
+	return true;
+}
+
+// Release of the socket
+void ReleaseSock(SOCK *s)
+{
+	// Validate arguments
+	if (s == NULL)
+	{
+		return;
+	}
+
+	if (Release(s->ref) == 0)
+	{
+		if (s->ListenMode == false && s->ServerMode)
+		{
+			Print("");
+		}
+		CleanupSock(s);
+	}
+}
+
+// Clean-up of the socket
+void CleanupSock(SOCK *s)
+{
+	// Validate arguments
+	if (s == NULL)
+	{
+		return;
+	}
+
+//	{Debug("CleanupSock: Disconnect() Called: %s %u\n", __FILE__, __LINE__);Disconnect(s);}
+	Disconnect(s);
+
+	if (s->InProcAcceptQueue != NULL)
+	{
+		while (true)
+		{
+			SOCK *ss = GetNext(s->InProcAcceptQueue);
+			if (ss == NULL)
+			{
+				break;
+			}
+
+			Disconnect(ss);
+			ReleaseSock(ss);
+		}
+
+		ReleaseQueue(s->InProcAcceptQueue);
+	}
+
+	if (s->InProcAcceptEvent != NULL)
+	{
+		ReleaseEvent(s->InProcAcceptEvent);
+	}
+
+	if (s->ReverseAcceptQueue != NULL)
+	{
+		while (true)
+		{
+			SOCK *ss = GetNext(s->ReverseAcceptQueue);
+			if (ss == NULL)
+			{
+				break;
+			}
+
+			Disconnect(ss);
+			ReleaseSock(ss);
+		}
+
+		ReleaseQueue(s->ReverseAcceptQueue);
+	}
+
+	if (s->ReverseAcceptEvent != NULL)
+	{
+		ReleaseEvent(s->ReverseAcceptEvent);
+	}
+
+	if (s->SendTube != NULL)
+	{
+		TubeDisconnect(s->SendTube);
+		ReleaseTube(s->SendTube);
+	}
+
+	if (s->RecvTube != NULL)
+	{
+		TubeDisconnect(s->RecvTube);
+		ReleaseTube(s->RecvTube);
+	}
+
+	if (s->BulkRecvTube != NULL)
+	{
+		TubeDisconnect(s->BulkRecvTube);
+		ReleaseTube(s->BulkRecvTube);
+	}
+
+	if (s->BulkSendTube != NULL)
+	{
+		TubeDisconnect(s->BulkSendTube);
+		ReleaseTube(s->BulkSendTube);
+	}
+
+	if (s->BulkSendKey != NULL)
+	{
+		ReleaseSharedBuffer(s->BulkSendKey);
+	}
+
+	if (s->BulkRecvKey != NULL)
+	{
+		ReleaseSharedBuffer(s->BulkRecvKey);
+	}
+
+	if (s->InProcRecvFifo != NULL)
+	{
+		ReleaseFifo(s->InProcRecvFifo);
+	}
+
+	if (s->R_UDP_Stack != NULL)
+	{
+		FreeRUDP(s->R_UDP_Stack);
+	}
+
+#ifdef	OS_WIN32
+	Win32FreeAsyncSocket(s);
+#else	// OS_WIN32
+	UnixFreeAsyncSocket(s);
+#endif	// OS_WIN32
+
+	FreeBuf(s->SendBuf);
+	if (s->socket != INVALID_SOCKET)
+	{
+#ifdef	OS_WIN32
+		closesocket(s->socket);
+#else	// OS_WIN32
+		close(s->socket);
+#endif	// OS_WIN32
+	}
+	Free(s->RemoteHostname);
+
+#ifdef	OS_WIN32
+	if (s->hAcceptEvent != NULL)
+	{
+		CloseHandle(s->hAcceptEvent);
+	}
+#endif	// OS_WIN32
+
+	// Release the certificate
+	if (s->RemoteX != NULL)
+	{
+		FreeX(s->RemoteX);
+		s->RemoteX = NULL;
+	}
+	if (s->LocalX != NULL)
+	{
+		FreeX(s->LocalX);
+		s->LocalX = NULL;
+	}
+
+	// Cipher algorithm name
+	if (s->CipherName != NULL)
+	{
+		Free(s->CipherName);
+		s->CipherName = NULL;
+	}
+
+	Free(s->WaitToUseCipher);
+	DeleteLock(s->lock);
+	DeleteLock(s->ssl_lock);
+	DeleteLock(s->disconnect_lock);
+
+	Dec(num_tcp_connections);
+
+	Free(s);
+}
+
+// Creating a new socket
+SOCK *NewSock()
+{
+	SOCK *s = ZeroMallocFast(sizeof(SOCK));
+
+	s->ref = NewRef();
+	s->lock = NewLock();
+	s->SendBuf = NewBuf();
+	s->socket = INVALID_SOCKET;
+	s->ssl_lock = NewLock();
+	s->disconnect_lock = NewLock();
+
+	Inc(num_tcp_connections);
+
+	return s;
+}
+
+// Convert the IP to UINT
+UINT IPToUINT(IP *ip)
+{
+	UCHAR *b;
+	UINT i, value = 0;
+	// Validate arguments
+	if (ip == NULL)
+	{
+		return 0;
+	}
+
+	b = (UCHAR *)&value;
+	for (i = 0;i < 4;i++)
+	{
+		b[i] = ip->addr[i];
+	}
+
+	return value;
+}
+
+// Convert UINT to IP
+void UINTToIP(IP *ip, UINT value)
+{
+	UCHAR *b;
+	UINT i;
+	// Validate arguments
+	if (ip == NULL)
+	{
+		return;
+	}
+
+	ZeroIP4(ip);
+
+	b = (UCHAR *)&value;
+	for (i = 0;i < 4;i++)
+	{
+		ip->addr[i] = b[i];
+	}
+}
+
+// Get the host name of the computer
+void GetMachineHostName(char *name, UINT size)
+{
+	char tmp[MAX_SIZE];
+	UINT i, len;
+	// Validate arguments
+	if (name == NULL)
+	{
+		return;
+	}
+
+	GetMachineName(tmp, sizeof(tmp));
+
+	len = StrLen(tmp);
+	for (i = 0;i < len;i++)
+	{
+		if (tmp[i] == '.')
+		{
+			tmp[i] = 0;
+		}
+	}
+
+	ConvertSafeFileName(name, size, tmp);
+}
+
+// Get the IP address of this computer
+void GetMachineIp(IP *ip)
+{
+	char tmp[MAX_SIZE];
+	// Validate arguments
+	if (ip == NULL)
+	{
+		return;
+	}
+
+	Zero(ip, sizeof(IP));
+	SetIP(ip, 127, 0, 0, 1);
+
+	GetMachineName(tmp, sizeof(tmp));
+	GetIP(ip, tmp);
+}
+
+// Get the computer name from 'hosts'
+bool GetMachineNameFromHosts(char *name, UINT size)
+{
+	bool ret = false;
+	char *s;
+	BUF *b;
+	// Validate arguments
+	if (name == NULL)
+	{
+		return false;
+	}
+
+	b = ReadDump("/etc/hosts");
+	if (b == NULL)
+	{
+		return false;
+	}
+
+	while (true)
+	{
+		s = CfgReadNextLine(b);
+		if (s == NULL)
+		{
+			break;
+		}
+		else
+		{
+			TOKEN_LIST *t = ParseToken(s, " \t");
+
+			if (t != NULL)
+			{
+				if (t->NumTokens >= 2)
+				{
+					if (StrCmpi(t->Token[0], "127.0.0.1") == 0)
+					{
+						UINT i;
+
+						for (i = 1;i < t->NumTokens;i++)
+						{
+							if (StartWith(t->Token[i], "localhost") == false)
+							{
+								StrCpy(name, size, t->Token[i]);
+								ret = true;
+							}
+						}
+					}
+				}
+			}
+			FreeToken(t);
+		}
+
+		Free(s);
+	}
+
+	FreeBuf(b);
+
+	return ret;
+}
+
+// Get the computer name of this computer
+void GetMachineName(char *name, UINT size)
+{
+	GetMachineNameEx(name, size, false);
+}
+void GetMachineNameEx(char *name, UINT size, bool no_load_hosts)
+{
+	static char name_cache[MAX_SIZE];
+	static bool name_cached = false;
+	char tmp[MAX_SIZE];
+	char tmp2[MAX_SIZE];
+	// Validate arguments
+	if (name == NULL)
+	{
+		return;
+	}
+
+	Lock(machine_name_lock);
+	{
+		if (name_cached != false)
+		{
+			StrCpy(name, size, name_cache);
+			Unlock(machine_name_lock);
+			return;
+		}
+		ClearStr(tmp, sizeof(tmp));
+		if (gethostname(tmp, MAX_SIZE) != 0)
+		{
+			StrCpy(name, size, "Unknown");
+			Unlock(machine_name_lock);
+			return;
+		}
+		ClearStr(name, size);
+		StrCpy(name, size, tmp);
+		if (IsEmptyStr(name) || StartWith(name, "localhost"))
+		{
+#ifdef	OS_WIN32
+			ClearStr(name, size);
+			MsGetComputerName(name, size);
+#endif	// OS_WIN32
+		}
+		if (IsEmptyStr(name) || StartWith(name, "localhost"))
+		{
+			if (no_load_hosts == false && OS_IS_UNIX(GetOsInfo()->OsType))
+			{
+				if (GetMachineNameFromHosts(tmp2, sizeof(tmp2)))
+				{
+					StrCpy(name, sizeof(name), tmp2);
+				}
+			}
+		}
+
+		StrCpy(name_cache, sizeof(name_cache), name);
+		name_cached = true;
+	}
+	Unlock(machine_name_lock);
+}
+
+// Host name acquisition thread
+void GetHostNameThread(THREAD *t, void *p)
+{
+	IP *ip;
+	char hostname[256];
+	// Validate arguments
+	if (t == NULL || p == NULL)
+	{
+		return;
+	}
+
+	ip = (IP *)p;
+
+	AddWaitThread(t);
+
+	NoticeThreadInit(t);
+
+	if (GetHostNameInner(hostname, sizeof(hostname), ip))
+	{
+		AddHostCache(ip, hostname);
+	}
+
+	Free(ip);
+
+	DelWaitThread(t);
+}
+
+// Get the host name
+bool GetHostName(char *hostname, UINT size, IP *ip)
+{
+	THREAD *t;
+	IP *p_ip;
+	bool ret;
+	// Validate arguments
+	if (hostname == NULL || ip == NULL)
+	{
+		return false;
+	}
+
+	if (GetHostCache(hostname, size, ip))
+	{
+		if (IsEmptyStr(hostname) == false)
+		{
+			return true;
+		}
+		else
+		{
+			return false;
+		}
+	}
+
+	p_ip = ZeroMalloc(sizeof(IP));
+	Copy(p_ip, ip, sizeof(IP));
+
+	t = NewThread(GetHostNameThread, p_ip);
+
+	WaitThreadInit(t);
+
+	WaitThread(t, TIMEOUT_HOSTNAME);
+
+	ReleaseThread(t);
+
+	ret = GetHostCache(hostname, size, ip);
+	if (ret == false)
+	{
+		if (IsIP4(ip))
+		{
+			ret = GetNetBiosName(hostname, size, ip);
+			if (ret)
+			{
+				AddHostCache(ip, hostname);
+			}
+		}
+	}
+	else
+	{
+		if (IsEmptyStr(hostname))
+		{
+			ret = false;
+		}
+	}
+	if (ret == false)
+	{
+		AddHostCache(ip, "");
+		StrCpy(hostname, size, "");
+	}
+
+	return ret;
+}
+
+// Perform a DNS reverse query
+bool GetHostNameInner(char *hostname, UINT size, IP *ip)
+{
+	struct in_addr addr;
+	struct sockaddr_in sa;
+	char tmp[MAX_SIZE];
+	char ip_str[64];
+	// Validate arguments
+	if (hostname == NULL || ip == NULL)
+	{
+		return false;
+	}
+
+	if (IsIP6(ip))
+	{
+		return GetHostNameInner6(hostname, size, ip);
+	}
+
+	// Reverse resolution
+	IPToInAddr(&addr, ip);
+	Zero(&sa, sizeof(sa));
+	sa.sin_family = AF_INET;
+
+#if	defined(UNIX_BSD) || defined(UNIX_MACOS)
+	sa.sin_len = INET_ADDRSTRLEN;
+#endif	// UNIX_BSD || UNIX_MACOS
+
+	Copy(&sa.sin_addr, &addr, sizeof(struct in_addr));
+	sa.sin_port = 0;
+
+	if (getnameinfo((struct sockaddr *)&sa, sizeof(sa), tmp, sizeof(tmp), NULL, 0, 0) != 0)
+	{
+		return false;
+	}
+
+	IPToStr(ip_str, sizeof(ip_str), ip);
+
+	if (StrCmpi(tmp, ip_str) == 0)
+	{
+		return false;
+	}
+
+	if (IsEmptyStr(tmp))
+	{
+		return false;
+	}
+
+	StrCpy(hostname, size, tmp);
+
+	return true;
+}
+bool GetHostNameInner6(char *hostname, UINT size, IP *ip)
+{
+	struct in6_addr addr;
+	struct sockaddr_in6 sa;
+	char tmp[MAX_SIZE];
+	char ip_str[256];
+	// Validate arguments
+	if (hostname == NULL || ip == NULL)
+	{
+		return false;
+	}
+
+	// Reverse resolution
+	IPToInAddr6(&addr, ip);
+	Zero(&sa, sizeof(sa));
+	sa.sin6_family = AF_INET6;
+
+#if	defined(UNIX_BSD) || defined(UNIX_MACOS)
+	sa.sin6_len = INET6_ADDRSTRLEN;
+#endif	// UNIX_BSD || UNIX_MACOS
+
+	Copy(&sa.sin6_addr, &addr, sizeof(struct in6_addr));
+	sa.sin6_port = 0;
+
+	if (getnameinfo((struct sockaddr *)&sa, sizeof(sa), tmp, sizeof(tmp), NULL, 0, 0) != 0)
+	{
+		return false;
+	}
+
+	IPToStr(ip_str, sizeof(ip_str), ip);
+
+	if (StrCmpi(tmp, ip_str) == 0)
+	{
+		return false;
+	}
+
+	if (IsEmptyStr(tmp))
+	{
+		return false;
+	}
+
+	StrCpy(hostname, size, tmp);
+
+	return true;
+}
+
+#define	NUM_NBT_QUERYS_SEND			3
+
+// Get the NetBIOS name of the machine from the IP address
+bool GetNetBiosName(char *name, UINT size, IP *ip)
+{
+	SOCK *s;
+	UINT i, j;
+	bool flag = false;
+	bool ok = false;
+	NBTREQUEST req;
+	UCHAR buf[1024];
+	USHORT tran_id[NUM_NBT_QUERYS_SEND];
+	UINT64 timeout_tick;
+	// Validate arguments
+	if (name == NULL || ip == NULL)
+	{
+		return false;
+	}
+
+	IPToStr(name, size, ip);
+
+	for (i = 0;i < NUM_NBT_QUERYS_SEND;i++)
+	{
+		tran_id[i] = Rand16();
+	}
+
+	s = NewUDP(0);
+	if (s == NULL)
+	{
+		return false;
+	}
+
+	for (j = 0;j < NUM_NBT_QUERYS_SEND;j++)
+	{
+		Zero(&req, sizeof(req));
+		req.TransactionId = Endian16(tran_id[j]);
+		req.NumQuestions = Endian16(1);
+		req.Query[0] = 0x20;
+		req.Query[1] = 0x43;
+		req.Query[2] = 0x4b;
+		for (i = 3;i <= 32;i++)
+		{
+			req.Query[i] = 0x41;
+		}
+		req.Query[35] = 0x21;
+		req.Query[37] = 0x01;
+
+		if (SendTo(s, ip, 137, &req, sizeof(req)) == 0)
+		{
+			ReleaseSock(s);
+			return false;
+		}
+	}
+
+	timeout_tick = Tick64() + (UINT64)TIMEOUT_NETBIOS_HOSTNAME;
+
+	while (1)
+	{
+		UINT ret;
+		IP src_ip;
+		UINT src_port;
+		SOCKSET set;
+		if (Tick64() >= timeout_tick)
+		{
+			break;
+		}
+		InitSockSet(&set);
+		AddSockSet(&set, s);
+		Select(&set, 100, NULL, NULL);
+
+		if (flag == false)
+		{
+			flag = true;
+		}
+		else
+		{
+			SleepThread(10);
+		}
+
+		ret = RecvFrom(s, &src_ip, &src_port, buf, sizeof(buf));
+
+		if (ret == SOCK_LATER)
+		{
+			continue;
+		}
+		else if (ret == 0)
+		{
+			break;
+		}
+		else
+		{
+			if (ret >= sizeof(NBTRESPONSE))
+			{
+				NBTRESPONSE *r = (NBTRESPONSE *)buf;
+				bool b = false;
+				UINT i;
+				USHORT id = Endian16(r->TransactionId);
+				for (i = 0;i < NUM_NBT_QUERYS_SEND;i++)
+				{
+					if (id == tran_id[i])
+					{
+						b = true;
+						break;
+					}
+				}
+				if (b)
+				{
+					if (r->Flags != 0 && r->NumQuestions == 0 && r->AnswerRRs >= 1)
+					{
+						if (r->Response[0] == 0x20 && r->Response[1] == 0x43 &&
+							r->Response[2] == 0x4b)
+						{
+							if (r->Response[34] == 0x00 && r->Response[35] == 0x21 &&
+								r->Response[36] == 0x00 && r->Response[37] == 0x01)
+							{
+								char *a = (char *)(&r->Response[45]);
+								if (StrCheckLen(a, 15))
+								{
+									if (IsEmptyStr(a) == false)
+									{
+										StrCpy(name, size, a);
+										Trim(name);
+										ok = true;
+									}
+									else
+									{
+										ok = false;
+										break;
+									}
+								}
+							}
+						}
+					}
+				}
+			}
+		}
+	}
+
+	ReleaseSock(s);
+	return ok;
+}
+
+// Set the IP address
+void SetIP(IP *ip, UCHAR a1, UCHAR a2, UCHAR a3, UCHAR a4)
+{
+	// Validate arguments
+	if (ip == NULL)
+	{
+		return;
+	}
+
+	Zero(ip, sizeof(IP));
+	ip->addr[0] = a1;
+	ip->addr[1] = a2;
+	ip->addr[2] = a3;
+	ip->addr[3] = a4;
+}
+UINT SetIP32(UCHAR a1, UCHAR a2, UCHAR a3, UCHAR a4)
+{
+	IP ip;
+
+	Zero(&ip, sizeof(ip));
+	SetIP(&ip, a1, a2, a3, a4);
+
+	return IPToUINT(&ip);
+}
+
+// Get either of v4 and v6 results with a DNS forward lookup (The IPv4 precedes in the case of both results)
+bool GetIP46Any4(IP *ip, char *hostname)
+{
+	IP ip4, ip6;
+	bool b = false;
+	// Validate arguments
+	if (ip == NULL || hostname == NULL)
+	{
+		return false;
+	}
+
+	if (GetIP46(&ip4, &ip6, hostname) == false)
+	{
+		return false;
+	}
+
+	if (IsZeroIp(&ip6) == false)
+	{
+		Copy(ip, &ip6, sizeof(IP));
+
+		b = true;
+	}
+
+	if (IsZeroIp(&ip4) == false)
+	{
+		Copy(ip, &ip4, sizeof(IP));
+
+		b = true;
+	}
+
+	return b;
+}
+
+// Get either of v4 and v6 results with a DNS forward lookup (The IPv6 precedes in the case of both)
+bool GetIP46Any6(IP *ip, char *hostname)
+{
+	IP ip4, ip6;
+	bool b = false;
+	// Validate arguments
+	if (ip == NULL || hostname == NULL)
+	{
+		return false;
+	}
+
+	if (GetIP46(&ip4, &ip6, hostname) == false)
+	{
+		return false;
+	}
+
+	if (IsZeroIp(&ip4) == false)
+	{
+		Copy(ip, &ip4, sizeof(IP));
+
+		b = true;
+	}
+
+	if (IsZeroIp(&ip6) == false)
+	{
+		Copy(ip, &ip6, sizeof(IP));
+
+		b = true;
+	}
+
+	return b;
+}
+
+// Obtain in both v4 and v6 results with a DNS forward lookup
+bool GetIP46(IP *ip4, IP *ip6, char *hostname)
+{
+	return GetIP46Ex(ip4, ip6, hostname, 0, NULL);
+}
+bool GetIP46Ex(IP *ip4, IP *ip6, char *hostname, UINT timeout, bool *cancel)
+{
+	IP a, b;
+	bool ok_a, ok_b;
+	// Validate arguments
+	if (ip4 == NULL || ip6 == NULL || hostname == NULL)
+	{
+		return false;
+	}
+
+	ZeroIP4(ip4);
+	ZeroIP6(ip6);
+
+	ok_a = ok_b = false;
+
+	if (GetIP6Ex(&a, hostname, timeout, cancel))
+	{
+		ok_a = true;
+	}
+
+	if (GetIP4Ex(&b, hostname, timeout, cancel))
+	{
+		ok_b = true;
+	}
+
+	if (ok_a)
+	{
+		if (IsIP4(&a))
+		{
+			Copy(ip4, &a, sizeof(IP));
+		}
+	}
+	if (ok_b)
+	{
+		if (IsIP4(&b))
+		{
+			Copy(ip4, &b, sizeof(IP));
+		}
+
+		if (IsIP6(&b))
+		{
+			Copy(ip6, &b, sizeof(IP));
+		}
+	}
+	if (ok_a)
+	{
+		if (IsIP6(&a))
+		{
+			Copy(ip6, &a, sizeof(IP));
+		}
+	}
+
+	if (IsZeroIp(ip4) && IsZeroIp(ip6))
+	{
+		return false;
+	}
+
+	return true;
+}
+
+// Clean-up of the parameters for GetIP thread
+void CleanupGetIPThreadParam(GETIP_THREAD_PARAM *p)
+{
+	// Validate arguments
+	if (p == NULL)
+	{
+		return;
+	}
+
+	Free(p);
+}
+
+// Release of the parameters of the GetIP for thread
+void ReleaseGetIPThreadParam(GETIP_THREAD_PARAM *p)
+{
+	// Validate arguments
+	if (p == NULL)
+	{
+		return;
+	}
+
+	if (Release(p->Ref) == 0)
+	{
+		CleanupGetIPThreadParam(p);
+	}
+}
+
+// Thread to perform to query the DNS forward lookup (with timeout)
+void GetIP4Ex6ExThread(THREAD *t, void *param)
+{
+	GETIP_THREAD_PARAM *p;
+	// Validate arguments
+	if (t == NULL || param == NULL)
+	{
+		return;
+	}
+
+	p = (GETIP_THREAD_PARAM *)param;
+
+	AddRef(p->Ref);
+
+	NoticeThreadInit(t);
+
+	AddWaitThread(t);
+
+	// Execution of resolution
+	if (p->IPv6 == false)
+	{
+		// IPv4
+		p->Ok = GetIP4Inner(&p->Ip, p->HostName);
+	}
+	else
+	{
+		// IPv6
+		p->Ok = GetIP6Inner(&p->Ip, p->HostName);
+	}
+
+	ReleaseGetIPThreadParam(p);
+
+	DelWaitThread(t);
+
+	Dec(getip_thread_counter);
+}
+
+// Perform a forward DNS query (with timeout)
+bool GetIP4Ex6Ex(IP *ip, char *hostname_arg, UINT timeout, bool ipv6, bool *cancel)
+{
+	return GetIP4Ex6Ex2(ip, hostname_arg, timeout, ipv6, cancel, false);
+}
+bool GetIP4Ex6Ex2(IP *ip, char *hostname_arg, UINT timeout, bool ipv6, bool *cancel, bool only_direct_dns)
+{
+	GETIP_THREAD_PARAM *p;
+	THREAD *t;
+	bool ret = false;
+	UINT64 start_tick = 0;
+	UINT64 end_tick = 0;
+	UINT64 spent_time = 0;
+	UINT64 now;
+	UINT n;
+	bool use_dns_proxy = false;
+	char hostname[260];
+	UINT i;
+	bool timed_out;
+	// Validate arguments
+	if (ip == NULL || hostname_arg == NULL)
+	{
+		return false;
+	}
+	if (timeout == 0)
+	{
+		timeout = TIMEOUT_GETIP;
+	}
+
+	Zero(hostname, sizeof(hostname));
+	StrCpy(hostname, sizeof(hostname), hostname_arg);
+
+	i = SearchStrEx(hostname, "/", 0, true);
+	if (i != INFINITE)
+	{
+		hostname[i] = 0;
+	}
+
+	if (ipv6 == false)
+	{
+		IP ip2;
+
+		if (StrToIP(&ip2, hostname) && IsZeroIp(&ip2) == false)
+		{
+			if (IsIP4(&ip2))
+			{
+				// IPv4 address direct specification
+				Copy(ip, &ip2, sizeof(IP));
+				return true;
+			}
+			else
+			{
+				// IPv6 address direct specification
+				return false;
+			}
+		}
+	}
+	else
+	{
+		IP ip2;
+
+		if (StrToIP(&ip2, hostname) && IsZeroIp(&ip2) == false)
+		{
+			if (IsIP6(&ip2))
+			{
+				// IPv6 address direct specification
+				Copy(ip, &ip2, sizeof(IP));
+				return true;
+			}
+			else
+			{
+				// IPv4 address direct specification
+				return false;
+			}
+		}
+	}
+
+	if (only_direct_dns == false)
+	{
+		if (ipv6 == false)
+		{
+			if (IsUseDnsProxy())
+			{
+				use_dns_proxy = true;
+			}
+		}
+	}
+
+
+	// check the quota
+	start_tick = Tick64();
+	end_tick = start_tick + (UINT64)timeout;
+
+	n = 0;
+
+	timed_out = false;
+
+	while (true)
+	{
+		UINT64 now = Tick64();
+		UINT64 remain;
+		UINT remain32;
+
+		if (GetGetIpThreadMaxNum() > GetCurrentGetIpThreadNum())
+		{
+			// below the quota
+			break;
+		}
+
+		if (now >= end_tick)
+		{
+			// timeouted
+			timed_out = true;
+			break;
+		}
+
+		if (cancel != NULL && (*cancel))
+		{
+			// cancelled
+			timed_out = true;
+			break;
+		}
+
+		remain = end_tick - now;
+		remain32 = MIN((UINT)remain, 100);
+
+		SleepThread(remain32);
+		n++;
+	}
+
+	now = Tick64();
+	spent_time = now - start_tick;
+
+	if (n == 0)
+	{
+		spent_time = 0;
+	}
+
+	if ((UINT)spent_time >= timeout)
+	{
+		timed_out = true;
+	}
+
+	if (timed_out)
+	{
+		IP ip2;
+
+		// timed out, cancelled
+		if (QueryDnsCache(&ip2, hostname))
+		{
+			ret = true;
+
+			Copy(ip, &ip2, sizeof(IP));
+		}
+
+		Debug("GetIP4Ex6Ex2: Worker thread quota exceeded: max=%u current=%u\n",
+			GetGetIpThreadMaxNum(), GetCurrentGetIpThreadNum());
+
+		return ret;
+	}
+
+	// Increment the counter
+	Inc(getip_thread_counter);
+
+	if (spent_time != 0)
+	{
+		Debug("GetIP4Ex6Ex2: Waited for %u msecs to create a worker thread.\n",
+			spent_time);
+	}
+
+	timeout -= (UINT)spent_time;
+
+	p = ZeroMalloc(sizeof(GETIP_THREAD_PARAM));
+	p->Ref = NewRef();
+	StrCpy(p->HostName, sizeof(p->HostName), hostname);
+	p->IPv6 = ipv6;
+	p->Timeout = timeout;
+	p->Ok = false;
+
+	t = NewThread(GetIP4Ex6ExThread, p);
+	WaitThreadInit(t);
+
+	if (cancel == NULL)
+	{
+		WaitThread(t, timeout);
+	}
+	else
+	{
+		start_tick = Tick64();
+		end_tick = start_tick + (UINT64)timeout;
+
+		while (true)
+		{
+			UINT64 now = Tick64();
+			UINT64 remain;
+			UINT remain32;
+
+			if (*cancel)
+			{
+				break;
+			}
+
+			if (now >= end_tick)
+			{
+				break;
+			}
+
+			remain = end_tick - now;
+			remain32 = MIN((UINT)remain, 100);
+
+			if (WaitThread(t, remain32))
+			{
+				break;
+			}
+		}
+	}
+
+	ReleaseThread(t);
+
+	if (p->Ok)
+	{
+		ret = true;
+		Copy(ip, &p->Ip, sizeof(IP));
+	}
+	else
+	{
+		IP ip2;
+
+#if	0
+		if (only_direct_dns == false)
+		{
+			if (ipv6)
+			{
+				UINT flets_type = DetectFletsType();
+
+				// if I'm in the FLETs of NTT East,
+				// try to get an IP address using the DNS proxy server
+				if ((flets_type & FLETS_DETECT_TYPE_EAST_BFLETS_PRIVATE) &&
+					GetIPViaDnsProxyForJapanFlets(ip, hostname, true, 0, cancel, NULL))
+				{
+					// B FLETs
+					ret = true;
+				}
+				else if ((flets_type & FLETS_DETECT_TYPE_EAST_NGN_PRIVATE) &&
+					GetIPViaDnsProxyForJapanFlets(ip, hostname, true, 0, cancel, FLETS_NGN_EAST_DNS_PROXY_HOSTNAME))
+				{
+					// FLET'S Hikar-Next (NTT East)
+					ret = true;
+				}
+				else if ((flets_type & FLETS_DETECT_TYPE_WEST_NGN_PRIVATE) &&
+					GetIPViaDnsProxyForJapanFlets(ip, hostname, true, 0, cancel, FLETS_NGN_WEST_DNS_PROXY_HOSTNAME))
+				{
+					// FLET'S Hikar-Next (NTT West)
+					ret = true;
+				}
+			}
+		}
+#endif
+
+		if (QueryDnsCache(&ip2, hostname))
+		{
+			ret = true;
+
+			Copy(ip, &ip2, sizeof(IP));
+		}
+	}
+
+
+	ReleaseGetIPThreadParam(p);
+
+	return ret;
+}
+bool GetIP4Ex(IP *ip, char *hostname, UINT timeout, bool *cancel)
+{
+	return GetIP4Ex6Ex(ip, hostname, timeout, false, cancel);
+}
+bool GetIP6Ex(IP *ip, char *hostname, UINT timeout, bool *cancel)
+{
+	return GetIP4Ex6Ex(ip, hostname, timeout, true, cancel);
+}
+bool GetIP4(IP *ip, char *hostname)
+{
+	return GetIP4Ex(ip, hostname, 0, NULL);
+}
+bool GetIP6(IP *ip, char *hostname)
+{
+	return GetIP6Ex(ip, hostname, 0, NULL);
+}
+
+// Perform a DNS forward lookup query
+bool GetIP(IP *ip, char *hostname)
+{
+	return GetIPEx(ip, hostname, false);
+}
+bool GetIPEx(IP *ip, char *hostname, bool ipv6)
+{
+	if (ipv6 == false)
+	{
+		return GetIP4(ip, hostname);
+	}
+	else
+	{
+		return GetIP6(ip, hostname);
+	}
+}
+bool GetIP6Inner(IP *ip, char *hostname)
+{
+	struct sockaddr_in6 in;
+	struct in6_addr addr;
+	struct addrinfo hint;
+	struct addrinfo *info;
+	// Validate arguments
+	if (ip == NULL || hostname == NULL)
+	{
+		return false;
+	}
+
+	if (IsEmptyStr(hostname))
+	{
+		return false;
+	}
+
+	if (StrCmpi(hostname, "localhost") == 0)
+	{
+		GetLocalHostIP6(ip);
+		return true;
+	}
+
+	if (StrToIP6(ip, hostname) == false && StrToIP(ip, hostname) == false)
+	{
+		// Forward resolution
+		Zero(&hint, sizeof(hint));
+		hint.ai_family = AF_INET6;
+		hint.ai_socktype = SOCK_STREAM;
+		hint.ai_protocol = IPPROTO_TCP;
+		info = NULL;
+
+		if (getaddrinfo(hostname, NULL, &hint, &info) != 0 ||
+			info->ai_family != AF_INET6)
+		{
+			if (info)
+			{
+				freeaddrinfo(info);
+			}
+			return QueryDnsCacheEx(ip, hostname, true);
+		}
+		// Forward resolution success
+		Copy(&in, info->ai_addr, sizeof(struct sockaddr_in6));
+		freeaddrinfo(info);
+
+		Copy(&addr, &in.sin6_addr, sizeof(addr));
+		InAddrToIP6(ip, &addr);
+	}
+
+	// Save Cache
+	NewDnsCache(hostname, ip);
+
+	return true;
+}
+bool GetIP4Inner(IP *ip, char *hostname)
+{
+	struct sockaddr_in in;
+	struct in_addr addr;
+	struct addrinfo hint;
+	struct addrinfo *info;
+	// Validate arguments
+	if (ip == NULL || hostname == NULL)
+	{
+		return false;
+	}
+
+	if (IsEmptyStr(hostname))
+	{
+		return false;
+	}
+
+	if (StrCmpi(hostname, "localhost") == 0)
+	{
+		SetIP(ip, 127, 0, 0, 1);
+		return true;
+	}
+
+	if (StrToIP6(ip, hostname) == false && StrToIP(ip, hostname) == false)
+	{
+		// Forward resolution
+		Zero(&hint, sizeof(hint));
+		hint.ai_family = AF_INET;
+		hint.ai_socktype = SOCK_STREAM;
+		hint.ai_protocol = IPPROTO_TCP;
+		info = NULL;
+
+		if (getaddrinfo(hostname, NULL, &hint, &info) != 0 ||
+			info->ai_family != AF_INET)
+		{
+			if (info)
+			{
+				freeaddrinfo(info);
+			}
+			return QueryDnsCache(ip, hostname);
+		}
+		// Forward resolution success
+		Copy(&in, info->ai_addr, sizeof(struct sockaddr_in));
+		freeaddrinfo(info);
+		Copy(&addr, &in.sin_addr, sizeof(addr));
+		InAddrToIP(ip, &addr);
+	}
+
+	// Save Cache
+	NewDnsCache(hostname, ip);
+
+	return true;
+}
+
+// Search in the DNS cache
+bool QueryDnsCache(IP *ip, char *hostname)
+{
+	return QueryDnsCacheEx(ip, hostname, false);
+}
+bool QueryDnsCacheEx(IP *ip, char *hostname, bool ipv6)
+{
+	DNSCACHE *c;
+	char tmp[MAX_SIZE];
+	// Validate arguments
+	if (ip == NULL || hostname == NULL)
+	{
+		return false;
+	}
+
+	GenDnsCacheKeyName(tmp, sizeof(tmp), hostname, ipv6);
+
+	c = FindDnsCache(tmp);
+	if (c == NULL)
+	{
+		return false;
+	}
+
+	Copy(ip, &c->IpAddress, sizeof(IP));
+
+	return true;
+}
+
+// Convert the IP to a string
+void IPToUniStr(wchar_t *str, UINT size, IP *ip)
+{
+	char tmp[128];
+
+	IPToStr(tmp, sizeof(tmp), ip);
+	StrToUni(str, size, tmp);
+}
+
+// Convert the IP to a string (32bit UINT)
+void IPToUniStr32(wchar_t *str, UINT size, UINT ip)
+{
+	char tmp[128];
+
+	IPToStr32(tmp, sizeof(tmp), ip);
+	StrToUni(str, size, tmp);
+}
+
+// Convert the IP to a string (128bit byte array)
+void IPToStr128(char *str, UINT size, UCHAR *ip_bytes)
+{
+	IP ip_st;
+	// Validate arguments
+	if (str == NULL)
+	{
+		return;
+	}
+
+	SetIP6(&ip_st, ip_bytes);
+	IPToStr(str, size, &ip_st);
+}
+
+// Convert the IP to a string (32bit UINT)
+void IPToStr32(char *str, UINT size, UINT ip)
+{
+	IP ip_st;
+	// Validate arguments
+	if (str == NULL)
+	{
+		return;
+	}
+
+	UINTToIP(&ip_st, ip);
+	IPToStr(str, size, &ip_st);
+}
+
+// Convert IPv4 or IPv6 to a string
+void IPToStr4or6(char *str, UINT size, UINT ip_4_uint, UCHAR *ip_6_bytes)
+{
+	IP ip4;
+	IP ip6;
+	IP ip;
+	// Validate arguments
+	if (str == NULL)
+	{
+		return;
+	}
+
+	Zero(&ip, sizeof(ip));
+
+	UINTToIP(&ip4, ip_4_uint);
+	SetIP6(&ip6, ip_6_bytes);
+
+	if (IsIP6(&ip4) || (IsZeroIp(&ip4) && (IsZeroIp(&ip6) == false)))
+	{
+		Copy(&ip, &ip6, sizeof(IP));
+	}
+	else
+	{
+		Copy(&ip, &ip4, sizeof(IP));
+	}
+
+	IPToStr(str, size, &ip);
+}
+
+// Convert the IP to a string
+void IPToStr(char *str, UINT size, IP *ip)
+{
+	// Validate arguments
+	if (str == NULL || ip == NULL)
+	{
+		return;
+	}
+
+	if (IsIP6(ip))
+	{
+		IPToStr6(str, size, ip);
+	}
+	else
+	{
+		IPToStr4(str, size, ip);
+	}
+}
+
+// Convert the IPv4 to a string
+void IPToStr4(char *str, UINT size, IP *ip)
+{
+	// Validate arguments
+	if (str == NULL || ip == NULL)
+	{
+		return;
+	}
+
+	// Conversion
+	snprintf(str, size != 0 ? size : 64, "%u.%u.%u.%u", ip->addr[0], ip->addr[1], ip->addr[2], ip->addr[3]);
+}
+
+// Convert the string to an IP
+bool StrToIP(IP *ip, char *str)
+{
+	TOKEN_LIST *token;
+	char *tmp;
+	UINT i;
+	// Validate arguments
+	if (ip == NULL || str == NULL)
+	{
+		return false;
+	}
+
+	if (StrToIP6(ip, str))
+	{
+		return true;
+	}
+
+	Zero(ip, sizeof(IP));
+
+	tmp = CopyStr(str);
+	Trim(tmp);
+	token = ParseToken(tmp, ".");
+	Free(tmp);
+
+	if (token->NumTokens != 4)
+	{
+		FreeToken(token);
+		return false;
+	}
+	for (i = 0;i < 4;i++)
+	{
+		char *s = token->Token[i];
+		if (s[0] < '0' || s[0] > '9' ||
+			(ToInt(s) >= 256))
+		{
+			FreeToken(token);
+			return false;
+		}
+	}
+	Zero(ip, sizeof(IP));
+	for (i = 0;i < 4;i++)
+	{
+		ip->addr[i] = (UCHAR)ToInt(token->Token[i]);
+	}
+
+	FreeToken(token);
+
+	return true;
+}
+UINT StrToIP32(char *str)
+{
+	IP ip;
+	// Validate arguments
+	if (str == NULL)
+	{
+		return 0;
+	}
+
+	if (StrToIP(&ip, str) == false)
+	{
+		return 0;
+	}
+
+	return IPToUINT(&ip);
+}
+bool UniStrToIP(IP *ip, wchar_t *str)
+{
+	char *tmp;
+	bool ret;
+
+	tmp = CopyUniToStr(str);
+	ret = StrToIP(ip, tmp);
+	Free(tmp);
+
+	return ret;
+}
+UINT UniStrToIP32(wchar_t *str)
+{
+	UINT ret;
+	char *tmp;
+
+	tmp = CopyUniToStr(str);
+	ret = StrToIP32(tmp);
+	Free(tmp);
+
+	return ret;
+}
+
+// Convert the IP to the in_addr
+void IPToInAddr(struct in_addr *addr, IP *ip)
+{
+	UINT i;
+	// Validate arguments
+	if (addr == NULL || ip == NULL)
+	{
+		return;
+	}
+
+	Zero(addr, sizeof(struct in_addr));
+
+	if (IsIP6(ip) == false)
+	{
+		for (i = 0;i < 4;i++)
+		{
+			((UCHAR *)addr)[i] = ip->addr[i];
+		}
+	}
+}
+
+// Convert the IP to the in6_addr
+void IPToInAddr6(struct in6_addr *addr, IP *ip)
+{
+	UINT i;
+	// Validate arguments
+	if (addr == NULL || ip == NULL)
+	{
+		return;
+	}
+
+	Zero(addr, sizeof(struct in6_addr));
+
+	if (IsIP6(ip))
+	{
+		for (i = 0;i < 16;i++)
+		{
+			((UCHAR *)addr)[i] = ip->ipv6_addr[i];
+		}
+	}
+}
+
+// Convert the in_addr to the IP
+void InAddrToIP(IP *ip, struct in_addr *addr)
+{
+	UINT i;
+	// Validate arguments
+	if (ip == NULL || addr == NULL)
+	{
+		return;
+	}
+
+	Zero(ip, sizeof(IP));
+
+	for (i = 0;i < 4;i++)
+	{
+		ip->addr[i] = ((UCHAR *)addr)[i];
+	}
+}
+
+// Convert the in6_addr to the IP
+void InAddrToIP6(IP *ip, struct in6_addr *addr)
+{
+	UINT i;
+	// Validate arguments
+	if (ip == NULL || addr == NULL)
+	{
+		return;
+	}
+
+	ZeroIP6(ip);
+	for (i = 0;i < 16;i++)
+	{
+		ip->ipv6_addr[i] = ((UCHAR *)addr)[i];
+	}
+}
+
+// Search in the DNS cache
+DNSCACHE *FindDnsCache(char *hostname)
+{
+	return FindDnsCacheEx(hostname, false);
+}
+DNSCACHE *FindDnsCacheEx(char *hostname, bool ipv6)
+{
+	DNSCACHE *c;
+	char tmp[MAX_SIZE];
+	if (hostname == NULL)
+	{
+		return NULL;
+	}
+
+	GenDnsCacheKeyName(tmp, sizeof(tmp), hostname, ipv6);
+
+	LockDnsCache();
+	{
+		DNSCACHE t;
+		t.HostName = tmp;
+		c = Search(DnsCache, &t);
+	}
+	UnlockDnsCache();
+
+	return c;
+}
+
+// Generate the IPv4 / IPv6 key name for the DNS cache
+void GenDnsCacheKeyName(char *dst, UINT size, char *src, bool ipv6)
+{
+	// Validate arguments
+	if (dst == NULL || src == NULL)
+	{
+		return;
+	}
+
+	if (ipv6 == false)
+	{
+		StrCpy(dst, size, src);
+	}
+	else
+	{
+		Format(dst, size, "%s@ipv6", src);
+	}
+}
+
+// Registration of the new DNS cache
+void NewDnsCache(char *hostname, IP *ip)
+{
+	NewDnsCacheEx(hostname, ip, IsIP6(ip));
+}
+void NewDnsCacheEx(char *hostname, IP *ip, bool ipv6)
+{
+	DNSCACHE *c;
+	char tmp[MAX_PATH];
+	// Validate arguments
+	if (hostname == NULL || ip == NULL)
+	{
+		return;
+	}
+
+	if (IsNetworkNameCacheEnabled() == false)
+	{
+		return;
+	}
+
+	GenDnsCacheKeyName(tmp, sizeof(tmp), hostname, ipv6);
+
+	LockDnsCache();
+	{
+		DNSCACHE t;
+
+		// Search for anything matches to the hostname first
+		t.HostName = tmp;
+		c = Search(DnsCache, &t);
+
+		if (c == NULL)
+		{
+			// Newly register
+			c = ZeroMalloc(sizeof(DNSCACHE));
+			c->HostName = CopyStr(tmp);
+
+			Copy(&c->IpAddress, ip, sizeof(IP));
+
+			Add(DnsCache, c);
+		}
+		else
+		{
+			// Update
+			Copy(&c->IpAddress, ip, sizeof(IP));
+		}
+	}
+	UnlockDnsCache();
+}
+
+// Name comparison of the DNS cache entries
+int CompareDnsCache(void *p1, void *p2)
+{
+	DNSCACHE *c1, *c2;
+	if (p1 == NULL || p2 == NULL)
+	{
+		return 0;
+	}
+	c1 = *(DNSCACHE **)p1;
+	c2 = *(DNSCACHE **)p2;
+	if (c1 == NULL || c2 == NULL)
+	{
+		return 0;
+	}
+
+	return StrCmpi(c1->HostName, c2->HostName);
+}
+
+// Initialization of the DNS cache
+void InitDnsCache()
+{
+	// Creating a List
+	DnsCache = NewList(CompareDnsCache);
+}
+
+// Release of the DNS cache
+void FreeDnsCache()
+{
+	LockDnsCache();
+	{
+		DNSCACHE *c;
+		UINT i;
+		for (i = 0;i < LIST_NUM(DnsCache);i++)
+		{
+			// Release the memory for the entry
+			c = LIST_DATA(DnsCache, i);
+			Free(c->HostName);
+			Free(c);
+		}
+	}
+	UnlockDnsCache();
+
+	// Release the list
+	ReleaseList(DnsCache);
+	DnsCache = NULL;
+}
+
+// Lock the DNS cache
+void LockDnsCache()
+{
+	LockList(DnsCache);
+}
+
+// Unlock the DNS cache
+void UnlockDnsCache()
+{
+	UnlockList(DnsCache);
+}
+
+// DH temp key callback
+DH *TmpDhCallback(SSL *ssl, int is_export, int keylength)
+{
+	DH *ret = NULL;
+
+	if (dh_param != NULL)
+	{
+		ret = dh_param->dh;
+	}
+
+	return ret;
+}
+
+// Create the SSL_CTX
+struct ssl_ctx_st *NewSSLCtx(bool server_mode)
+{
+	struct ssl_ctx_st *ctx = SSL_CTX_new(SSLv23_method());
+
+#ifdef	SSL_OP_NO_TICKET
+	SSL_CTX_set_options(ctx, SSL_OP_NO_TICKET);
+#endif	// SSL_OP_NO_TICKET
+
+#ifdef	SSL_OP_CIPHER_SERVER_PREFERENCE
+	if (server_mode)
+	{
+		SSL_CTX_set_options(ctx, SSL_OP_CIPHER_SERVER_PREFERENCE);
+	}
+#endif	// SSL_OP_CIPHER_SERVER_PREFERENCE
+
+	SSL_CTX_set_tmp_dh_callback(ctx, TmpDhCallback);
+
+#ifdef	SSL_CTX_set_ecdh_auto
+	SSL_CTX_set_ecdh_auto(ctx, 1);
+#endif	// SSL_CTX_set_ecdh_auto
+
+	return ctx;
+}
+
+// Release of the SSL_CTX
+void FreeSSLCtx(struct ssl_ctx_st *ctx)
+{
+	// Validate arguments
+	if (ctx == NULL)
+	{
+		return;
+	}
+
+	SSL_CTX_free(ctx);
+}
+
+// The number of get ip threads
+void SetGetIpThreadMaxNum(UINT num)
+{
+	max_getip_thread = num;
+}
+UINT GetGetIpThreadMaxNum()
+{
+	UINT ret = max_getip_thread;
+
+	if (ret == 0)
+	{
+		ret = 0x7FFFFFFF;
+	}
+
+	return ret;
+}
+UINT GetCurrentGetIpThreadNum()
+{
+	return Count(getip_thread_counter);
+}
+
+// Initialize the network communication module
+void InitNetwork()
+{
+	disable_gethostname_by_accept = false;
+
+
+	InitDynList();
+
+
+	host_ip_address_list_cache_lock = NewLock();
+	host_ip_address_list_cache_last = 0;
+
+	num_tcp_connections = NewCounter();
+
+	getip_thread_counter = NewCounter();
+
+	// Initialization of client list
+	InitIpClientList();
+
+	// Thread related initialization
+	InitWaitThread();
+
+	// Initialization of the host name cache
+	InitHostCache();
+
+#ifdef	OS_WIN32
+	// Initializing the socket library
+	Win32InitSocketLibrary();
+#else
+	UnixInitSocketLibrary();
+#endif	// OS_WIN32
+
+	// Initialization of the DNS cache
+	InitDnsCache();
+
+	// Locking initialization
+	machine_name_lock = NewLock();
+	disconnect_function_lock = NewLock();
+	aho = NewLock();
+	machine_ip_process_hash_lock = NewLock();
+	socket_library_lock = NewLock();
+	//ssl_connect_lock = NewLock();  //2012.9.28 Not required for recent OpenSSL
+//	ssl_accept_lock = NewLock();
+	dns_lock = NewLock();
+	unix_dns_server_addr_lock = NewLock();
+	Zero(&unix_dns_server, sizeof(unix_dns_server));
+	local_mac_list_lock = NewLock();
+
+	cipher_list_token = ParseToken(cipher_list, " ");
+
+	current_global_ip_lock = NewLock();
+	current_fqdn_lock = NewLock();
+	current_global_ip_set = false;
+
+	disable_cache = false;
+
+	Zero(rand_port_numbers, sizeof(rand_port_numbers));
+
+	SetGetIpThreadMaxNum(DEFAULT_GETIP_THREAD_MAX_NUM);
+}
+
+// Enable the network name cache
+void EnableNetworkNameCache()
+{
+	disable_cache = false;
+}
+
+// Disable the network name cache
+void DisableNetworkNameCache()
+{
+	disable_cache = true;
+}
+
+// Get whether the network name cache is enabled
+bool IsNetworkNameCacheEnabled()
+{
+	return !disable_cache;
+}
+
+// Get the cipher algorithm list
+TOKEN_LIST *GetCipherList()
+{
+	return cipher_list_token;
+}
+
+// Get the TCP connections counter
+COUNTER *GetNumTcpConnectionsCounter()
+{
+	return num_tcp_connections;
+}
+
+// Get the current global IP address
+bool GetCurrentGlobalIP(IP *ip, bool ipv6)
+{
+	bool ret = false;
+	// Validate arguments
+	if (ip == NULL)
+	{
+		return false;
+	}
+
+	Zero(ip, sizeof(IP));
+
+	Lock(current_global_ip_lock);
+	{
+		if (ipv6 == false)
+		{
+			Copy(ip, &current_glocal_ipv4, sizeof(IP));
+		}
+		else
+		{
+			Copy(ip, &current_glocal_ipv6, sizeof(IP));
+		}
+
+		ret = current_global_ip_set;
+	}
+	Unlock(current_global_ip_lock);
+
+	return ret;
+}
+
+// Check whether the specified IP address is assigned to the local host
+bool IsIPMyHost(IP *ip)
+{
+	LIST *o;
+	UINT i;
+	bool ret = false;
+	// Validate arguments
+	if (ip == NULL)
+	{
+		return false;
+	}
+
+	if (IsZeroIp(ip))
+	{
+		return false;
+	}
+
+	// Search to check whether it matches to any of the IP of the local host
+	o = GetHostIPAddressList();
+
+	for (i = 0;i < LIST_NUM(o);i++)
+	{
+		IP *p = LIST_DATA(o, i);
+
+		if (CmpIpAddr(p, ip) == 0)
+		{
+			// Matched
+			ret = true;
+			break;
+		}
+	}
+
+	FreeHostIPAddressList(o);
+
+	if (ret == false)
+	{
+		if (IsLocalHostIP(ip))
+		{
+			// localhost IP addresses
+			ret = true;
+		}
+	}
+
+	return ret;
+}
+
+// Check whether the specified IP address is a private IP address
+bool IsIPPrivate(IP *ip)
+{
+	// Validate arguments
+	if (ip == NULL)
+	{
+		return false;
+	}
+
+	if (ip->addr[0] == 10)
+	{
+		return true;
+	}
+
+	if (ip->addr[0] == 172)
+	{
+		if (ip->addr[1] >= 16 && ip->addr[1] <= 31)
+		{
+			return true;
+		}
+	}
+
+	if (ip->addr[0] == 192 && ip->addr[1] == 168)
+	{
+		return true;
+	}
+
+	if (ip->addr[0] == 169 && ip->addr[1] == 254)
+	{
+		return true;
+	}
+
+	if (ip->addr[0] == 100)
+	{
+		if (ip->addr[1] >= 64 && ip->addr[1] <= 127)
+		{
+			return true;
+		}
+	}
+
+	if (g_private_ip_list != NULL)
+	{
+		if (IsIP4(ip))
+		{
+			UINT ip4 = IPToUINT(ip);
+
+			return IsOnPrivateIPFile(ip4);
+		}
+	}
+
+	return false;
+}
+
+// Is the IP address either local or private?
+bool IsIPLocalOrPrivate(IP *ip)
+{
+	// Validate arguments
+	if (ip == NULL)
+	{
+		return false;
+	}
+
+	if (IsIPPrivate(ip))
+	{
+		return true;
+	}
+
+	if (IsLocalHostIP(ip))
+	{
+		return true;
+	}
+
+	if (IsIPMyHost(ip))
+	{
+		return true;
+	}
+
+	return false;
+}
+
+// Read a private IP list file
+void LoadPrivateIPFile()
+{
+	BUF *b = ReadDump(PRIVATE_IP_TXT_FILENAME);
+	LIST *o;
+	if (b == NULL)
+	{
+		return;
+	}
+
+	o = NewList(NULL);
+
+	while (true)
+	{
+		char *line = CfgReadNextLine(b);
+		if (line == NULL)
+		{
+			break;
+		}
+
+		Trim(line);
+
+		if (IsEmptyStr(line) == false)
+		{
+			UINT ip = 0, mask = 0;
+
+			if (ParseIpAndSubnetMask4(line, &ip, &mask))
+			{
+				PRIVATE_IP_SUBNET *p = ZeroMalloc(sizeof(PRIVATE_IP_SUBNET));
+
+				p->Ip = ip;
+				p->Mask = mask;
+				p->Ip2 = ip & mask;
+
+				Add(o, p);
+			}
+		}
+
+		Free(line);
+	}
+
+	g_private_ip_list = o;
+	g_use_privateip_file = true;
+
+	FreeBuf(b);
+}
+
+// Examine whether the specified IP address is in the private IP file
+bool IsOnPrivateIPFile(UINT ip)
+{
+	bool ret = false;
+
+	if (g_private_ip_list != NULL)
+	{
+		LIST *o = g_private_ip_list;
+		UINT i;
+
+		for (i = 0;i < LIST_NUM(o);i++)
+		{
+			PRIVATE_IP_SUBNET *p = LIST_DATA(o, i);
+
+			if ((ip & p->Mask) == p->Ip2)
+			{
+				ret = true;
+			}
+		}
+	}
+
+	return ret;
+}
+
+// Free the private IP file
+void FreePrivateIPFile()
+{
+	if (g_private_ip_list != NULL)
+	{
+		LIST *o = g_private_ip_list;
+		UINT i;
+
+		g_private_ip_list = NULL;
+
+		for (i = 0;i < LIST_NUM(o);i++)
+		{
+			PRIVATE_IP_SUBNET *p = LIST_DATA(o, i);
+
+			Free(p);
+		}
+
+		ReleaseList(o);
+	}
+
+	g_use_privateip_file = false;
+}
+
+// Check whether the specified IP address is in the same network to this computer
+bool IsIPAddressInSameLocalNetwork(IP *a)
+{
+	bool ret = false;
+	LIST *o;
+	UINT i;
+	// Validate arguments
+	if (a == NULL)
+	{
+		return false;
+	}
+
+	o = GetHostIPAddressList();
+
+	if (o != NULL)
+	{
+		for (i = 0;i < LIST_NUM(o);i++)
+		{
+			IP *p = LIST_DATA(o, i);
+
+			if (IsIP4(p))
+			{
+				if (IsZeroIp(p) == false && p->addr[0] != 127)
+				{
+					if (IsInSameNetwork4Standard(p, a))
+					{
+						ret = true;
+						break;
+					}
+				}
+			}
+		}
+
+		FreeHostIPAddressList(o);
+	}
+
+	return ret;
+}
+
+// Guess the IPv4, IPv6 global address from the IP address list of the current interface
+void GetCurrentGlobalIPGuess(IP *ip, bool ipv6)
+{
+	LIST *o;
+	UINT i;
+	// Validate arguments
+	if (ip == NULL)
+	{
+		return;
+	}
+
+	Zero(ip, sizeof(IP));
+
+	o = GetHostIPAddressList();
+
+	if (ipv6 == false)
+	{
+		// IPv4
+		for (i = 0;i < LIST_NUM(o);i++)
+		{
+			IP *p = LIST_DATA(o, i);
+
+			if (IsIP4(p))
+			{
+				if (IsZeroIp(p) == false && IsIPPrivate(p) == false && p->addr[0] != 127)
+				{
+					Copy(ip, p, sizeof(IP));
+				}
+			}
+		}
+
+		if (IsZeroIp(ip))
+		{
+			for (i = 0;i < LIST_NUM(o);i++)
+			{
+				IP *p = LIST_DATA(o, i);
+
+				if (IsIP4(p))
+				{
+					if (IsZeroIp(p) == false && IsIPPrivate(p) && p->addr[0] != 127)
+					{
+						Copy(ip, p, sizeof(IP));
+					}
+				}
+			}
+		}
+
+		if (IsZeroIp(ip))
+		{
+			SetIP(ip, 127, 0, 0, 1);
+		}
+	}
+	else
+	{
+		// IPv6
+		for (i = 0;i < LIST_NUM(o);i++)
+		{
+			IP *p = LIST_DATA(o, i);
+
+			if (IsIP6(p))
+			{
+				UINT type = GetIPAddrType6(p);
+
+				if ((type & IPV6_ADDR_GLOBAL_UNICAST) && ((type & IPV6_ADDR_ZERO) == 0) && ((type & IPV6_ADDR_LOOPBACK) == 0))
+				{
+					Copy(ip, p, sizeof(IP));
+				}
+			}
+		}
+	}
+
+	FreeHostIPAddressList(o);
+}
+
+// Record the current global IP address
+void SetCurrentGlobalIP(IP *ip, bool ipv6)
+{
+	// Validate arguments
+	if (ip == NULL)
+	{
+		return;
+	}
+
+	if (IsZeroIp(ip))
+	{
+		return;
+	}
+
+	Lock(current_global_ip_lock);
+	{
+		if (ipv6 == false)
+		{
+			Copy(&current_glocal_ipv4, ip, sizeof(IP));
+		}
+		else
+		{
+			Copy(&current_glocal_ipv6, ip, sizeof(IP));
+		}
+
+		current_global_ip_set = true;
+	}
+	Unlock(current_global_ip_lock);
+}
+
+// Release of the network communication module
+void FreeNetwork()
+{
+
+	if (dh_param != NULL)
+	{
+		DhFree(dh_param);
+		dh_param = NULL;
+	}
+
+	// Release of thread-related
+	FreeWaitThread();
+
+	FreeToken(cipher_list_token);
+	cipher_list_token = NULL;
+
+	Zero(&unix_dns_server, sizeof(unix_dns_server));
+
+	// Release the locks
+	DeleteLock(unix_dns_server_addr_lock);
+	DeleteLock(dns_lock);
+	DeleteLock(ssl_accept_lock);
+	DeleteLock(machine_name_lock);
+	DeleteLock(disconnect_function_lock);
+	DeleteLock(aho);
+	DeleteLock(socket_library_lock);
+	DeleteLock(ssl_connect_lock);
+	DeleteLock(machine_ip_process_hash_lock);
+	machine_name_lock = NULL;
+	ssl_accept_lock = machine_name_lock = disconnect_function_lock =
+		aho = socket_library_lock = ssl_connect_lock = machine_ip_process_hash_lock = NULL;
+
+	// Release of the DNS cache
+	FreeDnsCache();
+
+	// Release of the host name cache
+	FreeHostCache();
+
+#ifdef	OS_WIN32
+	// Release of the socket library
+	Win32FreeSocketLibrary();
+#else
+	UnixFreeSocketLibrary();
+#endif	// OS_WIN32
+
+	DeleteCounter(num_tcp_connections);
+	num_tcp_connections = NULL;
+
+	// Release of client list
+	FreeIpClientList();
+
+	DeleteLock(current_global_ip_lock);
+	current_global_ip_lock = NULL;
+
+	DeleteLock(current_fqdn_lock);
+	current_fqdn_lock = NULL;
+
+	// Release of the local MAC list
+	if (local_mac_list != NULL)
+	{
+		FreeNicList(local_mac_list);
+		local_mac_list = NULL;
+	}
+
+	DeleteLock(local_mac_list_lock);
+	local_mac_list_lock = NULL;
+
+	DeleteLock(host_ip_address_list_cache_lock);
+	host_ip_address_list_cache_lock = NULL;
+
+	FreeHostIPAddressList(host_ip_address_cache);
+	host_ip_address_cache = NULL;
+
+
+	FreeDynList();
+
+	DeleteCounter(getip_thread_counter);
+	getip_thread_counter = NULL;
+
+}
+
+// Add a socket to socket list
+void AddSockList(SOCKLIST *sl, SOCK *s)
+{
+	// Validate arguments
+	if (sl == NULL || s == NULL)
+	{
+		return;
+	}
+
+	LockList(sl->SockList);
+	{
+		if (IsInList(sl->SockList, s) == false)
+		{
+			AddRef(s->ref);
+
+			Insert(sl->SockList, s);
+		}
+	}
+	UnlockList(sl->SockList);
+}
+
+// Remove the socket from socket list
+void DelSockList(SOCKLIST *sl, SOCK *s)
+{
+	// Validate arguments
+	if (sl == NULL || s == NULL)
+	{
+		return;
+	}
+
+	LockList(sl->SockList);
+	{
+		if (Delete(sl->SockList, s))
+		{
+			ReleaseSock(s);
+		}
+	}
+	UnlockList(sl->SockList);
+}
+
+// Stop all the sockets in the list and delete it
+void StopSockList(SOCKLIST *sl)
+{
+	SOCK **ss;
+	UINT num, i;
+	// Validate arguments
+	if (sl == NULL)
+	{
+		return;
+	}
+
+	LockList(sl->SockList);
+	{
+		num = LIST_NUM(sl->SockList);
+		ss = ToArray(sl->SockList);
+
+		DeleteAll(sl->SockList);
+	}
+	UnlockList(sl->SockList);
+
+	for (i = 0;i < num;i++)
+	{
+		SOCK *s = ss[i];
+
+		Disconnect(s);
+		ReleaseSock(s);
+	}
+
+	Free(ss);
+}
+
+// Delete the socket list
+void FreeSockList(SOCKLIST *sl)
+{
+	// Validate arguments
+	if (sl == NULL)
+	{
+		return;
+	}
+
+	StopSockList(sl);
+
+	ReleaseList(sl->SockList);
+
+	Free(sl);
+}
+
+// Creating a socket list
+SOCKLIST *NewSockList()
+{
+	SOCKLIST *sl = ZeroMallocFast(sizeof(SOCKLIST));
+
+	sl->SockList = NewList(NULL);
+
+	return sl;
+}
+
+// Time-out thread of the socket on Solaris
+void SocketTimeoutThread(THREAD *t, void *param)
+{
+	SOCKET_TIMEOUT_PARAM *ttparam;
+	ttparam = (SOCKET_TIMEOUT_PARAM *)param;
+
+	// Wait for time-out period
+	Select(NULL, ttparam->sock->TimeOut, ttparam->cancel, NULL);
+
+	// Disconnect if it is blocked
+	if(! ttparam->unblocked)
+	{
+//		Debug("Socket timeouted\n");
+		closesocket(ttparam->sock->socket);
+	}
+	else
+	{
+//		Debug("Socket timeout cancelled\n");
+	}
+}
+
+// Initialize and start the thread for time-out
+SOCKET_TIMEOUT_PARAM *NewSocketTimeout(SOCK *sock)
+{
+	SOCKET_TIMEOUT_PARAM *ttp;
+	if(! sock->AsyncMode && sock->TimeOut != TIMEOUT_INFINITE)
+	{
+//		Debug("NewSockTimeout(%u)\n",sock->TimeOut);
+
+		ttp = (SOCKET_TIMEOUT_PARAM*)Malloc(sizeof(SOCKET_TIMEOUT_PARAM));
+
+		// Set the parameters of the time-out thread
+		ttp->cancel = NewCancel();
+		ttp->sock = sock;
+		ttp->unblocked = false;
+		ttp->thread = NewThread(SocketTimeoutThread, ttp);
+		return ttp;
+	}
+	return NULL;
+}
+
+// Stop and free the thread for timeout
+void FreeSocketTimeout(SOCKET_TIMEOUT_PARAM *ttp)
+{
+	if(ttp == NULL)
+	{
+		return;
+	}
+
+	ttp->unblocked = true;
+	Cancel(ttp->cancel);
+	WaitThread(ttp->thread, INFINITE);
+	ReleaseCancel(ttp->cancel);
+	ReleaseThread(ttp->thread);
+	Free(ttp);
+//	Debug("FreeSocketTimeout succeed\n");
+	return;
+}
+
+// Parse the IP address and subnet mask
+bool ParseIpAndSubnetMask46(char *src, IP *ip, IP *mask)
+{
+	// Validate arguments
+	if (src == NULL || ip == NULL || mask == NULL)
+	{
+		return false;
+	}
+
+	if (ParseIpAndMask46(src, ip, mask) == false)
+	{
+		return false;
+	}
+
+	if (IsIP4(ip))
+	{
+		return IsSubnetMask4(mask);
+	}
+	else
+	{
+		return IsSubnetMask6(mask);
+	}
+}
+bool ParseIpAndSubnetMask6(char *src, IP *ip, IP *mask)
+{
+	if (ParseIpAndSubnetMask46(src, ip, mask) == false)
+	{
+		return false;
+	}
+
+	if (IsIP6(ip) == false)
+	{
+		return false;
+	}
+
+	return true;
+}
+bool ParseIpAndSubnetMask4(char *src, UINT *ip, UINT *mask)
+{
+	IP ip2, mask2;
+	// Validate arguments
+	if (src == NULL)
+	{
+		return false;
+	}
+
+	if (ParseIpAndSubnetMask46(src, &ip2, &mask2) == false)
+	{
+		return false;
+	}
+
+	if (IsIP4(&ip2) == false)
+	{
+		return false;
+	}
+
+	if (ip != NULL)
+	{
+		*ip = IPToUINT(&ip2);
+	}
+
+	if (mask != NULL)
+	{
+		*mask = IPToUINT(&mask2);
+	}
+
+	return true;
+}
+
+
+// Parse the IP address and the mask
+bool ParseIpAndMask46(char *src, IP *ip, IP *mask)
+{
+	TOKEN_LIST *t;
+	char *ipstr;
+	char *subnetstr;
+	bool ret = false;
+	IP ip2;
+	IP mask2;
+	// Validate arguments
+	if (src == NULL || ip == NULL || mask == NULL)
+	{
+		return false;
+	}
+
+	Zero(&ip2, sizeof(IP));
+	Zero(&mask2, sizeof(IP));
+
+	t = ParseToken(src, "/");
+	if (t->NumTokens != 2)
+	{
+		FreeToken(t);
+		return false;
+	}
+
+	ipstr = t->Token[0];
+	subnetstr = t->Token[1];
+	Trim(ipstr);
+	Trim(subnetstr);
+
+	if (StrToIP(&ip2, ipstr))
+	{
+		if (StrToIP(&mask2, subnetstr))
+		{
+			// Compare the kind of the mask part and the IP address part to confirm same
+			if (IsIP6(&ip2) && IsIP6(&mask2))
+			{
+				// Both are IPv6
+				ret = true;
+				Copy(ip, &ip2, sizeof(IP));
+				Copy(mask, &mask2, sizeof(IP));
+			}
+			else if (IsIP4(&ip2) && IsIP4(&mask2))
+			{
+				// Both are IPv4
+				ret = true;
+				Copy(ip, &ip2, sizeof(IP));
+				Copy(mask, &mask2, sizeof(IP));
+			}
+		}
+		else
+		{
+			if (IsNum(subnetstr))
+			{
+				UINT i = ToInt(subnetstr);
+				// Mask part is a number
+				if (IsIP6(&ip2) && i <= 128)
+				{
+					ret = true;
+					Copy(ip, &ip2, sizeof(IP));
+					IntToSubnetMask6(mask, i);
+				}
+				else if (i <= 32)
+				{
+					ret = true;
+					Copy(ip, &ip2, sizeof(IP));
+					IntToSubnetMask4(mask, i);
+				}
+			}
+		}
+	}
+
+	FreeToken(t);
+
+	return ret;
+}
+bool ParseIpAndMask4(char *src, UINT *ip, UINT *mask)
+{
+	IP ip_ip, ip_mask;
+	if (ParseIpAndMask46(src, &ip_ip, &ip_mask) == false)
+	{
+		return false;
+	}
+
+	if (IsIP4(&ip_ip) == false)
+	{
+		return false;
+	}
+
+	if (ip != NULL)
+	{
+		*ip = IPToUINT(&ip_ip);
+	}
+
+	if (mask != NULL)
+	{
+		*mask = IPToUINT(&ip_mask);
+	}
+
+	return true;
+}
+bool ParseIpAndMask6(char *src, IP *ip, IP *mask)
+{
+	if (ParseIpAndMask46(src, ip, mask) == false)
+	{
+		return false;
+	}
+
+	if (IsIP6(ip) == false)
+	{
+		return false;
+	}
+
+	return true;
+}
+
+
+// Check whether the specification of the IPv4 address is correct
+bool IsIpStr4(char *str)
+{
+	// Validate arguments
+	if (str == NULL)
+	{
+		return false;
+	}
+
+	if (StrToIP32(str) == 0 && StrCmpi(str, "0.0.0.0") != 0)
+	{
+		return false;
+	}
+
+	return true;
+}
+
+// Check whether the specification of the IPv6 address is correct
+bool IsIpStr6(char *str)
+{
+	IP ip;
+	// Validate arguments
+	if (str == NULL)
+	{
+		return false;
+	}
+
+	if (StrToIP6(&ip, str) == false)
+	{
+		return false;
+	}
+
+	return true;
+}
+
+// Check whether the IP address specification is correct
+bool IsIpStr46(char *str)
+{
+	if (IsIpStr4(str) || IsIpStr6(str))
+	{
+		return true;
+	}
+
+	return false;
+}
+
+
+// Convert the string to an IPv4 mask
+bool StrToMask4(IP *mask, char *str)
+{
+	// Validate arguments
+	if (mask == NULL || str == NULL)
+	{
+		return false;
+	}
+
+	if (str[0] == '/')
+	{
+		str++;
+	}
+
+	if (IsNum(str))
+	{
+		UINT n = ToInt(str);
+
+		if (n <= 32)
+		{
+			IntToSubnetMask4(mask, n);
+			return true;
+		}
+		else
+		{
+			return false;
+		}
+	}
+	else
+	{
+		if (StrToIP(mask, str) == false)
+		{
+			return false;
+		}
+		else
+		{
+			return IsIP4(mask);
+		}
+	}
+}
+
+// Convert the string to an IPv6 mask
+bool StrToMask6(IP *mask, char *str)
+{
+	// Validate arguments
+	if (mask == NULL || str == NULL)
+	{
+		return false;
+	}
+
+	if (str[0] == '/')
+	{
+		str++;
+	}
+
+	if (IsNum(str))
+	{
+		UINT n = ToInt(str);
+
+		if (n <= 128)
+		{
+			IntToSubnetMask6(mask, n);
+			return true;
+		}
+		else
+		{
+			return false;
+		}
+	}
+	else
+	{
+		if (StrToIP(mask, str) == false)
+		{
+			return false;
+		}
+		else
+		{
+			return IsIP6(mask);
+		}
+	}
+}
+bool StrToMask6Addr(IPV6_ADDR *mask, char *str)
+{
+	IP ip;
+
+	if (StrToMask6(&ip, str) == false)
+	{
+		return false;
+	}
+
+	if (IPToIPv6Addr(mask, &ip) == false)
+	{
+		return false;
+	}
+
+	return true;
+}
+
+// Convert the string to an IPv4 / IPv6 mask
+bool StrToMask46(IP *mask, char *str, bool ipv6)
+{
+	if (ipv6)
+	{
+		return StrToMask6(mask, str);
+	}
+	else
+	{
+		return StrToMask4(mask, str);
+	}
+}
+
+
+// Convert the IPv4 / IPv6 mask to a string
+void MaskToStr(char *str, UINT size, IP *mask)
+{
+	MaskToStrEx(str, size, mask, false);
+}
+void MaskToStrEx(char *str, UINT size, IP *mask, bool always_full_address)
+{
+	// Validate arguments
+	if (str == NULL || mask == NULL)
+	{
+		return;
+	}
+
+	if (always_full_address == false && IsSubnetMask(mask))
+	{
+		ToStr(str, SubnetMaskToInt(mask));
+	}
+	else
+	{
+		IPToStr(str, size, mask);
+	}
+}
+void MaskToStr32(char *str, UINT size, UINT mask)
+{
+	MaskToStr32Ex(str, size, mask, false);
+}
+void MaskToStr32Ex(char *str, UINT size, UINT mask, bool always_full_address)
+{
+	IP ip;
+
+	UINTToIP(&ip, mask);
+
+	MaskToStrEx(str, size, &ip, always_full_address);
+}
+void Mask6AddrToStrEx(char *str, UINT size, IPV6_ADDR *mask, bool always_full_address)
+{
+	IP ip;
+
+	// Validate arguments
+	if (str == NULL || mask == NULL)
+	{
+		StrCpy(str, size, "");
+		return;
+	}
+
+	IPv6AddrToIP(&ip, mask);
+
+	MaskToStrEx(str, size, &ip, always_full_address);
+}
+void Mask6AddrToStr(char *str, UINT size, IPV6_ADDR *mask)
+{
+	Mask6AddrToStrEx(str, size, mask, false);
+}
+
+// Disconnecting of the tube
+void TubeDisconnect(TUBE *t)
+{
+	// Validate arguments
+	if (t == NULL)
+	{
+		return;
+	}
+
+	if (t->TubePairData == NULL)
+	{
+		return;
+	}
+
+	Lock(t->TubePairData->Lock);
+	{
+		t->TubePairData->IsDisconnected = true;
+
+		Set(t->TubePairData->Event1);
+		Set(t->TubePairData->Event2);
+		SetSockEvent(t->TubePairData->SockEvent1);
+		SetSockEvent(t->TubePairData->SockEvent2);
+	}
+	Unlock(t->TubePairData->Lock);
+}
+
+// Creating a tube pair
+void NewTubePair(TUBE **t1, TUBE **t2, UINT size_of_header)
+{
+	TUBEPAIR_DATA *d;
+	// Validate arguments
+	if (t1 == NULL || t2 == NULL)
+	{
+		return;
+	}
+
+	*t1 = NewTube(size_of_header);
+	*t2 = NewTube(size_of_header);
+
+	(*t1)->IndexInTubePair = 0;
+	(*t2)->IndexInTubePair = 1;
+
+	d = NewTubePairData();
+	AddRef(d->Ref);
+
+	(*t1)->TubePairData = d;
+	(*t2)->TubePairData = d;
+
+	d->Event1 = (*t1)->Event;
+	d->Event2 = (*t2)->Event;
+
+	AddRef(d->Event1->ref);
+	AddRef(d->Event2->ref);
+}
+
+// Creating a tube pair data
+TUBEPAIR_DATA *NewTubePairData()
+{
+	TUBEPAIR_DATA *d = ZeroMalloc(sizeof(TUBEPAIR_DATA));
+
+	d->Ref = NewRef();
+
+	d->Lock = NewLock();
+
+	return d;
+}
+
+// Set the SockEvent to the tube
+void SetTubeSockEvent(TUBE *t, SOCK_EVENT *e)
+{
+	// Validate arguments
+	if (t == NULL)
+	{
+		return;
+	}
+
+	Lock(t->Lock);
+	{
+		TUBEPAIR_DATA *d;
+
+		if (t->SockEvent != e)
+		{
+			if (t->SockEvent != NULL)
+			{
+				ReleaseSockEvent(t->SockEvent);
+			}
+
+			if (e != NULL)
+			{
+				AddRef(e->ref);
+			}
+
+			t->SockEvent = e;
+		}
+
+		d = t->TubePairData;
+
+		if (d != NULL)
+		{
+			Lock(d->Lock);
+			{
+				SOCK_EVENT **sep = (t->IndexInTubePair == 0 ? &d->SockEvent1 : &d->SockEvent2);
+
+				if (*sep != e)
+				{
+					if (*sep != NULL)
+					{
+						ReleaseSockEvent(*sep);
+					}
+
+					if (e != NULL)
+					{
+						AddRef(e->ref);
+					}
+
+					*sep = e;
+				}
+			}
+			Unlock(d->Lock);
+		}
+	}
+	Unlock(t->Lock);
+}
+
+// Release of the tube pair data
+void ReleaseTubePairData(TUBEPAIR_DATA *d)
+{
+	// Validate arguments
+	if (d == NULL)
+	{
+		return;
+	}
+
+	if (Release(d->Ref) == 0)
+	{
+		CleanupTubePairData(d);
+	}
+}
+void CleanupTubePairData(TUBEPAIR_DATA *d)
+{
+	// Validate arguments
+	if (d == NULL)
+	{
+		return;
+	}
+
+	ReleaseEvent(d->Event1);
+	ReleaseEvent(d->Event2);
+
+	ReleaseSockEvent(d->SockEvent1);
+	ReleaseSockEvent(d->SockEvent2);
+
+	DeleteLock(d->Lock);
+
+	Free(d);
+}
+
+// Check whether the tube is connected to the opponent still
+bool IsTubeConnected(TUBE *t)
+{
+	// Validate arguments
+	if (t == NULL)
+	{
+		return false;
+	}
+
+	if (t->TubePairData == NULL)
+	{
+		return true;
+	}
+
+	if (t->TubePairData->IsDisconnected)
+	{
+		return false;
+	}
+
+	return true;
+}
+
+// Send the data to the tube
+bool TubeSend(TUBE *t, void *data, UINT size, void *header)
+{
+	return TubeSendEx(t, data, size, header, false);
+}
+bool TubeSendEx(TUBE *t, void *data, UINT size, void *header, bool no_flush)
+{
+	return TubeSendEx2(t, data, size, header, no_flush, 0);
+}
+bool TubeSendEx2(TUBE *t, void *data, UINT size, void *header, bool no_flush, UINT max_num_in_queue)
+{
+	// Validate arguments
+	if (t == NULL || data == NULL || size == 0)
+	{
+		return false;
+	}
+
+	if (IsTubeConnected(t) == false)
+	{
+		return false;
+	}
+
+	LockQueue(t->Queue);
+	{
+		if (max_num_in_queue == 0 || (t->Queue->num_item <= max_num_in_queue))
+		{
+			InsertQueue(t->Queue, NewTubeData(data, size, header, t->SizeOfHeader));
+		}
+		else
+		{
+			no_flush = true;
+		}
+	}
+	UnlockQueue(t->Queue);
+
+	if (no_flush == false)
+	{
+		Set(t->Event);
+		SetSockEvent(t->SockEvent);
+	}
+
+	return true;
+}
+
+// Flush the tube
+void TubeFlush(TUBE *t)
+{
+	TubeFlushEx(t, false);
+}
+void TubeFlushEx(TUBE *t, bool force)
+{
+	// Validate arguments
+	if (t == NULL)
+	{
+		return;
+	}
+
+	if (IsTubeConnected(t) == false)
+	{
+		return;
+	}
+
+	if (force == false)
+	{
+		if (t->Queue->num_item == 0)
+		{
+			return;
+		}
+	}
+
+	Set(t->Event);
+	SetSockEvent(t->SockEvent);
+}
+
+// Receive the data from the tube (asynchronous)
+TUBEDATA *TubeRecvAsync(TUBE *t)
+{
+	TUBEDATA *d;
+	// Validate arguments
+	if (t == NULL)
+	{
+		return NULL;
+	}
+
+	if (IsTubeConnected(t) == false)
+	{
+		return NULL;
+	}
+
+	LockQueue(t->Queue);
+	{
+		d = GetNext(t->Queue);
+	}
+	UnlockQueue(t->Queue);
+
+	return d;
+}
+
+// Get the SockEvent associated with the tube
+SOCK_EVENT *GetTubeSockEvent(TUBE *t)
+{
+	SOCK_EVENT *e = NULL;
+	// Validate arguments
+	if (t == NULL)
+	{
+		return NULL;
+	}
+
+	Lock(t->Lock);
+	{
+		if (t->SockEvent != NULL)
+		{
+			AddRef(t->SockEvent->ref);
+
+			e = t->SockEvent;
+		}
+	}
+	Unlock(t->Lock);
+
+	return e;
+}
+
+// Receive the data from the tube (synchronous)
+TUBEDATA *TubeRecvSync(TUBE *t, UINT timeout)
+{
+	UINT64 start_tick, timeout_tick;
+	TUBEDATA *d = NULL;
+	// Validate arguments
+	if (t == NULL)
+	{
+		return NULL;
+	}
+
+	if (IsTubeConnected(t) == false)
+	{
+		return NULL;
+	}
+
+	start_tick = Tick64();
+	timeout_tick = start_tick + (UINT64)timeout;
+
+	while (true)
+	{
+		UINT64 now = Tick64();
+		UINT remain_time;
+		SOCK_EVENT *e;
+		UINT interval;
+
+		d = NULL;
+
+		if (IsTubeConnected(t) == false)
+		{
+			break;
+		}
+
+		LockQueue(t->Queue);
+		{
+			d = GetNext(t->Queue);
+		}
+		UnlockQueue(t->Queue);
+
+		if (d != NULL)
+		{
+			break;
+		}
+
+		if (timeout != INFINITE && now >= timeout_tick)
+		{
+			return NULL;
+		}
+
+		remain_time = (UINT)(timeout_tick - now);
+
+		e = GetTubeSockEvent(t);
+
+		interval = (timeout == INFINITE ? INFINITE : remain_time);
+
+		if (e == NULL)
+		{
+			Wait(t->Event, interval);
+		}
+		else
+		{
+			WaitSockEvent(e, interval);
+
+			ReleaseSockEvent(e);
+		}
+	}
+
+	return d;
+}
+
+// Creating a tube
+TUBE *NewTube(UINT size_of_header)
+{
+	TUBE *t = ZeroMalloc(sizeof(TUBE));
+
+	t->Event = NewEvent();
+	t->Queue = NewQueue();
+	t->Ref = NewRef();
+	t->Lock = NewLock();
+	t->SockEvent = NewSockEvent();
+
+	t->SizeOfHeader = size_of_header;
+
+	return t;
+}
+
+// Release of the tube
+void ReleaseTube(TUBE *t)
+{
+	// Validate arguments
+	if (t == NULL)
+	{
+		return;
+	}
+
+	if (Release(t->Ref) == 0)
+	{
+		CleanupTube(t);
+	}
+}
+void CleanupTube(TUBE *t)
+{
+	// Validate arguments
+	if (t == NULL)
+	{
+		return;
+	}
+
+	while (true)
+	{
+		TUBEDATA *d = GetNext(t->Queue);
+		if (d == NULL)
+		{
+			break;
+		}
+
+		FreeTubeData(d);
+	}
+
+	ReleaseQueue(t->Queue);
+	ReleaseEvent(t->Event);
+	ReleaseSockEvent(t->SockEvent);
+
+	ReleaseTubePairData(t->TubePairData);
+
+	DeleteLock(t->Lock);
+
+	Free(t);
+}
+
+// Creating a tube data
+TUBEDATA *NewTubeData(void *data, UINT size, void *header, UINT header_size)
+{
+	TUBEDATA *d;
+	// Validate arguments
+	if (size == 0 || data == NULL)
+	{
+		return NULL;
+	}
+
+	d = ZeroMalloc(sizeof(TUBEDATA));
+
+	d->Data = Clone(data, size);
+	d->DataSize = size;
+	if (header != NULL)
+	{
+		d->Header = Clone(header, header_size);
+		d->HeaderSize = header_size;
+	}
+	else
+	{
+		d->Header = ZeroMalloc(header_size);
+	}
+
+	return d;
+}
+
+// Release of the tube data
+void FreeTubeData(TUBEDATA *d)
+{
+	// Validate arguments
+	if (d == NULL)
+	{
+		return;
+	}
+
+	Free(d->Data);
+	Free(d->Header);
+
+	Free(d);
+}
+
+// Release of the IP address list of the host
+void FreeHostIPAddressList(LIST *o)
+{
+	UINT i;
+	// Validate arguments
+	if (o == NULL)
+	{
+		return;
+	}
+
+	for (i = 0;i < LIST_NUM(o);i++)
+	{
+		IP *ip = LIST_DATA(o, i);
+
+		Free(ip);
+	}
+
+	ReleaseList(o);
+}
+
+// Get whether the specified IP address is held by this host
+bool IsMyIPAddress(IP *ip)
+{
+	LIST *o;
+	UINT i;
+	bool ret = false;
+	// Validate arguments
+	if (ip == NULL)
+	{
+		return false;
+	}
+
+	o = GetHostIPAddressList();
+
+	for (i = 0;i < LIST_NUM(o);i++)
+	{
+		IP *a = LIST_DATA(o, i);
+
+		if (CmpIpAddr(ip, a) == 0)
+		{
+			ret = true;
+			break;
+		}
+	}
+
+	FreeHostIPAddressList(o);
+
+	return ret;
+}
+
+// Add the IP address to the list
+void AddHostIPAddressToList(LIST *o, IP *ip)
+{
+	IP *r;
+	// Validate arguments
+	if (o == NULL || ip == NULL)
+	{
+		return;
+	}
+
+	r = Search(o, ip);
+	if (r != NULL)
+	{
+		return;
+	}
+
+	Insert(o, Clone(ip, sizeof(IP)));
+}
+
+// Comparison of the IP address list items
+int CmpIpAddressList(void *p1, void *p2)
+{
+	IP *ip1, *ip2;
+	UINT r;
+	// Validate arguments
+	if (p1 == NULL || p2 == NULL)
+	{
+		return 0;
+	}
+	ip1 = *(IP **)p1;
+	ip2 = *(IP **)p2;
+	if (ip1 == NULL || ip2 == NULL)
+	{
+		return 0;
+	}
+
+	// IPv4 < IPv6
+	r = COMPARE_RET(IsIP6(ip1), IsIP6(ip2));
+	if (r != 0)
+	{
+		return r;
+	}
+
+	// any > specified IP
+	if (IsZeroIP(ip1) && IsZeroIP(ip2) == false)
+	{
+		return 1;
+	}
+	if (IsZeroIP(ip1) == false && IsZeroIP(ip2))
+	{
+		return -1;
+	}
+
+	// local > others
+	if (IsLocalHostIP(ip1) && IsLocalHostIP(ip2) == false)
+	{
+		return 1;
+	}
+	if (IsLocalHostIP(ip1) == false && IsLocalHostIP(ip2))
+	{
+		return -1;
+	}
+
+	// ip address
+	r = CmpIpAddr(ip1, ip2);
+	if (r != 0)
+	{
+		return r;
+	}
+
+	// interface index
+	if (IsIP6(ip1))
+	{
+		r = COMPARE_RET(ip1->ipv6_scope_id, ip2->ipv6_scope_id);
+	}
+	else
+	{
+		r = 0;
+	}
+
+	return r;
+}
+
+// Get the IP address list hash of the host
+UINT64 GetHostIPAddressListHash()
+{
+	UINT i;
+	LIST *o;
+	BUF *buf = NewBuf();
+	UCHAR hash[SHA1_SIZE];
+	UINT64 ret = 0;
+
+	o = GetHostIPAddressList();
+
+	if (o != NULL)
+	{
+		for (i = 0;i < LIST_NUM(o);i++)
+		{
+			IP *ip = LIST_DATA(o, i);
+			char tmp[128];
+
+			Zero(tmp, sizeof(tmp));
+			IPToStr(tmp, sizeof(tmp), ip);
+
+			WriteBufStr(buf, tmp);
+		}
+
+		FreeHostIPAddressList(o);
+	}
+
+	WriteBufStr(buf, "test");
+
+	HashSha1(hash, buf->Buf, buf->Size);
+
+	FreeBuf(buf);
+
+	Copy(&ret, hash, sizeof(UINT64));
+
+	ret = Endian64(ret);
+
+	return ret;
+}
+
+// Get the IP address list of the host (using cache)
+LIST *GetHostIPAddressList()
+{
+	LIST *o = NULL;
+	if (host_ip_address_list_cache_lock == NULL)
+	{
+		return GetHostIPAddressListInternal();
+	}
+
+	Lock(host_ip_address_list_cache_lock);
+	{
+		UINT64 now = Tick64();
+
+		if (host_ip_address_list_cache_last == 0 ||
+			((host_ip_address_list_cache_last + (UINT64)HOST_IP_ADDRESS_LIST_CACHE) < now) ||
+			host_ip_address_cache == NULL)
+		{
+			if (host_ip_address_cache != NULL)
+			{
+				FreeHostIPAddressList(host_ip_address_cache);
+			}
+
+			host_ip_address_cache = GetHostIPAddressListInternal();
+
+			host_ip_address_list_cache_last = now;
+		}
+
+		o = CloneIPAddressList(host_ip_address_cache);
+	}
+	Unlock(host_ip_address_list_cache_lock);
+
+	if (o == NULL)
+	{
+		o = GetHostIPAddressListInternal();
+	}
+
+	return o;
+}
+
+// Copy of the IP address list
+LIST *CloneIPAddressList(LIST *o)
+{
+	LIST *ret;
+	UINT i;
+	// Validate arguments
+	if (o == NULL)
+	{
+		return NULL;
+	}
+
+	ret = NewListFast(CmpIpAddressList);
+
+	for (i = 0;i < LIST_NUM(o);i++)
+	{
+		IP *ip = LIST_DATA(o, i);
+
+		if (ip != NULL)
+		{
+			ip = Clone(ip, sizeof(IP));
+
+			Add(ret, ip);
+		}
+	}
+
+	return ret;
+}
+
+// Get an IP address list of the host
+LIST *GetHostIPAddressListInternal()
+{
+	char hostname[MAX_SIZE];
+	LIST *o;
+	IP any6, any4;
+	IP local6, local4;
+	bool is_v6_supported = IsIPv6Supported();
+
+	GetLocalHostIP4(&local4);
+	GetLocalHostIP6(&local6);
+
+	ZeroIP4(&any4);
+	ZeroIP6(&any6);
+
+	Zero(hostname, sizeof(hostname));
+
+	gethostname(hostname, sizeof(hostname));
+
+	o = NewListFast(CmpIpAddressList);
+
+	// any
+	AddHostIPAddressToList(o, &any4);
+	if (is_v6_supported)
+	{
+		AddHostIPAddressToList(o, &any6);
+	}
+
+	// localhost
+	AddHostIPAddressToList(o, &local4);
+	if (is_v6_supported)
+	{
+		AddHostIPAddressToList(o, &local6);
+	}
+
+#ifndef	MAYAQUA_SUPPORTS_GETIFADDRS
+	// IPv4
+	if (true)
+	{
+		struct sockaddr_in in;
+		struct in_addr addr;
+		struct addrinfo hint;
+		struct addrinfo *info;
+
+		Zero(&hint, sizeof(hint));
+		hint.ai_family = AF_INET;
+		hint.ai_socktype = SOCK_DGRAM;
+		hint.ai_protocol = IPPROTO_UDP;
+		info = NULL;
+
+		if (getaddrinfo(hostname, NULL, &hint, &info) == 0)
+		{
+			if (info->ai_family == AF_INET)
+			{
+				struct addrinfo *current = info;
+				while (current != NULL)
+				{
+					IP ip;
+
+					Copy(&in, current->ai_addr, sizeof(in));
+					Copy(&addr, &in.sin_addr, sizeof(addr));
+
+					InAddrToIP(&ip, &addr);
+					AddHostIPAddressToList(o, &ip);
+
+					current = current->ai_next;
+				}
+			}
+
+			freeaddrinfo(info);
+		}
+	}
+
+#ifndef	UNIX_LINUX
+	// IPv6
+	if (is_v6_supported)
+	{
+		struct sockaddr_in6 in;
+		struct in6_addr addr;
+		struct addrinfo hint;
+		struct addrinfo *info;
+
+		Zero(&hint, sizeof(hint));
+		hint.ai_family = AF_INET6;
+		hint.ai_socktype = SOCK_DGRAM;
+		hint.ai_protocol = IPPROTO_UDP;
+		info = NULL;
+
+		if (getaddrinfo(hostname, NULL, &hint, &info) == 0)
+		{
+			if (info->ai_family == AF_INET6)
+			{
+				struct addrinfo *current = info;
+				while (current != NULL)
+				{
+					IP ip;
+
+					Copy(&in, current->ai_addr, sizeof(in));
+					Copy(&addr, &in.sin6_addr, sizeof(addr));
+
+					InAddrToIP6(&ip, &addr);
+					ip.ipv6_scope_id = in.sin6_scope_id;
+
+					AddHostIPAddressToList(o, &ip);
+
+					current = current->ai_next;
+				}
+			}
+
+			freeaddrinfo(info);
+		}
+	}
+#endif	// UNIX_LINUX
+#endif	// MAYAQUA_SUPPORTS_GETIFADDRS
+
+#ifdef	MAYAQUA_SUPPORTS_GETIFADDRS
+	// If the getifaddrs is available, use this
+	if (true)
+	{
+		struct ifaddrs *aa = NULL;
+
+		if (getifaddrs(&aa) == 0)
+		{
+			struct ifaddrs *a = aa;
+
+			while (a != NULL)
+			{
+				if (a->ifa_addr != NULL)
+				{
+					 struct sockaddr *addr = a->ifa_addr;
+
+					 if (addr->sa_family == AF_INET)
+					 {
+						 IP ip;
+						 struct sockaddr_in *d = (struct sockaddr_in *)addr;
+						 struct in_addr *addr = &d->sin_addr;
+
+						 InAddrToIP(&ip, addr);
+
+						 AddHostIPAddressToList(o, &ip);
+					 }
+					 else if (addr->sa_family == AF_INET6)
+					 {
+						 IP ip;
+						 struct sockaddr_in6 *d = (struct sockaddr_in6 *)addr;
+						 UINT scope_id = d->sin6_scope_id;
+						 struct in6_addr *addr = &d->sin6_addr;
+
+						 InAddrToIP6(&ip, addr);
+						 ip.ipv6_scope_id = scope_id;
+
+						 AddHostIPAddressToList(o, &ip);
+					 }
+				}
+
+				a = a->ifa_next;
+			}
+
+			freeifaddrs(aa);
+		}
+	}
+#endif	// MAYAQUA_SUPPORTS_GETIFADDRS
+
+	return o;
+}
+
+// Get whether the UDP listener opens the specified port
+bool IsUdpPortOpened(UDPLISTENER *u, IP *server_ip, UINT port)
+{
+	UINT i;
+	// Validate arguments
+	if (u == NULL || port == 0)
+	{
+		return false;
+	}
+
+	if (server_ip != NULL)
+	{
+		for (i = 0;i < LIST_NUM(u->SockList);i++)
+		{
+			UDPLISTENER_SOCK *us = LIST_DATA(u->SockList, i);
+
+			if (us->Sock != NULL && us->HasError == false)
+			{
+				if (us->Port == port)
+				{
+					if (CmpIpAddr(server_ip, &us->IpAddress) == 0)
+					{
+						return true;
+					}
+				}
+			}
+		}
+	}
+
+	for (i = 0;i < LIST_NUM(u->SockList);i++)
+	{
+		UDPLISTENER_SOCK *us = LIST_DATA(u->SockList, i);
+
+		if (us->Sock != NULL && us->HasError == false)
+		{
+			if (us->Port == port)
+			{
+				if (IsZeroIP(&us->IpAddress))
+				{
+					return true;
+				}
+			}
+		}
+	}
+
+	return false;
+}
+
+// IP address acquisition thread
+void QueryIpThreadMain(THREAD *thread, void *param)
+{
+	QUERYIPTHREAD *t = (QUERYIPTHREAD *)param;
+	// Validate arguments
+	if (thread == NULL || param == NULL)
+	{
+		return;
+	}
+
+	while (t->Halt == false)
+	{
+		UINT next_wait_time = 0;
+		IP ip;
+		bool ok = false;
+
+		if (GetIP4Ex(&ip, t->Hostname, 5000, &t->Halt))
+		{
+			if (IsZeroIP(&ip) == false)
+			{
+				Lock(t->Lock);
+				{
+					Copy(&t->Ip, &ip, sizeof(IP));
+				}
+				Unlock(t->Lock);
+
+				ok = true;
+			}
+		}
+
+		if (ok == false)
+		{
+			next_wait_time = t->IntervalLastNg;
+		}
+		else
+		{
+			next_wait_time = t->IntervalLastOk;
+		}
+
+		if (t->Halt)
+		{
+			break;
+		}
+
+		Wait(t->HaltEvent, next_wait_time);
+	}
+}
+
+// Creating an IP address acquisition thread
+QUERYIPTHREAD *NewQueryIpThread(char *hostname, UINT interval_last_ok, UINT interval_last_ng)
+{
+	QUERYIPTHREAD *t;
+
+	t = ZeroMalloc(sizeof(QUERYIPTHREAD));
+
+	t->HaltEvent = NewEvent();
+	t->Lock = NewLock();
+	StrCpy(t->Hostname, sizeof(t->Hostname), hostname);
+	t->IntervalLastOk = interval_last_ok;
+	t->IntervalLastNg = interval_last_ng;
+
+	t->Thread = NewThread(QueryIpThreadMain, t);
+
+	return t;
+}
+
+// Get the results of the IP address acquisition thread
+bool GetQueryIpThreadResult(QUERYIPTHREAD *t, IP *ip)
+{
+	bool ret = false;
+	Zero(ip, sizeof(IP));
+	// Validate arguments
+	if (t == NULL || ip == NULL)
+	{
+		return false;
+	}
+
+	Lock(t->Lock);
+
+	if (IsZero(&t->Ip, sizeof(IP)))
+	{
+		ret = false;
+	}
+	else
+	{
+		Copy(ip, &t->Ip, sizeof(IP));
+	}
+
+	Unlock(t->Lock);
+
+	return ret;
+}
+
+// Release of the IP address acquisition thread
+void FreeQueryIpThread(QUERYIPTHREAD *t)
+{
+	// Validate arguments
+	if (t == NULL)
+	{
+		return;
+	}
+
+	t->Halt = true;
+	Set(t->HaltEvent);
+
+	WaitThread(t->Thread, INFINITE);
+	ReleaseThread(t->Thread);
+
+	ReleaseEvent(t->HaltEvent);
+
+	DeleteLock(t->Lock);
+
+	Free(t);
+}
+
+// Get a public port list which is known by UDP listener
+void UdpListenerGetPublicPortList(UDPLISTENER *u, char *dst, UINT size)
+{
+	UINT k;
+	// Validate arguments
+	ClearStr(dst, size);
+	if (u == NULL || dst == NULL)
+	{
+		return;
+	}
+
+	LockList(u->PortList);
+	{
+		for (k = 0;k < LIST_NUM(u->SockList);k++)
+		{
+			UDPLISTENER_SOCK *us = LIST_DATA(u->SockList, k);
+
+			if (us->PublicPort != 0)
+			{
+				char tmp[64];
+				ToStr(tmp, us->PublicPort);
+				StrCat(dst, size, tmp);
+				StrCat(dst, size, " ");
+			}
+		}
+	}
+	UnlockList(u->PortList);
+
+	Trim(dst);
+}
+
+// UDP listener thread
+void UdpListenerThread(THREAD *thread, void *param)
+{
+	UDPLISTENER *u = (UDPLISTENER *)param;
+	UINT i, j, k;
+	UINT buf_size = 65536;
+	void *buf;
+	bool cont_flag;
+	BUF *ip_list_buf = NewBuf();
+	// Validate arguments
+	if (thread == NULL || param == NULL)
+	{
+		return;
+	}
+
+	buf = Malloc(buf_size);
+
+	// Initializing the socket list
+	u->SockList = NewList(NULL);
+
+	u->LastCheckTick = 0;
+
+//	u->PollMyIpAndPort = true;
+
+	// Main loop
+	while (u->Halt == false)
+	{
+		LIST *recv_list;
+		UINT64 now = Tick64();
+		UINT interval;
+		bool stage_changed = false;
+		IP nat_t_ip;
+
+		Zero(&nat_t_ip, sizeof(nat_t_ip));
+
+
+		if (u->LastCheckTick == 0 || (now >= (u->LastCheckTick + UDPLISTENER_CHECK_INTERVAL)))
+		{
+			LIST *iplist;
+			LIST *del_us_list = NewListFast(NULL);
+			BUF *ip_list_buf_new = NewBuf();
+
+			u->LastCheckTick = now;
+
+			// Obtain an IP address list
+			iplist = GetHostIPAddressList();
+
+			LockList(u->PortList);
+			{
+				for (k = 0;k < LIST_NUM(u->SockList);k++)
+				{
+					UDPLISTENER_SOCK *us = LIST_DATA(u->SockList, k);
+
+					us->Mark = false;
+				}
+
+				// If the combination of the IP address and the port number doesn't exist in the list, add it to the list
+				for (i = 0;i < LIST_NUM(iplist);i++)
+				{
+					IP *ip = LIST_DATA(iplist, i);
+
+					if (CmpIpAddr(ip, &u->ListenIP) != 0)
+					{
+						continue;
+					}
+
+					WriteBuf(ip_list_buf_new, ip, sizeof(IP));
+
+					for (j = 0;j < LIST_NUM(u->PortList);j++)
+					{
+						UINT k;
+						UINT *port = LIST_DATA(u->PortList, j);
+						bool existing = false;
+
+						if (IsZeroIP(ip) && (IS_SPECIAL_PORT(*port)))
+						{
+							continue;
+						}
+
+
+						for (k = 0;k < LIST_NUM(u->SockList);k++)
+						{
+							UDPLISTENER_SOCK *us = LIST_DATA(u->SockList, k);
+
+							if (CmpIpAddr(&us->IpAddress, ip) == 0 && us->Port == *port)
+							{
+								existing = true;
+
+								us->Mark = true;
+
+								break;
+							}
+						}
+
+						if (existing == false)
+						{
+							UDPLISTENER_SOCK *us = ZeroMalloc(sizeof(UDPLISTENER_SOCK));
+
+							Copy(&us->IpAddress, ip, sizeof(IP));
+							us->Port = *port;
+
+							us->Mark = true;
+
+							Add(u->SockList, us);
+						}
+					}
+				}
+
+				// If any errors suspected or the combination of IP address and port number
+				// has been regarded to delete already, delete it
+				for (k = 0;k < LIST_NUM(u->SockList);k++)
+				{
+					UDPLISTENER_SOCK *us = LIST_DATA(u->SockList, k);
+
+					if (us->Mark == false || us->HasError)
+					{
+						Debug("mark=%u error=%u\n", us->Mark, us->HasError);
+						Add(del_us_list, us);
+					}
+				}
+
+				for (i = 0;i < LIST_NUM(del_us_list);i++)
+				{
+					UDPLISTENER_SOCK *us = LIST_DATA(del_us_list, i);
+
+					char ipstr[MAX_SIZE];
+
+					IPToStr(ipstr, sizeof(ipstr), &us->IpAddress);
+					Debug("Closed UDP Port %u at %s.\n", us->Port, ipstr);
+
+					Delete(u->SockList, us);
+
+					if (us->Sock != NULL)
+					{
+						Disconnect(us->Sock);
+						ReleaseSock(us->Sock);
+					}
+
+					Free(us);
+				}
+			}
+			UnlockList(u->PortList);
+
+			// Open the UDP sockets which is not opend yet
+			for (k = 0;k < LIST_NUM(u->SockList);k++)
+			{
+				UDPLISTENER_SOCK *us = LIST_DATA(u->SockList, k);
+
+				if (us->Sock == NULL)
+				{
+					char ipstr[MAX_SIZE];
+
+					IPToStr(ipstr, sizeof(ipstr), &us->IpAddress);
+
+					if (us->ErrorDebugDisplayed == false)
+					{
+						Debug("Opening UDP Port %u at %s ...", us->Port, ipstr);
+					}
+
+					us->Sock = NewUDPEx2(us->Port, IsIP6(&us->IpAddress), &us->IpAddress);
+
+					if (us->Sock != NULL)
+					{
+						if (us->ErrorDebugDisplayed == false)
+						{
+							Debug("Ok.\n");
+						}
+						else
+						{
+							Debug("Opening UDP Port %u at %s ...", us->Port, ipstr);
+							Debug("Ok.\n");
+						}
+						JoinSockToSockEvent(us->Sock, u->Event);
+
+						us->ErrorDebugDisplayed = false;
+					}
+					else
+					{
+						if (us->ErrorDebugDisplayed == false)
+						{
+							Debug("Error.\n");
+						}
+
+						us->ErrorDebugDisplayed = true;
+					}
+				}
+			}
+
+			FreeHostIPAddressList(iplist);
+
+			ReleaseList(del_us_list);
+
+			if (CompareBuf(ip_list_buf, ip_list_buf_new) == false)
+			{
+				u->HostIPAddressListChanged = true;
+			}
+
+			FreeBuf(ip_list_buf);
+			ip_list_buf = ip_list_buf_new;
+		}
+
+LABEL_RESTART:
+
+		stage_changed = false;
+
+		recv_list = NewListFast(NULL);
+
+		if (u->PollMyIpAndPort)
+		{
+			// Create a thread to get a NAT-T IP address if necessary
+			if (u->GetNatTIpThread == NULL)
+			{
+				// Create a thread to get a NAT-T IP address if necessary
+				if (u->GetNatTIpThread == NULL)
+				{
+					char natt_hostname[MAX_SIZE];
+
+					RUDPGetRegisterHostNameByIP(natt_hostname, sizeof(natt_hostname), NULL);
+
+					u->GetNatTIpThread = NewQueryIpThread(natt_hostname, QUERYIPTHREAD_INTERVAL_LAST_OK, QUERYIPTHREAD_INTERVAL_LAST_NG);
+				}
+
+				GetQueryIpThreadResult(u->GetNatTIpThread, &nat_t_ip);
+			}
+		}
+
+		// Receive the data that is arriving at the socket
+		for (k = 0;k < LIST_NUM(u->SockList);k++)
+		{
+			UDPLISTENER_SOCK *us = LIST_DATA(u->SockList, k);
+
+			if (us->Sock != NULL)
+			{
+				UINT num_ignore_errors = 0;
+
+				if (u->PollMyIpAndPort && IsIP4(&us->IpAddress))
+				{
+					if (us->NextMyIpAndPortPollTick == 0 || us->NextMyIpAndPortPollTick <= now)
+					{
+						// Examine the self IP address and the self port number by using NAT-T server
+						us->NextMyIpAndPortPollTick = now + (UINT64)GenRandInterval(UDP_NAT_T_NAT_STATUS_CHECK_INTERVAL_MIN, UDP_NAT_T_NAT_STATUS_CHECK_INTERVAL_MAX);
+
+						if (IsZeroIP(&nat_t_ip) == false
+							)
+						{
+							UCHAR c = 'A';
+
+							SendTo(us->Sock, &nat_t_ip, UDP_NAT_T_PORT, &c, 1);
+						}
+					}
+				}
+
+				while (true)
+				{
+					IP src_addr;
+					UINT src_port;
+					UDPPACKET *p;
+
+					UINT size = RecvFrom(us->Sock, &src_addr, &src_port, buf, buf_size);
+					if (size == 0)
+					{
+						// Socket failure
+						if (us->Sock->IgnoreRecvErr == false)
+						{
+LABEL_FATAL_ERROR:
+							Debug("RecvFrom has Error.\n");
+							us->HasError = true;
+						}
+						else
+						{
+							if ((num_ignore_errors++) >= MAX_NUM_IGNORE_ERRORS)
+							{
+								goto LABEL_FATAL_ERROR;
+							}
+						}
+						break;
+					}
+					else if (size == SOCK_LATER)
+					{
+						// No packet
+						break;
+					}
+					//Debug("UDP %u\n", size);
+
+					if (src_port == UDP_NAT_T_PORT && CmpIpAddr(&src_addr, &nat_t_ip) == 0)
+					{
+						// Receive a packet in which the IP address and the port number are written from the NAT-T server
+						if (size >= 8)
+						{
+							IP my_ip;
+							UINT my_port;
+
+							if (RUDPParseIPAndPortStr(buf, size, &my_ip, &my_port))
+							{
+								Copy(&us->PublicIpAddress, &my_ip, sizeof(IP));
+								us->PublicPort = my_port;
+							}
+						}
+					}
+					else
+					{
+						// Receive a regular packet
+						p = NewUdpPacket(&src_addr, src_port, &us->Sock->LocalIP, us->Sock->LocalPort,
+							Clone(buf, size), size);
+
+						if (p->SrcPort == MAKE_SPECIAL_PORT(52))
+						{
+							p->SrcPort = p->DestPort = MAKE_SPECIAL_PORT(50);
+						}
+
+						Add(recv_list, p);
+					}
+
+					stage_changed = true;
+				}
+			}
+		}
+
+		// Pass the received packet to the procedure
+		u->RecvProc(u, recv_list);
+
+		// Release the packet 
+		for (i = 0;i < LIST_NUM(recv_list);i++)
+		{
+			UDPPACKET *p = LIST_DATA(recv_list, i);
+
+			FreeUdpPacket(p);
+		}
+
+		ReleaseList(recv_list);
+
+		cont_flag = true;
+
+		do
+		{
+			// When there are packets to be transmitted, transmit it
+			LockList(u->SendPacketList);
+			{
+				UDPLISTENER_SOCK *last_us = NULL;
+				IP last_src_ip;
+				UINT last_src_port;
+
+				Zero(&last_src_ip, sizeof(IP));
+				last_src_port = 0;
+
+				for (i = 0;i < LIST_NUM(u->SendPacketList);i++)
+				{
+					UDPPACKET *p = LIST_DATA(u->SendPacketList, i);
+					UDPLISTENER_SOCK *us;
+
+					if (last_us != NULL && last_src_port == p->SrcPort && CmpIpAddr(&last_src_ip, &p->SrcIP) == 0)
+					{
+						us = last_us;
+					}
+					else
+					{
+						// Search for a good interface for the transmission
+						us = DetermineUdpSocketForSending(u, p);
+
+						if (us != NULL)
+						{
+							last_us = us;
+							last_src_port = p->SrcPort;
+							Copy(&last_src_ip, &p->SrcIP, sizeof(IP));
+						}
+					}
+
+					if (us != NULL)
+					{
+						// Send
+						UINT ret = SendTo(us->Sock, &p->DstIP, p->DestPort, p->Data, p->Size);
+
+						if (ret == 0)
+						{
+							if (us->Sock->IgnoreSendErr == false)
+							{
+								// Socket failure
+								Debug("SendTo has Error.\n");
+								us->HasError = true;
+								last_us = NULL;
+							}
+						}
+						else
+						{
+							if (ret != SOCK_LATER)
+							{
+								stage_changed = true;
+							}
+						}
+					}
+
+					FreeUdpPacket(p);
+				}
+				DeleteAll(u->SendPacketList);
+			}
+			UnlockList(u->SendPacketList);
+
+			if (LIST_NUM(u->SendPacketList) == 0)
+			{
+				cont_flag = false;
+			}
+		}
+		while (cont_flag);
+
+		if (stage_changed && u->Halt == false)
+		{
+			goto LABEL_RESTART;
+		}
+
+		// Timing adjustment
+		interval = GetNextIntervalForInterrupt(u->Interrupts);
+
+		if (interval == INFINITE)
+		{
+			interval = UDPLISTENER_WAIT_INTERVAL;
+		}
+		else
+		{
+			interval = MIN(UDPLISTENER_WAIT_INTERVAL, interval);
+		}
+
+		if (interval >= 1)
+		{
+			WaitSockEvent(u->Event, interval);
+		}
+	}
+
+	if (u->GetNatTIpThread != NULL)
+	{
+		FreeQueryIpThread(u->GetNatTIpThread);
+	}
+
+	// Release of the socket list
+	for (i = 0;i < LIST_NUM(u->SockList);i++)
+	{
+		UDPLISTENER_SOCK *us = (UDPLISTENER_SOCK *)LIST_DATA(u->SockList, i);
+
+		Disconnect(us->Sock);
+		ReleaseSock(us->Sock);
+
+		Free(us);
+	}
+	ReleaseList(u->SockList);
+
+	FreeBuf(ip_list_buf);
+
+	Free(buf);
+}
+
+// Select the best UDP socket to be used for transmission
+UDPLISTENER_SOCK *DetermineUdpSocketForSending(UDPLISTENER *u, UDPPACKET *p)
+{
+	UINT i;
+	// Validate arguments
+	if (u == NULL || p == NULL)
+	{
+		return NULL;
+	}
+
+	for (i = 0;i < LIST_NUM(u->SockList);i++)
+	{
+		UDPLISTENER_SOCK *us = LIST_DATA(u->SockList, i);
+
+		if (us->Sock != NULL && us->HasError == false)
+		{
+			if (us->Port == p->SrcPort)
+			{
+				if (CmpIpAddr(&us->IpAddress, &p->SrcIP) == 0)
+				{
+					return us;
+				}
+			}
+		}
+	}
+
+	for (i = 0;i < LIST_NUM(u->SockList);i++)
+	{
+		UDPLISTENER_SOCK *us = LIST_DATA(u->SockList, i);
+
+		if (us->Sock != NULL && us->HasError == false)
+		{
+			if (us->Port == p->SrcPort)
+			{
+				if (IsZeroIP(&us->IpAddress))
+				{
+					if ((IsIP4(&p->DstIP) && IsIP4(&us->IpAddress)) ||
+						(IsIP6(&p->DstIP) && IsIP6(&us->IpAddress)))
+					{
+						return us;
+					}
+				}
+			}
+		}
+	}
+
+	return NULL;
+}
+
+// Release of the UDP packet
+void FreeUdpPacket(UDPPACKET *p)
+{
+	// Validate arguments
+	if (p == NULL)
+	{
+		return;
+	}
+
+	Free(p->Data);
+	Free(p);
+}
+
+// Create a new UDP packet
+UDPPACKET *NewUdpPacket(IP *src_ip, UINT src_port, IP *dst_ip, UINT dst_port, void *data, UINT size)
+{
+	UDPPACKET *p;
+	// Validate arguments
+	if (data == NULL || size == 0 || dst_ip == NULL || dst_port == 0)
+	{
+		return NULL;
+	}
+
+	p = ZeroMalloc(sizeof(UDPPACKET));
+
+	p->Data = data;
+	p->Size = size;
+
+	Copy(&p->SrcIP, src_ip, sizeof(IP));
+	p->SrcPort = src_port;
+
+	Copy(&p->DstIP, dst_ip, sizeof(IP));
+	p->DestPort = dst_port;
+
+	return p;
+}
+
+// Transmit the packets via UDP Listener
+void UdpListenerSendPackets(UDPLISTENER *u, LIST *packet_list)
+{
+	UINT num = 0;
+	// Validate arguments
+	if (u == NULL || packet_list == NULL)
+	{
+		return;
+	}
+
+	LockList(u->SendPacketList);
+	{
+		UINT i;
+
+		num = LIST_NUM(packet_list);
+
+		for (i = 0;i < LIST_NUM(packet_list);i++)
+		{
+			UDPPACKET *p = LIST_DATA(packet_list, i);
+
+			Add(u->SendPacketList, p);
+		}
+	}
+	UnlockList(u->SendPacketList);
+
+	if (num >= 1)
+	{
+		SetSockEvent(u->Event);
+	}
+}
+void UdpListenerSendPacket(UDPLISTENER *u, UDPPACKET *packet)
+{
+	LIST *o;
+	// Validate arguments
+	if (u == NULL || packet == NULL)
+	{
+		return;
+	}
+
+	o = NewListFast(NULL);
+	Add(o, packet);
+
+	UdpListenerSendPackets(u, o);
+
+	ReleaseList(o);
+}
+
+// Creating a UDP listener
+UDPLISTENER *NewUdpListener(UDPLISTENER_RECV_PROC *recv_proc, void *param, IP *listen_ip)
+{
+	UDPLISTENER *u;
+	// Validate arguments
+	if (recv_proc == NULL)
+	{
+		return NULL;
+	}
+	
+	u = ZeroMalloc(sizeof(UDPLISTENER));
+
+	u->Param = param;
+
+	u->PortList = NewList(NULL);
+	u->Event = NewSockEvent();
+
+	if (listen_ip)
+	{
+		Copy(&u->ListenIP, listen_ip, sizeof(IP));
+	}
+
+	u->RecvProc = recv_proc;
+	u->SendPacketList = NewList(NULL);
+
+	u->Interrupts = NewInterruptManager();
+
+	u->Thread = NewThread(UdpListenerThread, u);
+
+	return u;
+}
+
+// Release the UDP listener
+void FreeUdpListener(UDPLISTENER *u)
+{
+	UINT i;
+	// Validate arguments
+	if (u == NULL)
+	{
+		return;
+	}
+
+	u->Halt = true;
+	SetSockEvent(u->Event);
+
+	WaitThread(u->Thread, INFINITE);
+	ReleaseThread(u->Thread);
+	ReleaseSockEvent(u->Event);
+
+	ReleaseIntList(u->PortList);
+
+	for (i = 0;i < LIST_NUM(u->SendPacketList);i++)
+	{
+		UDPPACKET *p = LIST_DATA(u->SendPacketList, i);
+
+		FreeUdpPacket(p);
+	}
+
+	ReleaseList(u->SendPacketList);
+
+	FreeInterruptManager(u->Interrupts);
+
+	Free(u);
+}
+
+// Add the UDP port
+void AddPortToUdpListener(UDPLISTENER *u, UINT port)
+{
+	// Validate arguments
+	if (u == NULL || port == 0)
+	{
+		return;
+	}
+
+	LockList(u->PortList);
+	{
+		AddIntDistinct(u->PortList, port);
+	}
+	UnlockList(u->PortList);
+
+	SetSockEvent(u->Event);
+}
+
+// Get the port list
+UINT GetUdpListenerPortList(UDPLISTENER *u, UINT **port_list)
+{
+	UINT num_ports;
+	// Validate arguments
+	if (u == NULL || port_list == NULL)
+	{
+		return 0;
+	}
+
+	LockList(u->PortList);
+	{
+		UINT *ports;
+		UINT i;
+		
+		num_ports = LIST_NUM(u->PortList);
+		ports = ZeroMalloc(sizeof(UINT) * num_ports);
+
+		for (i = 0;i < num_ports;i++)
+		{
+			ports[i] = *((UINT *)(LIST_DATA(u->PortList, i)));
+		}
+
+		*port_list = ports;
+	}
+	UnlockList(u->PortList);
+
+	return num_ports;
+}
+
+// Dekete all the UDP ports
+void DeleteAllPortFromUdpListener(UDPLISTENER *u)
+{
+	// Validate arguments
+	if (u == NULL)
+	{
+		return;
+	}
+
+	LockList(u->PortList);
+	{
+		UINT num_ports = LIST_NUM(u->PortList);
+		UINT *ports = ZeroMalloc(sizeof(UINT) * num_ports);
+		UINT i;
+
+		for (i = 0;i < num_ports;i++)
+		{
+			ports[i] = *((UINT *)(LIST_DATA(u->PortList, i)));
+		}
+
+		for (i = 0;i < num_ports;i++)
+		{
+			UINT port = ports[i];
+
+			DelInt(u->PortList, port);
+		}
+
+		Free(ports);
+	}
+	UnlockList(u->PortList);
+
+	SetSockEvent(u->Event);
+}
+
+// Delete the UDP port
+void DeletePortFromUdpListener(UDPLISTENER *u, UINT port)
+{
+	// Validate arguments
+	if (u == NULL || port == 0)
+	{
+		return;
+	}
+
+	LockList(u->PortList);
+	{
+		DelInt(u->PortList, port);
+	}
+	UnlockList(u->PortList);
+
+	SetSockEvent(u->Event);
+}
+
+// Sort function of the interrupt management list
+int CmpInterruptManagerTickList(void *p1, void *p2)
+{
+	UINT64 *v1, *v2;
+	if (p1 == NULL || p2 == NULL)
+	{
+		return 0;
+	}
+
+	v1 = *(UINT64 **)p1;
+	v2 = *(UINT64 **)p2;
+	if (v1 == NULL || v2 == NULL)
+	{
+		return 0;
+	}
+
+	if (*v1 > *v2)
+	{
+		return 1;
+	}
+	else if (*v1 < *v2)
+	{
+		return -1;
+	}
+	else
+	{
+		return 0;
+	}
+}
+
+// Initialization of the interrupt management
+INTERRUPT_MANAGER *NewInterruptManager()
+{
+	INTERRUPT_MANAGER *m = ZeroMalloc(sizeof(INTERRUPT_MANAGER));
+
+	m->TickList = NewList(CmpInterruptManagerTickList);
+
+	return m;
+}
+
+// Release of the interrupt management
+void FreeInterruptManager(INTERRUPT_MANAGER *m)
+{
+	UINT i;
+	// Validate arguments
+	if (m == NULL)
+	{
+		return;
+	}
+
+	for (i = 0;i < LIST_NUM(m->TickList);i++)
+	{
+		UINT64 *v = LIST_DATA(m->TickList, i);
+
+		Free(v);
+	}
+
+	ReleaseList(m->TickList);
+
+	Free(m);
+}
+
+// Add a number to the interrupt management
+void AddInterrupt(INTERRUPT_MANAGER *m, UINT64 tick)
+{
+	// Validate arguments
+	if (tick == 0)
+	{
+		return;
+	}
+
+	LockList(m->TickList);
+	{
+		if (Search(m->TickList, &tick) == NULL)
+		{
+			Insert(m->TickList, Clone(&tick, sizeof(UINT64)));
+		}
+	}
+	UnlockList(m->TickList);
+}
+
+// Get the interval to the next calling
+UINT GetNextIntervalForInterrupt(INTERRUPT_MANAGER *m)
+{
+	UINT ret = INFINITE;
+	UINT i;
+	LIST *o = NULL;
+	UINT64 now = Tick64();
+	// Validate arguments
+	if (m == NULL)
+	{
+		return 0;
+	}
+
+	LockList(m->TickList);
+	{
+		// Remove entries older than now already
+		for (i = 0;i < LIST_NUM(m->TickList);i++)
+		{
+			UINT64 *v = LIST_DATA(m->TickList, i);
+
+			if (now >= *v)
+			{
+				ret = 0;
+
+				if (o == NULL)
+				{
+					o = NewListFast(NULL);
+				}
+
+				Add(o, v);
+			}
+			else
+			{
+				break;
+			}
+		}
+
+		for (i = 0;i < LIST_NUM(o);i++)
+		{
+			UINT64 *v = LIST_DATA(o, i);
+
+			Free(v);
+
+			Delete(m->TickList, v);
+		}
+
+		if (o != NULL)
+		{
+			ReleaseList(o);
+		}
+
+		if (ret == INFINITE)
+		{
+			if (LIST_NUM(m->TickList) >= 1)
+			{
+				UINT64 *v = LIST_DATA(m->TickList, 0);
+
+				ret = (UINT)(*v - now);
+			}
+		}
+	}
+	UnlockList(m->TickList);
+
+	return ret;
+}
+
+// Let that the listening socket for the reverse socket to accept the new socket
+void InjectNewReverseSocketToAccept(SOCK *listen_sock, SOCK *s, IP *client_ip, UINT client_port)
+{
+	bool ok = false;
+	// Validate arguments
+	if (listen_sock == NULL || s == NULL)
+	{
+		return;
+	}
+
+	LockQueue(listen_sock->ReverseAcceptQueue);
+	{
+		if (listen_sock->CancelAccept == false && listen_sock->Disconnecting == false)
+		{
+			InsertQueue(listen_sock->ReverseAcceptQueue, s);
+
+			ok = true;
+
+			s->ServerMode = true;
+			s->IsReverseAcceptedSocket = true;
+
+			Copy(&s->RemoteIP, client_ip, sizeof(IP));
+			s->RemotePort = client_port;
+		}
+	}
+	UnlockQueue(listen_sock->ReverseAcceptQueue);
+
+	if (ok == false)
+	{
+		Disconnect(s);
+		ReleaseSock(s);
+	}
+	else
+	{
+		Set(listen_sock->ReverseAcceptEvent);
+	}
+}
+
+// Create a listening socket for the reverse socket
+SOCK *ListenReverse()
+{
+	SOCK *s = NewSock();
+
+	s->Type = SOCK_REVERSE_LISTEN;
+	s->ListenMode = true;
+	s->ReverseAcceptQueue = NewQueue();
+	s->ReverseAcceptEvent = NewEvent();
+	s->Connected = true;
+
+	return s;
+}
+
+// Accept on the reverse socket
+SOCK *AcceptReverse(SOCK *s)
+{
+	// Validate arguments
+	if (s == NULL || s->Type != SOCK_REVERSE_LISTEN || s->ListenMode == false)
+	{
+		return NULL;
+	}
+
+	while (true)
+	{
+		SOCK *ret;
+		if (s->Disconnecting || s->CancelAccept)
+		{
+			return NULL;
+		}
+
+		LockQueue(s->ReverseAcceptQueue);
+		{
+			ret = GetNext(s->ReverseAcceptQueue);
+		}
+		UnlockQueue(s->ReverseAcceptQueue);
+
+		if (ret != NULL)
+		{
+			StrCpy(ret->UnderlayProtocol, sizeof(ret->UnderlayProtocol), SOCK_UNDERLAY_AZURE);
+
+			return ret;
+		}
+
+		Wait(s->ReverseAcceptEvent, INFINITE);
+	}
+}
+
+// Start listening on the in-process socket
+SOCK *ListenInProc()
+{
+	SOCK *s = NewSock();
+
+	s->Type = SOCK_INPROC;
+	s->ListenMode = true;
+	s->InProcAcceptQueue = NewQueue();
+	s->InProcAcceptEvent = NewEvent();
+	s->Connected = true;
+
+	return s;
+}
+
+// Accept at the in-process socket
+SOCK *AcceptInProc(SOCK *s)
+{
+	// Validate arguments
+	if (s == NULL || s->Type != SOCK_INPROC || s->ListenMode == false)
+	{
+		return NULL;
+	}
+
+	while (true)
+	{
+		SOCK *ret;
+		if (s->Disconnecting || s->CancelAccept)
+		{
+			return NULL;
+		}
+
+		LockQueue(s->InProcAcceptQueue);
+		{
+			ret = GetNext(s->InProcAcceptQueue);
+		}
+		UnlockQueue(s->InProcAcceptQueue);
+
+		if (ret != NULL)
+		{
+			StrCpy(ret->UnderlayProtocol, sizeof(ret->UnderlayProtocol), SOCK_UNDERLAY_INPROC);
+
+			return ret;
+		}
+
+		Wait(s->InProcAcceptEvent, INFINITE);
+	}
+}
+
+// Connect by the in-process socket
+SOCK *ConnectInProc(SOCK *listen_sock, IP *client_ip, UINT client_port, IP *server_ip, UINT server_port)
+{
+	SOCK *ss, *sc;
+	bool ok = false;
+	// Validate arguments
+	if (listen_sock == NULL || listen_sock->Type != SOCK_INPROC || listen_sock->ListenMode == false)
+	{
+		return NULL;
+	}
+
+	NewSocketPair(&sc, &ss, client_ip, client_port, server_ip, server_port);
+
+	LockQueue(listen_sock->InProcAcceptQueue);
+	{
+		if (listen_sock->CancelAccept == false && listen_sock->Disconnecting == false)
+		{
+			InsertQueue(listen_sock->InProcAcceptQueue, ss);
+
+			ok = true;
+		}
+	}
+	UnlockQueue(listen_sock->InProcAcceptQueue);
+
+	if (ok == false)
+	{
+		ReleaseSock(ss);
+		ReleaseSock(sc);
+		return NULL;
+	}
+
+	Set(listen_sock->InProcAcceptEvent);
+
+	return sc;
+}
+
+// Creating a new socket pair
+void NewSocketPair(SOCK **client, SOCK **server, IP *client_ip, UINT client_port, IP *server_ip, UINT server_port)
+{
+	IP iptmp;
+	TUBE *t1, *t2;
+	SOCK *sc, *ss;
+	SOCK_EVENT *e1, *e2;
+	// Validate arguments
+	if (client == NULL || server == NULL)
+	{
+		return;
+	}
+
+	SetIP(&iptmp, 127, 0, 0, 1);
+	if (client_ip == NULL)
+	{
+		client_ip = &iptmp;
+	}
+	if (server_ip == NULL)
+	{
+		server_ip = &iptmp;
+	}
+
+	// Creating a tube
+	NewTubePair(&t1, &t2, 0);	// t1: C -> S,  t2: S -> C
+
+	// Creating a socket event
+	e1 = NewSockEvent();
+	e2 = NewSockEvent();
+
+	SetTubeSockEvent(t1, e1);
+	SetTubeSockEvent(t2, e2);
+
+	sc = NewInProcSocket(t1, t2);
+	ss = NewInProcSocket(t2, t1);
+
+	Copy(&sc->LocalIP, client_ip, sizeof(IP));
+	sc->LocalPort = client_port;
+	Copy(&sc->RemoteIP, server_ip, sizeof(IP));
+	sc->RemotePort = server_port;
+
+	Copy(&ss->LocalIP, server_ip, sizeof(IP));
+	ss->LocalPort = server_port;
+	Copy(&ss->RemoteIP, client_ip, sizeof(IP));
+	ss->RemotePort = client_port;
+
+	sc->Connected = true;
+	sc->ServerMode = false;
+
+	ss->Connected = true;
+	ss->ServerMode = true;
+
+	SetTimeout(sc, INFINITE);
+	SetTimeout(ss, INFINITE);
+
+	QuerySocketInformation(sc);
+	QuerySocketInformation(ss);
+
+	ReleaseSockEvent(e1);
+	ReleaseSockEvent(e2);
+
+	ReleaseTube(t1);
+	ReleaseTube(t2);
+
+	*client = sc;
+	*server = ss;
+}
+
+// Creating a new in-process socket
+SOCK *NewInProcSocket(TUBE *tube_send, TUBE *tube_recv)
+{
+	SOCK *s;
+	// Validate arguments
+	if (tube_recv == NULL || tube_send == NULL)
+	{
+		return NULL;
+	}
+
+	s = NewSock();
+
+	s->Type = SOCK_INPROC;
+
+	s->SendTube = tube_send;
+	s->RecvTube = tube_recv;
+
+	AddRef(tube_send->Ref);
+	AddRef(tube_recv->Ref);
+
+	s->InProcRecvFifo = NewFifo();
+
+	s->Connected = true;
+
+	return s;
+}
+
+// Transmission process for the in-process socket
+UINT SendInProc(SOCK *sock, void *data, UINT size)
+{
+	if (sock == NULL || sock->Type != SOCK_INPROC || sock->Disconnecting || sock->Connected == false)
+	{
+		return 0;
+	}
+
+	if (IsTubeConnected(sock->SendTube) == false)
+	{
+		return 0;
+	}
+
+	if (TubeSend(sock->SendTube, data, size, NULL) == false)
+	{
+		return 0;
+	}
+
+	return size;
+}
+
+// Receiving process for the in-process socket
+UINT RecvInProc(SOCK *sock, void *data, UINT size)
+{
+	FIFO *f;
+	UINT ret;
+	UINT timeout;
+	UINT64 giveup_time;
+	TUBEDATA *d = NULL;
+	if (sock == NULL || sock->Type != SOCK_INPROC || sock->Disconnecting || sock->Connected == false)
+	{
+		return 0;
+	}
+
+	if (IsTubeConnected(sock->SendTube) == false)
+	{
+		return 0;
+	}
+
+	f = sock->InProcRecvFifo;
+	if (f == NULL)
+	{
+		return 0;
+	}
+
+	// If there is data in the FIFO, return it immediately
+	ret = ReadFifo(f, data, size);
+	if (ret != 0)
+	{
+		return ret;
+	}
+
+	timeout = GetTimeout(sock);
+
+	giveup_time = Tick64() + (UINT)timeout;
+
+	// When there is no data in the FIFO, read the next data from the tube
+	d = NULL;
+
+	while (true)
+	{
+		UINT64 now = 0;
+		UINT interval;
+
+		if (sock->AsyncMode == false)
+		{
+			now = Tick64();
+
+			if (now >= giveup_time)
+			{
+				break;
+			}
+		}
+
+		d = TubeRecvAsync(sock->RecvTube);
+
+		if (d != NULL)
+		{
+			break;
+		}
+
+		if (IsTubeConnected(sock->RecvTube) == false)
+		{
+			break;
+		}
+
+		if (sock->AsyncMode)
+		{
+			break;
+		}
+
+		interval = (UINT)(giveup_time - now);
+
+		Wait(sock->RecvTube->Event, interval);
+	}
+
+	if (d == NULL)
+	{
+		if (IsTubeConnected(sock->RecvTube) == false)
+		{
+			return 0;
+		}
+
+		if (sock->AsyncMode == false)
+		{
+			// If a timeout occurs in synchronous mode, disconnect ir
+			Disconnect(sock);
+
+			return 0;
+		}
+		else
+		{
+			// If a timeout occurs in asynchronous mode, returns the blocking error 
+			return SOCK_LATER;
+		}
+	}
+	else
+	{
+		// If the received data is larger than the requested size, write the rest to FIFO
+		if (d->DataSize > size)
+		{
+			WriteFifo(f, ((UCHAR *)d->Data) + size, d->DataSize - size);
+			ret = size;
+		}
+		else
+		{
+			ret = d->DataSize;
+		}
+
+		Copy(data, d->Data, ret);
+
+		FreeTubeData(d);
+
+		return ret;
+	}
+}
+
+// Wait for the arrival of data on multiple tubes
+void WaitForTubes(TUBE **tubes, UINT num, UINT timeout)
+{
+	// Validate arguments
+	if (num != 0 && tubes == NULL)
+	{
+		return;
+	}
+	if (timeout == 0)
+	{
+		return;
+	}
+	if (num == 0)
+	{
+		SleepThread(timeout);
+		return;
+	}
+
+#ifdef	OS_WIN32
+	Win32WaitForTubes(tubes, num, timeout);
+#else	// OS_WIN32
+	UnixWaitForTubes(tubes, num, timeout);
+#endif	// OS_WIN32
+}
+
+#ifdef	OS_WIN32
+void Win32WaitForTubes(TUBE **tubes, UINT num, UINT timeout)
+{
+	HANDLE array[MAXIMUM_WAIT_OBJECTS];
+	UINT i;
+
+	Zero(array, sizeof(array));
+
+	for (i = 0;i < num;i++)
+	{
+		TUBE *t = tubes[i];
+
+		array[i] = t->Event->pData;
+	}
+
+	if (num == 1)
+	{
+		WaitForSingleObject(array[0], timeout);
+	}
+	else
+	{
+		WaitForMultipleObjects(num, array, false, timeout);
+	}
+}
+#else	// OS_WIN32
+void UnixWaitForTubes(TUBE **tubes, UINT num, UINT timeout)
+{
+	int *fds;
+	UINT i;
+	char tmp[MAX_SIZE];
+	bool any_of_tubes_are_readable = false;
+
+	fds = ZeroMalloc(sizeof(int) * num);
+
+	for (i = 0;i < num;i++)
+	{
+		fds[i] = tubes[i]->SockEvent->pipe_read;
+
+		if (tubes[i]->SockEvent->current_pipe_data != 0)
+		{
+			any_of_tubes_are_readable = true;
+		}
+	}
+
+	if (any_of_tubes_are_readable == false)
+	{
+		UnixSelectInner(num, fds, 0, NULL, timeout);
+	}
+
+	for (i = 0;i < num;i++)
+	{
+		int fd = fds[i];
+		int readret;
+
+		tubes[i]->SockEvent->current_pipe_data = 0;
+
+		do
+		{
+			readret = read(fd, tmp, sizeof(tmp));
+		}
+		while (readret >= 1);
+	}
+
+	Free(fds);
+}
+#endif	// OS_WIN32
+
+// Creating a Tube Flush List
+TUBE_FLUSH_LIST *NewTubeFlushList()
+{
+	TUBE_FLUSH_LIST *f = ZeroMalloc(sizeof(TUBE_FLUSH_LIST));
+
+	f->List = NewListFast(NULL);
+
+	return f;
+}
+
+// Release of the Tube Flush List
+void FreeTubeFlushList(TUBE_FLUSH_LIST *f)
+{
+	UINT i;
+	// Validate arguments
+	if (f == NULL)
+	{
+		return;
+	}
+
+	for (i = 0;i < LIST_NUM(f->List);i++)
+	{
+		TUBE *t = LIST_DATA(f->List, i);
+
+		ReleaseTube(t);
+	}
+
+	ReleaseList(f->List);
+
+	Free(f);
+}
+
+// Add a Tube to the Tube Flush List
+void AddTubeToFlushList(TUBE_FLUSH_LIST *f, TUBE *t)
+{
+	// Validate arguments
+	if (f == NULL || t == NULL)
+	{
+		return;
+	}
+
+	if (t->IsInFlushList)
+	{
+		return;
+	}
+
+	if (IsInList(f->List, t) == false)
+	{
+		Add(f->List, t);
+
+		AddRef(t->Ref);
+
+		t->IsInFlushList = true;
+	}
+}
+
+// Flush the all tubes in the Tube Flush List
+void FlushTubeFlushList(TUBE_FLUSH_LIST *f)
+{
+	UINT i;
+	// Validate arguments
+	if (f == NULL)
+	{
+		return;
+	}
+
+	for (i = 0;i < LIST_NUM(f->List);i++)
+	{
+		TUBE *t = LIST_DATA(f->List, i);
+
+		TubeFlush(t);
+		t->IsInFlushList = false;
+
+		ReleaseTube(t);
+	}
+
+	DeleteAll(f->List);
+}
+
+// The server receives a PACK from the client
+PACK *HttpServerRecv(SOCK *s)
+{
+	BUF *b;
+	PACK *p;
+	HTTP_HEADER *h;
+	UINT size;
+	UCHAR *tmp;
+	HTTP_VALUE *v;
+	UINT num_noop = 0;
+	// Validate arguments
+	if (s == NULL)
+	{
+		return NULL;
+	}
+
+START:
+
+	h = RecvHttpHeader(s);
+	if (h == NULL)
+	{
+		goto BAD_REQUEST;
+	}
+
+	if (StrCmpi(h->Method, "POST") != 0 ||
+		StrCmpi(h->Target, HTTP_VPN_TARGET) != 0 ||
+		StrCmpi(h->Version, "HTTP/1.1") != 0)
+	{
+		FreeHttpHeader(h);
+		goto BAD_REQUEST;
+	}
+
+	v = GetHttpValue(h, "Content-Type");
+	if (v == NULL || StrCmpi(v->Data, HTTP_CONTENT_TYPE2) != 0)
+	{
+		FreeHttpHeader(h);
+		goto BAD_REQUEST;
+	}
+
+	size = GetContentLength(h);
+	if (size == 0 || size > HTTP_PACK_MAX_SIZE)
+	{
+		FreeHttpHeader(h);
+		goto BAD_REQUEST;
+	}
+
+	tmp = MallocEx(size, true);
+	if (RecvAll(s, tmp, size, s->SecureMode) == false)
+	{
+		Free(tmp);
+		FreeHttpHeader(h);
+		return NULL;
+	}
+
+	b = NewBuf();
+	WriteBuf(b, tmp, size);
+	Free(tmp);
+	FreeHttpHeader(h);
+
+	SeekBuf(b, 0, 0);
+	p = BufToPack(b);
+	FreeBuf(b);
+
+	// Determine whether it's a NOOP
+	if (PackGetInt(p, "noop") != 0)
+	{
+		Debug("recv: noop\n");
+		FreePack(p);
+
+		p = PackError(0);
+		PackAddInt(p, "noop", 1);
+		if (HttpServerSend(s, p) == false)
+		{
+			FreePack(p);
+			return NULL;
+		}
+
+		FreePack(p);
+
+		num_noop++;
+
+		if (num_noop > MAX_NOOP_PER_SESSION)
+		{
+			return NULL;
+		}
+
+		goto START;
+	}
+
+	return p;
+
+BAD_REQUEST:
+	// Return an error
+
+
+	return NULL;
+}
+
+// Store the error value into PACK
+PACK *PackError(UINT error)
+{
+	PACK *p;
+
+	p = NewPack();
+	PackAddInt(p, "error", error);
+
+	return p;
+}
+
+// Get the error value from PACK
+UINT GetErrorFromPack(PACK *p)
+{
+	// Validate arguments
+	if (p == NULL)
+	{
+		return 0;
+	}
+
+	return PackGetInt(p, "error");
+}
+
+// Client receives a PACK from the server
+PACK *HttpClientRecv(SOCK *s)
+{
+	BUF *b;
+	PACK *p;
+	HTTP_HEADER *h;
+	UINT size;
+	UCHAR *tmp;
+	HTTP_VALUE *v;
+	// Validate arguments
+	if (s == NULL)
+	{
+		return NULL;
+	}
+
+	h = RecvHttpHeader(s);
+	if (h == NULL)
+	{
+		return NULL;
+	}
+
+	if (StrCmpi(h->Method, "HTTP/1.1") != 0 ||
+		StrCmpi(h->Target, "200") != 0)
+	{
+		FreeHttpHeader(h);
+		return NULL;
+	}
+
+	v = GetHttpValue(h, "Content-Type");
+	if (v == NULL || StrCmpi(v->Data, HTTP_CONTENT_TYPE2) != 0)
+	{
+		FreeHttpHeader(h);
+		return NULL;
+	}
+
+	size = GetContentLength(h);
+	if (size == 0 || size > MAX_PACK_SIZE)
+	{
+		FreeHttpHeader(h);
+		return NULL;
+	}
+
+	tmp = MallocEx(size, true);
+	if (RecvAll(s, tmp, size, s->SecureMode) == false)
+	{
+		Free(tmp);
+		FreeHttpHeader(h);
+		return NULL;
+	}
+
+	b = NewBuf();
+	WriteBuf(b, tmp, size);
+	Free(tmp);
+	FreeHttpHeader(h);
+
+	SeekBuf(b, 0, 0);
+	p = BufToPack(b);
+	FreeBuf(b);
+
+	return p;
+}
+
+// Create an entry to PACK for the dummy
+void CreateDummyValue(PACK *p)
+{
+	UINT size;
+	UCHAR *buf;
+	// Validate arguments
+	if (p == NULL)
+	{
+		return;
+	}
+
+	size = Rand32() % HTTP_PACK_RAND_SIZE_MAX;
+	buf = Malloc(size);
+	Rand(buf, size);
+
+	PackAddData(p, "pencore", buf, size);
+
+	Free(buf);
+}
+
+// Client sends a PACK to the server
+bool HttpClientSend(SOCK *s, PACK *p)
+{
+	BUF *b;
+	bool ret;
+	HTTP_HEADER *h;
+	char date_str[MAX_SIZE];
+	char ip_str[MAX_SIZE];
+
+	// Validate arguments
+	if (s == NULL || p == NULL)
+	{
+		return false;
+	}
+
+	IPToStr(ip_str, sizeof(ip_str), &s->RemoteIP);
+
+	CreateDummyValue(p);
+
+	b = PackToBuf(p);
+	if (b == NULL)
+	{
+		return false;
+	}
+
+	h = NewHttpHeader("POST", HTTP_VPN_TARGET, "HTTP/1.1");
+
+	GetHttpDateStr(date_str, sizeof(date_str), SystemTime64());
+	AddHttpValue(h, NewHttpValue("Date", date_str));
+	AddHttpValue(h, NewHttpValue("Host", ip_str));
+	AddHttpValue(h, NewHttpValue("Keep-Alive", HTTP_KEEP_ALIVE));
+	AddHttpValue(h, NewHttpValue("Connection", "Keep-Alive"));
+	AddHttpValue(h, NewHttpValue("Content-Type", HTTP_CONTENT_TYPE2));
+
+	ret = PostHttp(s, h, b->Buf, b->Size);
+
+	FreeHttpHeader(h);
+	FreeBuf(b);
+
+	return ret;
+}
+
+// Server sends a PACK to the client
+bool HttpServerSend(SOCK *s, PACK *p)
+{
+	BUF *b;
+	bool ret;
+	HTTP_HEADER *h;
+	char date_str[MAX_SIZE];
+	// Validate arguments
+	if (s == NULL || p == NULL)
+	{
+		return false;
+	}
+
+	CreateDummyValue(p);
+
+	b = PackToBuf(p);
+	if (b == NULL)
+	{
+		return false;
+	}
+
+	h = NewHttpHeader("HTTP/1.1", "200", "OK");
+
+	GetHttpDateStr(date_str, sizeof(date_str), SystemTime64());
+	AddHttpValue(h, NewHttpValue("Date", date_str));
+	AddHttpValue(h, NewHttpValue("Keep-Alive", HTTP_KEEP_ALIVE));
+	AddHttpValue(h, NewHttpValue("Connection", "Keep-Alive"));
+	AddHttpValue(h, NewHttpValue("Content-Type", HTTP_CONTENT_TYPE2));
+
+	ret = PostHttp(s, h, b->Buf, b->Size);
+
+	FreeHttpHeader(h);
+	FreeBuf(b);
+
+	return ret;
+}
+
+// Replace unsafe characters in target
+void ReplaceUnsafeCharInTarget(char *target){
+	UINT i;
+	for(i = 0; target[i] ; i++) {
+		if(target[i] == '<')
+			target[i] = '(';
+		else if(target[i] == '>')
+			target[i] = ')';
+	}
+}
+
+// Sending the 400 Bad Request: Invalid Hostname
+bool HttpSendInvalidHostname(SOCK *s, char *method)
+{
+	HTTP_HEADER *h;
+	char date_str[MAX_SIZE];
+	char *str;
+	bool ret;
+	char host[MAX_SIZE];
+	UINT port;
+	// Validate arguments
+	if (s == NULL)
+	{
+		return false;
+	}
+
+	// Get the host name
+	//GetMachineName(host, MAX_SIZE);
+	Zero(host, sizeof(host));
+	IPToStr(host, sizeof(host), &s->LocalIP);
+	// Get the port number
+	port = s->LocalPort;
+
+	// Creating a header
+	GetHttpDateStr(date_str, sizeof(date_str), SystemTime64());
+
+	h = NewHttpHeader("HTTP/1.1", "400", "Bad Request");
+
+	AddHttpValue(h, NewHttpValue("Date", date_str));
+	AddHttpValue(h, NewHttpValue("Keep-Alive", HTTP_KEEP_ALIVE));
+	AddHttpValue(h, NewHttpValue("Connection", "Keep-Alive"));
+	AddHttpValue(h, NewHttpValue("Content-Type", HTTP_CONTENT_TYPE));
+
+	// Creating a Data
+	str = "<h1>Bad Request (Invalid Hostname)</h1>\n";
+
+	// Transmission
+	ret = PostHttp(s, h, str, StrLen(str));
+
+	FreeHttpHeader(h);
+
+	return ret;
+}
+
+// Sending the 501 Not Implemented error
+bool HttpSendNotImplemented(SOCK *s, char *method, char *target, char *version)
+{
+	HTTP_HEADER *h;
+	char date_str[MAX_SIZE];
+	char *str;
+	UINT str_size;
+	char port_str[MAX_SIZE];
+	bool ret;
+	char host[MAX_SIZE];
+	UINT port;
+	// Validate arguments
+	if (s == NULL || target == NULL)
+	{
+		return false;
+	}
+
+	// Get the host name
+	//GetMachineName(host, MAX_SIZE);
+	Zero(host, sizeof(host));
+	IPToStr(host, sizeof(host), &s->LocalIP);
+	// Get the port number
+	port = s->LocalPort;
+
+	// Creating a header
+	GetHttpDateStr(date_str, sizeof(date_str), SystemTime64());
+
+	h = NewHttpHeader("HTTP/1.1", "501", "Method Not Implemented");
+
+	AddHttpValue(h, NewHttpValue("Date", date_str));
+	AddHttpValue(h, NewHttpValue("Keep-Alive", HTTP_KEEP_ALIVE));
+	AddHttpValue(h, NewHttpValue("Connection", "Keep-Alive"));
+	AddHttpValue(h, NewHttpValue("Content-Type", HTTP_CONTENT_TYPE));
+
+	// Creating a Data
+	str_size = sizeof(http_501_str) * 2 + StrLen(target) + StrLen(host) + StrLen(method) + StrLen(version);
+	str = Malloc(str_size);
+	StrCpy(str, str_size, http_501_str);
+
+	// TARGET
+	ReplaceUnsafeCharInTarget(target);
+	ReplaceStri(str, str_size, str, "$TARGET$", target);
+
+	// HOST
+	ReplaceStri(str, str_size, str, "$HOST$", host);
+
+	// PORT
+	ToStr(port_str, port);
+	ReplaceStri(str, str_size, str, "$PORT$", port_str);
+
+	// METHOD
+	ReplaceStri(str, str_size, str, "$METHOD$", method);
+
+	// VERSION
+	ReplaceStri(str, str_size, str, "$VERSION$", version);
+
+	// Transmission
+	ret = PostHttp(s, h, str, StrLen(str));
+
+	FreeHttpHeader(h);
+	Free(str);
+
+	return ret;
+}
+
+// Sending a 404 Not Found error
+bool HttpSendNotFound(SOCK *s, char *target)
+{
+	HTTP_HEADER *h;
+	char date_str[MAX_SIZE];
+	char *str;
+	UINT str_size;
+	char port_str[MAX_SIZE];
+	bool ret;
+	char host[MAX_SIZE];
+	UINT port;
+	// Validate arguments
+	if (s == NULL || target == NULL)
+	{
+		return false;
+	}
+
+	// Get the host name
+	//GetMachineName(host, MAX_SIZE);
+	Zero(host, sizeof(host));
+	IPToStr(host, sizeof(host), &s->LocalIP);
+	// Get the port number
+	port = s->LocalPort;
+
+	// Creating a header
+	GetHttpDateStr(date_str, sizeof(date_str), SystemTime64());
+
+	h = NewHttpHeader("HTTP/1.1", "404", "Not Found");
+
+	AddHttpValue(h, NewHttpValue("Date", date_str));
+	AddHttpValue(h, NewHttpValue("Keep-Alive", HTTP_KEEP_ALIVE));
+	AddHttpValue(h, NewHttpValue("Connection", "Keep-Alive"));
+	AddHttpValue(h, NewHttpValue("Content-Type", HTTP_CONTENT_TYPE));
+
+	// Creating a Data
+	str_size = sizeof(http_404_str) * 2 + StrLen(target) + StrLen(host);
+	str = Malloc(str_size);
+	StrCpy(str, str_size, http_404_str);
+
+	// TARGET
+	ReplaceUnsafeCharInTarget(target);
+	ReplaceStri(str, str_size, str, "$TARGET$", target);
+
+	// HOST
+	ReplaceStri(str, str_size, str, "$HOST$", host);
+
+	// PORT
+	ToStr(port_str, port);
+	ReplaceStri(str, str_size, str, "$PORT$", port_str);
+
+	// Transmission
+	ret = PostHttp(s, h, str, StrLen(str));
+
+	FreeHttpHeader(h);
+	Free(str);
+
+	return ret;
+}
+
+// Sending a 500 Server Error
+bool HttpSendServerError(SOCK *s, char *target)
+{
+	HTTP_HEADER *h;
+	char date_str[MAX_SIZE];
+	char *str;
+	UINT str_size;
+	char port_str[MAX_SIZE];
+	bool ret;
+	char host[MAX_SIZE];
+	UINT port;
+	// Validate arguments
+	if (s == NULL || target == NULL)
+	{
+		return false;
+	}
+
+	// Get the host name
+	//GetMachineName(host, MAX_SIZE);
+	Zero(host, sizeof(host));
+	IPToStr(host, sizeof(host), &s->LocalIP);
+	// Get the port number
+	port = s->LocalPort;
+
+	// Creating a header
+	GetHttpDateStr(date_str, sizeof(date_str), SystemTime64());
+
+	h = NewHttpHeader("HTTP/1.1", "500", "Server Error");
+
+	AddHttpValue(h, NewHttpValue("Date", date_str));
+	AddHttpValue(h, NewHttpValue("Keep-Alive", HTTP_KEEP_ALIVE));
+	AddHttpValue(h, NewHttpValue("Connection", "Keep-Alive"));
+	AddHttpValue(h, NewHttpValue("Content-Type", HTTP_CONTENT_TYPE));
+
+	// Creating a Data
+	str_size = sizeof(http_500_str) * 2 + StrLen(target) + StrLen(host);
+	str = Malloc(str_size);
+	StrCpy(str, str_size, http_500_str);
+
+	// TARGET
+	ReplaceUnsafeCharInTarget(target);
+	ReplaceStri(str, str_size, str, "$TARGET$", target);
+
+	// HOST
+	ReplaceStri(str, str_size, str, "$HOST$", host);
+
+	// PORT
+	ToStr(port_str, port);
+	ReplaceStri(str, str_size, str, "$PORT$", port_str);
+
+	// Transmission
+	ret = PostHttp(s, h, str, StrLen(str));
+
+	FreeHttpHeader(h);
+	Free(str);
+
+	return ret;
+}
+
+// Sending a 403 Forbidden error
+bool HttpSendForbidden(SOCK *s, char *target, char *server_id)
+{
+	HTTP_HEADER *h;
+	char date_str[MAX_SIZE];
+	char *str;
+	UINT str_size;
+	char port_str[MAX_SIZE];
+	bool ret;
+	char host[MAX_SIZE];
+	UINT port;
+	// Validate arguments
+	if (s == NULL || target == NULL)
+	{
+		return false;
+	}
+
+	// Get the host name
+	//GetMachineName(host, MAX_SIZE);
+	Zero(host, sizeof(host));
+	IPToStr(host, sizeof(host), &s->LocalIP);
+	// Get the port number
+	port = s->LocalPort;
+
+	// Creating a header
+	GetHttpDateStr(date_str, sizeof(date_str), SystemTime64());
+
+	h = NewHttpHeader("HTTP/1.1", "403", "Forbidden");
+
+	AddHttpValue(h, NewHttpValue("Date", date_str));
+	AddHttpValue(h, NewHttpValue("Keep-Alive", HTTP_KEEP_ALIVE));
+	AddHttpValue(h, NewHttpValue("Connection", "Keep-Alive"));
+	AddHttpValue(h, NewHttpValue("Content-Type", HTTP_CONTENT_TYPE));
+
+	// Creating a Data
+	str_size = sizeof(http_403_str) * 2 + StrLen(target) + StrLen(host);
+	str = Malloc(str_size);
+	StrCpy(str, str_size, http_403_str);
+
+	// TARGET
+	ReplaceUnsafeCharInTarget(target);
+	ReplaceStri(str, str_size, str, "$TARGET$", target);
+
+	// HOST
+	ReplaceStri(str, str_size, str, "$HOST$", host);
+
+	// PORT
+	ToStr(port_str, port);
+	ReplaceStri(str, str_size, str, "$PORT$", port_str);
+
+	// Transmission
+	ret = PostHttp(s, h, str, StrLen(str));
+
+	FreeHttpHeader(h);
+	Free(str);
+
+	return ret;
+}
+
+// Get the date and time string for the HTTP header
+void GetHttpDateStr(char *str, UINT size, UINT64 t)
+{
+	SYSTEMTIME s;
+	static char *wday[] =
+	{
+		"Sun", "Mon", "Tue", "Wed", "Thu", "Fri", "Sat",
+	};
+	static char *month[] =
+	{
+		"Jan", "Feb", "Mar", "Apr", "May", "Jun", "Jul", "Aug", "Sep", "Oct",
+		"Nov", "Dec",
+	};
+	// Validate arguments
+	if (str == NULL)
+	{
+		return;
+	}
+	UINT64ToSystem(&s, t);
+
+	Format(str, size, "%s, %02u %s %04u %02u:%02u:%02u GMT",
+		wday[s.wDayOfWeek], s.wDay, month[s.wMonth - 1], s.wYear,
+		s.wHour, s.wMinute, s.wSecond);
+}
+
+// Get the Content-Length from the HTTP header
+UINT GetContentLength(HTTP_HEADER *header)
+{
+	UINT ret;
+	HTTP_VALUE *v;
+	// Validate arguments
+	if (header == NULL)
+	{
+		return 0;
+	}
+
+	v = GetHttpValue(header, "Content-Length");
+	if (v == NULL)
+	{
+		return 0;
+	}
+
+	ret = ToInt(v->Data);
+
+	return ret;
+}
+
+// Send the data in the HTTP
+bool PostHttp(SOCK *s, HTTP_HEADER *header, void *post_data, UINT post_size)
+{
+	char *header_str;
+	BUF *b;
+	bool ret;
+	// Validate arguments
+	if (s == NULL || header == NULL || (post_size != 0 && post_data == NULL))
+	{
+		return false;
+	}
+
+	// Check whether the Content-Lentgh exists?
+	if (GetHttpValue(header, "Content-Length") == NULL)
+	{
+		char tmp[MAX_SIZE];
+		// Add because it does not exist
+		ToStr(tmp, post_size);
+		AddHttpValue(header, NewHttpValue("Content-Length", tmp));
+	}
+
+	// Convert the header to string
+	header_str = HttpHeaderToStr(header);
+	if (header_str == NULL)
+	{
+		return false;
+	}
+	b = NewBuf();
+	WriteBuf(b, header_str, StrLen(header_str));
+	Free(header_str);
+
+	// Append the data
+	WriteBuf(b, post_data, post_size);
+
+	// Send
+	ret = SendAll(s, b->Buf, b->Size, s->SecureMode);
+
+	FreeBuf(b);
+
+	return ret;
+}
+
+// Convert a HTTP header to a string
+char *HttpHeaderToStr(HTTP_HEADER *header)
+{
+	BUF *b;
+	char *tmp;
+	UINT i;
+	char *s;
+	// Validate arguments
+	if (header == NULL)
+	{
+		return NULL;
+	}
+
+	tmp = Malloc(HTTP_HEADER_LINE_MAX_SIZE);
+	b = NewBuf();
+
+	// Header
+	Format(tmp, HTTP_HEADER_LINE_MAX_SIZE,
+		"%s %s %s\r\n", header->Method, header->Target, header->Version);
+	WriteBuf(b, tmp, StrLen(tmp));
+
+	// Value
+	for (i = 0;i < LIST_NUM(header->ValueList);i++)
+	{
+		HTTP_VALUE *v = (HTTP_VALUE *)LIST_DATA(header->ValueList, i);
+		Format(tmp, HTTP_HEADER_LINE_MAX_SIZE,
+			"%s: %s\r\n", v->Name, v->Data);
+		WriteBuf(b, tmp, StrLen(tmp));
+	}
+
+	// Trailing newline
+	WriteBuf(b, "\r\n", 2);
+	s = Malloc(b->Size + 1);
+	Copy(s, b->Buf, b->Size);
+	s[b->Size] = 0;
+
+	FreeBuf(b);
+	Free(tmp);
+
+	return s;
+}
+
+// Send the HTTP header
+bool SendHttpHeader(SOCK *s, HTTP_HEADER *header)
+{
+	char *str;
+	bool ret;
+	// Validate arguments
+	if (s == NULL || header == NULL)
+	{
+		return false;
+	}
+
+	// Convert to string
+	str = HttpHeaderToStr(header);
+
+	// Transmission
+	ret = SendAll(s, str, StrLen(str), s->SecureMode);
+
+	Free(str);
+
+	return ret;
+}
+
+// Receive an HTTP header
+HTTP_HEADER *RecvHttpHeader(SOCK *s)
+{
+	TOKEN_LIST *token = NULL;
+	char *str = NULL;
+	HTTP_HEADER *header = NULL;
+	// Validate arguments
+	if (s == NULL)
+	{
+		return NULL;
+	}
+
+	// Get the first line
+	str = RecvLine(s, HTTP_HEADER_LINE_MAX_SIZE);
+	if (str == NULL)
+	{
+		goto LABEL_ERROR;
+	}
+
+	// Split into tokens
+	token = ParseToken(str, " ");
+	if (token->NumTokens < 3)
+	{
+		goto LABEL_ERROR;
+	}
+
+	Free(str);
+	str = NULL;
+
+	// Creating a header object
+	header = NewHttpHeader(token->Token[0], token->Token[1], token->Token[2]);
+
+	if (StrCmpi(header->Version, "HTTP/0.9") == 0)
+	{
+		// The header ends with this line
+		FreeToken(token);
+		return header;
+	}
+
+	// Get the subsequent lines
+	while (true)
+	{
+		UINT pos;
+		HTTP_VALUE *v;
+		char *value_name, *value_data;
+		str = RecvLine(s, HTTP_HEADER_LINE_MAX_SIZE);
+		if (str == NULL)
+		{
+			goto LABEL_ERROR;
+		}
+		Trim(str);
+
+		if (StrLen(str) == 0)
+		{
+			// End of header
+			Free(str);
+			str = NULL;
+			break;
+		}
+
+		// Get the position of the colon
+		pos = SearchStr(str, ":", 0);
+		if (pos == INFINITE)
+		{
+			// The colon does not exist
+			goto LABEL_ERROR;
+		}
+		if ((pos + 1) >= StrLen(str))
+		{
+			// There is no data
+			goto LABEL_ERROR;
+		}
+
+		// Divide into the name and the data
+		value_name = Malloc(pos + 1);
+		Copy(value_name, str, pos);
+		value_name[pos] = 0;
+		value_data = &str[pos + 1];
+
+		v = NewHttpValue(value_name, value_data);
+		if (v == NULL)
+		{
+			Free(value_name);
+			goto LABEL_ERROR;
+		}
+
+		Free(value_name);
+
+		AddHttpValue(header, v);
+		Free(str);
+	}
+
+	FreeToken(token);
+
+	return header;
+
+LABEL_ERROR:
+	// Memory release
+	if (token)
+	{
+		FreeToken(token);
+	}
+	if (str)
+	{
+		Free(str);
+	}
+	if (header)
+	{
+		FreeHttpHeader(header);
+	}
+	return NULL;
+}
+
+// Receive a line
+char *RecvLine(SOCK *s, UINT max_size)
+{
+	BUF *b;
+	char c;
+	char *str;
+	// Validate arguments
+	if (s == NULL || max_size == 0)
+	{
+		return NULL;
+	}
+
+	b = NewBuf();
+	while (true)
+	{
+		UCHAR *buf;
+		if (RecvAll(s, &c, sizeof(c), s->SecureMode) == false)
+		{
+			FreeBuf(b);
+			return NULL;
+		}
+		WriteBuf(b, &c, sizeof(c));
+		buf = (UCHAR *)b->Buf;
+		if (b->Size > max_size)
+		{
+			FreeBuf(b);
+			return NULL;
+		}
+		if (b->Size >= 1)
+		{
+			if (buf[b->Size - 1] == '\n')
+			{
+				b->Size--;
+				if (b->Size >= 1)
+				{
+					if (buf[b->Size - 1] == '\r')
+					{
+						b->Size--;
+					}
+				}
+				str = Malloc(b->Size + 1);
+				Copy(str, b->Buf, b->Size);
+				str[b->Size] = 0;
+				FreeBuf(b);
+
+				return str;
+			}
+		}
+	}
+}
+
+// Creating a new HTTP value
+HTTP_VALUE *NewHttpValue(char *name, char *data)
+{
+	HTTP_VALUE *v;
+	// Validate arguments
+	if (name == NULL || data == NULL)
+	{
+		return NULL;
+	}
+
+	v = ZeroMalloc(sizeof(HTTP_VALUE));
+
+	v->Name = CopyStr(name);
+	v->Data = CopyStr(data);
+
+	Trim(v->Name);
+	Trim(v->Data);
+
+	return v;
+}
+
+// Look for the HTTP value from the HTTP header
+HTTP_VALUE *GetHttpValue(HTTP_HEADER *header, char *name)
+{
+	HTTP_VALUE *v, t;
+	// Validate arguments
+	if (header == NULL || name == NULL)
+	{
+		return NULL;
+	}
+
+	t.Name = name;
+	v = Search(header->ValueList, &t);
+	if (v == NULL)
+	{
+		return NULL;
+	}
+
+	return v;
+}
+
+// Add a HTTP value to the HTTP header
+void AddHttpValue(HTTP_HEADER *header, HTTP_VALUE *value)
+{
+	// Validate arguments
+	if (header == NULL || value == NULL)
+	{
+		return;
+	}
+
+	if (LIST_NUM(header->ValueList) < HTTP_HEADER_MAX_LINES)
+	{
+		Insert(header->ValueList, value);
+	}
+	else
+	{
+		FreeHttpValue(value);
+	}
+}
+
+// Create an HTTP header
+HTTP_HEADER *NewHttpHeader(char *method, char *target, char *version)
+{
+	return NewHttpHeaderEx(method, target, version, false);
+}
+HTTP_HEADER *NewHttpHeaderEx(char *method, char *target, char *version, bool no_sort)
+{
+	HTTP_HEADER *header;
+	// Validate arguments
+	if (method == NULL || target == NULL || version == NULL)
+	{
+		return NULL;
+	}
+
+	header = ZeroMalloc(sizeof(HTTP_HEADER));
+
+	header->Method = CopyStr(method);
+	header->Target = CopyStr(target);
+	header->Version = CopyStr(version);
+	header->ValueList = NewListFast(no_sort ? NULL : CompareHttpValue);
+
+	return header;
+}
+
+// Comparison function of the HTTP value
+int CompareHttpValue(void *p1, void *p2)
+{
+	HTTP_VALUE *v1, *v2;
+	if (p1 == NULL || p2 == NULL)
+	{
+		return 0;
+	}
+	v1 = *(HTTP_VALUE **)p1;
+	v2 = *(HTTP_VALUE **)p2;
+	if (v1 == NULL || v2 == NULL)
+	{
+		return 0;
+	}
+	return StrCmpi(v1->Name, v2->Name);
+}
+
+// Release the HTTP value
+void FreeHttpValue(HTTP_VALUE *value)
+{
+	// Validate arguments
+	if (value == NULL)
+	{
+		return;
+	}
+
+	Free(value->Data);
+	Free(value->Name);
+
+	Free(value);
+}
+
+// Release the HTTP header
+void FreeHttpHeader(HTTP_HEADER *header)
+{
+	UINT i;
+	HTTP_VALUE **values;
+	// Validate arguments
+	if (header == NULL)
+	{
+		return;
+	}
+
+	Free(header->Method);
+	Free(header->Target);
+	Free(header->Version);
+
+	values = ToArray(header->ValueList);
+	for (i = 0;i < LIST_NUM(header->ValueList);i++)
+	{
+		FreeHttpValue(values[i]);
+	}
+	Free(values);
+
+	ReleaseList(header->ValueList);
+
+	Free(header);
+}
+
+// Receive a PACK
+PACK *RecvPack(SOCK *s)
+{
+	PACK *p;
+	BUF *b;
+	void *data;
+	UINT sz;
+	// Validate arguments
+	if (s == NULL || s->Type != SOCK_TCP)
+	{
+		return false;
+	}
+
+	if (RecvAll(s, &sz, sizeof(UINT), s->SecureMode) == false)
+	{
+		return false;
+	}
+	sz = Endian32(sz);
+	if (sz > MAX_PACK_SIZE)
+	{
+		return false;
+	}
+	data = MallocEx(sz, true);
+	if (RecvAll(s, data, sz, s->SecureMode) == false)
+	{
+		Free(data);
+		return false;
+	}
+
+	b = NewBuf();
+	WriteBuf(b, data, sz);
+	SeekBuf(b, 0, 0);
+	p = BufToPack(b);
+	FreeBuf(b);
+	Free(data);
+
+	return p;
+}
+
+// Receive a PACK (with checking the hash)
+PACK *RecvPackWithHash(SOCK *s)
+{
+	PACK *p;
+	BUF *b;
+	void *data;
+	UINT sz;
+	UCHAR hash1[SHA1_SIZE];
+	UCHAR hash2[SHA1_SIZE];
+	// Validate arguments
+	if (s == NULL || s->Type != SOCK_TCP)
+	{
+		return false;
+	}
+
+	if (RecvAll(s, &sz, sizeof(UINT), s->SecureMode) == false)
+	{
+		return false;
+	}
+	sz = Endian32(sz);
+	if (sz > MAX_PACK_SIZE)
+	{
+		return false;
+	}
+	data = MallocEx(sz, true);
+	if (RecvAll(s, data, sz, s->SecureMode) == false)
+	{
+		Free(data);
+		return false;
+	}
+
+	HashSha1(hash1, data, sz);
+	if (RecvAll(s, hash2, sizeof(hash2), s->SecureMode) == false)
+	{
+		Free(data);
+		return false;
+	}
+
+	if (Cmp(hash1, hash2, SHA1_SIZE) != 0)
+	{
+		Free(data);
+		return false;
+	}
+
+	b = NewBuf();
+	WriteBuf(b, data, sz);
+	SeekBuf(b, 0, 0);
+	p = BufToPack(b);
+	FreeBuf(b);
+	Free(data);
+
+	return p;
+}
+
+// Send a PACK
+bool SendPack(SOCK *s, PACK *p)
+{
+	BUF *b;
+	UINT sz;
+	// Validate arguments
+	if (s == NULL || p == NULL || s->Type != SOCK_TCP)
+	{
+		return false;
+	}
+
+	b = PackToBuf(p);
+	sz = Endian32(b->Size);
+
+	SendAdd(s, &sz, sizeof(UINT));
+	SendAdd(s, b->Buf, b->Size);
+	FreeBuf(b);
+
+	return SendNow(s, s->SecureMode);
+}
+
+// Send a Pack (with adding a hash)
+bool SendPackWithHash(SOCK *s, PACK *p)
+{
+	BUF *b;
+	UINT sz;
+	UCHAR hash[SHA1_SIZE];
+	// Validate arguments
+	if (s == NULL || p == NULL || s->Type != SOCK_TCP)
+	{
+		return false;
+	}
+
+	b = PackToBuf(p);
+	sz = Endian32(b->Size);
+
+	SendAdd(s, &sz, sizeof(UINT));
+	SendAdd(s, b->Buf, b->Size);
+	HashSha1(hash, b->Buf, b->Size);
+	SendAdd(s, hash, sizeof(hash));
+
+	FreeBuf(b);
+
+	return SendNow(s, s->SecureMode);
+}
+
+// Get SNI name from the data that has arrived to the TCP connection before accepting an SSL connection
+bool GetSniNameFromPreSslConnection(SOCK *s, char *sni, UINT sni_size)
+{
+	UCHAR tmp[1500];
+	UINT size;
+	// Validate arguments
+	if (s == NULL || sni == NULL)
+	{
+		return false;
+	}
+
+	size = Peek(s, tmp, sizeof(tmp));
+	if (size == 0)
+	{
+		return false;
+	}
+
+	return GetSniNameFromSslPacket(tmp, size, sni, sni_size);
+}
+
+// Get SNI name from the SSL packet
+bool GetSniNameFromSslPacket(UCHAR *packet_buf, UINT packet_size, char *sni, UINT sni_size)
+{
+	BUF *buf;
+	bool ret = false;
+	UCHAR content_type;
+	USHORT version;
+	USHORT handshake_length;
+
+	// Validate arguments
+	if (packet_buf == NULL || packet_size <= 11)
+	{
+		return false;
+	}
+
+	if (!(packet_buf[0] == 0x16 && packet_buf[1] >= 0x03 &&
+		packet_buf[5] == 0x01 && packet_buf[6] == 0x00 &&
+		packet_buf[9] >= 0x03))
+	{
+		return false;
+	}
+
+	buf = NewBufFromMemory(packet_buf, packet_size);
+
+	if (ReadBuf(buf, &content_type, sizeof(UCHAR)) == sizeof(UCHAR) &&
+		ReadBuf(buf, &version, sizeof(USHORT)) == sizeof(USHORT) &&
+		ReadBuf(buf, &handshake_length, sizeof(USHORT)) == sizeof(USHORT))
+	{
+		version = Endian16(version);
+		handshake_length = Endian16(handshake_length);
+
+		if (content_type == 0x16 && version >= 0x0301)
+		{
+			UCHAR *handshake_data = Malloc(handshake_length);
+
+			if (ReadBuf(buf, handshake_data, handshake_length) == handshake_length)
+			{
+				BUF *buf2 = NewBufFromMemory(handshake_data, handshake_length);
+				USHORT handshake_type;
+				USHORT handshake_length_2;
+
+				if (ReadBuf(buf2, &handshake_type, sizeof(USHORT)) == sizeof(USHORT) &&
+					ReadBuf(buf2, &handshake_length_2, sizeof(USHORT)) == sizeof(USHORT))
+				{
+					handshake_type = Endian16(handshake_type);
+					handshake_length_2 = Endian16(handshake_length_2);
+
+					if (handshake_type == 0x0100 && handshake_length_2 <= (handshake_length - 4))
+					{
+						USHORT version2;
+
+						if (ReadBuf(buf2, &version2, sizeof(USHORT)) == sizeof(USHORT))
+						{
+							version2 = Endian16(version2);
+
+							if (version2 >= 0x0301)
+							{
+								UCHAR rand[32];
+
+								if (ReadBuf(buf2, rand, sizeof(rand)) == sizeof(rand))
+								{
+									UCHAR session_id_len;
+
+									if (ReadBuf(buf2, &session_id_len, sizeof(UCHAR)) == sizeof(UCHAR))
+									{
+										if (ReadBuf(buf2, NULL, session_id_len) == session_id_len)
+										{
+											USHORT cipher_len;
+
+											if (ReadBuf(buf2, &cipher_len, sizeof(USHORT)) == sizeof(USHORT))
+											{
+												cipher_len = Endian16(cipher_len);
+
+												if (ReadBuf(buf2, NULL, cipher_len) == cipher_len)
+												{
+													UCHAR comps_len;
+
+													if (ReadBuf(buf2, &comps_len, sizeof(UCHAR)) == sizeof(UCHAR))
+													{
+														if (ReadBuf(buf2, NULL, comps_len) == comps_len)
+														{
+															USHORT ext_length;
+
+															if (ReadBuf(buf2, &ext_length, sizeof(USHORT)) == sizeof(USHORT))
+															{
+																UCHAR *ext_buf;
+
+																ext_length = Endian16(ext_length);
+
+																ext_buf = Malloc(ext_length);
+
+																if (ReadBuf(buf2, ext_buf, ext_length) == ext_length)
+																{
+																	BUF *ebuf = NewBufFromMemory(ext_buf, ext_length);
+
+																	while (ret == false)
+																	{
+																		USHORT type;
+																		USHORT data_len;
+																		UCHAR *data;
+
+																		if (ReadBuf(ebuf, &type, sizeof(USHORT)) != sizeof(USHORT))
+																		{
+																			break;
+																		}
+
+																		if (ReadBuf(ebuf, &data_len, sizeof(USHORT)) != sizeof(USHORT))
+																		{
+																			break;
+																		}
+
+																		type = Endian16(type);
+																		data_len = Endian16(data_len);
+
+																		data = Malloc(data_len);
+
+																		if (ReadBuf(ebuf, data, data_len) != data_len)
+																		{
+																			Free(data);
+																			break;
+																		}
+
+																		if (type == 0x0000)
+																		{
+																			BUF *dbuf = NewBufFromMemory(data, data_len);
+
+																			USHORT total_len;
+
+																			if (ReadBuf(dbuf, &total_len, sizeof(USHORT)) == sizeof(USHORT))
+																			{
+																				UCHAR c;
+																				total_len = Endian16(total_len);
+
+																				if (ReadBuf(dbuf, &c, sizeof(UCHAR)) == sizeof(UCHAR))
+																				{
+																					if (c == 0)
+																					{
+																						USHORT name_len;
+
+																						if (ReadBuf(dbuf, &name_len, sizeof(USHORT)) == sizeof(USHORT))
+																						{
+																							char *name_buf;
+																							name_len = Endian16(name_len);
+
+																							name_buf = ZeroMalloc(name_len + 1);
+
+																							if (ReadBuf(dbuf, name_buf, name_len) == name_len)
+																							{
+																								if (StrLen(name_buf) >= 1)
+																								{
+																									ret = true;
+
+																									StrCpy(sni, sni_size, name_buf);
+																								}
+																							}
+
+																							Free(name_buf);
+																						}
+																					}
+																				}
+																			}
+
+																			FreeBuf(dbuf);
+																		}
+
+																		Free(data);
+																	}
+
+																	FreeBuf(ebuf);
+																}
+
+																Free(ext_buf);
+															}
+														}
+													}
+												}
+											}
+										}
+									}
+								}
+							}
+						}
+					}
+				}
+
+				FreeBuf(buf2);
+			}
+
+			Free(handshake_data);
+		}
+	}
+
+	FreeBuf(buf);
+
+	if (ret)
+	{
+		Trim(sni);
+
+		if (IsEmptyStr(sni))
+		{
+			ret = false;
+		}
+	}
+
+	return ret;
+}