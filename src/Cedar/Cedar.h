// SoftEther VPN Source Code - Developer Edition Master Branch
// Cedar Communication Module
// 
// SoftEther VPN Server, Client and Bridge are free software under GPLv2.
// 
// Copyright (c) Daiyuu Nobori.
// Copyright (c) SoftEther VPN Project, University of Tsukuba, Japan.
// Copyright (c) SoftEther Corporation.
// 
// All Rights Reserved.
// 
// http://www.softether.org/
// 
// Author: Daiyuu Nobori, Ph.D.
// Comments: Tetsuo Sugiyama, Ph.D.
// 
// This program is free software; you can redistribute it and/or
// modify it under the terms of the GNU General Public License
// version 2 as published by the Free Software Foundation.
// 
// This program is distributed in the hope that it will be useful,
// but WITHOUT ANY WARRANTY; without even the implied warranty of
// MERCHANTABILITY or FITNESS FOR A PARTICULAR PURPOSE. See the
// GNU General Public License for more details.
// 
// You should have received a copy of the GNU General Public License version 2
// along with this program; if not, write to the Free Software
// Foundation, Inc., 59 Temple Place - Suite 330, Boston, MA 02111-1307, USA.
// 
// THE SOFTWARE IS PROVIDED "AS IS", WITHOUT WARRANTY OF ANY KIND,
// EXPRESS OR IMPLIED, INCLUDING BUT NOT LIMITED TO THE WARRANTIES OF
// MERCHANTABILITY, FITNESS FOR A PARTICULAR PURPOSE AND NONINFRINGEMENT.
// IN NO EVENT SHALL THE AUTHORS OR COPYRIGHT HOLDERS BE LIABLE FOR ANY
// CLAIM, DAMAGES OR OTHER LIABILITY, WHETHER IN AN ACTION OF CONTRACT,
// TORT OR OTHERWISE, ARISING FROM, OUT OF OR IN CONNECTION WITH THE
// SOFTWARE OR THE USE OR OTHER DEALINGS IN THE SOFTWARE.
// 
// THE LICENSE AGREEMENT IS ATTACHED ON THE SOURCE-CODE PACKAGE
// AS "LICENSE.TXT" FILE. READ THE TEXT FILE IN ADVANCE TO USE THE SOFTWARE.
// 
// 
// THIS SOFTWARE IS DEVELOPED IN JAPAN, AND DISTRIBUTED FROM JAPAN,
// UNDER JAPANESE LAWS. YOU MUST AGREE IN ADVANCE TO USE, COPY, MODIFY,
// MERGE, PUBLISH, DISTRIBUTE, SUBLICENSE, AND/OR SELL COPIES OF THIS
// SOFTWARE, THAT ANY JURIDICAL DISPUTES WHICH ARE CONCERNED TO THIS
// SOFTWARE OR ITS CONTENTS, AGAINST US (SOFTETHER PROJECT, SOFTETHER
// CORPORATION, DAIYUU NOBORI OR OTHER SUPPLIERS), OR ANY JURIDICAL
// DISPUTES AGAINST US WHICH ARE CAUSED BY ANY KIND OF USING, COPYING,
// MODIFYING, MERGING, PUBLISHING, DISTRIBUTING, SUBLICENSING, AND/OR
// SELLING COPIES OF THIS SOFTWARE SHALL BE REGARDED AS BE CONSTRUED AND
// CONTROLLED BY JAPANESE LAWS, AND YOU MUST FURTHER CONSENT TO
// EXCLUSIVE JURISDICTION AND VENUE IN THE COURTS SITTING IN TOKYO,
// JAPAN. YOU MUST WAIVE ALL DEFENSES OF LACK OF PERSONAL JURISDICTION
// AND FORUM NON CONVENIENS. PROCESS MAY BE SERVED ON EITHER PARTY IN
// THE MANNER AUTHORIZED BY APPLICABLE LAW OR COURT RULE.
// 
// USE ONLY IN JAPAN. DO NOT USE THIS SOFTWARE IN ANOTHER COUNTRY UNLESS
// YOU HAVE A CONFIRMATION THAT THIS SOFTWARE DOES NOT VIOLATE ANY
// CRIMINAL LAWS OR CIVIL RIGHTS IN THAT PARTICULAR COUNTRY. USING THIS
// SOFTWARE IN OTHER COUNTRIES IS COMPLETELY AT YOUR OWN RISK. THE
// SOFTETHER VPN PROJECT HAS DEVELOPED AND DISTRIBUTED THIS SOFTWARE TO
// COMPLY ONLY WITH THE JAPANESE LAWS AND EXISTING CIVIL RIGHTS INCLUDING
// PATENTS WHICH ARE SUBJECTS APPLY IN JAPAN. OTHER COUNTRIES' LAWS OR
// CIVIL RIGHTS ARE NONE OF OUR CONCERNS NOR RESPONSIBILITIES. WE HAVE
// NEVER INVESTIGATED ANY CRIMINAL REGULATIONS, CIVIL LAWS OR
// INTELLECTUAL PROPERTY RIGHTS INCLUDING PATENTS IN ANY OF OTHER 200+
// COUNTRIES AND TERRITORIES. BY NATURE, THERE ARE 200+ REGIONS IN THE
// WORLD, WITH DIFFERENT LAWS. IT IS IMPOSSIBLE TO VERIFY EVERY
// COUNTRIES' LAWS, REGULATIONS AND CIVIL RIGHTS TO MAKE THE SOFTWARE
// COMPLY WITH ALL COUNTRIES' LAWS BY THE PROJECT. EVEN IF YOU WILL BE
// SUED BY A PRIVATE ENTITY OR BE DAMAGED BY A PUBLIC SERVANT IN YOUR
// COUNTRY, THE DEVELOPERS OF THIS SOFTWARE WILL NEVER BE LIABLE TO
// RECOVER OR COMPENSATE SUCH DAMAGES, CRIMINAL OR CIVIL
// RESPONSIBILITIES. NOTE THAT THIS LINE IS NOT LICENSE RESTRICTION BUT
// JUST A STATEMENT FOR WARNING AND DISCLAIMER.
// 
// 
// SOURCE CODE CONTRIBUTION
// ------------------------
// 
// Your contribution to SoftEther VPN Project is much appreciated.
// Please send patches to us through GitHub.
// Read the SoftEther VPN Patch Acceptance Policy in advance:
// http://www.softether.org/5-download/src/9.patch
// 
// 
// DEAR SECURITY EXPERTS
// ---------------------
// 
// If you find a bug or a security vulnerability please kindly inform us
// about the problem immediately so that we can fix the security problem
// to protect a lot of users around the world as soon as possible.
// 
// Our e-mail address for security reports is:
// softether-vpn-security [at] softether.org
// 
// Please note that the above e-mail address is not a technical support
// inquiry address. If you need technical assistance, please visit
// http://www.softether.org/ and ask your question on the users forum.
// 
// Thank you for your cooperation.
// 
// 
// NO MEMORY OR RESOURCE LEAKS
// ---------------------------
// 
// The memory-leaks and resource-leaks verification under the stress
// test has been passed before release this source code.


// Cedar.h
// Header of Cedar.c

#ifndef	CEDAR_H
#define	CEDAR_H


//////////////////////////////////////////////////////////////////////
// 
// Products related constants
// 
//////////////////////////////////////////////////////////////////////

// Replace the function name
#ifdef	VPN_SPEED

#define	DecryptSecurePacket	__dsp
#define	CreateSecurePacket	__csp
#define	GetSecureRandomSize	__gsrs

#endif	// VPN_SPEED

#define	bool	UINT
#define	BOOL	UINT


// Version number
#define	CEDAR_VER					423

// Build Number
#define	CEDAR_BUILD					9647

// Beta number
//#define	BETA_NUMBER					3

// RC or not
#define	RELEASE_CANDIDATE

// Specify the name of the person in charge building
#ifndef	BUILDER_NAME
#define	BUILDER_NAME		"yagi"
#endif	// BUILDER_NAME

// Specify the location to build
#ifndef	BUILD_PLACE
#define	BUILD_PLACE			"pc37"
#endif	// BUILD_PLACE

// Specifies the build date
#define	BUILD_DATE_Y		2017
#define	BUILD_DATE_M		10
#define	BUILD_DATE_D		19
#define	BUILD_DATE_HO		14
#define	BUILD_DATE_MI		28
#define	BUILD_DATE_SE		18

// Tolerable time difference
#define	ALLOW_TIMESTAMP_DIFF		(UINT64)(3 * 24 * 60 * 60 * 1000)


// Configuration of communication related control switch
#define	USE_DOS_ATTACK_DETECTION		// Enable the DOS attack detection
//#define	USE_SECURE_PACKET				// Enable the scrambled packet

// Designate the IDS detection signatures
#define	CEDAR_SIGNATURE_STR			"SE-VPN4-PROTOCOL"

// Default RSA certificate name of the smart card
#define	SECURE_DEFAULT_CERT_NAME	"VPN_RSA_CERT"

// Default RSA private key name of the smart card
#define	SECURE_DEFAULT_KEY_NAME		"VPN_RSA_KEY"

// Hidden password string of 8 characters
#define	HIDDEN_PASSWORD				"********"


//////////////////////////////////////////////////////////////////////
// 
// Definition of the maximum length of various string
// 
//////////////////////////////////////////////////////////////////////

#define	MAX_ACCOUNT_NAME_LEN		255		// Maximum account name length
#define	MAX_USERNAME_LEN			255		// User name maximum length
#define	MAX_PASSWORD_LEN			255		// Password name maximum length
#define	MAX_PROXY_USERNAME_LEN		255		// Proxy user name maximum length
#define	MAX_PROXY_PASSWORD_LEN		255		// Proxy Password maximum length
#define	MAX_SERVER_STR_LEN			255		// Maximum length of server string
#define	MAX_CLIENT_STR_LEN			255		// Maximum length of client string
#define	MAX_HUBNAME_LEN				255		// Maximum length of HUB name
#define	MAX_SESSION_NAME_LEN		255		// Session name maximum length
#define	MAX_CONNECTION_NAME_LEN		255		// Maximum length of connection name
#define	MAX_DEVICE_NAME_LEN			31		// Device name maximum length
#define	MAX_DEVICE_NAME_LEN_9X		4		// Maximum length of Virtual LAN card name in Win9x
#define	MAX_ACCESSLIST_NOTE_LEN		255		// Maximum length of the note of access list entry
#define	MAX_SECURE_DEVICE_FILE_LEN	255		// Secure device file name maximum length
#define	MAX_ADMIN_OPTION_NAME_LEN	63		// Management option name
#define	MAX_REDIRECT_URL_LEN		255		// URL length to redirect


//////////////////////////////////////////////////////////////////////
// 
// Server and session management related constants
// 
//////////////////////////////////////////////////////////////////////

#define	SERVER_MAX_SESSIONS			4096	// Maximum number of sessions that the server supports
#define SERVER_MAX_SESSIONS_FOR_CARRIER_EDITION	100000	// Maximum number of sessions that the server supports (Carrier Edition)
#define	NAT_MAX_SESSIONS			4096	// Maximum number of sessions that are supported by NAT
#define	NAT_MAX_SESSIONS_KERNEL		65536	// Maximum number of sessions that are supported by NAT (In the case of kernel-mode NAT)
#define	MAX_HUBS					4096	// The maximum number of virtual HUB
#define MAX_HUBS_FOR_CARRIER_EDITION	100000	// The maximum number of virtual HUB (Carrier Edition)
#define	MAX_ACCESSLISTS				(4096 * 8)	// Maximum number of access list entries
#define	MAX_USERS					10000	// The maximum number of users
#define	MAX_GROUPS					10000	// Maximum number of groups
#define	MAX_MAC_TABLES				VPN_GP(GP_MAX_MAC_TABLES, 65536)	// Maximum number of MAC address table entries
#define	MAX_IP_TABLES				VPN_GP(GP_MAX_IP_TABLES, 65536)	// Maximum number of IP address table entries
#define	MAX_HUB_CERTS				4096	// Maximum number of Root CA that can be registered
#define	MAX_HUB_CRLS				4096	// Maximum number of CRL that can be registered
#define	MAX_HUB_ACS					4096	// Maximum number of AC that can be registered
#define	MAX_HUB_LINKS				VPN_GP(GP_MAX_HUB_LINKS, 1024)	// Maximum number of Cascade that can be registered
#define	MAX_HUB_ADMIN_OPTIONS		4096	// Maximum number of Virtual HUB management options that can be registered

#ifndef	USE_STRATEGY_LOW_MEMORY
#define	MEM_FIFO_REALLOC_MEM_SIZE	VPN_GP(GP_MEM_FIFO_REALLOC_MEM_SIZE, (65536 * 10))
#define	QUEUE_BUDGET				VPN_GP(GP_QUEUE_BUDGET, 2048)
#define	FIFO_BUDGET					VPN_GP(GP_FIFO_BUDGET, 1600 * 1600 * 4)
#else	// USE_STRATEGY_LOW_MEMORY
#define	MEM_FIFO_REALLOC_MEM_SIZE	VPN_GP(GP_MEM_FIFO_REALLOC_MEM_SIZE, (65536))
#define	QUEUE_BUDGET				VPN_GP(GP_QUEUE_BUDGET, 1024)
#define	FIFO_BUDGET					VPN_GP(GP_FIFO_BUDGET, 1000000)
#endif	// USE_STRATEGY_LOW_MEMORY

#define	MAX_PACKET_SIZE				1600	// Maximum packet size
#define	UDP_BUF_SIZE				(32 * 1024) // Aim of the UDP packet size

#ifndef	USE_STRATEGY_LOW_MEMORY
#define	MAX_SEND_SOCKET_QUEUE_SIZE	VPN_GP(GP_MAX_SEND_SOCKET_QUEUE_SIZE, (1600 * 1600 * 1))	// Maximum transmit queue size
#define	MIN_SEND_SOCKET_QUEUE_SIZE	VPN_GP(GP_MIN_SEND_SOCKET_QUEUE_SIZE, (1600 * 200 * 1))	// Minimum transmit queue size
#define	MAX_STORED_QUEUE_NUM		VPN_GP(GP_MAX_STORED_QUEUE_NUM, 1024)		// The number of queues that can be stored in each session
#define	MAX_BUFFERING_PACKET_SIZE	VPN_GP(GP_MAX_BUFFERING_PACKET_SIZE, (1600 * 1600))	// Maximum packet size can be buffered
#else	// USE_STRATEGY_LOW_MEMORY
#define	MAX_SEND_SOCKET_QUEUE_SIZE	VPN_GP(GP_MAX_SEND_SOCKET_QUEUE_SIZE, (1600 * 200 * 1))	// Maximum transmit queue size
#define	MIN_SEND_SOCKET_QUEUE_SIZE	VPN_GP(GP_MIN_SEND_SOCKET_QUEUE_SIZE, (1600 * 50 * 1))	// Minimum transmit queue size
#define	MAX_STORED_QUEUE_NUM		VPN_GP(GP_MAX_STORED_QUEUE_NUM, 384)		// The number of queues that can be stored in each session
#define	MAX_BUFFERING_PACKET_SIZE	VPN_GP(GP_MAX_BUFFERING_PACKET_SIZE, (1600 * 300 * 1))	// Maximum packet size can be buffered
#endif	// USE_STRATEGY_LOW_MEMORY

#define	MAX_SEND_SOCKET_QUEUE_NUM	VPN_GP(GP_MAX_SEND_SOCKET_QUEUE_NUM, 128)		// Maximum number of transmission queue items per processing
#define	MAX_TCP_CONNECTION			32		// The maximum number of TCP connections
#define	NUM_TCP_CONNECTION_FOR_UDP_RECOVERY	2	// Maximum number of connections when using UDP recovery
#define	SELECT_TIME					VPN_GP(GP_SELECT_TIME, 256)
#define	SELECT_TIME_FOR_NAT			VPN_GP(GP_SELECT_TIME_FOR_NAT, 30)
#define	SELECT_TIME_FOR_DELAYED_PKT	1		// If there is a delayed packet

#define	TIMEOUT_MIN					(5 * 1000)	// Minimum timeout in seconds
#define	TIMEOUT_MAX					(60 * 1000)	// Maximum timeout in seconds
#define	TIMEOUT_DEFAULT				(30 * 1000) // Default number of seconds to timeout
#define	CONNECTING_TIMEOUT			(15 * 1000)	// Timeout in seconds of being connected
#define	CONNECTING_TIMEOUT_PROXY	(4 * 1000)	// Timeout in seconds of being connected (Proxy)
#define	CONNECTING_POOLING_SPAN		(3 * 1000) // Polling interval of connected
#define	MIN_RETRY_INTERVAL			(5 * 1000)		// Minimum retry interval
#define	MAX_RETRY_INTERVAL			(300 * 1000)	// Maximum retry interval
#define	RETRY_INTERVAL_SPECIAL		(60 * 1000)		// Reconnection interval of a special case

#define	MAX_ADDITONAL_CONNECTION_FAILED_COUNTER	16	// Allowable number that can be serially failed to additional connection
#define	ADDITIONAL_CONNECTION_COUNTER_RESET_INTERVAL	(30 * 60 * 1000)	// Reset period of additional connection failure counter

#define	MAC_MIN_LIMIT_COUNT			3		// Minimum number of MAC addresses
#define	IP_MIN_LIMIT_COUNT			4		// Number of IPv4 addresses minimum
#define	IP_MIN_LIMIT_COUNT_V6		5		// Number of IPv6 addresses minimum
#define	IP_LIMIT_WHEN_NO_ROUTING_V6	15		// Maximum number of IPv6 addresses when NoRouting policy is enabled

#define	MAC_TABLE_EXCLUSIVE_TIME	(13 * 1000)			// Period that can occupy the MAC address
#define	IP_TABLE_EXCLUSIVE_TIME		(13 * 1000)			// Period that can occupy the IP address
#define	MAC_TABLE_EXPIRE_TIME		VPN_GP(GP_MAC_TABLE_EXPIRE_TIME, (600 * 1000))			// MAC address table expiration time
#define	IP_TABLE_EXPIRE_TIME		VPN_GP(GP_IP_TABLE_EXPIRE_TIME, (60 * 1000))			// IP address table expiration time
#define	IP_TABLE_EXPIRE_TIME_DHCP	VPN_GP(GP_IP_TABLE_EXPIRE_TIME_DHCP, (5 * 60 * 1000))		// IP address table expiration time (In the case of DHCP)
#define	HUB_ARP_SEND_INTERVAL		VPN_GP(GP_HUB_ARP_SEND_INTERVAL, (5 * 1000))			// ARP packet transmission interval (alive check)

#define	LIMITER_SAMPLING_SPAN		1000	// Sampling interval of the traffic limiting device

#define	STORM_CHECK_SPAN			VPN_GP(GP_STORM_CHECK_SPAN, 500)		// Broadcast storm check interval
#define	STORM_DISCARD_VALUE_START	VPN_GP(GP_STORM_DISCARD_VALUE_START, 3)		// Broadcast packet discard value start value
#define	STORM_DISCARD_VALUE_END		VPN_GP(GP_STORM_DISCARD_VALUE_END, 1024)	// Broadcast packet discard value end value

#define	KEEP_INTERVAL_MIN			5		// Packet transmission interval minimum value
#define	KEEP_INTERVAL_DEFAULT		50		// Packet transmission interval default value
#define	KEEP_INTERVAL_MAX			600		// Packet transmission interval maximum value
#define KEEP_TCP_TIMEOUT			1000	// TCP time-out value

#define	TICKET_EXPIRES				(60 * 1000)	// Expiration date of ticket

#define	SEND_KILL_NUM_X				256			// Number of 'X' characters to send the Kill


#define	FARM_BASE_POINT				100000		// Reference value of the cluster score
#define	FARM_DEFAULT_WEIGHT			100			// Standard performance ratio

#define DH_PARAM_BITS_DEFAULT		2048		// Bits of Diffie-Hellman Parameters


#define	SE_UDP_SIGN			"SE2P"		// Not used (only old UDP mode)

// R-UDP service name
#define	VPN_RUDP_SVC_NAME		"SoftEther_VPN"

// Traffic information update interval
#define	INCREMENT_TRAFFIC_INTERVAL		(10 * 1000)

// State of the client session
#define	CLIENT_STATUS_CONNECTING	0		// Connecting
#define	CLIENT_STATUS_NEGOTIATION	1		// Negotiating
#define	CLIENT_STATUS_AUTH			2		// During user authentication
#define	CLIENT_STATUS_ESTABLISHED	3		// Connection complete
#define	CLIENT_STATUS_RETRY			4		// Wait to retry
#define	CLIENT_STATUS_IDLE			5		// Idle state

// Expiration date of the black list
#define	BLACK_LIST_EXPIRES			(30 * 10000)

// Number Blacklist entries
#define	MAX_BLACK_LIST				4096
#define	BLACK_LIST_CHECK_SPAN		1000

// Blocks to be transmitted at one during the file transfer
#define	FTP_BLOCK_SIZE				(640 * 1024)

// Syslog configuration
#define SYSLOG_NONE							0		// Do not use syslog
#define SYSLOG_SERVER_LOG					1		// Only server log
#define SYSLOG_SERVER_AND_HUB_SECURITY_LOG	2		// Server and Virtual HUB security log
#define SYSLOG_SERVER_AND_HUB_ALL_LOG		3		// Server, Virtual HUB security, and packet log

#define SYSLOG_PORT					514			// Syslog port number
#define SYSLOG_POLL_IP_INTERVAL		(UINT64)(3600 * 1000)	// Interval to examine the IP address
#define	SYSLOG_POLL_IP_INTERVAL_NG	(UINT64)(60 * 1000)	// Interval to examine the IP address (previous failure)

//////////////////////////////////////////////////////////////////////
// 
// Connection-related constant
// 
//////////////////////////////////////////////////////////////////////

// Internet connection maintenance function (KeepAlive)

#define	KEEP_RETRY_INTERVAL		(60 * 1000)			// Reconnection interval on connection failure
#define	KEEP_MIN_PACKET_SIZE	1					// Minimum packet size
#define	KEEP_MAX_PACKET_SIZE	128					// Maximum packet size
#define	KEEP_POLLING_INTERVAL	250					// KEEP polling interval

// Constants
#define	RECV_BUF_SIZE				65536			// Buffer size to be received at a time

// Type of proxy
#define	PROXY_DIRECT			0	// Direct TCP connection
#define	PROXY_HTTP				1	// Connection via HTTP proxy server
#define	PROXY_SOCKS				2	// Connection via SOCKS proxy server

// Direction of data flow
#define	TCP_BOTH				0	// Bi-directional
#define	TCP_SERVER_TO_CLIENT	1	// Only server -> client direction
#define	TCP_CLIENT_TO_SERVER	2	// Only client -> server direction

// Type of connection
#define	CONNECTION_TYPE_CLIENT			0	// Client
#define	CONNECTION_TYPE_INIT			1	// During initialization
#define	CONNECTION_TYPE_LOGIN			2	// Login connection
#define	CONNECTION_TYPE_ADDITIONAL		3	// Additional connection
#define	CONNECTION_TYPE_FARM_RPC		4	// RPC for server farm
#define	CONNECTION_TYPE_ADMIN_RPC		5	// RPC for Management
#define	CONNECTION_TYPE_ENUM_HUB		6	// HUB enumeration
#define	CONNECTION_TYPE_PASSWORD		7	// Password change
#define	CONNECTION_TYPE_SSTP			8	// SSTP
#define	CONNECTION_TYPE_OPENVPN			9	// OpenVPN

// Protocol
#define	CONNECTION_TCP					0	// TCP protocol
#define	CONNECTION_UDP					1	// UDP protocol
#define	CONNECTION_HUB_LAYER3			6	// Layer-3 switch session
#define	CONNECTION_HUB_BRIDGE			7	// Bridge session
#define	CONNECTION_HUB_SECURE_NAT		8	// Secure NAT session
#define	CONNECTION_HUB_LINK_SERVER		9	// HUB link session


// Status
#define	CONNECTION_STATUS_ACCEPTED		0	// The connection is accepted (client side)
#define	CONNECTION_STATUS_NEGOTIATION	1	// Negotiating
#define	CONNECTION_STATUS_USERAUTH		2	// During user authentication
#define	CONNECTION_STATUS_ESTABLISHED	3	// Connection has been established
#define	CONNECTION_STATUS_CONNECTING	0	// Connecting (client side)

// Magic number of KeepAlive packet
#define	KEEP_ALIVE_MAGIC				0xffffffff
#define	MAX_KEEPALIVE_SIZE				512



//////////////////////////////////////////////////////////////////////
// 
// Virtual HUB-related constant
// 
//////////////////////////////////////////////////////////////////////

#define	SE_HUB_MAC_ADDR_SIGN				0xAE					// Sign virtual HUB MAC address

// Traffic difference value
#define	TRAFFIC_DIFF_USER		0		// User
#define	TRAFFIC_DIFF_HUB		1		// Virtual HUB
#define	MAX_TRAFFIC_DIFF		30000	// Maximum number of items

// Type of HUB
#define	HUB_TYPE_STANDALONE			0	// Stand-alone HUB
#define	HUB_TYPE_FARM_STATIC		1	// Static HUB
#define	HUB_TYPE_FARM_DYNAMIC		2	// Dynamic HUB

// Related to delay, jitter, packet loss in the access list
#define	HUB_ACCESSLIST_DELAY_MAX	10000		// Maximum delay
#define	HUB_ACCESSLIST_JITTER_MAX	100			// Maximum jitter
#define	HUB_ACCESSLIST_LOSS_MAX		100			// Maximum packet loss

// Message related
#define	HUB_MAXMSG_LEN				20000		// The maximum number of characters in a message



//////////////////////////////////////////////////////////////////////
// 
// Type of user authentication
// 
//////////////////////////////////////////////////////////////////////

// Constant in the server-side
#define	AUTHTYPE_ANONYMOUS				0			// Anonymous authentication
#define	AUTHTYPE_PASSWORD				1			// Password authentication
#define	AUTHTYPE_USERCERT				2			// User certificate authentication
#define	AUTHTYPE_ROOTCERT				3			// Root certificate which is issued by trusted Certificate Authority
#define	AUTHTYPE_RADIUS					4			// Radius authentication
#define	AUTHTYPE_NT						5			// Windows NT authentication
#define	AUTHTYPE_TICKET					99			// Ticket authentication

// Constant of the client side
#define	CLIENT_AUTHTYPE_ANONYMOUS		0			// Anonymous authentication
#define	CLIENT_AUTHTYPE_PASSWORD		1			// Password authentication
#define	CLIENT_AUTHTYPE_PLAIN_PASSWORD	2			// Plain password authentication
#define	CLIENT_AUTHTYPE_CERT			3			// Certificate authentication
#define	CLIENT_AUTHTYPE_SECURE			4			// Secure device authentication



//////////////////////////////////////////////////////////////////////
// 
// TCP listener related constants
// 
//////////////////////////////////////////////////////////////////////

// Retries in case it fails to Listen
#define	LISTEN_RETRY_TIME			(2 * 1000)		// If fail to Listen normally
#define LISTEN_RETRY_TIME_NOIPV6	(60 * 1000)		// If IPv6 support is disabled

#define	DOS_TABLE_EXPIRES_FIRST		250				// Initial value of the expiration date of DOS attack list
#define	DOS_TABLE_EXPIRES_MAX		1000			// Maximum value of the expiration date of DOS attack list
#define	DOS_TABLE_REFRESH_INTERVAL	(10 * 1000)		// Interval to update the DOS attack list
#define	DOS_TABLE_MAX_LIMIT_PER_IP	16				// Accessible number per an IP
#define	DOS_TABLE_EXPIRES_TOTAL		(3000 * 1000)	// Time to force delete the entry


// Protocol to be used for the listener
#define	LISTENER_TCP				0		// TCP/IP
#define	LISTENER_UDP				1		// UDP/IP (not being used)
#define	LISTENER_INPROC				2		// In-process communication
#define	LISTENER_RUDP				3		// R-UDP with NAT-T
#define	LISTENER_ICMP				4		// VPN over ICMP
#define	LISTENER_DNS				5		// VPN over DNS
#define	LISTENER_REVERSE			6		// Reverse socket

// Status of the listener
#define	LISTENER_STATUS_TRYING		0		// While attempting
#define	LISTENER_STATUS_LISTENING	1		// Listening

// Largest packet size of UDP
#define	UDP_PACKET_SIZE				65536

// Number of standard connections per IP address
#define DEFAULT_MAX_CONNECTIONS_PER_IP	256
#define MIN_MAX_CONNECTIONS_PER_IP	10		// Minimum value

// Allowed number of outstanding connections
#define	DEFAULT_MAX_UNESTABLISHED_CONNECTIONS	1000
#define	MIN_MAX_UNESTABLISHED_CONNECTIONS	30	// Minimum value


//////////////////////////////////////////////////////////////////////
// 
// Log related constant
// 
//////////////////////////////////////////////////////////////////////

#define	LOG_ENGINE_SAVE_START_CACHE_COUNT	100000		// Number to start saving forcibly
#define	LOG_ENGINE_BUFFER_CACHE_SIZE_MAX	(10 * 1024 * 1024)	// Write cache size

// Constant such as a file name
#define	SERVER_LOG_DIR_NAME			"@server_log"
#define	BRIDGE_LOG_DIR_NAME			SERVER_LOG_DIR_NAME
#define	SERVER_LOG_PERFIX			"vpn"

#define	HUB_SECURITY_LOG_DIR_NAME	"@security_log"
#define	HUB_SECURITY_LOG_FILE_NAME	"@security_log/%s"
#define	HUB_SECURITY_LOG_PREFIX		"sec"
#define	HUB_PACKET_LOG_DIR_NAME		"@packet_log"
#define	HUB_PACKET_LOG_FILE_NAME	"@packet_log/%s"
#define	HUB_PACKET_LOG_PREFIX		"pkt"

#define	NAT_LOG_DIR_NAME			"@secure_nat_log"
#define	NAT_LOG_FILE_NAME			"@secure_nat_log/%s"
#define	NAT_LOG_PREFIX				"snat"

#define	CLIENT_LOG_DIR_NAME			"@client_log"
#define	CLIENT_LOG_PREFIX			"client"

// Packet log settings
#define	NUM_PACKET_LOG				16
#define	PACKET_LOG_TCP_CONN			0		// TCP connection log
#define	PACKET_LOG_TCP				1		// TCP packet log
#define	PACKET_LOG_DHCP				2		// DHCP Log
#define	PACKET_LOG_UDP				3		// UDP log
#define	PACKET_LOG_ICMP				4		// ICMP log
#define	PACKET_LOG_IP				5		// IP log
#define	PACKET_LOG_ARP				6		// ARP log
#define	PACKET_LOG_ETHERNET			7		// Ethernet log

#define	PACKET_LOG_NONE				0		// Not save
#define	PACKET_LOG_HEADER			1		// Only header
#define	PACKET_LOG_ALL				2		// Store also data

// Timing of log switching
#define	LOG_SWITCH_NO				0		// No switching
#define	LOG_SWITCH_SECOND			1		// Secondly basis
#define	LOG_SWITCH_MINUTE			2		// Minutely basis
#define	LOG_SWITCH_HOUR				3		// Hourly basis
#define	LOG_SWITCH_DAY				4		// Daily basis
#define	LOG_SWITCH_MONTH			5		// Monthly basis

// Minimum amount of free disk space
#define	DISK_FREE_SPACE_MIN			1048576	// 1 MBytes
#define	DISK_FREE_SPACE_DEFAULT		(DISK_FREE_SPACE_MIN * 100)	// 100 Mbytes
#define	DISK_FREE_SPACE_DEFAULT_WINDOWS	((UINT64)(8ULL * 1024ULL * 1024ULL * 1024ULL))	// 8GBytes

// Interval to check the free space
#define	DISK_FREE_CHECK_INTERVAL_DEFAULT	(5 * 60 * 1000)

// Simple log
#define TINY_LOG_DIRNAME			"@tiny_log"
#define TINY_LOG_FILENAME			"@tiny_log/%04u%02u%02u_%02u%02u%02u.log"


//////////////////////////////////////////////////////////////////////
// 
// Constant related to Carrier Edition
// 
//////////////////////////////////////////////////////////////////////

#define CE_SNAPSHOT_INTERVAL		((UINT64)(3600 * 1000))
//#define CE_SNAPSHOT_INTERVAL		((UINT64)(3000))
#define CE_SNAPSHOT_POLLING_INTERVAL	(1 * 1000)
#define CE_SNAPSHOT_POLLING_INTERVAL_LICENSE	(30 * 1000)
#define CE_SNAPSHOT_DIR_NAME		"@carrier_log"
#define CE_SNAPSHOT_PREFIX			"carrier"


//////////////////////////////////////////////////////////////////////
// 
// Communication protocol related constant
// 
//////////////////////////////////////////////////////////////////////

// Administrator Username
#define	ADMINISTRATOR_USERNAME		"administrator"
// Maximum value of random size
#define	RAND_SIZE_MAX				4096
// Expiration date of random size cache
#define	RAND_SIZE_CACHE_EXPIRE		(24 * 60 * 60 * 1000)
// Management allowed IP address list file name
#define	ADMINIP_TXT					"@adminip.txt"

#define NON_SSL_MIN_COUNT			60
#define NON_SSL_ENTRY_EXPIRES		(10 * 60 * 1000)

//////////////////////////////////////////////////////////////////////
// 
// The cascade related constants
// 
//////////////////////////////////////////////////////////////////////

#define	LINK_DEVICE_NAME		"_SEHUBLINKCLI_"
#define	LINK_USER_NAME			"link"
#define	LINK_USER_NAME_PRINT	"Cascade"



//////////////////////////////////////////////////////////////////////
// 
// Constant related to SecureNAT connection
// 
//////////////////////////////////////////////////////////////////////

#define	SNAT_DEVICE_NAME		"_SEHUBSECURENAT_"
#define	SNAT_USER_NAME			"securenat"
#define	SNAT_USER_NAME_PRINT	"SecureNAT"



//////////////////////////////////////////////////////////////////////
// 
// Constant related to bridge connection
// 
//////////////////////////////////////////////////////////////////////

#define	BRIDGE_DEVICE_NAME				"_SEHUBBRIDGE_"
#define	BRIDGE_USER_NAME				"localbridge"
#define	BRIDGE_USER_NAME_PRINT			"Local Bridge"
#define	BRIDGE_TRY_SPAN					1000
#define	BRIDGE_NUM_DEVICE_CHECK_SPAN	(5 * 60 * 1000)
#define BRIDGE_NETWORK_CONNECTION_STR	L"%s [%S]"



//////////////////////////////////////////////////////////////////////
// 
// EtherLogger related constants
// 
//////////////////////////////////////////////////////////////////////

#define	EL_ADMIN_PORT			22888
#define	EL_CONFIG_FILENAME		"@etherlogger.config"
#define	EL_PACKET_LOG_DIR_NAME	"@etherlogger_log"
#define	EL_PACKET_LOG_FILE_NAME	"@etherlogger_log/%s"
#define	EL_PACKET_LOG_PREFIX	"pkt"
#define	EL_LICENSE_CHECK_SPAN	(10 * 1000)



//////////////////////////////////////////////////////////////////////
// 
// Layer-3 Switch related constants
// 
//////////////////////////////////////////////////////////////////////

#define	MAX_NUM_L3_SWITCH		4096
#define	MAX_NUM_L3_IF			4096
#define	MAX_NUM_L3_TABLE		4096



//////////////////////////////////////////////////////////////////////
// 
// Constant related to User-mode Router
// 
//////////////////////////////////////////////////////////////////////

#define	ARP_ENTRY_EXPIRES			(30 * 1000)		// ARP table expiration date
#define	ARP_ENTRY_POLLING_TIME		(1 * 1000)		// ARP table cleaning timer
#define	ARP_REQUEST_TIMEOUT			(1000)			// ARP request time-out period
#define	ARP_REQUEST_GIVEUP			(5 * 1000)		// Time to give up sending the ARP request
#define	IP_WAIT_FOR_ARP_TIMEOUT		(5 * 1000)		// Total time that an IP packet waiting for ARP table
#define	IP_COMBINE_TIMEOUT			(10 * 1000)		// Time-out of IP packet combining
#define	NAT_TCP_MAX_TIMEOUT			(2000000 * 1000)	// Maximum TCP session timeout in seconds
#define	NAT_UDP_MAX_TIMEOUT			(2000000 * 1000)	// Maximum UDP session timeout in seconds
#define	NAT_TCP_MIN_TIMEOUT			(1 * 60 * 1000)		// Minimum TCP session timeout in seconds
#define	NAT_UDP_MIN_TIMEOUT			(10 * 1000)			// Minimum UDP session timeout in seconds
#define	NAT_TCP_RECV_WINDOW_SIZE	64512				// TCP receive window size
#define	NAT_TCP_SYNACK_SEND_TIMEOUT	250					// Sending TCP SYN+ACK interval
#define	NAT_ICMP_TIMEOUT			(10 * 1000)			// ICMP timeout in seconds
#define	NAT_ICMP_TIMEOUT_WITH_API	(3 * 1000)			// Timeout in seconds in the case of using the ICMP API
#define	NAT_SEND_BUF_SIZE			(64 * 1024)			// TCP send buffer size
#define	NAT_RECV_BUF_SIZE			(64 * 1024)			// TCP receive buffer size
#define	NAT_TMPBUF_SIZE				(128 * 1024)		// TCP temporally memory area size
#define	NAT_ACK_KEEPALIVE_SPAN		(5 * 1000)			// ACK transmission interval for TCP keep alive
#define	NAT_INITIAL_RTT_VALUE		500					// Initial RTT value
#define	NAT_FIN_SEND_INTERVAL		1000				// FIN transmission interval
#define	NAT_FIN_SEND_MAX_COUNT		5					// Total number of FIN transmissions
#define	NAT_DNS_PROXY_PORT			53					// DNS proxy port number
#define	NAT_DNS_RESPONSE_TTL		(20 * 60)			// TTL of the DNS response
#define	NAT_DHCP_SERVER_PORT		67					// DHCP server port number
#define	NAT_DHCP_CLIENT_PORT		68					// DHCP client port number
#define	DHCP_MIN_EXPIRE_TIMESPAN	(15 * 1000)			// DHCP minimum expiration date
#define	DHCP_POLLING_INTERVAL		1000				// DHCP polling interval
#define	X32							((UINT64)4294967296ULL)	// 32bit + 1
#define	NAT_DNS_QUERY_TIMEOUT		(512)				// Time-out value of DNS queries

// Beacon transmission interval
#define	BEACON_SEND_INTERVAL		(5 * 1000)

// Total size quota allowed in the queue for the combining the IP packet
#define	IP_COMBINE_WAIT_QUEUE_SIZE_QUOTA	(50 * 1024 * 1024)

// Header size constant
#define	MAC_HEADER_SIZE				(sizeof(MAC_HEADER))
#define	ARP_HEADER_SIZE				(sizeof(ARP_HEADER))
#define	IP_HEADER_SIZE				(sizeof(IPV4_HEADER))
#define	TCP_HEADER_SIZE				(sizeof(TCP_HEADER))
#define	UDP_HEADER_SIZE				(sizeof(UDP_HEADER))

// Data maximum size constant
#define	MAX_L3_DATA_SIZE			(1500)
#define	MAX_IP_DATA_SIZE			(MAX_L3_DATA_SIZE - IP_HEADER_SIZE)
#define	MAX_TCP_DATA_SIZE			(MAX_IP_DATA_SIZE - TCP_HEADER_SIZE)
#define	MAX_UDP_DATA_SIZE			(MAX_IP_DATA_SIZE - UDP_HEADER_SIZE)
#define	MAX_IP_DATA_SIZE_TOTAL		(65535)

// IP packet option constant
#define	DEFAULT_IP_TOS				0				// TOS in the IP header
#define	DEFAULT_IP_TTL				128				// TTL in the IP header

// Type of NAT session
#define	NAT_TCP						0		// TCP NAT
#define	NAT_UDP						1		// UDP NAT
#define	NAT_DNS						2		// DNS NAT
#define	NAT_ICMP					3		// ICMP NAT

// State of NAT session
#define	NAT_TCP_CONNECTING			0		// Connecting
#define	NAT_TCP_SEND_RESET			1		// Send the RST (Connection failure or disconnected)
#define	NAT_TCP_CONNECTED			2		// Connection complete
#define	NAT_TCP_ESTABLISHED			3		// Connection established
#define	NAT_TCP_WAIT_DISCONNECT		4		// Wait for socket disconnection


//////////////////////////////////////////////////////////////////////
// 
// For UNIX virtual LAN card related constant
// 
//////////////////////////////////////////////////////////////////////

#define	TAP_FILENAME_1				"/dev/net/tun"
#define	TAP_FILENAME_2				"/dev/tun"
#ifdef	UNIX_MACOS
#ifdef	NO_VLAN
#define	TAP_MACOS_FILENAME			"/dev/tap0"
#else	// NO_VLAN
#define	TAP_MACOS_FILENAME			"tap"
#endif	// NO_VLAN
#define	TAP_MACOS_DIR				"/dev/"
#define	TAP_MACOS_NUMBER			(16)
#endif	// UNIX_MACOS





#define	LICENSE_EDITION_VPN3_NO_LICENSE					0		// Without license

#define	LICENSE_MAX_PRODUCT_NAME_LEN	255				// Maximum length of license product name
#define	LICENSE_NUM_SHA					10000			// Number of times to hash with SHA
#define	LICENSE_SYSTEM_KEY_NUM			2048			// Key number for system
#define	LICENSE_SYSTEM_KEYSIZE_BIT		144				// Number of key bits for system
#define	LICENSE_PRODUCT_KEY_NUM			16384			// Number of keys for product
#define	LICENSE_PRODUCT_KEYSIZE_BIT		56				// Number of key bits for product
#define	LICENSE_PRODUCT_COMMON_KEYSIZE_BIT	48			// Number of common key bits for product
#define	LICENSE_MASTER_KEYSIZE_BIT		1024			// Number of master key bits
#define	LICENSE_SYSTEM_ID_MIN			0ULL			// System ID minimum value
#define	LICENSE_SYSTEM_ID_MAX			549755813887ULL	// System ID maximum value
#define	LICENSE_SERIAL_ID_MIN			0				// Serial ID minimum value
#define	LICENSE_SERIAL_ID_MAX			65535			// Serial ID maximum value
#define	LICENSE_EXPIRES_MIN				0				// Expiration date minimum
#define	LICENSE_EXPIRES_MAX				16383			// Expiration date maximum
#define	LICENSE_KEYSTR_LEN				41				// Length of the license key
#define	LICENSE_LICENSEID_STR_LEN		33				// Length of the license ID

#define	LICENSE_STATUS_OK				0		// Enabled
#define	LICENSE_STATUS_EXPIRED			1		// Invalid (expired)
#define	LICENSE_STATUS_ID_DIFF			2		// Invalid (System ID mismatch)
#define	LICENSE_STATUS_DUP				3		// Invalid (duplicated)
#define	LICENSE_STATUS_INSUFFICIENT		4		// Invalid (other necessary license shortage)
#define	LICENSE_STATUS_COMPETITION		5		// Invalid (conflict with other licenses)
#define	LICENSE_STATUS_NONSENSE			6		// Invalid (meaningless in the current edition)
#define	LICENSE_STATUS_CPU				7		// Invalid (CPU type mismatch)

#define	BIT_TO_BYTE(x)					(((x) + 7) / 8)
#define	BYTE_TO_BIT(x)					((x) * 8)


//////////////////////////////////////////////////////////////////////
// 
// Error code
// 
//////////////////////////////////////////////////////////////////////

#define	ERR_NO_ERROR					0	// No error
#define	ERR_CONNECT_FAILED				1	// Connection to the server has failed
#define	ERR_SERVER_IS_NOT_VPN			2	// The destination server is not a VPN server
#define	ERR_DISCONNECTED				3	// The connection has been interrupted
#define	ERR_PROTOCOL_ERROR				4	// Protocol error
#define	ERR_CLIENT_IS_NOT_VPN			5	// Connecting client is not a VPN client
#define	ERR_USER_CANCEL					6	// User cancel
#define	ERR_AUTHTYPE_NOT_SUPPORTED		7	// Specified authentication method is not supported
#define	ERR_HUB_NOT_FOUND				8	// The HUB does not exist
#define	ERR_AUTH_FAILED					9	// Authentication failure
#define	ERR_HUB_STOPPING				10	// HUB is stopped
#define	ERR_SESSION_REMOVED				11	// Session has been deleted
#define	ERR_ACCESS_DENIED				12	// Access denied
#define	ERR_SESSION_TIMEOUT				13	// Session times out
#define	ERR_INVALID_PROTOCOL			14	// Protocol is invalid
#define	ERR_TOO_MANY_CONNECTION			15	// Too many connections
#define	ERR_HUB_IS_BUSY					16	// Too many sessions of the HUB
#define	ERR_PROXY_CONNECT_FAILED		17	// Connection to the proxy server fails
#define	ERR_PROXY_ERROR					18	// Proxy Error
#define	ERR_PROXY_AUTH_FAILED			19	// Failed to authenticate on the proxy server
#define	ERR_TOO_MANY_USER_SESSION		20	// Too many sessions of the same user
#define	ERR_LICENSE_ERROR				21	// License error
#define	ERR_DEVICE_DRIVER_ERROR			22	// Device driver error
#define	ERR_INTERNAL_ERROR				23	// Internal error
#define	ERR_SECURE_DEVICE_OPEN_FAILED	24	// The secure device cannot be opened
#define	ERR_SECURE_PIN_LOGIN_FAILED		25	// PIN code is incorrect
#define	ERR_SECURE_NO_CERT				26	// Specified certificate is not stored
#define	ERR_SECURE_NO_PRIVATE_KEY		27	// Specified private key is not stored
#define	ERR_SECURE_CANT_WRITE			28	// Write failure
#define	ERR_OBJECT_NOT_FOUND			29	// Specified object can not be found
#define	ERR_VLAN_ALREADY_EXISTS			30	// Virtual LAN card with the specified name already exists
#define	ERR_VLAN_INSTALL_ERROR			31	// Specified virtual LAN card cannot be created
#define	ERR_VLAN_INVALID_NAME			32	// Specified name of the virtual LAN card is invalid
#define	ERR_NOT_SUPPORTED				33	// Unsupported
#define	ERR_ACCOUNT_ALREADY_EXISTS		34	// Account already exists
#define	ERR_ACCOUNT_ACTIVE				35	// Account is operating
#define	ERR_ACCOUNT_NOT_FOUND			36	// Specified account doesn't exist
#define	ERR_ACCOUNT_INACTIVE			37	// Account is offline
#define	ERR_INVALID_PARAMETER			38	// Parameter is invalid
#define	ERR_SECURE_DEVICE_ERROR			39	// Error has occurred in the operation of the secure device
#define	ERR_NO_SECURE_DEVICE_SPECIFIED	40	// Secure device is not specified
#define	ERR_VLAN_IS_USED				41	// Virtual LAN card in use by account
#define	ERR_VLAN_FOR_ACCOUNT_NOT_FOUND	42	// Virtual LAN card of the account can not be found
#define	ERR_VLAN_FOR_ACCOUNT_USED		43	// Virtual LAN card of the account is already in use
#define	ERR_VLAN_FOR_ACCOUNT_DISABLED	44	// Virtual LAN card of the account is disabled
#define	ERR_INVALID_VALUE				45	// Value is invalid
#define	ERR_NOT_FARM_CONTROLLER			46	// Not a farm controller
#define	ERR_TRYING_TO_CONNECT			47	// Attempting to connect
#define	ERR_CONNECT_TO_FARM_CONTROLLER	48	// Failed to connect to the farm controller
#define	ERR_COULD_NOT_HOST_HUB_ON_FARM	49	// A virtual HUB on farm could not be created
#define	ERR_FARM_MEMBER_HUB_ADMIN		50	// HUB cannot be managed on a farm member
#define	ERR_NULL_PASSWORD_LOCAL_ONLY	51	// Accepting only local connections for an empty password
#define	ERR_NOT_ENOUGH_RIGHT			52	// Right is insufficient
#define	ERR_LISTENER_NOT_FOUND			53	// Listener can not be found
#define	ERR_LISTENER_ALREADY_EXISTS		54	// Listener already exists
#define	ERR_NOT_FARM_MEMBER				55	// Not a farm member
#define	ERR_CIPHER_NOT_SUPPORTED		56	// Encryption algorithm is not supported
#define	ERR_HUB_ALREADY_EXISTS			57	// HUB already exists
#define	ERR_TOO_MANY_HUBS				58	// Too many HUBs
#define	ERR_LINK_ALREADY_EXISTS			59	// Link already exists
#define	ERR_LINK_CANT_CREATE_ON_FARM	60	// The link can not be created on the server farm
#define	ERR_LINK_IS_OFFLINE				61	// Link is off-line
#define	ERR_TOO_MANY_ACCESS_LIST		62	// Too many access list
#define	ERR_TOO_MANY_USER				63	// Too many users
#define	ERR_TOO_MANY_GROUP				64	// Too many Groups
#define	ERR_GROUP_NOT_FOUND				65	// Group can not be found
#define	ERR_USER_ALREADY_EXISTS			66	// User already exists
#define	ERR_GROUP_ALREADY_EXISTS		67	// Group already exists
#define	ERR_USER_AUTHTYPE_NOT_PASSWORD	68	// Authentication method of the user is not a password authentication
#define	ERR_OLD_PASSWORD_WRONG			69	// The user does not exist or the old password is wrong
#define	ERR_LINK_CANT_DISCONNECT		73	// Cascade session cannot be disconnected
#define	ERR_ACCOUNT_NOT_PRESENT			74	// Not completed configure the connection to the VPN server
#define	ERR_ALREADY_ONLINE				75	// It is already online
#define	ERR_OFFLINE						76	// It is offline
#define	ERR_NOT_RSA_1024				77	// The certificate is not RSA 1024bit
#define	ERR_SNAT_CANT_DISCONNECT		78	// SecureNAT session cannot be disconnected
#define	ERR_SNAT_NEED_STANDALONE		79	// SecureNAT works only in stand-alone HUB
#define	ERR_SNAT_NOT_RUNNING			80	// SecureNAT function is not working
#define	ERR_SE_VPN_BLOCK				81	// Stopped by PacketiX VPN Block
#define	ERR_BRIDGE_CANT_DISCONNECT		82	// Bridge session can not be disconnected
#define	ERR_LOCAL_BRIDGE_STOPPING		83	// Bridge function is stopped
#define	ERR_LOCAL_BRIDGE_UNSUPPORTED	84	// Bridge feature is not supported
#define	ERR_CERT_NOT_TRUSTED			85	// Certificate of the destination server can not be trusted
#define	ERR_PRODUCT_CODE_INVALID		86	// Product code is different
#define	ERR_VERSION_INVALID				87	// Version is different
#define	ERR_CAPTURE_DEVICE_ADD_ERROR	88	// Adding capture device failure
#define	ERR_VPN_CODE_INVALID			89	// VPN code is different
#define	ERR_CAPTURE_NOT_FOUND			90	// Capture device can not be found
#define	ERR_LAYER3_CANT_DISCONNECT		91	// Layer-3 session cannot be disconnected
#define	ERR_LAYER3_SW_EXISTS			92	// L3 switch of the same already exists
#define	ERR_LAYER3_SW_NOT_FOUND			93	// Layer-3 switch can not be found
#define	ERR_INVALID_NAME				94	// Name is invalid
#define	ERR_LAYER3_IF_ADD_FAILED		95	// Failed to add interface
#define	ERR_LAYER3_IF_DEL_FAILED		96	// Failed to delete the interface
#define	ERR_LAYER3_IF_EXISTS			97	// Interface that you specified already exists
#define	ERR_LAYER3_TABLE_ADD_FAILED		98	// Failed to add routing table
#define	ERR_LAYER3_TABLE_DEL_FAILED		99	// Failed to delete the routing table
#define	ERR_LAYER3_TABLE_EXISTS			100	// Routing table entry that you specified already exists
#define	ERR_BAD_CLOCK					101	// Time is queer
#define	ERR_LAYER3_CANT_START_SWITCH	102	// The Virtual Layer 3 Switch can not be started
#define	ERR_CLIENT_LICENSE_NOT_ENOUGH	103	// Client connection licenses shortage
#define	ERR_BRIDGE_LICENSE_NOT_ENOUGH	104 // Bridge connection licenses shortage
#define	ERR_SERVER_CANT_ACCEPT			105	// Not Accept on the technical issues
#define	ERR_SERVER_CERT_EXPIRES			106	// Destination VPN server has expired
#define	ERR_MONITOR_MODE_DENIED			107	// Monitor port mode was rejected
#define	ERR_BRIDGE_MODE_DENIED			108	// Bridge-mode or Routing-mode was rejected
#define	ERR_IP_ADDRESS_DENIED			109	// Client IP address is denied
#define	ERR_TOO_MANT_ITEMS				110	// Too many items
#define	ERR_MEMORY_NOT_ENOUGH			111	// Out of memory
#define	ERR_OBJECT_EXISTS				112	// Object already exists
#define	ERR_FATAL						113	// A fatal error occurred
#define	ERR_SERVER_LICENSE_FAILED		114	// License violation has occurred on the server side
#define	ERR_SERVER_INTERNET_FAILED		115	// Server side is not connected to the Internet
#define	ERR_CLIENT_LICENSE_FAILED		116	// License violation occurs on the client side
#define	ERR_BAD_COMMAND_OR_PARAM		117	// Command or parameter is invalid
#define	ERR_INVALID_LICENSE_KEY			118	// License key is invalid
#define	ERR_NO_VPN_SERVER_LICENSE		119	// There is no valid license for the VPN Server
#define	ERR_NO_VPN_CLUSTER_LICENSE		120	// There is no cluster license
#define ERR_NOT_ADMINPACK_SERVER		121	// Not trying to connect to a server with the Administrator Pack license
#define ERR_NOT_ADMINPACK_SERVER_NET	122	// Not trying to connect to a server with the Administrator Pack license (for .NET)
#define ERR_BETA_EXPIRES				123	// Destination Beta VPN Server has expired
#define ERR_BRANDED_C_TO_S				124 // Branding string of connection limit is different (Authentication on the server side)
#define ERR_BRANDED_C_FROM_S			125	// Branding string of connection limit is different (Authentication for client-side)
#define	ERR_AUTO_DISCONNECTED			126	// VPN session is disconnected for a certain period of time has elapsed
#define	ERR_CLIENT_ID_REQUIRED			127	// Client ID does not match
#define	ERR_TOO_MANY_USERS_CREATED		128	// Too many created users
#define	ERR_SUBSCRIPTION_IS_OLDER		129	// Subscription expiration date Is earlier than the build date of the VPN Server
#define	ERR_ILLEGAL_TRIAL_VERSION		130	// Many trial license is used continuously
#define	ERR_NAT_T_TWO_OR_MORE			131	// There are multiple servers in the back of a global IP address in the NAT-T connection
#define	ERR_DUPLICATE_DDNS_KEY			132	// DDNS host key duplicate
#define	ERR_DDNS_HOSTNAME_EXISTS		133	// Specified DDNS host name already exists
#define	ERR_DDNS_HOSTNAME_INVALID_CHAR	134	// Characters that can not be used for the host name is included
#define	ERR_DDNS_HOSTNAME_TOO_LONG		135	// Host name is too long
#define	ERR_DDNS_HOSTNAME_IS_EMPTY		136	// Host name is not specified
#define	ERR_DDNS_HOSTNAME_TOO_SHORT		137	// Host name is too short
#define	ERR_MSCHAP2_PASSWORD_NEED_RESET	138	// Necessary that password is changed
#define	ERR_DDNS_DISCONNECTED			139	// Communication to the dynamic DNS server is disconnected
#define	ERR_SPECIAL_LISTENER_ICMP_ERROR	140	// The ICMP socket can not be opened
#define	ERR_SPECIAL_LISTENER_DNS_ERROR	141	// Socket for DNS port can not be opened
#define	ERR_OPENVPN_IS_NOT_ENABLED		142	// OpenVPN server feature is not enabled
#define	ERR_NOT_SUPPORTED_AUTH_ON_OPENSOURCE	143	// It is the type of user authentication that are not supported in the open source version
#define	ERR_VPNGATE						144 // Operation on VPN Gate Server is not available
#define	ERR_VPNGATE_CLIENT				145 // Operation on VPN Gate Client is not available
#define	ERR_VPNGATE_INCLIENT_CANT_STOP	146	// Can not be stopped if operating within VPN Client mode
#define	ERR_NOT_SUPPORTED_FUNCTION_ON_OPENSOURCE	147	// It is a feature that is not supported in the open source version
#define	ERR_SUSPENDING					148	// System is suspending


////////////////////////////
// Generally used structure

// Network Services
typedef struct NETSVC
{
	bool Udp;						// false=TCP, true=UDP
	UINT Port;						// Port number
	char *Name;						// Name
} NETSVC;

// Traffic data entry
typedef struct TRAFFIC_ENTRY
{
	UINT64 BroadcastCount;			// Number of broadcast packets
	UINT64 BroadcastBytes;			// Broadcast bytes
	UINT64 UnicastCount;			// Unicast count
	UINT64 UnicastBytes;			// Unicast bytes
} TRAFFIC_ENTRY;

// Traffic data
typedef struct TRAFFIC
{
	TRAFFIC_ENTRY Send;				// Transmitted data
	TRAFFIC_ENTRY Recv;				// Received data
} TRAFFIC;

// Non-SSL connection source
typedef struct NON_SSL
{
	IP IpAddress;					// IP address
	UINT64 EntryExpires;			// Expiration date of entry
	UINT Count;						// Number of connection count
} NON_SSL;

// Simple log storage
typedef struct TINY_LOG
{
	char FileName[MAX_PATH];		// File name
	IO *io;							// File
	LOCK *Lock;						// Lock
} TINY_LOG;

// CEDAR structure
typedef struct CEDAR
{
	LOCK *lock;						// Lock
	REF *ref;						// Reference counter
	COUNTER *AcceptingSockets;		// Number of sockets in Accept
	UINT Type;						// Type
	LIST *ListenerList;				// Listener list
	LIST *HubList;					// HUB list
	LIST *ConnectionList;			// Negotiating connection list
	LIST *CaList;					// List of CA
	volatile bool Halt;				// Halt flag
	COUNTER *ConnectionIncrement;	// Connection increment counter
	X *ServerX;						// Server certificate
	K *ServerK;						// Private key of the server certificate
	char *CipherList;				// List of encryption algorithms
	UINT Version;					// Version information
	UINT Build;						// Build Number
	char *ServerStr;				// Server string
	char *MachineName;				// Computer name
	char *HttpUserAgent;			// HTTP user agent
	char *HttpAccept;				// HTTP Accept
	char *HttpAcceptLanguage;		// HTTP Accept Language
	char *HttpAcceptEncoding;		// HTTP Accept Encoding
	TRAFFIC *Traffic;				// Traffic information
	LOCK *TrafficLock;				// Traffic information lock
	LIST *UDPEntryList;				// UDP entry list
	COUNTER *CurrentSessions;		// The current number of sessions
	COUNTER *CurrentTcpConnections;	// Number of current TCP connections
	LIST *NetSvcList;				// Network service list
	char *VerString;				// Version string
	char *BuildInfo;				// Build Information
	struct CLIENT *Client;			// Client
	struct SERVER *Server;			// Server
	UINT64 CreatedTick;				// Generation date and time
	bool CheckExpires;				// Check the expiration date
	LIST *TrafficDiffList;			// Traffic difference list
	struct LOG *DebugLog;			// Debug log
	UCHAR UniqueId[16];				// Unique ID
	LIST *LocalBridgeList;			// Local bridge list
	bool Bridge;					// Bridge version
	LIST *L3SwList;					// Layer-3 switch list
	COUNTER *AssignedClientLicense;	// Number of assigned client licenses
	COUNTER *AssignedBridgeLicense;	// Number of assigned bridge licenses
	UINT64 LicenseViolationTick;	// License violation occurs
	LIST *NonSslList;				// Non-SSL connection list
	struct WEBUI *WebUI;			// Data for WebUI service
	UINT Beta;						// Beta number
	LOCK *CedarSuperLock;			// Cedar super lock!
	bool DisableIPv6Listener;		// Disable IPv6 listener
	UINT ClientId;					// Client ID
	UINT64 BuiltDate;				// Build Date
	LIST *UdpPortList;				// UDP port list in use
	char CurrentDDnsFqdn[MAX_SIZE];	// FQDN of the current DDNS
	char OpenVPNPublicPorts[MAX_SIZE];	// OpenVPN public UDP port list
	LOCK *OpenVPNPublicPortsLock;	// Lock of OpenVPN public UDP port list
	LOCK *CurrentRegionLock;		// Current region lock
	char CurrentRegion[128];		// Current region
	LOCK *CurrentTcpQueueSizeLock;	// Current TCP send queue size lock
	UINT CurrentTcpQueueSize;		// Current TCP send queue size
	COUNTER *CurrentActiveLinks;	// Current active cascade connections
	LOCK *QueueBudgetLock;			// Queue budget lock
	UINT QueueBudget;				// Queue budget
	LOCK *FifoBudgetLock;			// Fifo budget lock
	UINT FifoBudget;				// Fifo budget
<<<<<<< HEAD
	SSL_ACCEPT_SETTINGS SslAcceptSettings;	// SSL Accept Settings
=======
	bool AcceptOnlyTls;				// Accept only TLS (Disable SSL)
	UINT DhParamBits;				// Bits of Diffie-Hellman parameters
>>>>>>> ad58da41
	char OpenVPNDefaultClientOption[MAX_SIZE];	// OpenVPN Default Client Option String
} CEDAR;

// Type of CEDAR
#define	CEDAR_CLIENT				0	// Client
#define	CEDAR_STANDALONE_SERVER		1	// Stand-alone server
#define	CEDAR_FARM_CONTROLLER		2	// Server farm controller
#define	CEDAR_FARM_MEMBER			3	// Server farm member


////////////////////////////
// Read the header file

// Type
#include <Cedar/CedarType.h>
// Account Manager
#include <Cedar/Account.h>
// Listener module
#include <Cedar/Listener.h>
// Log storage module
#include <Cedar/Logging.h>
// Connection management
#include <Cedar/Connection.h>
// Session Management
#include <Cedar/Session.h>
// RPC
#include <Cedar/Remote.h>
// HUB management
#include <Cedar/Hub.h>
// Security Accounts Manager
#include <Cedar/Sam.h>
// Radius authentication module
#include <Cedar/Radius.h>
// Protocol
#include <Cedar/Protocol.h>
// Inter-HUB link
#include <Cedar/Link.h>
// User-mode virtual host
#include <Cedar/Virtual.h>
// SecureNAT
#include <Cedar/SecureNAT.h>
// Digital watermark
#include <Cedar/WaterMark.h>
// Secure data
#include <Cedar/SecureInfo.h>
// Console service
#include <Cedar/Console.h>
// Vpncmd utility
#include <Cedar/Command.h>
// RPC over HTTP
#include <Cedar/Wpc.h>
// IPsec
#include <Cedar/IPsec.h>
#include <Cedar/IPsec_L2TP.h>
#include <Cedar/IPsec_PPP.h>
#include <Cedar/IPsec_IPC.h>
#include <Cedar/IPsec_IkePacket.h>
#include <Cedar/IPsec_IKE.h>
#include <Cedar/IPsec_Win7.h>
#include <Cedar/IPsec_EtherIP.h>
// SSTP
#include <Cedar/Interop_SSTP.h>
// OpenVPN
#include <Cedar/Interop_OpenVPN.h>
// UDP Acceleration
#include <Cedar/UdpAccel.h>
// DDNS Client
#include <Cedar/DDNS.h>
// VPN Azure Client
#include <Cedar/AzureClient.h>
// VPN Azure Server
#include <Cedar/AzureServer.h>
// Native IP Stack
#include <Cedar/NativeStack.h>

#ifdef	OS_WIN32
// Neo device driver
#include <Neo/Neo.h>
// SeLow User-mode
#include <Cedar/SeLowUser.h>
#endif	// OS_WIN32

// Neo device driver manipulation library
#include <Cedar/VLan.h>
// Bridge
#include <Cedar/Bridge.h>
// Layer-3 switch
#include <Cedar/Layer3.h>
// Virtual LAN card for test
#include <Cedar/NullLan.h>
// Client
#include <Cedar/Client.h>
// Server
#include <Cedar/Server.h>
// License database
#include <Cedar/Database.h>
// EtherLogger
#include <Cedar/EtherLog.h>
// Management RPC
#include <Cedar/Admin.h>
// User-mode Router
#include <Cedar/Nat.h>

// Web UI
#include <Cedar/WebUI.h>

// VPN Gate Plugin DLL
#include <VGate/VGateCommon.h>

// VPN Gate Main Implementation
#include <Cedar/VG.h>


#ifdef	OS_WIN32

// Win32 user interface
#include <Cedar/WinUi.h>
// Win32 Client Connection Manager
#include <Cedar/CM.h>
// Win32 Server Manager
#include <Cedar/SM.h>
// Win32 User-mode Router Manager
#include <Cedar/NM.h>
// Win32 EtherLogger Manager
#include <Cedar/EM.h>
// Win32 Network Utility
#include <Cedar/UT.h>
// Win32 Setup Wizard
#include <Cedar/SW.h>
// Win32 COM calling module
#include <Cedar/Win32Com.h>

#endif




////////////////////////////
// Function prototype

TRAFFIC *NewTraffic();
void FreeTraffic(TRAFFIC *t);
CEDAR *NewCedar(X *server_x, K *server_k);
void CedarForceLink();
void SetCedarVpnBridge(CEDAR *c);
void SetCedarCert(CEDAR *c, X *server_x, K *server_k);
void ReleaseCedar(CEDAR *c);
void CleanupCedar(CEDAR *c);
void StopCedar(CEDAR *c);
void AddListener(CEDAR *c, LISTENER *r);
void StopAllListener(CEDAR *c);
void AddTraffic(TRAFFIC *dst, TRAFFIC *diff);
void AddHub(CEDAR *c, HUB *h);
void DelHub(CEDAR *c, HUB *h);
void DelHubEx(CEDAR *c, HUB *h, bool no_lock);
void StopAllHub(CEDAR *c);
void StopAllConnection(CEDAR *c);
void AddConnection(CEDAR *cedar, CONNECTION *c);
UINT GetUnestablishedConnections(CEDAR *cedar);
void DelConnection(CEDAR *cedar, CONNECTION *c);
void SetCedarCipherList(CEDAR *cedar, char *name);
void InitCedar();
void FreeCedar();
void AddCa(CEDAR *cedar, X *x);
bool DeleteCa(CEDAR *cedar, UINT ptr);
bool CheckSignatureByCa(CEDAR *cedar, X *x);
bool CheckSignatureByCaLinkMode(SESSION *s, X *x);
X *FindCaSignedX(LIST *o, X *x);
void InitNetSvcList(CEDAR *cedar);
void FreeNetSvcList(CEDAR *cedar);
int CompareNetSvc(void *p1, void *p2);
char *GetSvcName(CEDAR *cedar, bool udp, UINT port);
void InitHiddenPassword(char *str, UINT size);
bool IsHiddenPasswordChanged(char *str);
UINT64 GetTrafficPacketSize(TRAFFIC *t);
UINT64 GetTrafficPacketNum(TRAFFIC *t);
void EnableDebugLog(CEDAR *c);
void StartCedarLog();
void StopCedarLog();
void CedarLog(char *str);
int CompareNoSslList(void *p1, void *p2);
void InitNoSslList(CEDAR *c);
void FreeNoSslList(CEDAR *c);
bool AddNoSsl(CEDAR *c, IP *ip);
void DecrementNoSsl(CEDAR *c, IP *ip, UINT num_dec);
void DeleteOldNoSsl(CEDAR *c);
NON_SSL *SearchNoSslList(CEDAR *c, IP *ip);
bool IsInNoSsl(CEDAR *c, IP *ip);
void FreeTinyLog(TINY_LOG *t);
void WriteTinyLog(TINY_LOG *t, char *str);
TINY_LOG *NewTinyLog();
void GetWinVer(RPC_WINVER *v);
bool IsSupportedWinVer(RPC_WINVER *v);
bool IsLaterBuild(CEDAR *c, UINT64 t);
SOCK *GetInProcListeningSock(CEDAR *c);
SOCK *GetReverseListeningSock(CEDAR *c);
void GetCedarVersion(char *tmp, UINT size);
UINT64 GetCurrentBuildDate();
void CedarAddCurrentTcpQueueSize(CEDAR *c, int diff);
UINT CedarGetCurrentTcpQueueSize(CEDAR *c);
void CedarAddQueueBudget(CEDAR *c, int diff);
void CedarAddFifoBudget(CEDAR *c, int diff);
UINT CedarGetQueueBudgetConsuming(CEDAR *c);
UINT CedarGetFifoBudgetConsuming(CEDAR *c);
UINT CedarGetQueueBudgetBalance(CEDAR *c);
UINT CedarGetFifoBudgetBalance(CEDAR *c);
bool CedarIsThereAnyEapEnabledRadiusConfig(CEDAR *c);



#endif	// CEDAR_H

<|MERGE_RESOLUTION|>--- conflicted
+++ resolved
@@ -1,1273 +1,1269 @@
-// SoftEther VPN Source Code - Developer Edition Master Branch
-// Cedar Communication Module
-// 
-// SoftEther VPN Server, Client and Bridge are free software under GPLv2.
-// 
-// Copyright (c) Daiyuu Nobori.
-// Copyright (c) SoftEther VPN Project, University of Tsukuba, Japan.
-// Copyright (c) SoftEther Corporation.
-// 
-// All Rights Reserved.
-// 
-// http://www.softether.org/
-// 
-// Author: Daiyuu Nobori, Ph.D.
-// Comments: Tetsuo Sugiyama, Ph.D.
-// 
-// This program is free software; you can redistribute it and/or
-// modify it under the terms of the GNU General Public License
-// version 2 as published by the Free Software Foundation.
-// 
-// This program is distributed in the hope that it will be useful,
-// but WITHOUT ANY WARRANTY; without even the implied warranty of
-// MERCHANTABILITY or FITNESS FOR A PARTICULAR PURPOSE. See the
-// GNU General Public License for more details.
-// 
-// You should have received a copy of the GNU General Public License version 2
-// along with this program; if not, write to the Free Software
-// Foundation, Inc., 59 Temple Place - Suite 330, Boston, MA 02111-1307, USA.
-// 
-// THE SOFTWARE IS PROVIDED "AS IS", WITHOUT WARRANTY OF ANY KIND,
-// EXPRESS OR IMPLIED, INCLUDING BUT NOT LIMITED TO THE WARRANTIES OF
-// MERCHANTABILITY, FITNESS FOR A PARTICULAR PURPOSE AND NONINFRINGEMENT.
-// IN NO EVENT SHALL THE AUTHORS OR COPYRIGHT HOLDERS BE LIABLE FOR ANY
-// CLAIM, DAMAGES OR OTHER LIABILITY, WHETHER IN AN ACTION OF CONTRACT,
-// TORT OR OTHERWISE, ARISING FROM, OUT OF OR IN CONNECTION WITH THE
-// SOFTWARE OR THE USE OR OTHER DEALINGS IN THE SOFTWARE.
-// 
-// THE LICENSE AGREEMENT IS ATTACHED ON THE SOURCE-CODE PACKAGE
-// AS "LICENSE.TXT" FILE. READ THE TEXT FILE IN ADVANCE TO USE THE SOFTWARE.
-// 
-// 
-// THIS SOFTWARE IS DEVELOPED IN JAPAN, AND DISTRIBUTED FROM JAPAN,
-// UNDER JAPANESE LAWS. YOU MUST AGREE IN ADVANCE TO USE, COPY, MODIFY,
-// MERGE, PUBLISH, DISTRIBUTE, SUBLICENSE, AND/OR SELL COPIES OF THIS
-// SOFTWARE, THAT ANY JURIDICAL DISPUTES WHICH ARE CONCERNED TO THIS
-// SOFTWARE OR ITS CONTENTS, AGAINST US (SOFTETHER PROJECT, SOFTETHER
-// CORPORATION, DAIYUU NOBORI OR OTHER SUPPLIERS), OR ANY JURIDICAL
-// DISPUTES AGAINST US WHICH ARE CAUSED BY ANY KIND OF USING, COPYING,
-// MODIFYING, MERGING, PUBLISHING, DISTRIBUTING, SUBLICENSING, AND/OR
-// SELLING COPIES OF THIS SOFTWARE SHALL BE REGARDED AS BE CONSTRUED AND
-// CONTROLLED BY JAPANESE LAWS, AND YOU MUST FURTHER CONSENT TO
-// EXCLUSIVE JURISDICTION AND VENUE IN THE COURTS SITTING IN TOKYO,
-// JAPAN. YOU MUST WAIVE ALL DEFENSES OF LACK OF PERSONAL JURISDICTION
-// AND FORUM NON CONVENIENS. PROCESS MAY BE SERVED ON EITHER PARTY IN
-// THE MANNER AUTHORIZED BY APPLICABLE LAW OR COURT RULE.
-// 
-// USE ONLY IN JAPAN. DO NOT USE THIS SOFTWARE IN ANOTHER COUNTRY UNLESS
-// YOU HAVE A CONFIRMATION THAT THIS SOFTWARE DOES NOT VIOLATE ANY
-// CRIMINAL LAWS OR CIVIL RIGHTS IN THAT PARTICULAR COUNTRY. USING THIS
-// SOFTWARE IN OTHER COUNTRIES IS COMPLETELY AT YOUR OWN RISK. THE
-// SOFTETHER VPN PROJECT HAS DEVELOPED AND DISTRIBUTED THIS SOFTWARE TO
-// COMPLY ONLY WITH THE JAPANESE LAWS AND EXISTING CIVIL RIGHTS INCLUDING
-// PATENTS WHICH ARE SUBJECTS APPLY IN JAPAN. OTHER COUNTRIES' LAWS OR
-// CIVIL RIGHTS ARE NONE OF OUR CONCERNS NOR RESPONSIBILITIES. WE HAVE
-// NEVER INVESTIGATED ANY CRIMINAL REGULATIONS, CIVIL LAWS OR
-// INTELLECTUAL PROPERTY RIGHTS INCLUDING PATENTS IN ANY OF OTHER 200+
-// COUNTRIES AND TERRITORIES. BY NATURE, THERE ARE 200+ REGIONS IN THE
-// WORLD, WITH DIFFERENT LAWS. IT IS IMPOSSIBLE TO VERIFY EVERY
-// COUNTRIES' LAWS, REGULATIONS AND CIVIL RIGHTS TO MAKE THE SOFTWARE
-// COMPLY WITH ALL COUNTRIES' LAWS BY THE PROJECT. EVEN IF YOU WILL BE
-// SUED BY A PRIVATE ENTITY OR BE DAMAGED BY A PUBLIC SERVANT IN YOUR
-// COUNTRY, THE DEVELOPERS OF THIS SOFTWARE WILL NEVER BE LIABLE TO
-// RECOVER OR COMPENSATE SUCH DAMAGES, CRIMINAL OR CIVIL
-// RESPONSIBILITIES. NOTE THAT THIS LINE IS NOT LICENSE RESTRICTION BUT
-// JUST A STATEMENT FOR WARNING AND DISCLAIMER.
-// 
-// 
-// SOURCE CODE CONTRIBUTION
-// ------------------------
-// 
-// Your contribution to SoftEther VPN Project is much appreciated.
-// Please send patches to us through GitHub.
-// Read the SoftEther VPN Patch Acceptance Policy in advance:
-// http://www.softether.org/5-download/src/9.patch
-// 
-// 
-// DEAR SECURITY EXPERTS
-// ---------------------
-// 
-// If you find a bug or a security vulnerability please kindly inform us
-// about the problem immediately so that we can fix the security problem
-// to protect a lot of users around the world as soon as possible.
-// 
-// Our e-mail address for security reports is:
-// softether-vpn-security [at] softether.org
-// 
-// Please note that the above e-mail address is not a technical support
-// inquiry address. If you need technical assistance, please visit
-// http://www.softether.org/ and ask your question on the users forum.
-// 
-// Thank you for your cooperation.
-// 
-// 
-// NO MEMORY OR RESOURCE LEAKS
-// ---------------------------
-// 
-// The memory-leaks and resource-leaks verification under the stress
-// test has been passed before release this source code.
-
-
-// Cedar.h
-// Header of Cedar.c
-
-#ifndef	CEDAR_H
-#define	CEDAR_H
-
-
-//////////////////////////////////////////////////////////////////////
-// 
-// Products related constants
-// 
-//////////////////////////////////////////////////////////////////////
-
-// Replace the function name
-#ifdef	VPN_SPEED
-
-#define	DecryptSecurePacket	__dsp
-#define	CreateSecurePacket	__csp
-#define	GetSecureRandomSize	__gsrs
-
-#endif	// VPN_SPEED
-
-#define	bool	UINT
-#define	BOOL	UINT
-
-
-// Version number
-#define	CEDAR_VER					423
-
-// Build Number
-#define	CEDAR_BUILD					9647
-
-// Beta number
-//#define	BETA_NUMBER					3
-
-// RC or not
-#define	RELEASE_CANDIDATE
-
-// Specify the name of the person in charge building
-#ifndef	BUILDER_NAME
-#define	BUILDER_NAME		"yagi"
-#endif	// BUILDER_NAME
-
-// Specify the location to build
-#ifndef	BUILD_PLACE
-#define	BUILD_PLACE			"pc37"
-#endif	// BUILD_PLACE
-
-// Specifies the build date
-#define	BUILD_DATE_Y		2017
-#define	BUILD_DATE_M		10
-#define	BUILD_DATE_D		19
-#define	BUILD_DATE_HO		14
-#define	BUILD_DATE_MI		28
-#define	BUILD_DATE_SE		18
-
-// Tolerable time difference
-#define	ALLOW_TIMESTAMP_DIFF		(UINT64)(3 * 24 * 60 * 60 * 1000)
-
-
-// Configuration of communication related control switch
-#define	USE_DOS_ATTACK_DETECTION		// Enable the DOS attack detection
-//#define	USE_SECURE_PACKET				// Enable the scrambled packet
-
-// Designate the IDS detection signatures
-#define	CEDAR_SIGNATURE_STR			"SE-VPN4-PROTOCOL"
-
-// Default RSA certificate name of the smart card
-#define	SECURE_DEFAULT_CERT_NAME	"VPN_RSA_CERT"
-
-// Default RSA private key name of the smart card
-#define	SECURE_DEFAULT_KEY_NAME		"VPN_RSA_KEY"
-
-// Hidden password string of 8 characters
-#define	HIDDEN_PASSWORD				"********"
-
-
-//////////////////////////////////////////////////////////////////////
-// 
-// Definition of the maximum length of various string
-// 
-//////////////////////////////////////////////////////////////////////
-
-#define	MAX_ACCOUNT_NAME_LEN		255		// Maximum account name length
-#define	MAX_USERNAME_LEN			255		// User name maximum length
-#define	MAX_PASSWORD_LEN			255		// Password name maximum length
-#define	MAX_PROXY_USERNAME_LEN		255		// Proxy user name maximum length
-#define	MAX_PROXY_PASSWORD_LEN		255		// Proxy Password maximum length
-#define	MAX_SERVER_STR_LEN			255		// Maximum length of server string
-#define	MAX_CLIENT_STR_LEN			255		// Maximum length of client string
-#define	MAX_HUBNAME_LEN				255		// Maximum length of HUB name
-#define	MAX_SESSION_NAME_LEN		255		// Session name maximum length
-#define	MAX_CONNECTION_NAME_LEN		255		// Maximum length of connection name
-#define	MAX_DEVICE_NAME_LEN			31		// Device name maximum length
-#define	MAX_DEVICE_NAME_LEN_9X		4		// Maximum length of Virtual LAN card name in Win9x
-#define	MAX_ACCESSLIST_NOTE_LEN		255		// Maximum length of the note of access list entry
-#define	MAX_SECURE_DEVICE_FILE_LEN	255		// Secure device file name maximum length
-#define	MAX_ADMIN_OPTION_NAME_LEN	63		// Management option name
-#define	MAX_REDIRECT_URL_LEN		255		// URL length to redirect
-
-
-//////////////////////////////////////////////////////////////////////
-// 
-// Server and session management related constants
-// 
-//////////////////////////////////////////////////////////////////////
-
-#define	SERVER_MAX_SESSIONS			4096	// Maximum number of sessions that the server supports
-#define SERVER_MAX_SESSIONS_FOR_CARRIER_EDITION	100000	// Maximum number of sessions that the server supports (Carrier Edition)
-#define	NAT_MAX_SESSIONS			4096	// Maximum number of sessions that are supported by NAT
-#define	NAT_MAX_SESSIONS_KERNEL		65536	// Maximum number of sessions that are supported by NAT (In the case of kernel-mode NAT)
-#define	MAX_HUBS					4096	// The maximum number of virtual HUB
-#define MAX_HUBS_FOR_CARRIER_EDITION	100000	// The maximum number of virtual HUB (Carrier Edition)
-#define	MAX_ACCESSLISTS				(4096 * 8)	// Maximum number of access list entries
-#define	MAX_USERS					10000	// The maximum number of users
-#define	MAX_GROUPS					10000	// Maximum number of groups
-#define	MAX_MAC_TABLES				VPN_GP(GP_MAX_MAC_TABLES, 65536)	// Maximum number of MAC address table entries
-#define	MAX_IP_TABLES				VPN_GP(GP_MAX_IP_TABLES, 65536)	// Maximum number of IP address table entries
-#define	MAX_HUB_CERTS				4096	// Maximum number of Root CA that can be registered
-#define	MAX_HUB_CRLS				4096	// Maximum number of CRL that can be registered
-#define	MAX_HUB_ACS					4096	// Maximum number of AC that can be registered
-#define	MAX_HUB_LINKS				VPN_GP(GP_MAX_HUB_LINKS, 1024)	// Maximum number of Cascade that can be registered
-#define	MAX_HUB_ADMIN_OPTIONS		4096	// Maximum number of Virtual HUB management options that can be registered
-
-#ifndef	USE_STRATEGY_LOW_MEMORY
-#define	MEM_FIFO_REALLOC_MEM_SIZE	VPN_GP(GP_MEM_FIFO_REALLOC_MEM_SIZE, (65536 * 10))
-#define	QUEUE_BUDGET				VPN_GP(GP_QUEUE_BUDGET, 2048)
-#define	FIFO_BUDGET					VPN_GP(GP_FIFO_BUDGET, 1600 * 1600 * 4)
-#else	// USE_STRATEGY_LOW_MEMORY
-#define	MEM_FIFO_REALLOC_MEM_SIZE	VPN_GP(GP_MEM_FIFO_REALLOC_MEM_SIZE, (65536))
-#define	QUEUE_BUDGET				VPN_GP(GP_QUEUE_BUDGET, 1024)
-#define	FIFO_BUDGET					VPN_GP(GP_FIFO_BUDGET, 1000000)
-#endif	// USE_STRATEGY_LOW_MEMORY
-
-#define	MAX_PACKET_SIZE				1600	// Maximum packet size
-#define	UDP_BUF_SIZE				(32 * 1024) // Aim of the UDP packet size
-
-#ifndef	USE_STRATEGY_LOW_MEMORY
-#define	MAX_SEND_SOCKET_QUEUE_SIZE	VPN_GP(GP_MAX_SEND_SOCKET_QUEUE_SIZE, (1600 * 1600 * 1))	// Maximum transmit queue size
-#define	MIN_SEND_SOCKET_QUEUE_SIZE	VPN_GP(GP_MIN_SEND_SOCKET_QUEUE_SIZE, (1600 * 200 * 1))	// Minimum transmit queue size
-#define	MAX_STORED_QUEUE_NUM		VPN_GP(GP_MAX_STORED_QUEUE_NUM, 1024)		// The number of queues that can be stored in each session
-#define	MAX_BUFFERING_PACKET_SIZE	VPN_GP(GP_MAX_BUFFERING_PACKET_SIZE, (1600 * 1600))	// Maximum packet size can be buffered
-#else	// USE_STRATEGY_LOW_MEMORY
-#define	MAX_SEND_SOCKET_QUEUE_SIZE	VPN_GP(GP_MAX_SEND_SOCKET_QUEUE_SIZE, (1600 * 200 * 1))	// Maximum transmit queue size
-#define	MIN_SEND_SOCKET_QUEUE_SIZE	VPN_GP(GP_MIN_SEND_SOCKET_QUEUE_SIZE, (1600 * 50 * 1))	// Minimum transmit queue size
-#define	MAX_STORED_QUEUE_NUM		VPN_GP(GP_MAX_STORED_QUEUE_NUM, 384)		// The number of queues that can be stored in each session
-#define	MAX_BUFFERING_PACKET_SIZE	VPN_GP(GP_MAX_BUFFERING_PACKET_SIZE, (1600 * 300 * 1))	// Maximum packet size can be buffered
-#endif	// USE_STRATEGY_LOW_MEMORY
-
-#define	MAX_SEND_SOCKET_QUEUE_NUM	VPN_GP(GP_MAX_SEND_SOCKET_QUEUE_NUM, 128)		// Maximum number of transmission queue items per processing
-#define	MAX_TCP_CONNECTION			32		// The maximum number of TCP connections
-#define	NUM_TCP_CONNECTION_FOR_UDP_RECOVERY	2	// Maximum number of connections when using UDP recovery
-#define	SELECT_TIME					VPN_GP(GP_SELECT_TIME, 256)
-#define	SELECT_TIME_FOR_NAT			VPN_GP(GP_SELECT_TIME_FOR_NAT, 30)
-#define	SELECT_TIME_FOR_DELAYED_PKT	1		// If there is a delayed packet
-
-#define	TIMEOUT_MIN					(5 * 1000)	// Minimum timeout in seconds
-#define	TIMEOUT_MAX					(60 * 1000)	// Maximum timeout in seconds
-#define	TIMEOUT_DEFAULT				(30 * 1000) // Default number of seconds to timeout
-#define	CONNECTING_TIMEOUT			(15 * 1000)	// Timeout in seconds of being connected
-#define	CONNECTING_TIMEOUT_PROXY	(4 * 1000)	// Timeout in seconds of being connected (Proxy)
-#define	CONNECTING_POOLING_SPAN		(3 * 1000) // Polling interval of connected
-#define	MIN_RETRY_INTERVAL			(5 * 1000)		// Minimum retry interval
-#define	MAX_RETRY_INTERVAL			(300 * 1000)	// Maximum retry interval
-#define	RETRY_INTERVAL_SPECIAL		(60 * 1000)		// Reconnection interval of a special case
-
-#define	MAX_ADDITONAL_CONNECTION_FAILED_COUNTER	16	// Allowable number that can be serially failed to additional connection
-#define	ADDITIONAL_CONNECTION_COUNTER_RESET_INTERVAL	(30 * 60 * 1000)	// Reset period of additional connection failure counter
-
-#define	MAC_MIN_LIMIT_COUNT			3		// Minimum number of MAC addresses
-#define	IP_MIN_LIMIT_COUNT			4		// Number of IPv4 addresses minimum
-#define	IP_MIN_LIMIT_COUNT_V6		5		// Number of IPv6 addresses minimum
-#define	IP_LIMIT_WHEN_NO_ROUTING_V6	15		// Maximum number of IPv6 addresses when NoRouting policy is enabled
-
-#define	MAC_TABLE_EXCLUSIVE_TIME	(13 * 1000)			// Period that can occupy the MAC address
-#define	IP_TABLE_EXCLUSIVE_TIME		(13 * 1000)			// Period that can occupy the IP address
-#define	MAC_TABLE_EXPIRE_TIME		VPN_GP(GP_MAC_TABLE_EXPIRE_TIME, (600 * 1000))			// MAC address table expiration time
-#define	IP_TABLE_EXPIRE_TIME		VPN_GP(GP_IP_TABLE_EXPIRE_TIME, (60 * 1000))			// IP address table expiration time
-#define	IP_TABLE_EXPIRE_TIME_DHCP	VPN_GP(GP_IP_TABLE_EXPIRE_TIME_DHCP, (5 * 60 * 1000))		// IP address table expiration time (In the case of DHCP)
-#define	HUB_ARP_SEND_INTERVAL		VPN_GP(GP_HUB_ARP_SEND_INTERVAL, (5 * 1000))			// ARP packet transmission interval (alive check)
-
-#define	LIMITER_SAMPLING_SPAN		1000	// Sampling interval of the traffic limiting device
-
-#define	STORM_CHECK_SPAN			VPN_GP(GP_STORM_CHECK_SPAN, 500)		// Broadcast storm check interval
-#define	STORM_DISCARD_VALUE_START	VPN_GP(GP_STORM_DISCARD_VALUE_START, 3)		// Broadcast packet discard value start value
-#define	STORM_DISCARD_VALUE_END		VPN_GP(GP_STORM_DISCARD_VALUE_END, 1024)	// Broadcast packet discard value end value
-
-#define	KEEP_INTERVAL_MIN			5		// Packet transmission interval minimum value
-#define	KEEP_INTERVAL_DEFAULT		50		// Packet transmission interval default value
-#define	KEEP_INTERVAL_MAX			600		// Packet transmission interval maximum value
-#define KEEP_TCP_TIMEOUT			1000	// TCP time-out value
-
-#define	TICKET_EXPIRES				(60 * 1000)	// Expiration date of ticket
-
-#define	SEND_KILL_NUM_X				256			// Number of 'X' characters to send the Kill
-
-
-#define	FARM_BASE_POINT				100000		// Reference value of the cluster score
-#define	FARM_DEFAULT_WEIGHT			100			// Standard performance ratio
-
-#define DH_PARAM_BITS_DEFAULT		2048		// Bits of Diffie-Hellman Parameters
-
-
-#define	SE_UDP_SIGN			"SE2P"		// Not used (only old UDP mode)
-
-// R-UDP service name
-#define	VPN_RUDP_SVC_NAME		"SoftEther_VPN"
-
-// Traffic information update interval
-#define	INCREMENT_TRAFFIC_INTERVAL		(10 * 1000)
-
-// State of the client session
-#define	CLIENT_STATUS_CONNECTING	0		// Connecting
-#define	CLIENT_STATUS_NEGOTIATION	1		// Negotiating
-#define	CLIENT_STATUS_AUTH			2		// During user authentication
-#define	CLIENT_STATUS_ESTABLISHED	3		// Connection complete
-#define	CLIENT_STATUS_RETRY			4		// Wait to retry
-#define	CLIENT_STATUS_IDLE			5		// Idle state
-
-// Expiration date of the black list
-#define	BLACK_LIST_EXPIRES			(30 * 10000)
-
-// Number Blacklist entries
-#define	MAX_BLACK_LIST				4096
-#define	BLACK_LIST_CHECK_SPAN		1000
-
-// Blocks to be transmitted at one during the file transfer
-#define	FTP_BLOCK_SIZE				(640 * 1024)
-
-// Syslog configuration
-#define SYSLOG_NONE							0		// Do not use syslog
-#define SYSLOG_SERVER_LOG					1		// Only server log
-#define SYSLOG_SERVER_AND_HUB_SECURITY_LOG	2		// Server and Virtual HUB security log
-#define SYSLOG_SERVER_AND_HUB_ALL_LOG		3		// Server, Virtual HUB security, and packet log
-
-#define SYSLOG_PORT					514			// Syslog port number
-#define SYSLOG_POLL_IP_INTERVAL		(UINT64)(3600 * 1000)	// Interval to examine the IP address
-#define	SYSLOG_POLL_IP_INTERVAL_NG	(UINT64)(60 * 1000)	// Interval to examine the IP address (previous failure)
-
-//////////////////////////////////////////////////////////////////////
-// 
-// Connection-related constant
-// 
-//////////////////////////////////////////////////////////////////////
-
-// Internet connection maintenance function (KeepAlive)
-
-#define	KEEP_RETRY_INTERVAL		(60 * 1000)			// Reconnection interval on connection failure
-#define	KEEP_MIN_PACKET_SIZE	1					// Minimum packet size
-#define	KEEP_MAX_PACKET_SIZE	128					// Maximum packet size
-#define	KEEP_POLLING_INTERVAL	250					// KEEP polling interval
-
-// Constants
-#define	RECV_BUF_SIZE				65536			// Buffer size to be received at a time
-
-// Type of proxy
-#define	PROXY_DIRECT			0	// Direct TCP connection
-#define	PROXY_HTTP				1	// Connection via HTTP proxy server
-#define	PROXY_SOCKS				2	// Connection via SOCKS proxy server
-
-// Direction of data flow
-#define	TCP_BOTH				0	// Bi-directional
-#define	TCP_SERVER_TO_CLIENT	1	// Only server -> client direction
-#define	TCP_CLIENT_TO_SERVER	2	// Only client -> server direction
-
-// Type of connection
-#define	CONNECTION_TYPE_CLIENT			0	// Client
-#define	CONNECTION_TYPE_INIT			1	// During initialization
-#define	CONNECTION_TYPE_LOGIN			2	// Login connection
-#define	CONNECTION_TYPE_ADDITIONAL		3	// Additional connection
-#define	CONNECTION_TYPE_FARM_RPC		4	// RPC for server farm
-#define	CONNECTION_TYPE_ADMIN_RPC		5	// RPC for Management
-#define	CONNECTION_TYPE_ENUM_HUB		6	// HUB enumeration
-#define	CONNECTION_TYPE_PASSWORD		7	// Password change
-#define	CONNECTION_TYPE_SSTP			8	// SSTP
-#define	CONNECTION_TYPE_OPENVPN			9	// OpenVPN
-
-// Protocol
-#define	CONNECTION_TCP					0	// TCP protocol
-#define	CONNECTION_UDP					1	// UDP protocol
-#define	CONNECTION_HUB_LAYER3			6	// Layer-3 switch session
-#define	CONNECTION_HUB_BRIDGE			7	// Bridge session
-#define	CONNECTION_HUB_SECURE_NAT		8	// Secure NAT session
-#define	CONNECTION_HUB_LINK_SERVER		9	// HUB link session
-
-
-// Status
-#define	CONNECTION_STATUS_ACCEPTED		0	// The connection is accepted (client side)
-#define	CONNECTION_STATUS_NEGOTIATION	1	// Negotiating
-#define	CONNECTION_STATUS_USERAUTH		2	// During user authentication
-#define	CONNECTION_STATUS_ESTABLISHED	3	// Connection has been established
-#define	CONNECTION_STATUS_CONNECTING	0	// Connecting (client side)
-
-// Magic number of KeepAlive packet
-#define	KEEP_ALIVE_MAGIC				0xffffffff
-#define	MAX_KEEPALIVE_SIZE				512
-
-
-
-//////////////////////////////////////////////////////////////////////
-// 
-// Virtual HUB-related constant
-// 
-//////////////////////////////////////////////////////////////////////
-
-#define	SE_HUB_MAC_ADDR_SIGN				0xAE					// Sign virtual HUB MAC address
-
-// Traffic difference value
-#define	TRAFFIC_DIFF_USER		0		// User
-#define	TRAFFIC_DIFF_HUB		1		// Virtual HUB
-#define	MAX_TRAFFIC_DIFF		30000	// Maximum number of items
-
-// Type of HUB
-#define	HUB_TYPE_STANDALONE			0	// Stand-alone HUB
-#define	HUB_TYPE_FARM_STATIC		1	// Static HUB
-#define	HUB_TYPE_FARM_DYNAMIC		2	// Dynamic HUB
-
-// Related to delay, jitter, packet loss in the access list
-#define	HUB_ACCESSLIST_DELAY_MAX	10000		// Maximum delay
-#define	HUB_ACCESSLIST_JITTER_MAX	100			// Maximum jitter
-#define	HUB_ACCESSLIST_LOSS_MAX		100			// Maximum packet loss
-
-// Message related
-#define	HUB_MAXMSG_LEN				20000		// The maximum number of characters in a message
-
-
-
-//////////////////////////////////////////////////////////////////////
-// 
-// Type of user authentication
-// 
-//////////////////////////////////////////////////////////////////////
-
-// Constant in the server-side
-#define	AUTHTYPE_ANONYMOUS				0			// Anonymous authentication
-#define	AUTHTYPE_PASSWORD				1			// Password authentication
-#define	AUTHTYPE_USERCERT				2			// User certificate authentication
-#define	AUTHTYPE_ROOTCERT				3			// Root certificate which is issued by trusted Certificate Authority
-#define	AUTHTYPE_RADIUS					4			// Radius authentication
-#define	AUTHTYPE_NT						5			// Windows NT authentication
-#define	AUTHTYPE_TICKET					99			// Ticket authentication
-
-// Constant of the client side
-#define	CLIENT_AUTHTYPE_ANONYMOUS		0			// Anonymous authentication
-#define	CLIENT_AUTHTYPE_PASSWORD		1			// Password authentication
-#define	CLIENT_AUTHTYPE_PLAIN_PASSWORD	2			// Plain password authentication
-#define	CLIENT_AUTHTYPE_CERT			3			// Certificate authentication
-#define	CLIENT_AUTHTYPE_SECURE			4			// Secure device authentication
-
-
-
-//////////////////////////////////////////////////////////////////////
-// 
-// TCP listener related constants
-// 
-//////////////////////////////////////////////////////////////////////
-
-// Retries in case it fails to Listen
-#define	LISTEN_RETRY_TIME			(2 * 1000)		// If fail to Listen normally
-#define LISTEN_RETRY_TIME_NOIPV6	(60 * 1000)		// If IPv6 support is disabled
-
-#define	DOS_TABLE_EXPIRES_FIRST		250				// Initial value of the expiration date of DOS attack list
-#define	DOS_TABLE_EXPIRES_MAX		1000			// Maximum value of the expiration date of DOS attack list
-#define	DOS_TABLE_REFRESH_INTERVAL	(10 * 1000)		// Interval to update the DOS attack list
-#define	DOS_TABLE_MAX_LIMIT_PER_IP	16				// Accessible number per an IP
-#define	DOS_TABLE_EXPIRES_TOTAL		(3000 * 1000)	// Time to force delete the entry
-
-
-// Protocol to be used for the listener
-#define	LISTENER_TCP				0		// TCP/IP
-#define	LISTENER_UDP				1		// UDP/IP (not being used)
-#define	LISTENER_INPROC				2		// In-process communication
-#define	LISTENER_RUDP				3		// R-UDP with NAT-T
-#define	LISTENER_ICMP				4		// VPN over ICMP
-#define	LISTENER_DNS				5		// VPN over DNS
-#define	LISTENER_REVERSE			6		// Reverse socket
-
-// Status of the listener
-#define	LISTENER_STATUS_TRYING		0		// While attempting
-#define	LISTENER_STATUS_LISTENING	1		// Listening
-
-// Largest packet size of UDP
-#define	UDP_PACKET_SIZE				65536
-
-// Number of standard connections per IP address
-#define DEFAULT_MAX_CONNECTIONS_PER_IP	256
-#define MIN_MAX_CONNECTIONS_PER_IP	10		// Minimum value
-
-// Allowed number of outstanding connections
-#define	DEFAULT_MAX_UNESTABLISHED_CONNECTIONS	1000
-#define	MIN_MAX_UNESTABLISHED_CONNECTIONS	30	// Minimum value
-
-
-//////////////////////////////////////////////////////////////////////
-// 
-// Log related constant
-// 
-//////////////////////////////////////////////////////////////////////
-
-#define	LOG_ENGINE_SAVE_START_CACHE_COUNT	100000		// Number to start saving forcibly
-#define	LOG_ENGINE_BUFFER_CACHE_SIZE_MAX	(10 * 1024 * 1024)	// Write cache size
-
-// Constant such as a file name
-#define	SERVER_LOG_DIR_NAME			"@server_log"
-#define	BRIDGE_LOG_DIR_NAME			SERVER_LOG_DIR_NAME
-#define	SERVER_LOG_PERFIX			"vpn"
-
-#define	HUB_SECURITY_LOG_DIR_NAME	"@security_log"
-#define	HUB_SECURITY_LOG_FILE_NAME	"@security_log/%s"
-#define	HUB_SECURITY_LOG_PREFIX		"sec"
-#define	HUB_PACKET_LOG_DIR_NAME		"@packet_log"
-#define	HUB_PACKET_LOG_FILE_NAME	"@packet_log/%s"
-#define	HUB_PACKET_LOG_PREFIX		"pkt"
-
-#define	NAT_LOG_DIR_NAME			"@secure_nat_log"
-#define	NAT_LOG_FILE_NAME			"@secure_nat_log/%s"
-#define	NAT_LOG_PREFIX				"snat"
-
-#define	CLIENT_LOG_DIR_NAME			"@client_log"
-#define	CLIENT_LOG_PREFIX			"client"
-
-// Packet log settings
-#define	NUM_PACKET_LOG				16
-#define	PACKET_LOG_TCP_CONN			0		// TCP connection log
-#define	PACKET_LOG_TCP				1		// TCP packet log
-#define	PACKET_LOG_DHCP				2		// DHCP Log
-#define	PACKET_LOG_UDP				3		// UDP log
-#define	PACKET_LOG_ICMP				4		// ICMP log
-#define	PACKET_LOG_IP				5		// IP log
-#define	PACKET_LOG_ARP				6		// ARP log
-#define	PACKET_LOG_ETHERNET			7		// Ethernet log
-
-#define	PACKET_LOG_NONE				0		// Not save
-#define	PACKET_LOG_HEADER			1		// Only header
-#define	PACKET_LOG_ALL				2		// Store also data
-
-// Timing of log switching
-#define	LOG_SWITCH_NO				0		// No switching
-#define	LOG_SWITCH_SECOND			1		// Secondly basis
-#define	LOG_SWITCH_MINUTE			2		// Minutely basis
-#define	LOG_SWITCH_HOUR				3		// Hourly basis
-#define	LOG_SWITCH_DAY				4		// Daily basis
-#define	LOG_SWITCH_MONTH			5		// Monthly basis
-
-// Minimum amount of free disk space
-#define	DISK_FREE_SPACE_MIN			1048576	// 1 MBytes
-#define	DISK_FREE_SPACE_DEFAULT		(DISK_FREE_SPACE_MIN * 100)	// 100 Mbytes
-#define	DISK_FREE_SPACE_DEFAULT_WINDOWS	((UINT64)(8ULL * 1024ULL * 1024ULL * 1024ULL))	// 8GBytes
-
-// Interval to check the free space
-#define	DISK_FREE_CHECK_INTERVAL_DEFAULT	(5 * 60 * 1000)
-
-// Simple log
-#define TINY_LOG_DIRNAME			"@tiny_log"
-#define TINY_LOG_FILENAME			"@tiny_log/%04u%02u%02u_%02u%02u%02u.log"
-
-
-//////////////////////////////////////////////////////////////////////
-// 
-// Constant related to Carrier Edition
-// 
-//////////////////////////////////////////////////////////////////////
-
-#define CE_SNAPSHOT_INTERVAL		((UINT64)(3600 * 1000))
-//#define CE_SNAPSHOT_INTERVAL		((UINT64)(3000))
-#define CE_SNAPSHOT_POLLING_INTERVAL	(1 * 1000)
-#define CE_SNAPSHOT_POLLING_INTERVAL_LICENSE	(30 * 1000)
-#define CE_SNAPSHOT_DIR_NAME		"@carrier_log"
-#define CE_SNAPSHOT_PREFIX			"carrier"
-
-
-//////////////////////////////////////////////////////////////////////
-// 
-// Communication protocol related constant
-// 
-//////////////////////////////////////////////////////////////////////
-
-// Administrator Username
-#define	ADMINISTRATOR_USERNAME		"administrator"
-// Maximum value of random size
-#define	RAND_SIZE_MAX				4096
-// Expiration date of random size cache
-#define	RAND_SIZE_CACHE_EXPIRE		(24 * 60 * 60 * 1000)
-// Management allowed IP address list file name
-#define	ADMINIP_TXT					"@adminip.txt"
-
-#define NON_SSL_MIN_COUNT			60
-#define NON_SSL_ENTRY_EXPIRES		(10 * 60 * 1000)
-
-//////////////////////////////////////////////////////////////////////
-// 
-// The cascade related constants
-// 
-//////////////////////////////////////////////////////////////////////
-
-#define	LINK_DEVICE_NAME		"_SEHUBLINKCLI_"
-#define	LINK_USER_NAME			"link"
-#define	LINK_USER_NAME_PRINT	"Cascade"
-
-
-
-//////////////////////////////////////////////////////////////////////
-// 
-// Constant related to SecureNAT connection
-// 
-//////////////////////////////////////////////////////////////////////
-
-#define	SNAT_DEVICE_NAME		"_SEHUBSECURENAT_"
-#define	SNAT_USER_NAME			"securenat"
-#define	SNAT_USER_NAME_PRINT	"SecureNAT"
-
-
-
-//////////////////////////////////////////////////////////////////////
-// 
-// Constant related to bridge connection
-// 
-//////////////////////////////////////////////////////////////////////
-
-#define	BRIDGE_DEVICE_NAME				"_SEHUBBRIDGE_"
-#define	BRIDGE_USER_NAME				"localbridge"
-#define	BRIDGE_USER_NAME_PRINT			"Local Bridge"
-#define	BRIDGE_TRY_SPAN					1000
-#define	BRIDGE_NUM_DEVICE_CHECK_SPAN	(5 * 60 * 1000)
-#define BRIDGE_NETWORK_CONNECTION_STR	L"%s [%S]"
-
-
-
-//////////////////////////////////////////////////////////////////////
-// 
-// EtherLogger related constants
-// 
-//////////////////////////////////////////////////////////////////////
-
-#define	EL_ADMIN_PORT			22888
-#define	EL_CONFIG_FILENAME		"@etherlogger.config"
-#define	EL_PACKET_LOG_DIR_NAME	"@etherlogger_log"
-#define	EL_PACKET_LOG_FILE_NAME	"@etherlogger_log/%s"
-#define	EL_PACKET_LOG_PREFIX	"pkt"
-#define	EL_LICENSE_CHECK_SPAN	(10 * 1000)
-
-
-
-//////////////////////////////////////////////////////////////////////
-// 
-// Layer-3 Switch related constants
-// 
-//////////////////////////////////////////////////////////////////////
-
-#define	MAX_NUM_L3_SWITCH		4096
-#define	MAX_NUM_L3_IF			4096
-#define	MAX_NUM_L3_TABLE		4096
-
-
-
-//////////////////////////////////////////////////////////////////////
-// 
-// Constant related to User-mode Router
-// 
-//////////////////////////////////////////////////////////////////////
-
-#define	ARP_ENTRY_EXPIRES			(30 * 1000)		// ARP table expiration date
-#define	ARP_ENTRY_POLLING_TIME		(1 * 1000)		// ARP table cleaning timer
-#define	ARP_REQUEST_TIMEOUT			(1000)			// ARP request time-out period
-#define	ARP_REQUEST_GIVEUP			(5 * 1000)		// Time to give up sending the ARP request
-#define	IP_WAIT_FOR_ARP_TIMEOUT		(5 * 1000)		// Total time that an IP packet waiting for ARP table
-#define	IP_COMBINE_TIMEOUT			(10 * 1000)		// Time-out of IP packet combining
-#define	NAT_TCP_MAX_TIMEOUT			(2000000 * 1000)	// Maximum TCP session timeout in seconds
-#define	NAT_UDP_MAX_TIMEOUT			(2000000 * 1000)	// Maximum UDP session timeout in seconds
-#define	NAT_TCP_MIN_TIMEOUT			(1 * 60 * 1000)		// Minimum TCP session timeout in seconds
-#define	NAT_UDP_MIN_TIMEOUT			(10 * 1000)			// Minimum UDP session timeout in seconds
-#define	NAT_TCP_RECV_WINDOW_SIZE	64512				// TCP receive window size
-#define	NAT_TCP_SYNACK_SEND_TIMEOUT	250					// Sending TCP SYN+ACK interval
-#define	NAT_ICMP_TIMEOUT			(10 * 1000)			// ICMP timeout in seconds
-#define	NAT_ICMP_TIMEOUT_WITH_API	(3 * 1000)			// Timeout in seconds in the case of using the ICMP API
-#define	NAT_SEND_BUF_SIZE			(64 * 1024)			// TCP send buffer size
-#define	NAT_RECV_BUF_SIZE			(64 * 1024)			// TCP receive buffer size
-#define	NAT_TMPBUF_SIZE				(128 * 1024)		// TCP temporally memory area size
-#define	NAT_ACK_KEEPALIVE_SPAN		(5 * 1000)			// ACK transmission interval for TCP keep alive
-#define	NAT_INITIAL_RTT_VALUE		500					// Initial RTT value
-#define	NAT_FIN_SEND_INTERVAL		1000				// FIN transmission interval
-#define	NAT_FIN_SEND_MAX_COUNT		5					// Total number of FIN transmissions
-#define	NAT_DNS_PROXY_PORT			53					// DNS proxy port number
-#define	NAT_DNS_RESPONSE_TTL		(20 * 60)			// TTL of the DNS response
-#define	NAT_DHCP_SERVER_PORT		67					// DHCP server port number
-#define	NAT_DHCP_CLIENT_PORT		68					// DHCP client port number
-#define	DHCP_MIN_EXPIRE_TIMESPAN	(15 * 1000)			// DHCP minimum expiration date
-#define	DHCP_POLLING_INTERVAL		1000				// DHCP polling interval
-#define	X32							((UINT64)4294967296ULL)	// 32bit + 1
-#define	NAT_DNS_QUERY_TIMEOUT		(512)				// Time-out value of DNS queries
-
-// Beacon transmission interval
-#define	BEACON_SEND_INTERVAL		(5 * 1000)
-
-// Total size quota allowed in the queue for the combining the IP packet
-#define	IP_COMBINE_WAIT_QUEUE_SIZE_QUOTA	(50 * 1024 * 1024)
-
-// Header size constant
-#define	MAC_HEADER_SIZE				(sizeof(MAC_HEADER))
-#define	ARP_HEADER_SIZE				(sizeof(ARP_HEADER))
-#define	IP_HEADER_SIZE				(sizeof(IPV4_HEADER))
-#define	TCP_HEADER_SIZE				(sizeof(TCP_HEADER))
-#define	UDP_HEADER_SIZE				(sizeof(UDP_HEADER))
-
-// Data maximum size constant
-#define	MAX_L3_DATA_SIZE			(1500)
-#define	MAX_IP_DATA_SIZE			(MAX_L3_DATA_SIZE - IP_HEADER_SIZE)
-#define	MAX_TCP_DATA_SIZE			(MAX_IP_DATA_SIZE - TCP_HEADER_SIZE)
-#define	MAX_UDP_DATA_SIZE			(MAX_IP_DATA_SIZE - UDP_HEADER_SIZE)
-#define	MAX_IP_DATA_SIZE_TOTAL		(65535)
-
-// IP packet option constant
-#define	DEFAULT_IP_TOS				0				// TOS in the IP header
-#define	DEFAULT_IP_TTL				128				// TTL in the IP header
-
-// Type of NAT session
-#define	NAT_TCP						0		// TCP NAT
-#define	NAT_UDP						1		// UDP NAT
-#define	NAT_DNS						2		// DNS NAT
-#define	NAT_ICMP					3		// ICMP NAT
-
-// State of NAT session
-#define	NAT_TCP_CONNECTING			0		// Connecting
-#define	NAT_TCP_SEND_RESET			1		// Send the RST (Connection failure or disconnected)
-#define	NAT_TCP_CONNECTED			2		// Connection complete
-#define	NAT_TCP_ESTABLISHED			3		// Connection established
-#define	NAT_TCP_WAIT_DISCONNECT		4		// Wait for socket disconnection
-
-
-//////////////////////////////////////////////////////////////////////
-// 
-// For UNIX virtual LAN card related constant
-// 
-//////////////////////////////////////////////////////////////////////
-
-#define	TAP_FILENAME_1				"/dev/net/tun"
-#define	TAP_FILENAME_2				"/dev/tun"
-#ifdef	UNIX_MACOS
-#ifdef	NO_VLAN
-#define	TAP_MACOS_FILENAME			"/dev/tap0"
-#else	// NO_VLAN
-#define	TAP_MACOS_FILENAME			"tap"
-#endif	// NO_VLAN
-#define	TAP_MACOS_DIR				"/dev/"
-#define	TAP_MACOS_NUMBER			(16)
-#endif	// UNIX_MACOS
-
-
-
-
-
-#define	LICENSE_EDITION_VPN3_NO_LICENSE					0		// Without license
-
-#define	LICENSE_MAX_PRODUCT_NAME_LEN	255				// Maximum length of license product name
-#define	LICENSE_NUM_SHA					10000			// Number of times to hash with SHA
-#define	LICENSE_SYSTEM_KEY_NUM			2048			// Key number for system
-#define	LICENSE_SYSTEM_KEYSIZE_BIT		144				// Number of key bits for system
-#define	LICENSE_PRODUCT_KEY_NUM			16384			// Number of keys for product
-#define	LICENSE_PRODUCT_KEYSIZE_BIT		56				// Number of key bits for product
-#define	LICENSE_PRODUCT_COMMON_KEYSIZE_BIT	48			// Number of common key bits for product
-#define	LICENSE_MASTER_KEYSIZE_BIT		1024			// Number of master key bits
-#define	LICENSE_SYSTEM_ID_MIN			0ULL			// System ID minimum value
-#define	LICENSE_SYSTEM_ID_MAX			549755813887ULL	// System ID maximum value
-#define	LICENSE_SERIAL_ID_MIN			0				// Serial ID minimum value
-#define	LICENSE_SERIAL_ID_MAX			65535			// Serial ID maximum value
-#define	LICENSE_EXPIRES_MIN				0				// Expiration date minimum
-#define	LICENSE_EXPIRES_MAX				16383			// Expiration date maximum
-#define	LICENSE_KEYSTR_LEN				41				// Length of the license key
-#define	LICENSE_LICENSEID_STR_LEN		33				// Length of the license ID
-
-#define	LICENSE_STATUS_OK				0		// Enabled
-#define	LICENSE_STATUS_EXPIRED			1		// Invalid (expired)
-#define	LICENSE_STATUS_ID_DIFF			2		// Invalid (System ID mismatch)
-#define	LICENSE_STATUS_DUP				3		// Invalid (duplicated)
-#define	LICENSE_STATUS_INSUFFICIENT		4		// Invalid (other necessary license shortage)
-#define	LICENSE_STATUS_COMPETITION		5		// Invalid (conflict with other licenses)
-#define	LICENSE_STATUS_NONSENSE			6		// Invalid (meaningless in the current edition)
-#define	LICENSE_STATUS_CPU				7		// Invalid (CPU type mismatch)
-
-#define	BIT_TO_BYTE(x)					(((x) + 7) / 8)
-#define	BYTE_TO_BIT(x)					((x) * 8)
-
-
-//////////////////////////////////////////////////////////////////////
-// 
-// Error code
-// 
-//////////////////////////////////////////////////////////////////////
-
-#define	ERR_NO_ERROR					0	// No error
-#define	ERR_CONNECT_FAILED				1	// Connection to the server has failed
-#define	ERR_SERVER_IS_NOT_VPN			2	// The destination server is not a VPN server
-#define	ERR_DISCONNECTED				3	// The connection has been interrupted
-#define	ERR_PROTOCOL_ERROR				4	// Protocol error
-#define	ERR_CLIENT_IS_NOT_VPN			5	// Connecting client is not a VPN client
-#define	ERR_USER_CANCEL					6	// User cancel
-#define	ERR_AUTHTYPE_NOT_SUPPORTED		7	// Specified authentication method is not supported
-#define	ERR_HUB_NOT_FOUND				8	// The HUB does not exist
-#define	ERR_AUTH_FAILED					9	// Authentication failure
-#define	ERR_HUB_STOPPING				10	// HUB is stopped
-#define	ERR_SESSION_REMOVED				11	// Session has been deleted
-#define	ERR_ACCESS_DENIED				12	// Access denied
-#define	ERR_SESSION_TIMEOUT				13	// Session times out
-#define	ERR_INVALID_PROTOCOL			14	// Protocol is invalid
-#define	ERR_TOO_MANY_CONNECTION			15	// Too many connections
-#define	ERR_HUB_IS_BUSY					16	// Too many sessions of the HUB
-#define	ERR_PROXY_CONNECT_FAILED		17	// Connection to the proxy server fails
-#define	ERR_PROXY_ERROR					18	// Proxy Error
-#define	ERR_PROXY_AUTH_FAILED			19	// Failed to authenticate on the proxy server
-#define	ERR_TOO_MANY_USER_SESSION		20	// Too many sessions of the same user
-#define	ERR_LICENSE_ERROR				21	// License error
-#define	ERR_DEVICE_DRIVER_ERROR			22	// Device driver error
-#define	ERR_INTERNAL_ERROR				23	// Internal error
-#define	ERR_SECURE_DEVICE_OPEN_FAILED	24	// The secure device cannot be opened
-#define	ERR_SECURE_PIN_LOGIN_FAILED		25	// PIN code is incorrect
-#define	ERR_SECURE_NO_CERT				26	// Specified certificate is not stored
-#define	ERR_SECURE_NO_PRIVATE_KEY		27	// Specified private key is not stored
-#define	ERR_SECURE_CANT_WRITE			28	// Write failure
-#define	ERR_OBJECT_NOT_FOUND			29	// Specified object can not be found
-#define	ERR_VLAN_ALREADY_EXISTS			30	// Virtual LAN card with the specified name already exists
-#define	ERR_VLAN_INSTALL_ERROR			31	// Specified virtual LAN card cannot be created
-#define	ERR_VLAN_INVALID_NAME			32	// Specified name of the virtual LAN card is invalid
-#define	ERR_NOT_SUPPORTED				33	// Unsupported
-#define	ERR_ACCOUNT_ALREADY_EXISTS		34	// Account already exists
-#define	ERR_ACCOUNT_ACTIVE				35	// Account is operating
-#define	ERR_ACCOUNT_NOT_FOUND			36	// Specified account doesn't exist
-#define	ERR_ACCOUNT_INACTIVE			37	// Account is offline
-#define	ERR_INVALID_PARAMETER			38	// Parameter is invalid
-#define	ERR_SECURE_DEVICE_ERROR			39	// Error has occurred in the operation of the secure device
-#define	ERR_NO_SECURE_DEVICE_SPECIFIED	40	// Secure device is not specified
-#define	ERR_VLAN_IS_USED				41	// Virtual LAN card in use by account
-#define	ERR_VLAN_FOR_ACCOUNT_NOT_FOUND	42	// Virtual LAN card of the account can not be found
-#define	ERR_VLAN_FOR_ACCOUNT_USED		43	// Virtual LAN card of the account is already in use
-#define	ERR_VLAN_FOR_ACCOUNT_DISABLED	44	// Virtual LAN card of the account is disabled
-#define	ERR_INVALID_VALUE				45	// Value is invalid
-#define	ERR_NOT_FARM_CONTROLLER			46	// Not a farm controller
-#define	ERR_TRYING_TO_CONNECT			47	// Attempting to connect
-#define	ERR_CONNECT_TO_FARM_CONTROLLER	48	// Failed to connect to the farm controller
-#define	ERR_COULD_NOT_HOST_HUB_ON_FARM	49	// A virtual HUB on farm could not be created
-#define	ERR_FARM_MEMBER_HUB_ADMIN		50	// HUB cannot be managed on a farm member
-#define	ERR_NULL_PASSWORD_LOCAL_ONLY	51	// Accepting only local connections for an empty password
-#define	ERR_NOT_ENOUGH_RIGHT			52	// Right is insufficient
-#define	ERR_LISTENER_NOT_FOUND			53	// Listener can not be found
-#define	ERR_LISTENER_ALREADY_EXISTS		54	// Listener already exists
-#define	ERR_NOT_FARM_MEMBER				55	// Not a farm member
-#define	ERR_CIPHER_NOT_SUPPORTED		56	// Encryption algorithm is not supported
-#define	ERR_HUB_ALREADY_EXISTS			57	// HUB already exists
-#define	ERR_TOO_MANY_HUBS				58	// Too many HUBs
-#define	ERR_LINK_ALREADY_EXISTS			59	// Link already exists
-#define	ERR_LINK_CANT_CREATE_ON_FARM	60	// The link can not be created on the server farm
-#define	ERR_LINK_IS_OFFLINE				61	// Link is off-line
-#define	ERR_TOO_MANY_ACCESS_LIST		62	// Too many access list
-#define	ERR_TOO_MANY_USER				63	// Too many users
-#define	ERR_TOO_MANY_GROUP				64	// Too many Groups
-#define	ERR_GROUP_NOT_FOUND				65	// Group can not be found
-#define	ERR_USER_ALREADY_EXISTS			66	// User already exists
-#define	ERR_GROUP_ALREADY_EXISTS		67	// Group already exists
-#define	ERR_USER_AUTHTYPE_NOT_PASSWORD	68	// Authentication method of the user is not a password authentication
-#define	ERR_OLD_PASSWORD_WRONG			69	// The user does not exist or the old password is wrong
-#define	ERR_LINK_CANT_DISCONNECT		73	// Cascade session cannot be disconnected
-#define	ERR_ACCOUNT_NOT_PRESENT			74	// Not completed configure the connection to the VPN server
-#define	ERR_ALREADY_ONLINE				75	// It is already online
-#define	ERR_OFFLINE						76	// It is offline
-#define	ERR_NOT_RSA_1024				77	// The certificate is not RSA 1024bit
-#define	ERR_SNAT_CANT_DISCONNECT		78	// SecureNAT session cannot be disconnected
-#define	ERR_SNAT_NEED_STANDALONE		79	// SecureNAT works only in stand-alone HUB
-#define	ERR_SNAT_NOT_RUNNING			80	// SecureNAT function is not working
-#define	ERR_SE_VPN_BLOCK				81	// Stopped by PacketiX VPN Block
-#define	ERR_BRIDGE_CANT_DISCONNECT		82	// Bridge session can not be disconnected
-#define	ERR_LOCAL_BRIDGE_STOPPING		83	// Bridge function is stopped
-#define	ERR_LOCAL_BRIDGE_UNSUPPORTED	84	// Bridge feature is not supported
-#define	ERR_CERT_NOT_TRUSTED			85	// Certificate of the destination server can not be trusted
-#define	ERR_PRODUCT_CODE_INVALID		86	// Product code is different
-#define	ERR_VERSION_INVALID				87	// Version is different
-#define	ERR_CAPTURE_DEVICE_ADD_ERROR	88	// Adding capture device failure
-#define	ERR_VPN_CODE_INVALID			89	// VPN code is different
-#define	ERR_CAPTURE_NOT_FOUND			90	// Capture device can not be found
-#define	ERR_LAYER3_CANT_DISCONNECT		91	// Layer-3 session cannot be disconnected
-#define	ERR_LAYER3_SW_EXISTS			92	// L3 switch of the same already exists
-#define	ERR_LAYER3_SW_NOT_FOUND			93	// Layer-3 switch can not be found
-#define	ERR_INVALID_NAME				94	// Name is invalid
-#define	ERR_LAYER3_IF_ADD_FAILED		95	// Failed to add interface
-#define	ERR_LAYER3_IF_DEL_FAILED		96	// Failed to delete the interface
-#define	ERR_LAYER3_IF_EXISTS			97	// Interface that you specified already exists
-#define	ERR_LAYER3_TABLE_ADD_FAILED		98	// Failed to add routing table
-#define	ERR_LAYER3_TABLE_DEL_FAILED		99	// Failed to delete the routing table
-#define	ERR_LAYER3_TABLE_EXISTS			100	// Routing table entry that you specified already exists
-#define	ERR_BAD_CLOCK					101	// Time is queer
-#define	ERR_LAYER3_CANT_START_SWITCH	102	// The Virtual Layer 3 Switch can not be started
-#define	ERR_CLIENT_LICENSE_NOT_ENOUGH	103	// Client connection licenses shortage
-#define	ERR_BRIDGE_LICENSE_NOT_ENOUGH	104 // Bridge connection licenses shortage
-#define	ERR_SERVER_CANT_ACCEPT			105	// Not Accept on the technical issues
-#define	ERR_SERVER_CERT_EXPIRES			106	// Destination VPN server has expired
-#define	ERR_MONITOR_MODE_DENIED			107	// Monitor port mode was rejected
-#define	ERR_BRIDGE_MODE_DENIED			108	// Bridge-mode or Routing-mode was rejected
-#define	ERR_IP_ADDRESS_DENIED			109	// Client IP address is denied
-#define	ERR_TOO_MANT_ITEMS				110	// Too many items
-#define	ERR_MEMORY_NOT_ENOUGH			111	// Out of memory
-#define	ERR_OBJECT_EXISTS				112	// Object already exists
-#define	ERR_FATAL						113	// A fatal error occurred
-#define	ERR_SERVER_LICENSE_FAILED		114	// License violation has occurred on the server side
-#define	ERR_SERVER_INTERNET_FAILED		115	// Server side is not connected to the Internet
-#define	ERR_CLIENT_LICENSE_FAILED		116	// License violation occurs on the client side
-#define	ERR_BAD_COMMAND_OR_PARAM		117	// Command or parameter is invalid
-#define	ERR_INVALID_LICENSE_KEY			118	// License key is invalid
-#define	ERR_NO_VPN_SERVER_LICENSE		119	// There is no valid license for the VPN Server
-#define	ERR_NO_VPN_CLUSTER_LICENSE		120	// There is no cluster license
-#define ERR_NOT_ADMINPACK_SERVER		121	// Not trying to connect to a server with the Administrator Pack license
-#define ERR_NOT_ADMINPACK_SERVER_NET	122	// Not trying to connect to a server with the Administrator Pack license (for .NET)
-#define ERR_BETA_EXPIRES				123	// Destination Beta VPN Server has expired
-#define ERR_BRANDED_C_TO_S				124 // Branding string of connection limit is different (Authentication on the server side)
-#define ERR_BRANDED_C_FROM_S			125	// Branding string of connection limit is different (Authentication for client-side)
-#define	ERR_AUTO_DISCONNECTED			126	// VPN session is disconnected for a certain period of time has elapsed
-#define	ERR_CLIENT_ID_REQUIRED			127	// Client ID does not match
-#define	ERR_TOO_MANY_USERS_CREATED		128	// Too many created users
-#define	ERR_SUBSCRIPTION_IS_OLDER		129	// Subscription expiration date Is earlier than the build date of the VPN Server
-#define	ERR_ILLEGAL_TRIAL_VERSION		130	// Many trial license is used continuously
-#define	ERR_NAT_T_TWO_OR_MORE			131	// There are multiple servers in the back of a global IP address in the NAT-T connection
-#define	ERR_DUPLICATE_DDNS_KEY			132	// DDNS host key duplicate
-#define	ERR_DDNS_HOSTNAME_EXISTS		133	// Specified DDNS host name already exists
-#define	ERR_DDNS_HOSTNAME_INVALID_CHAR	134	// Characters that can not be used for the host name is included
-#define	ERR_DDNS_HOSTNAME_TOO_LONG		135	// Host name is too long
-#define	ERR_DDNS_HOSTNAME_IS_EMPTY		136	// Host name is not specified
-#define	ERR_DDNS_HOSTNAME_TOO_SHORT		137	// Host name is too short
-#define	ERR_MSCHAP2_PASSWORD_NEED_RESET	138	// Necessary that password is changed
-#define	ERR_DDNS_DISCONNECTED			139	// Communication to the dynamic DNS server is disconnected
-#define	ERR_SPECIAL_LISTENER_ICMP_ERROR	140	// The ICMP socket can not be opened
-#define	ERR_SPECIAL_LISTENER_DNS_ERROR	141	// Socket for DNS port can not be opened
-#define	ERR_OPENVPN_IS_NOT_ENABLED		142	// OpenVPN server feature is not enabled
-#define	ERR_NOT_SUPPORTED_AUTH_ON_OPENSOURCE	143	// It is the type of user authentication that are not supported in the open source version
-#define	ERR_VPNGATE						144 // Operation on VPN Gate Server is not available
-#define	ERR_VPNGATE_CLIENT				145 // Operation on VPN Gate Client is not available
-#define	ERR_VPNGATE_INCLIENT_CANT_STOP	146	// Can not be stopped if operating within VPN Client mode
-#define	ERR_NOT_SUPPORTED_FUNCTION_ON_OPENSOURCE	147	// It is a feature that is not supported in the open source version
-#define	ERR_SUSPENDING					148	// System is suspending
-
-
-////////////////////////////
-// Generally used structure
-
-// Network Services
-typedef struct NETSVC
-{
-	bool Udp;						// false=TCP, true=UDP
-	UINT Port;						// Port number
-	char *Name;						// Name
-} NETSVC;
-
-// Traffic data entry
-typedef struct TRAFFIC_ENTRY
-{
-	UINT64 BroadcastCount;			// Number of broadcast packets
-	UINT64 BroadcastBytes;			// Broadcast bytes
-	UINT64 UnicastCount;			// Unicast count
-	UINT64 UnicastBytes;			// Unicast bytes
-} TRAFFIC_ENTRY;
-
-// Traffic data
-typedef struct TRAFFIC
-{
-	TRAFFIC_ENTRY Send;				// Transmitted data
-	TRAFFIC_ENTRY Recv;				// Received data
-} TRAFFIC;
-
-// Non-SSL connection source
-typedef struct NON_SSL
-{
-	IP IpAddress;					// IP address
-	UINT64 EntryExpires;			// Expiration date of entry
-	UINT Count;						// Number of connection count
-} NON_SSL;
-
-// Simple log storage
-typedef struct TINY_LOG
-{
-	char FileName[MAX_PATH];		// File name
-	IO *io;							// File
-	LOCK *Lock;						// Lock
-} TINY_LOG;
-
-// CEDAR structure
-typedef struct CEDAR
-{
-	LOCK *lock;						// Lock
-	REF *ref;						// Reference counter
-	COUNTER *AcceptingSockets;		// Number of sockets in Accept
-	UINT Type;						// Type
-	LIST *ListenerList;				// Listener list
-	LIST *HubList;					// HUB list
-	LIST *ConnectionList;			// Negotiating connection list
-	LIST *CaList;					// List of CA
-	volatile bool Halt;				// Halt flag
-	COUNTER *ConnectionIncrement;	// Connection increment counter
-	X *ServerX;						// Server certificate
-	K *ServerK;						// Private key of the server certificate
-	char *CipherList;				// List of encryption algorithms
-	UINT Version;					// Version information
-	UINT Build;						// Build Number
-	char *ServerStr;				// Server string
-	char *MachineName;				// Computer name
-	char *HttpUserAgent;			// HTTP user agent
-	char *HttpAccept;				// HTTP Accept
-	char *HttpAcceptLanguage;		// HTTP Accept Language
-	char *HttpAcceptEncoding;		// HTTP Accept Encoding
-	TRAFFIC *Traffic;				// Traffic information
-	LOCK *TrafficLock;				// Traffic information lock
-	LIST *UDPEntryList;				// UDP entry list
-	COUNTER *CurrentSessions;		// The current number of sessions
-	COUNTER *CurrentTcpConnections;	// Number of current TCP connections
-	LIST *NetSvcList;				// Network service list
-	char *VerString;				// Version string
-	char *BuildInfo;				// Build Information
-	struct CLIENT *Client;			// Client
-	struct SERVER *Server;			// Server
-	UINT64 CreatedTick;				// Generation date and time
-	bool CheckExpires;				// Check the expiration date
-	LIST *TrafficDiffList;			// Traffic difference list
-	struct LOG *DebugLog;			// Debug log
-	UCHAR UniqueId[16];				// Unique ID
-	LIST *LocalBridgeList;			// Local bridge list
-	bool Bridge;					// Bridge version
-	LIST *L3SwList;					// Layer-3 switch list
-	COUNTER *AssignedClientLicense;	// Number of assigned client licenses
-	COUNTER *AssignedBridgeLicense;	// Number of assigned bridge licenses
-	UINT64 LicenseViolationTick;	// License violation occurs
-	LIST *NonSslList;				// Non-SSL connection list
-	struct WEBUI *WebUI;			// Data for WebUI service
-	UINT Beta;						// Beta number
-	LOCK *CedarSuperLock;			// Cedar super lock!
-	bool DisableIPv6Listener;		// Disable IPv6 listener
-	UINT ClientId;					// Client ID
-	UINT64 BuiltDate;				// Build Date
-	LIST *UdpPortList;				// UDP port list in use
-	char CurrentDDnsFqdn[MAX_SIZE];	// FQDN of the current DDNS
-	char OpenVPNPublicPorts[MAX_SIZE];	// OpenVPN public UDP port list
-	LOCK *OpenVPNPublicPortsLock;	// Lock of OpenVPN public UDP port list
-	LOCK *CurrentRegionLock;		// Current region lock
-	char CurrentRegion[128];		// Current region
-	LOCK *CurrentTcpQueueSizeLock;	// Current TCP send queue size lock
-	UINT CurrentTcpQueueSize;		// Current TCP send queue size
-	COUNTER *CurrentActiveLinks;	// Current active cascade connections
-	LOCK *QueueBudgetLock;			// Queue budget lock
-	UINT QueueBudget;				// Queue budget
-	LOCK *FifoBudgetLock;			// Fifo budget lock
-	UINT FifoBudget;				// Fifo budget
-<<<<<<< HEAD
-	SSL_ACCEPT_SETTINGS SslAcceptSettings;	// SSL Accept Settings
-=======
-	bool AcceptOnlyTls;				// Accept only TLS (Disable SSL)
-	UINT DhParamBits;				// Bits of Diffie-Hellman parameters
->>>>>>> ad58da41
-	char OpenVPNDefaultClientOption[MAX_SIZE];	// OpenVPN Default Client Option String
-} CEDAR;
-
-// Type of CEDAR
-#define	CEDAR_CLIENT				0	// Client
-#define	CEDAR_STANDALONE_SERVER		1	// Stand-alone server
-#define	CEDAR_FARM_CONTROLLER		2	// Server farm controller
-#define	CEDAR_FARM_MEMBER			3	// Server farm member
-
-
-////////////////////////////
-// Read the header file
-
-// Type
-#include <Cedar/CedarType.h>
-// Account Manager
-#include <Cedar/Account.h>
-// Listener module
-#include <Cedar/Listener.h>
-// Log storage module
-#include <Cedar/Logging.h>
-// Connection management
-#include <Cedar/Connection.h>
-// Session Management
-#include <Cedar/Session.h>
-// RPC
-#include <Cedar/Remote.h>
-// HUB management
-#include <Cedar/Hub.h>
-// Security Accounts Manager
-#include <Cedar/Sam.h>
-// Radius authentication module
-#include <Cedar/Radius.h>
-// Protocol
-#include <Cedar/Protocol.h>
-// Inter-HUB link
-#include <Cedar/Link.h>
-// User-mode virtual host
-#include <Cedar/Virtual.h>
-// SecureNAT
-#include <Cedar/SecureNAT.h>
-// Digital watermark
-#include <Cedar/WaterMark.h>
-// Secure data
-#include <Cedar/SecureInfo.h>
-// Console service
-#include <Cedar/Console.h>
-// Vpncmd utility
-#include <Cedar/Command.h>
-// RPC over HTTP
-#include <Cedar/Wpc.h>
-// IPsec
-#include <Cedar/IPsec.h>
-#include <Cedar/IPsec_L2TP.h>
-#include <Cedar/IPsec_PPP.h>
-#include <Cedar/IPsec_IPC.h>
-#include <Cedar/IPsec_IkePacket.h>
-#include <Cedar/IPsec_IKE.h>
-#include <Cedar/IPsec_Win7.h>
-#include <Cedar/IPsec_EtherIP.h>
-// SSTP
-#include <Cedar/Interop_SSTP.h>
-// OpenVPN
-#include <Cedar/Interop_OpenVPN.h>
-// UDP Acceleration
-#include <Cedar/UdpAccel.h>
-// DDNS Client
-#include <Cedar/DDNS.h>
-// VPN Azure Client
-#include <Cedar/AzureClient.h>
-// VPN Azure Server
-#include <Cedar/AzureServer.h>
-// Native IP Stack
-#include <Cedar/NativeStack.h>
-
-#ifdef	OS_WIN32
-// Neo device driver
-#include <Neo/Neo.h>
-// SeLow User-mode
-#include <Cedar/SeLowUser.h>
-#endif	// OS_WIN32
-
-// Neo device driver manipulation library
-#include <Cedar/VLan.h>
-// Bridge
-#include <Cedar/Bridge.h>
-// Layer-3 switch
-#include <Cedar/Layer3.h>
-// Virtual LAN card for test
-#include <Cedar/NullLan.h>
-// Client
-#include <Cedar/Client.h>
-// Server
-#include <Cedar/Server.h>
-// License database
-#include <Cedar/Database.h>
-// EtherLogger
-#include <Cedar/EtherLog.h>
-// Management RPC
-#include <Cedar/Admin.h>
-// User-mode Router
-#include <Cedar/Nat.h>
-
-// Web UI
-#include <Cedar/WebUI.h>
-
-// VPN Gate Plugin DLL
-#include <VGate/VGateCommon.h>
-
-// VPN Gate Main Implementation
-#include <Cedar/VG.h>
-
-
-#ifdef	OS_WIN32
-
-// Win32 user interface
-#include <Cedar/WinUi.h>
-// Win32 Client Connection Manager
-#include <Cedar/CM.h>
-// Win32 Server Manager
-#include <Cedar/SM.h>
-// Win32 User-mode Router Manager
-#include <Cedar/NM.h>
-// Win32 EtherLogger Manager
-#include <Cedar/EM.h>
-// Win32 Network Utility
-#include <Cedar/UT.h>
-// Win32 Setup Wizard
-#include <Cedar/SW.h>
-// Win32 COM calling module
-#include <Cedar/Win32Com.h>
-
-#endif
-
-
-
-
-////////////////////////////
-// Function prototype
-
-TRAFFIC *NewTraffic();
-void FreeTraffic(TRAFFIC *t);
-CEDAR *NewCedar(X *server_x, K *server_k);
-void CedarForceLink();
-void SetCedarVpnBridge(CEDAR *c);
-void SetCedarCert(CEDAR *c, X *server_x, K *server_k);
-void ReleaseCedar(CEDAR *c);
-void CleanupCedar(CEDAR *c);
-void StopCedar(CEDAR *c);
-void AddListener(CEDAR *c, LISTENER *r);
-void StopAllListener(CEDAR *c);
-void AddTraffic(TRAFFIC *dst, TRAFFIC *diff);
-void AddHub(CEDAR *c, HUB *h);
-void DelHub(CEDAR *c, HUB *h);
-void DelHubEx(CEDAR *c, HUB *h, bool no_lock);
-void StopAllHub(CEDAR *c);
-void StopAllConnection(CEDAR *c);
-void AddConnection(CEDAR *cedar, CONNECTION *c);
-UINT GetUnestablishedConnections(CEDAR *cedar);
-void DelConnection(CEDAR *cedar, CONNECTION *c);
-void SetCedarCipherList(CEDAR *cedar, char *name);
-void InitCedar();
-void FreeCedar();
-void AddCa(CEDAR *cedar, X *x);
-bool DeleteCa(CEDAR *cedar, UINT ptr);
-bool CheckSignatureByCa(CEDAR *cedar, X *x);
-bool CheckSignatureByCaLinkMode(SESSION *s, X *x);
-X *FindCaSignedX(LIST *o, X *x);
-void InitNetSvcList(CEDAR *cedar);
-void FreeNetSvcList(CEDAR *cedar);
-int CompareNetSvc(void *p1, void *p2);
-char *GetSvcName(CEDAR *cedar, bool udp, UINT port);
-void InitHiddenPassword(char *str, UINT size);
-bool IsHiddenPasswordChanged(char *str);
-UINT64 GetTrafficPacketSize(TRAFFIC *t);
-UINT64 GetTrafficPacketNum(TRAFFIC *t);
-void EnableDebugLog(CEDAR *c);
-void StartCedarLog();
-void StopCedarLog();
-void CedarLog(char *str);
-int CompareNoSslList(void *p1, void *p2);
-void InitNoSslList(CEDAR *c);
-void FreeNoSslList(CEDAR *c);
-bool AddNoSsl(CEDAR *c, IP *ip);
-void DecrementNoSsl(CEDAR *c, IP *ip, UINT num_dec);
-void DeleteOldNoSsl(CEDAR *c);
-NON_SSL *SearchNoSslList(CEDAR *c, IP *ip);
-bool IsInNoSsl(CEDAR *c, IP *ip);
-void FreeTinyLog(TINY_LOG *t);
-void WriteTinyLog(TINY_LOG *t, char *str);
-TINY_LOG *NewTinyLog();
-void GetWinVer(RPC_WINVER *v);
-bool IsSupportedWinVer(RPC_WINVER *v);
-bool IsLaterBuild(CEDAR *c, UINT64 t);
-SOCK *GetInProcListeningSock(CEDAR *c);
-SOCK *GetReverseListeningSock(CEDAR *c);
-void GetCedarVersion(char *tmp, UINT size);
-UINT64 GetCurrentBuildDate();
-void CedarAddCurrentTcpQueueSize(CEDAR *c, int diff);
-UINT CedarGetCurrentTcpQueueSize(CEDAR *c);
-void CedarAddQueueBudget(CEDAR *c, int diff);
-void CedarAddFifoBudget(CEDAR *c, int diff);
-UINT CedarGetQueueBudgetConsuming(CEDAR *c);
-UINT CedarGetFifoBudgetConsuming(CEDAR *c);
-UINT CedarGetQueueBudgetBalance(CEDAR *c);
-UINT CedarGetFifoBudgetBalance(CEDAR *c);
-bool CedarIsThereAnyEapEnabledRadiusConfig(CEDAR *c);
-
-
-
-#endif	// CEDAR_H
-
+// SoftEther VPN Source Code - Developer Edition Master Branch
+// Cedar Communication Module
+// 
+// SoftEther VPN Server, Client and Bridge are free software under GPLv2.
+// 
+// Copyright (c) Daiyuu Nobori.
+// Copyright (c) SoftEther VPN Project, University of Tsukuba, Japan.
+// Copyright (c) SoftEther Corporation.
+// 
+// All Rights Reserved.
+// 
+// http://www.softether.org/
+// 
+// Author: Daiyuu Nobori, Ph.D.
+// Comments: Tetsuo Sugiyama, Ph.D.
+// 
+// This program is free software; you can redistribute it and/or
+// modify it under the terms of the GNU General Public License
+// version 2 as published by the Free Software Foundation.
+// 
+// This program is distributed in the hope that it will be useful,
+// but WITHOUT ANY WARRANTY; without even the implied warranty of
+// MERCHANTABILITY or FITNESS FOR A PARTICULAR PURPOSE. See the
+// GNU General Public License for more details.
+// 
+// You should have received a copy of the GNU General Public License version 2
+// along with this program; if not, write to the Free Software
+// Foundation, Inc., 59 Temple Place - Suite 330, Boston, MA 02111-1307, USA.
+// 
+// THE SOFTWARE IS PROVIDED "AS IS", WITHOUT WARRANTY OF ANY KIND,
+// EXPRESS OR IMPLIED, INCLUDING BUT NOT LIMITED TO THE WARRANTIES OF
+// MERCHANTABILITY, FITNESS FOR A PARTICULAR PURPOSE AND NONINFRINGEMENT.
+// IN NO EVENT SHALL THE AUTHORS OR COPYRIGHT HOLDERS BE LIABLE FOR ANY
+// CLAIM, DAMAGES OR OTHER LIABILITY, WHETHER IN AN ACTION OF CONTRACT,
+// TORT OR OTHERWISE, ARISING FROM, OUT OF OR IN CONNECTION WITH THE
+// SOFTWARE OR THE USE OR OTHER DEALINGS IN THE SOFTWARE.
+// 
+// THE LICENSE AGREEMENT IS ATTACHED ON THE SOURCE-CODE PACKAGE
+// AS "LICENSE.TXT" FILE. READ THE TEXT FILE IN ADVANCE TO USE THE SOFTWARE.
+// 
+// 
+// THIS SOFTWARE IS DEVELOPED IN JAPAN, AND DISTRIBUTED FROM JAPAN,
+// UNDER JAPANESE LAWS. YOU MUST AGREE IN ADVANCE TO USE, COPY, MODIFY,
+// MERGE, PUBLISH, DISTRIBUTE, SUBLICENSE, AND/OR SELL COPIES OF THIS
+// SOFTWARE, THAT ANY JURIDICAL DISPUTES WHICH ARE CONCERNED TO THIS
+// SOFTWARE OR ITS CONTENTS, AGAINST US (SOFTETHER PROJECT, SOFTETHER
+// CORPORATION, DAIYUU NOBORI OR OTHER SUPPLIERS), OR ANY JURIDICAL
+// DISPUTES AGAINST US WHICH ARE CAUSED BY ANY KIND OF USING, COPYING,
+// MODIFYING, MERGING, PUBLISHING, DISTRIBUTING, SUBLICENSING, AND/OR
+// SELLING COPIES OF THIS SOFTWARE SHALL BE REGARDED AS BE CONSTRUED AND
+// CONTROLLED BY JAPANESE LAWS, AND YOU MUST FURTHER CONSENT TO
+// EXCLUSIVE JURISDICTION AND VENUE IN THE COURTS SITTING IN TOKYO,
+// JAPAN. YOU MUST WAIVE ALL DEFENSES OF LACK OF PERSONAL JURISDICTION
+// AND FORUM NON CONVENIENS. PROCESS MAY BE SERVED ON EITHER PARTY IN
+// THE MANNER AUTHORIZED BY APPLICABLE LAW OR COURT RULE.
+// 
+// USE ONLY IN JAPAN. DO NOT USE THIS SOFTWARE IN ANOTHER COUNTRY UNLESS
+// YOU HAVE A CONFIRMATION THAT THIS SOFTWARE DOES NOT VIOLATE ANY
+// CRIMINAL LAWS OR CIVIL RIGHTS IN THAT PARTICULAR COUNTRY. USING THIS
+// SOFTWARE IN OTHER COUNTRIES IS COMPLETELY AT YOUR OWN RISK. THE
+// SOFTETHER VPN PROJECT HAS DEVELOPED AND DISTRIBUTED THIS SOFTWARE TO
+// COMPLY ONLY WITH THE JAPANESE LAWS AND EXISTING CIVIL RIGHTS INCLUDING
+// PATENTS WHICH ARE SUBJECTS APPLY IN JAPAN. OTHER COUNTRIES' LAWS OR
+// CIVIL RIGHTS ARE NONE OF OUR CONCERNS NOR RESPONSIBILITIES. WE HAVE
+// NEVER INVESTIGATED ANY CRIMINAL REGULATIONS, CIVIL LAWS OR
+// INTELLECTUAL PROPERTY RIGHTS INCLUDING PATENTS IN ANY OF OTHER 200+
+// COUNTRIES AND TERRITORIES. BY NATURE, THERE ARE 200+ REGIONS IN THE
+// WORLD, WITH DIFFERENT LAWS. IT IS IMPOSSIBLE TO VERIFY EVERY
+// COUNTRIES' LAWS, REGULATIONS AND CIVIL RIGHTS TO MAKE THE SOFTWARE
+// COMPLY WITH ALL COUNTRIES' LAWS BY THE PROJECT. EVEN IF YOU WILL BE
+// SUED BY A PRIVATE ENTITY OR BE DAMAGED BY A PUBLIC SERVANT IN YOUR
+// COUNTRY, THE DEVELOPERS OF THIS SOFTWARE WILL NEVER BE LIABLE TO
+// RECOVER OR COMPENSATE SUCH DAMAGES, CRIMINAL OR CIVIL
+// RESPONSIBILITIES. NOTE THAT THIS LINE IS NOT LICENSE RESTRICTION BUT
+// JUST A STATEMENT FOR WARNING AND DISCLAIMER.
+// 
+// 
+// SOURCE CODE CONTRIBUTION
+// ------------------------
+// 
+// Your contribution to SoftEther VPN Project is much appreciated.
+// Please send patches to us through GitHub.
+// Read the SoftEther VPN Patch Acceptance Policy in advance:
+// http://www.softether.org/5-download/src/9.patch
+// 
+// 
+// DEAR SECURITY EXPERTS
+// ---------------------
+// 
+// If you find a bug or a security vulnerability please kindly inform us
+// about the problem immediately so that we can fix the security problem
+// to protect a lot of users around the world as soon as possible.
+// 
+// Our e-mail address for security reports is:
+// softether-vpn-security [at] softether.org
+// 
+// Please note that the above e-mail address is not a technical support
+// inquiry address. If you need technical assistance, please visit
+// http://www.softether.org/ and ask your question on the users forum.
+// 
+// Thank you for your cooperation.
+// 
+// 
+// NO MEMORY OR RESOURCE LEAKS
+// ---------------------------
+// 
+// The memory-leaks and resource-leaks verification under the stress
+// test has been passed before release this source code.
+
+
+// Cedar.h
+// Header of Cedar.c
+
+#ifndef	CEDAR_H
+#define	CEDAR_H
+
+
+//////////////////////////////////////////////////////////////////////
+// 
+// Products related constants
+// 
+//////////////////////////////////////////////////////////////////////
+
+// Replace the function name
+#ifdef	VPN_SPEED
+
+#define	DecryptSecurePacket	__dsp
+#define	CreateSecurePacket	__csp
+#define	GetSecureRandomSize	__gsrs
+
+#endif	// VPN_SPEED
+
+#define	bool	UINT
+#define	BOOL	UINT
+
+
+// Version number
+#define	CEDAR_VER					423
+
+// Build Number
+#define	CEDAR_BUILD					9647
+
+// Beta number
+//#define	BETA_NUMBER					3
+
+// RC or not
+#define	RELEASE_CANDIDATE
+
+// Specify the name of the person in charge building
+#ifndef	BUILDER_NAME
+#define	BUILDER_NAME		"yagi"
+#endif	// BUILDER_NAME
+
+// Specify the location to build
+#ifndef	BUILD_PLACE
+#define	BUILD_PLACE			"pc37"
+#endif	// BUILD_PLACE
+
+// Specifies the build date
+#define	BUILD_DATE_Y		2017
+#define	BUILD_DATE_M		10
+#define	BUILD_DATE_D		19
+#define	BUILD_DATE_HO		14
+#define	BUILD_DATE_MI		28
+#define	BUILD_DATE_SE		18
+
+// Tolerable time difference
+#define	ALLOW_TIMESTAMP_DIFF		(UINT64)(3 * 24 * 60 * 60 * 1000)
+
+
+// Configuration of communication related control switch
+#define	USE_DOS_ATTACK_DETECTION		// Enable the DOS attack detection
+//#define	USE_SECURE_PACKET				// Enable the scrambled packet
+
+// Designate the IDS detection signatures
+#define	CEDAR_SIGNATURE_STR			"SE-VPN4-PROTOCOL"
+
+// Default RSA certificate name of the smart card
+#define	SECURE_DEFAULT_CERT_NAME	"VPN_RSA_CERT"
+
+// Default RSA private key name of the smart card
+#define	SECURE_DEFAULT_KEY_NAME		"VPN_RSA_KEY"
+
+// Hidden password string of 8 characters
+#define	HIDDEN_PASSWORD				"********"
+
+
+//////////////////////////////////////////////////////////////////////
+// 
+// Definition of the maximum length of various string
+// 
+//////////////////////////////////////////////////////////////////////
+
+#define	MAX_ACCOUNT_NAME_LEN		255		// Maximum account name length
+#define	MAX_USERNAME_LEN			255		// User name maximum length
+#define	MAX_PASSWORD_LEN			255		// Password name maximum length
+#define	MAX_PROXY_USERNAME_LEN		255		// Proxy user name maximum length
+#define	MAX_PROXY_PASSWORD_LEN		255		// Proxy Password maximum length
+#define	MAX_SERVER_STR_LEN			255		// Maximum length of server string
+#define	MAX_CLIENT_STR_LEN			255		// Maximum length of client string
+#define	MAX_HUBNAME_LEN				255		// Maximum length of HUB name
+#define	MAX_SESSION_NAME_LEN		255		// Session name maximum length
+#define	MAX_CONNECTION_NAME_LEN		255		// Maximum length of connection name
+#define	MAX_DEVICE_NAME_LEN			31		// Device name maximum length
+#define	MAX_DEVICE_NAME_LEN_9X		4		// Maximum length of Virtual LAN card name in Win9x
+#define	MAX_ACCESSLIST_NOTE_LEN		255		// Maximum length of the note of access list entry
+#define	MAX_SECURE_DEVICE_FILE_LEN	255		// Secure device file name maximum length
+#define	MAX_ADMIN_OPTION_NAME_LEN	63		// Management option name
+#define	MAX_REDIRECT_URL_LEN		255		// URL length to redirect
+
+
+//////////////////////////////////////////////////////////////////////
+// 
+// Server and session management related constants
+// 
+//////////////////////////////////////////////////////////////////////
+
+#define	SERVER_MAX_SESSIONS			4096	// Maximum number of sessions that the server supports
+#define SERVER_MAX_SESSIONS_FOR_CARRIER_EDITION	100000	// Maximum number of sessions that the server supports (Carrier Edition)
+#define	NAT_MAX_SESSIONS			4096	// Maximum number of sessions that are supported by NAT
+#define	NAT_MAX_SESSIONS_KERNEL		65536	// Maximum number of sessions that are supported by NAT (In the case of kernel-mode NAT)
+#define	MAX_HUBS					4096	// The maximum number of virtual HUB
+#define MAX_HUBS_FOR_CARRIER_EDITION	100000	// The maximum number of virtual HUB (Carrier Edition)
+#define	MAX_ACCESSLISTS				(4096 * 8)	// Maximum number of access list entries
+#define	MAX_USERS					10000	// The maximum number of users
+#define	MAX_GROUPS					10000	// Maximum number of groups
+#define	MAX_MAC_TABLES				VPN_GP(GP_MAX_MAC_TABLES, 65536)	// Maximum number of MAC address table entries
+#define	MAX_IP_TABLES				VPN_GP(GP_MAX_IP_TABLES, 65536)	// Maximum number of IP address table entries
+#define	MAX_HUB_CERTS				4096	// Maximum number of Root CA that can be registered
+#define	MAX_HUB_CRLS				4096	// Maximum number of CRL that can be registered
+#define	MAX_HUB_ACS					4096	// Maximum number of AC that can be registered
+#define	MAX_HUB_LINKS				VPN_GP(GP_MAX_HUB_LINKS, 1024)	// Maximum number of Cascade that can be registered
+#define	MAX_HUB_ADMIN_OPTIONS		4096	// Maximum number of Virtual HUB management options that can be registered
+
+#ifndef	USE_STRATEGY_LOW_MEMORY
+#define	MEM_FIFO_REALLOC_MEM_SIZE	VPN_GP(GP_MEM_FIFO_REALLOC_MEM_SIZE, (65536 * 10))
+#define	QUEUE_BUDGET				VPN_GP(GP_QUEUE_BUDGET, 2048)
+#define	FIFO_BUDGET					VPN_GP(GP_FIFO_BUDGET, 1600 * 1600 * 4)
+#else	// USE_STRATEGY_LOW_MEMORY
+#define	MEM_FIFO_REALLOC_MEM_SIZE	VPN_GP(GP_MEM_FIFO_REALLOC_MEM_SIZE, (65536))
+#define	QUEUE_BUDGET				VPN_GP(GP_QUEUE_BUDGET, 1024)
+#define	FIFO_BUDGET					VPN_GP(GP_FIFO_BUDGET, 1000000)
+#endif	// USE_STRATEGY_LOW_MEMORY
+
+#define	MAX_PACKET_SIZE				1600	// Maximum packet size
+#define	UDP_BUF_SIZE				(32 * 1024) // Aim of the UDP packet size
+
+#ifndef	USE_STRATEGY_LOW_MEMORY
+#define	MAX_SEND_SOCKET_QUEUE_SIZE	VPN_GP(GP_MAX_SEND_SOCKET_QUEUE_SIZE, (1600 * 1600 * 1))	// Maximum transmit queue size
+#define	MIN_SEND_SOCKET_QUEUE_SIZE	VPN_GP(GP_MIN_SEND_SOCKET_QUEUE_SIZE, (1600 * 200 * 1))	// Minimum transmit queue size
+#define	MAX_STORED_QUEUE_NUM		VPN_GP(GP_MAX_STORED_QUEUE_NUM, 1024)		// The number of queues that can be stored in each session
+#define	MAX_BUFFERING_PACKET_SIZE	VPN_GP(GP_MAX_BUFFERING_PACKET_SIZE, (1600 * 1600))	// Maximum packet size can be buffered
+#else	// USE_STRATEGY_LOW_MEMORY
+#define	MAX_SEND_SOCKET_QUEUE_SIZE	VPN_GP(GP_MAX_SEND_SOCKET_QUEUE_SIZE, (1600 * 200 * 1))	// Maximum transmit queue size
+#define	MIN_SEND_SOCKET_QUEUE_SIZE	VPN_GP(GP_MIN_SEND_SOCKET_QUEUE_SIZE, (1600 * 50 * 1))	// Minimum transmit queue size
+#define	MAX_STORED_QUEUE_NUM		VPN_GP(GP_MAX_STORED_QUEUE_NUM, 384)		// The number of queues that can be stored in each session
+#define	MAX_BUFFERING_PACKET_SIZE	VPN_GP(GP_MAX_BUFFERING_PACKET_SIZE, (1600 * 300 * 1))	// Maximum packet size can be buffered
+#endif	// USE_STRATEGY_LOW_MEMORY
+
+#define	MAX_SEND_SOCKET_QUEUE_NUM	VPN_GP(GP_MAX_SEND_SOCKET_QUEUE_NUM, 128)		// Maximum number of transmission queue items per processing
+#define	MAX_TCP_CONNECTION			32		// The maximum number of TCP connections
+#define	NUM_TCP_CONNECTION_FOR_UDP_RECOVERY	2	// Maximum number of connections when using UDP recovery
+#define	SELECT_TIME					VPN_GP(GP_SELECT_TIME, 256)
+#define	SELECT_TIME_FOR_NAT			VPN_GP(GP_SELECT_TIME_FOR_NAT, 30)
+#define	SELECT_TIME_FOR_DELAYED_PKT	1		// If there is a delayed packet
+
+#define	TIMEOUT_MIN					(5 * 1000)	// Minimum timeout in seconds
+#define	TIMEOUT_MAX					(60 * 1000)	// Maximum timeout in seconds
+#define	TIMEOUT_DEFAULT				(30 * 1000) // Default number of seconds to timeout
+#define	CONNECTING_TIMEOUT			(15 * 1000)	// Timeout in seconds of being connected
+#define	CONNECTING_TIMEOUT_PROXY	(4 * 1000)	// Timeout in seconds of being connected (Proxy)
+#define	CONNECTING_POOLING_SPAN		(3 * 1000) // Polling interval of connected
+#define	MIN_RETRY_INTERVAL			(5 * 1000)		// Minimum retry interval
+#define	MAX_RETRY_INTERVAL			(300 * 1000)	// Maximum retry interval
+#define	RETRY_INTERVAL_SPECIAL		(60 * 1000)		// Reconnection interval of a special case
+
+#define	MAX_ADDITONAL_CONNECTION_FAILED_COUNTER	16	// Allowable number that can be serially failed to additional connection
+#define	ADDITIONAL_CONNECTION_COUNTER_RESET_INTERVAL	(30 * 60 * 1000)	// Reset period of additional connection failure counter
+
+#define	MAC_MIN_LIMIT_COUNT			3		// Minimum number of MAC addresses
+#define	IP_MIN_LIMIT_COUNT			4		// Number of IPv4 addresses minimum
+#define	IP_MIN_LIMIT_COUNT_V6		5		// Number of IPv6 addresses minimum
+#define	IP_LIMIT_WHEN_NO_ROUTING_V6	15		// Maximum number of IPv6 addresses when NoRouting policy is enabled
+
+#define	MAC_TABLE_EXCLUSIVE_TIME	(13 * 1000)			// Period that can occupy the MAC address
+#define	IP_TABLE_EXCLUSIVE_TIME		(13 * 1000)			// Period that can occupy the IP address
+#define	MAC_TABLE_EXPIRE_TIME		VPN_GP(GP_MAC_TABLE_EXPIRE_TIME, (600 * 1000))			// MAC address table expiration time
+#define	IP_TABLE_EXPIRE_TIME		VPN_GP(GP_IP_TABLE_EXPIRE_TIME, (60 * 1000))			// IP address table expiration time
+#define	IP_TABLE_EXPIRE_TIME_DHCP	VPN_GP(GP_IP_TABLE_EXPIRE_TIME_DHCP, (5 * 60 * 1000))		// IP address table expiration time (In the case of DHCP)
+#define	HUB_ARP_SEND_INTERVAL		VPN_GP(GP_HUB_ARP_SEND_INTERVAL, (5 * 1000))			// ARP packet transmission interval (alive check)
+
+#define	LIMITER_SAMPLING_SPAN		1000	// Sampling interval of the traffic limiting device
+
+#define	STORM_CHECK_SPAN			VPN_GP(GP_STORM_CHECK_SPAN, 500)		// Broadcast storm check interval
+#define	STORM_DISCARD_VALUE_START	VPN_GP(GP_STORM_DISCARD_VALUE_START, 3)		// Broadcast packet discard value start value
+#define	STORM_DISCARD_VALUE_END		VPN_GP(GP_STORM_DISCARD_VALUE_END, 1024)	// Broadcast packet discard value end value
+
+#define	KEEP_INTERVAL_MIN			5		// Packet transmission interval minimum value
+#define	KEEP_INTERVAL_DEFAULT		50		// Packet transmission interval default value
+#define	KEEP_INTERVAL_MAX			600		// Packet transmission interval maximum value
+#define KEEP_TCP_TIMEOUT			1000	// TCP time-out value
+
+#define	TICKET_EXPIRES				(60 * 1000)	// Expiration date of ticket
+
+#define	SEND_KILL_NUM_X				256			// Number of 'X' characters to send the Kill
+
+
+#define	FARM_BASE_POINT				100000		// Reference value of the cluster score
+#define	FARM_DEFAULT_WEIGHT			100			// Standard performance ratio
+
+#define DH_PARAM_BITS_DEFAULT		2048		// Bits of Diffie-Hellman Parameters
+
+
+#define	SE_UDP_SIGN			"SE2P"		// Not used (only old UDP mode)
+
+// R-UDP service name
+#define	VPN_RUDP_SVC_NAME		"SoftEther_VPN"
+
+// Traffic information update interval
+#define	INCREMENT_TRAFFIC_INTERVAL		(10 * 1000)
+
+// State of the client session
+#define	CLIENT_STATUS_CONNECTING	0		// Connecting
+#define	CLIENT_STATUS_NEGOTIATION	1		// Negotiating
+#define	CLIENT_STATUS_AUTH			2		// During user authentication
+#define	CLIENT_STATUS_ESTABLISHED	3		// Connection complete
+#define	CLIENT_STATUS_RETRY			4		// Wait to retry
+#define	CLIENT_STATUS_IDLE			5		// Idle state
+
+// Expiration date of the black list
+#define	BLACK_LIST_EXPIRES			(30 * 10000)
+
+// Number Blacklist entries
+#define	MAX_BLACK_LIST				4096
+#define	BLACK_LIST_CHECK_SPAN		1000
+
+// Blocks to be transmitted at one during the file transfer
+#define	FTP_BLOCK_SIZE				(640 * 1024)
+
+// Syslog configuration
+#define SYSLOG_NONE							0		// Do not use syslog
+#define SYSLOG_SERVER_LOG					1		// Only server log
+#define SYSLOG_SERVER_AND_HUB_SECURITY_LOG	2		// Server and Virtual HUB security log
+#define SYSLOG_SERVER_AND_HUB_ALL_LOG		3		// Server, Virtual HUB security, and packet log
+
+#define SYSLOG_PORT					514			// Syslog port number
+#define SYSLOG_POLL_IP_INTERVAL		(UINT64)(3600 * 1000)	// Interval to examine the IP address
+#define	SYSLOG_POLL_IP_INTERVAL_NG	(UINT64)(60 * 1000)	// Interval to examine the IP address (previous failure)
+
+//////////////////////////////////////////////////////////////////////
+// 
+// Connection-related constant
+// 
+//////////////////////////////////////////////////////////////////////
+
+// Internet connection maintenance function (KeepAlive)
+
+#define	KEEP_RETRY_INTERVAL		(60 * 1000)			// Reconnection interval on connection failure
+#define	KEEP_MIN_PACKET_SIZE	1					// Minimum packet size
+#define	KEEP_MAX_PACKET_SIZE	128					// Maximum packet size
+#define	KEEP_POLLING_INTERVAL	250					// KEEP polling interval
+
+// Constants
+#define	RECV_BUF_SIZE				65536			// Buffer size to be received at a time
+
+// Type of proxy
+#define	PROXY_DIRECT			0	// Direct TCP connection
+#define	PROXY_HTTP				1	// Connection via HTTP proxy server
+#define	PROXY_SOCKS				2	// Connection via SOCKS proxy server
+
+// Direction of data flow
+#define	TCP_BOTH				0	// Bi-directional
+#define	TCP_SERVER_TO_CLIENT	1	// Only server -> client direction
+#define	TCP_CLIENT_TO_SERVER	2	// Only client -> server direction
+
+// Type of connection
+#define	CONNECTION_TYPE_CLIENT			0	// Client
+#define	CONNECTION_TYPE_INIT			1	// During initialization
+#define	CONNECTION_TYPE_LOGIN			2	// Login connection
+#define	CONNECTION_TYPE_ADDITIONAL		3	// Additional connection
+#define	CONNECTION_TYPE_FARM_RPC		4	// RPC for server farm
+#define	CONNECTION_TYPE_ADMIN_RPC		5	// RPC for Management
+#define	CONNECTION_TYPE_ENUM_HUB		6	// HUB enumeration
+#define	CONNECTION_TYPE_PASSWORD		7	// Password change
+#define	CONNECTION_TYPE_SSTP			8	// SSTP
+#define	CONNECTION_TYPE_OPENVPN			9	// OpenVPN
+
+// Protocol
+#define	CONNECTION_TCP					0	// TCP protocol
+#define	CONNECTION_UDP					1	// UDP protocol
+#define	CONNECTION_HUB_LAYER3			6	// Layer-3 switch session
+#define	CONNECTION_HUB_BRIDGE			7	// Bridge session
+#define	CONNECTION_HUB_SECURE_NAT		8	// Secure NAT session
+#define	CONNECTION_HUB_LINK_SERVER		9	// HUB link session
+
+
+// Status
+#define	CONNECTION_STATUS_ACCEPTED		0	// The connection is accepted (client side)
+#define	CONNECTION_STATUS_NEGOTIATION	1	// Negotiating
+#define	CONNECTION_STATUS_USERAUTH		2	// During user authentication
+#define	CONNECTION_STATUS_ESTABLISHED	3	// Connection has been established
+#define	CONNECTION_STATUS_CONNECTING	0	// Connecting (client side)
+
+// Magic number of KeepAlive packet
+#define	KEEP_ALIVE_MAGIC				0xffffffff
+#define	MAX_KEEPALIVE_SIZE				512
+
+
+
+//////////////////////////////////////////////////////////////////////
+// 
+// Virtual HUB-related constant
+// 
+//////////////////////////////////////////////////////////////////////
+
+#define	SE_HUB_MAC_ADDR_SIGN				0xAE					// Sign virtual HUB MAC address
+
+// Traffic difference value
+#define	TRAFFIC_DIFF_USER		0		// User
+#define	TRAFFIC_DIFF_HUB		1		// Virtual HUB
+#define	MAX_TRAFFIC_DIFF		30000	// Maximum number of items
+
+// Type of HUB
+#define	HUB_TYPE_STANDALONE			0	// Stand-alone HUB
+#define	HUB_TYPE_FARM_STATIC		1	// Static HUB
+#define	HUB_TYPE_FARM_DYNAMIC		2	// Dynamic HUB
+
+// Related to delay, jitter, packet loss in the access list
+#define	HUB_ACCESSLIST_DELAY_MAX	10000		// Maximum delay
+#define	HUB_ACCESSLIST_JITTER_MAX	100			// Maximum jitter
+#define	HUB_ACCESSLIST_LOSS_MAX		100			// Maximum packet loss
+
+// Message related
+#define	HUB_MAXMSG_LEN				20000		// The maximum number of characters in a message
+
+
+
+//////////////////////////////////////////////////////////////////////
+// 
+// Type of user authentication
+// 
+//////////////////////////////////////////////////////////////////////
+
+// Constant in the server-side
+#define	AUTHTYPE_ANONYMOUS				0			// Anonymous authentication
+#define	AUTHTYPE_PASSWORD				1			// Password authentication
+#define	AUTHTYPE_USERCERT				2			// User certificate authentication
+#define	AUTHTYPE_ROOTCERT				3			// Root certificate which is issued by trusted Certificate Authority
+#define	AUTHTYPE_RADIUS					4			// Radius authentication
+#define	AUTHTYPE_NT						5			// Windows NT authentication
+#define	AUTHTYPE_TICKET					99			// Ticket authentication
+
+// Constant of the client side
+#define	CLIENT_AUTHTYPE_ANONYMOUS		0			// Anonymous authentication
+#define	CLIENT_AUTHTYPE_PASSWORD		1			// Password authentication
+#define	CLIENT_AUTHTYPE_PLAIN_PASSWORD	2			// Plain password authentication
+#define	CLIENT_AUTHTYPE_CERT			3			// Certificate authentication
+#define	CLIENT_AUTHTYPE_SECURE			4			// Secure device authentication
+
+
+
+//////////////////////////////////////////////////////////////////////
+// 
+// TCP listener related constants
+// 
+//////////////////////////////////////////////////////////////////////
+
+// Retries in case it fails to Listen
+#define	LISTEN_RETRY_TIME			(2 * 1000)		// If fail to Listen normally
+#define LISTEN_RETRY_TIME_NOIPV6	(60 * 1000)		// If IPv6 support is disabled
+
+#define	DOS_TABLE_EXPIRES_FIRST		250				// Initial value of the expiration date of DOS attack list
+#define	DOS_TABLE_EXPIRES_MAX		1000			// Maximum value of the expiration date of DOS attack list
+#define	DOS_TABLE_REFRESH_INTERVAL	(10 * 1000)		// Interval to update the DOS attack list
+#define	DOS_TABLE_MAX_LIMIT_PER_IP	16				// Accessible number per an IP
+#define	DOS_TABLE_EXPIRES_TOTAL		(3000 * 1000)	// Time to force delete the entry
+
+
+// Protocol to be used for the listener
+#define	LISTENER_TCP				0		// TCP/IP
+#define	LISTENER_UDP				1		// UDP/IP (not being used)
+#define	LISTENER_INPROC				2		// In-process communication
+#define	LISTENER_RUDP				3		// R-UDP with NAT-T
+#define	LISTENER_ICMP				4		// VPN over ICMP
+#define	LISTENER_DNS				5		// VPN over DNS
+#define	LISTENER_REVERSE			6		// Reverse socket
+
+// Status of the listener
+#define	LISTENER_STATUS_TRYING		0		// While attempting
+#define	LISTENER_STATUS_LISTENING	1		// Listening
+
+// Largest packet size of UDP
+#define	UDP_PACKET_SIZE				65536
+
+// Number of standard connections per IP address
+#define DEFAULT_MAX_CONNECTIONS_PER_IP	256
+#define MIN_MAX_CONNECTIONS_PER_IP	10		// Minimum value
+
+// Allowed number of outstanding connections
+#define	DEFAULT_MAX_UNESTABLISHED_CONNECTIONS	1000
+#define	MIN_MAX_UNESTABLISHED_CONNECTIONS	30	// Minimum value
+
+
+//////////////////////////////////////////////////////////////////////
+// 
+// Log related constant
+// 
+//////////////////////////////////////////////////////////////////////
+
+#define	LOG_ENGINE_SAVE_START_CACHE_COUNT	100000		// Number to start saving forcibly
+#define	LOG_ENGINE_BUFFER_CACHE_SIZE_MAX	(10 * 1024 * 1024)	// Write cache size
+
+// Constant such as a file name
+#define	SERVER_LOG_DIR_NAME			"@server_log"
+#define	BRIDGE_LOG_DIR_NAME			SERVER_LOG_DIR_NAME
+#define	SERVER_LOG_PERFIX			"vpn"
+
+#define	HUB_SECURITY_LOG_DIR_NAME	"@security_log"
+#define	HUB_SECURITY_LOG_FILE_NAME	"@security_log/%s"
+#define	HUB_SECURITY_LOG_PREFIX		"sec"
+#define	HUB_PACKET_LOG_DIR_NAME		"@packet_log"
+#define	HUB_PACKET_LOG_FILE_NAME	"@packet_log/%s"
+#define	HUB_PACKET_LOG_PREFIX		"pkt"
+
+#define	NAT_LOG_DIR_NAME			"@secure_nat_log"
+#define	NAT_LOG_FILE_NAME			"@secure_nat_log/%s"
+#define	NAT_LOG_PREFIX				"snat"
+
+#define	CLIENT_LOG_DIR_NAME			"@client_log"
+#define	CLIENT_LOG_PREFIX			"client"
+
+// Packet log settings
+#define	NUM_PACKET_LOG				16
+#define	PACKET_LOG_TCP_CONN			0		// TCP connection log
+#define	PACKET_LOG_TCP				1		// TCP packet log
+#define	PACKET_LOG_DHCP				2		// DHCP Log
+#define	PACKET_LOG_UDP				3		// UDP log
+#define	PACKET_LOG_ICMP				4		// ICMP log
+#define	PACKET_LOG_IP				5		// IP log
+#define	PACKET_LOG_ARP				6		// ARP log
+#define	PACKET_LOG_ETHERNET			7		// Ethernet log
+
+#define	PACKET_LOG_NONE				0		// Not save
+#define	PACKET_LOG_HEADER			1		// Only header
+#define	PACKET_LOG_ALL				2		// Store also data
+
+// Timing of log switching
+#define	LOG_SWITCH_NO				0		// No switching
+#define	LOG_SWITCH_SECOND			1		// Secondly basis
+#define	LOG_SWITCH_MINUTE			2		// Minutely basis
+#define	LOG_SWITCH_HOUR				3		// Hourly basis
+#define	LOG_SWITCH_DAY				4		// Daily basis
+#define	LOG_SWITCH_MONTH			5		// Monthly basis
+
+// Minimum amount of free disk space
+#define	DISK_FREE_SPACE_MIN			1048576	// 1 MBytes
+#define	DISK_FREE_SPACE_DEFAULT		(DISK_FREE_SPACE_MIN * 100)	// 100 Mbytes
+#define	DISK_FREE_SPACE_DEFAULT_WINDOWS	((UINT64)(8ULL * 1024ULL * 1024ULL * 1024ULL))	// 8GBytes
+
+// Interval to check the free space
+#define	DISK_FREE_CHECK_INTERVAL_DEFAULT	(5 * 60 * 1000)
+
+// Simple log
+#define TINY_LOG_DIRNAME			"@tiny_log"
+#define TINY_LOG_FILENAME			"@tiny_log/%04u%02u%02u_%02u%02u%02u.log"
+
+
+//////////////////////////////////////////////////////////////////////
+// 
+// Constant related to Carrier Edition
+// 
+//////////////////////////////////////////////////////////////////////
+
+#define CE_SNAPSHOT_INTERVAL		((UINT64)(3600 * 1000))
+//#define CE_SNAPSHOT_INTERVAL		((UINT64)(3000))
+#define CE_SNAPSHOT_POLLING_INTERVAL	(1 * 1000)
+#define CE_SNAPSHOT_POLLING_INTERVAL_LICENSE	(30 * 1000)
+#define CE_SNAPSHOT_DIR_NAME		"@carrier_log"
+#define CE_SNAPSHOT_PREFIX			"carrier"
+
+
+//////////////////////////////////////////////////////////////////////
+// 
+// Communication protocol related constant
+// 
+//////////////////////////////////////////////////////////////////////
+
+// Administrator Username
+#define	ADMINISTRATOR_USERNAME		"administrator"
+// Maximum value of random size
+#define	RAND_SIZE_MAX				4096
+// Expiration date of random size cache
+#define	RAND_SIZE_CACHE_EXPIRE		(24 * 60 * 60 * 1000)
+// Management allowed IP address list file name
+#define	ADMINIP_TXT					"@adminip.txt"
+
+#define NON_SSL_MIN_COUNT			60
+#define NON_SSL_ENTRY_EXPIRES		(10 * 60 * 1000)
+
+//////////////////////////////////////////////////////////////////////
+// 
+// The cascade related constants
+// 
+//////////////////////////////////////////////////////////////////////
+
+#define	LINK_DEVICE_NAME		"_SEHUBLINKCLI_"
+#define	LINK_USER_NAME			"link"
+#define	LINK_USER_NAME_PRINT	"Cascade"
+
+
+
+//////////////////////////////////////////////////////////////////////
+// 
+// Constant related to SecureNAT connection
+// 
+//////////////////////////////////////////////////////////////////////
+
+#define	SNAT_DEVICE_NAME		"_SEHUBSECURENAT_"
+#define	SNAT_USER_NAME			"securenat"
+#define	SNAT_USER_NAME_PRINT	"SecureNAT"
+
+
+
+//////////////////////////////////////////////////////////////////////
+// 
+// Constant related to bridge connection
+// 
+//////////////////////////////////////////////////////////////////////
+
+#define	BRIDGE_DEVICE_NAME				"_SEHUBBRIDGE_"
+#define	BRIDGE_USER_NAME				"localbridge"
+#define	BRIDGE_USER_NAME_PRINT			"Local Bridge"
+#define	BRIDGE_TRY_SPAN					1000
+#define	BRIDGE_NUM_DEVICE_CHECK_SPAN	(5 * 60 * 1000)
+#define BRIDGE_NETWORK_CONNECTION_STR	L"%s [%S]"
+
+
+
+//////////////////////////////////////////////////////////////////////
+// 
+// EtherLogger related constants
+// 
+//////////////////////////////////////////////////////////////////////
+
+#define	EL_ADMIN_PORT			22888
+#define	EL_CONFIG_FILENAME		"@etherlogger.config"
+#define	EL_PACKET_LOG_DIR_NAME	"@etherlogger_log"
+#define	EL_PACKET_LOG_FILE_NAME	"@etherlogger_log/%s"
+#define	EL_PACKET_LOG_PREFIX	"pkt"
+#define	EL_LICENSE_CHECK_SPAN	(10 * 1000)
+
+
+
+//////////////////////////////////////////////////////////////////////
+// 
+// Layer-3 Switch related constants
+// 
+//////////////////////////////////////////////////////////////////////
+
+#define	MAX_NUM_L3_SWITCH		4096
+#define	MAX_NUM_L3_IF			4096
+#define	MAX_NUM_L3_TABLE		4096
+
+
+
+//////////////////////////////////////////////////////////////////////
+// 
+// Constant related to User-mode Router
+// 
+//////////////////////////////////////////////////////////////////////
+
+#define	ARP_ENTRY_EXPIRES			(30 * 1000)		// ARP table expiration date
+#define	ARP_ENTRY_POLLING_TIME		(1 * 1000)		// ARP table cleaning timer
+#define	ARP_REQUEST_TIMEOUT			(1000)			// ARP request time-out period
+#define	ARP_REQUEST_GIVEUP			(5 * 1000)		// Time to give up sending the ARP request
+#define	IP_WAIT_FOR_ARP_TIMEOUT		(5 * 1000)		// Total time that an IP packet waiting for ARP table
+#define	IP_COMBINE_TIMEOUT			(10 * 1000)		// Time-out of IP packet combining
+#define	NAT_TCP_MAX_TIMEOUT			(2000000 * 1000)	// Maximum TCP session timeout in seconds
+#define	NAT_UDP_MAX_TIMEOUT			(2000000 * 1000)	// Maximum UDP session timeout in seconds
+#define	NAT_TCP_MIN_TIMEOUT			(1 * 60 * 1000)		// Minimum TCP session timeout in seconds
+#define	NAT_UDP_MIN_TIMEOUT			(10 * 1000)			// Minimum UDP session timeout in seconds
+#define	NAT_TCP_RECV_WINDOW_SIZE	64512				// TCP receive window size
+#define	NAT_TCP_SYNACK_SEND_TIMEOUT	250					// Sending TCP SYN+ACK interval
+#define	NAT_ICMP_TIMEOUT			(10 * 1000)			// ICMP timeout in seconds
+#define	NAT_ICMP_TIMEOUT_WITH_API	(3 * 1000)			// Timeout in seconds in the case of using the ICMP API
+#define	NAT_SEND_BUF_SIZE			(64 * 1024)			// TCP send buffer size
+#define	NAT_RECV_BUF_SIZE			(64 * 1024)			// TCP receive buffer size
+#define	NAT_TMPBUF_SIZE				(128 * 1024)		// TCP temporally memory area size
+#define	NAT_ACK_KEEPALIVE_SPAN		(5 * 1000)			// ACK transmission interval for TCP keep alive
+#define	NAT_INITIAL_RTT_VALUE		500					// Initial RTT value
+#define	NAT_FIN_SEND_INTERVAL		1000				// FIN transmission interval
+#define	NAT_FIN_SEND_MAX_COUNT		5					// Total number of FIN transmissions
+#define	NAT_DNS_PROXY_PORT			53					// DNS proxy port number
+#define	NAT_DNS_RESPONSE_TTL		(20 * 60)			// TTL of the DNS response
+#define	NAT_DHCP_SERVER_PORT		67					// DHCP server port number
+#define	NAT_DHCP_CLIENT_PORT		68					// DHCP client port number
+#define	DHCP_MIN_EXPIRE_TIMESPAN	(15 * 1000)			// DHCP minimum expiration date
+#define	DHCP_POLLING_INTERVAL		1000				// DHCP polling interval
+#define	X32							((UINT64)4294967296ULL)	// 32bit + 1
+#define	NAT_DNS_QUERY_TIMEOUT		(512)				// Time-out value of DNS queries
+
+// Beacon transmission interval
+#define	BEACON_SEND_INTERVAL		(5 * 1000)
+
+// Total size quota allowed in the queue for the combining the IP packet
+#define	IP_COMBINE_WAIT_QUEUE_SIZE_QUOTA	(50 * 1024 * 1024)
+
+// Header size constant
+#define	MAC_HEADER_SIZE				(sizeof(MAC_HEADER))
+#define	ARP_HEADER_SIZE				(sizeof(ARP_HEADER))
+#define	IP_HEADER_SIZE				(sizeof(IPV4_HEADER))
+#define	TCP_HEADER_SIZE				(sizeof(TCP_HEADER))
+#define	UDP_HEADER_SIZE				(sizeof(UDP_HEADER))
+
+// Data maximum size constant
+#define	MAX_L3_DATA_SIZE			(1500)
+#define	MAX_IP_DATA_SIZE			(MAX_L3_DATA_SIZE - IP_HEADER_SIZE)
+#define	MAX_TCP_DATA_SIZE			(MAX_IP_DATA_SIZE - TCP_HEADER_SIZE)
+#define	MAX_UDP_DATA_SIZE			(MAX_IP_DATA_SIZE - UDP_HEADER_SIZE)
+#define	MAX_IP_DATA_SIZE_TOTAL		(65535)
+
+// IP packet option constant
+#define	DEFAULT_IP_TOS				0				// TOS in the IP header
+#define	DEFAULT_IP_TTL				128				// TTL in the IP header
+
+// Type of NAT session
+#define	NAT_TCP						0		// TCP NAT
+#define	NAT_UDP						1		// UDP NAT
+#define	NAT_DNS						2		// DNS NAT
+#define	NAT_ICMP					3		// ICMP NAT
+
+// State of NAT session
+#define	NAT_TCP_CONNECTING			0		// Connecting
+#define	NAT_TCP_SEND_RESET			1		// Send the RST (Connection failure or disconnected)
+#define	NAT_TCP_CONNECTED			2		// Connection complete
+#define	NAT_TCP_ESTABLISHED			3		// Connection established
+#define	NAT_TCP_WAIT_DISCONNECT		4		// Wait for socket disconnection
+
+
+//////////////////////////////////////////////////////////////////////
+// 
+// For UNIX virtual LAN card related constant
+// 
+//////////////////////////////////////////////////////////////////////
+
+#define	TAP_FILENAME_1				"/dev/net/tun"
+#define	TAP_FILENAME_2				"/dev/tun"
+#ifdef	UNIX_MACOS
+#ifdef	NO_VLAN
+#define	TAP_MACOS_FILENAME			"/dev/tap0"
+#else	// NO_VLAN
+#define	TAP_MACOS_FILENAME			"tap"
+#endif	// NO_VLAN
+#define	TAP_MACOS_DIR				"/dev/"
+#define	TAP_MACOS_NUMBER			(16)
+#endif	// UNIX_MACOS
+
+
+
+
+
+#define	LICENSE_EDITION_VPN3_NO_LICENSE					0		// Without license
+
+#define	LICENSE_MAX_PRODUCT_NAME_LEN	255				// Maximum length of license product name
+#define	LICENSE_NUM_SHA					10000			// Number of times to hash with SHA
+#define	LICENSE_SYSTEM_KEY_NUM			2048			// Key number for system
+#define	LICENSE_SYSTEM_KEYSIZE_BIT		144				// Number of key bits for system
+#define	LICENSE_PRODUCT_KEY_NUM			16384			// Number of keys for product
+#define	LICENSE_PRODUCT_KEYSIZE_BIT		56				// Number of key bits for product
+#define	LICENSE_PRODUCT_COMMON_KEYSIZE_BIT	48			// Number of common key bits for product
+#define	LICENSE_MASTER_KEYSIZE_BIT		1024			// Number of master key bits
+#define	LICENSE_SYSTEM_ID_MIN			0ULL			// System ID minimum value
+#define	LICENSE_SYSTEM_ID_MAX			549755813887ULL	// System ID maximum value
+#define	LICENSE_SERIAL_ID_MIN			0				// Serial ID minimum value
+#define	LICENSE_SERIAL_ID_MAX			65535			// Serial ID maximum value
+#define	LICENSE_EXPIRES_MIN				0				// Expiration date minimum
+#define	LICENSE_EXPIRES_MAX				16383			// Expiration date maximum
+#define	LICENSE_KEYSTR_LEN				41				// Length of the license key
+#define	LICENSE_LICENSEID_STR_LEN		33				// Length of the license ID
+
+#define	LICENSE_STATUS_OK				0		// Enabled
+#define	LICENSE_STATUS_EXPIRED			1		// Invalid (expired)
+#define	LICENSE_STATUS_ID_DIFF			2		// Invalid (System ID mismatch)
+#define	LICENSE_STATUS_DUP				3		// Invalid (duplicated)
+#define	LICENSE_STATUS_INSUFFICIENT		4		// Invalid (other necessary license shortage)
+#define	LICENSE_STATUS_COMPETITION		5		// Invalid (conflict with other licenses)
+#define	LICENSE_STATUS_NONSENSE			6		// Invalid (meaningless in the current edition)
+#define	LICENSE_STATUS_CPU				7		// Invalid (CPU type mismatch)
+
+#define	BIT_TO_BYTE(x)					(((x) + 7) / 8)
+#define	BYTE_TO_BIT(x)					((x) * 8)
+
+
+//////////////////////////////////////////////////////////////////////
+// 
+// Error code
+// 
+//////////////////////////////////////////////////////////////////////
+
+#define	ERR_NO_ERROR					0	// No error
+#define	ERR_CONNECT_FAILED				1	// Connection to the server has failed
+#define	ERR_SERVER_IS_NOT_VPN			2	// The destination server is not a VPN server
+#define	ERR_DISCONNECTED				3	// The connection has been interrupted
+#define	ERR_PROTOCOL_ERROR				4	// Protocol error
+#define	ERR_CLIENT_IS_NOT_VPN			5	// Connecting client is not a VPN client
+#define	ERR_USER_CANCEL					6	// User cancel
+#define	ERR_AUTHTYPE_NOT_SUPPORTED		7	// Specified authentication method is not supported
+#define	ERR_HUB_NOT_FOUND				8	// The HUB does not exist
+#define	ERR_AUTH_FAILED					9	// Authentication failure
+#define	ERR_HUB_STOPPING				10	// HUB is stopped
+#define	ERR_SESSION_REMOVED				11	// Session has been deleted
+#define	ERR_ACCESS_DENIED				12	// Access denied
+#define	ERR_SESSION_TIMEOUT				13	// Session times out
+#define	ERR_INVALID_PROTOCOL			14	// Protocol is invalid
+#define	ERR_TOO_MANY_CONNECTION			15	// Too many connections
+#define	ERR_HUB_IS_BUSY					16	// Too many sessions of the HUB
+#define	ERR_PROXY_CONNECT_FAILED		17	// Connection to the proxy server fails
+#define	ERR_PROXY_ERROR					18	// Proxy Error
+#define	ERR_PROXY_AUTH_FAILED			19	// Failed to authenticate on the proxy server
+#define	ERR_TOO_MANY_USER_SESSION		20	// Too many sessions of the same user
+#define	ERR_LICENSE_ERROR				21	// License error
+#define	ERR_DEVICE_DRIVER_ERROR			22	// Device driver error
+#define	ERR_INTERNAL_ERROR				23	// Internal error
+#define	ERR_SECURE_DEVICE_OPEN_FAILED	24	// The secure device cannot be opened
+#define	ERR_SECURE_PIN_LOGIN_FAILED		25	// PIN code is incorrect
+#define	ERR_SECURE_NO_CERT				26	// Specified certificate is not stored
+#define	ERR_SECURE_NO_PRIVATE_KEY		27	// Specified private key is not stored
+#define	ERR_SECURE_CANT_WRITE			28	// Write failure
+#define	ERR_OBJECT_NOT_FOUND			29	// Specified object can not be found
+#define	ERR_VLAN_ALREADY_EXISTS			30	// Virtual LAN card with the specified name already exists
+#define	ERR_VLAN_INSTALL_ERROR			31	// Specified virtual LAN card cannot be created
+#define	ERR_VLAN_INVALID_NAME			32	// Specified name of the virtual LAN card is invalid
+#define	ERR_NOT_SUPPORTED				33	// Unsupported
+#define	ERR_ACCOUNT_ALREADY_EXISTS		34	// Account already exists
+#define	ERR_ACCOUNT_ACTIVE				35	// Account is operating
+#define	ERR_ACCOUNT_NOT_FOUND			36	// Specified account doesn't exist
+#define	ERR_ACCOUNT_INACTIVE			37	// Account is offline
+#define	ERR_INVALID_PARAMETER			38	// Parameter is invalid
+#define	ERR_SECURE_DEVICE_ERROR			39	// Error has occurred in the operation of the secure device
+#define	ERR_NO_SECURE_DEVICE_SPECIFIED	40	// Secure device is not specified
+#define	ERR_VLAN_IS_USED				41	// Virtual LAN card in use by account
+#define	ERR_VLAN_FOR_ACCOUNT_NOT_FOUND	42	// Virtual LAN card of the account can not be found
+#define	ERR_VLAN_FOR_ACCOUNT_USED		43	// Virtual LAN card of the account is already in use
+#define	ERR_VLAN_FOR_ACCOUNT_DISABLED	44	// Virtual LAN card of the account is disabled
+#define	ERR_INVALID_VALUE				45	// Value is invalid
+#define	ERR_NOT_FARM_CONTROLLER			46	// Not a farm controller
+#define	ERR_TRYING_TO_CONNECT			47	// Attempting to connect
+#define	ERR_CONNECT_TO_FARM_CONTROLLER	48	// Failed to connect to the farm controller
+#define	ERR_COULD_NOT_HOST_HUB_ON_FARM	49	// A virtual HUB on farm could not be created
+#define	ERR_FARM_MEMBER_HUB_ADMIN		50	// HUB cannot be managed on a farm member
+#define	ERR_NULL_PASSWORD_LOCAL_ONLY	51	// Accepting only local connections for an empty password
+#define	ERR_NOT_ENOUGH_RIGHT			52	// Right is insufficient
+#define	ERR_LISTENER_NOT_FOUND			53	// Listener can not be found
+#define	ERR_LISTENER_ALREADY_EXISTS		54	// Listener already exists
+#define	ERR_NOT_FARM_MEMBER				55	// Not a farm member
+#define	ERR_CIPHER_NOT_SUPPORTED		56	// Encryption algorithm is not supported
+#define	ERR_HUB_ALREADY_EXISTS			57	// HUB already exists
+#define	ERR_TOO_MANY_HUBS				58	// Too many HUBs
+#define	ERR_LINK_ALREADY_EXISTS			59	// Link already exists
+#define	ERR_LINK_CANT_CREATE_ON_FARM	60	// The link can not be created on the server farm
+#define	ERR_LINK_IS_OFFLINE				61	// Link is off-line
+#define	ERR_TOO_MANY_ACCESS_LIST		62	// Too many access list
+#define	ERR_TOO_MANY_USER				63	// Too many users
+#define	ERR_TOO_MANY_GROUP				64	// Too many Groups
+#define	ERR_GROUP_NOT_FOUND				65	// Group can not be found
+#define	ERR_USER_ALREADY_EXISTS			66	// User already exists
+#define	ERR_GROUP_ALREADY_EXISTS		67	// Group already exists
+#define	ERR_USER_AUTHTYPE_NOT_PASSWORD	68	// Authentication method of the user is not a password authentication
+#define	ERR_OLD_PASSWORD_WRONG			69	// The user does not exist or the old password is wrong
+#define	ERR_LINK_CANT_DISCONNECT		73	// Cascade session cannot be disconnected
+#define	ERR_ACCOUNT_NOT_PRESENT			74	// Not completed configure the connection to the VPN server
+#define	ERR_ALREADY_ONLINE				75	// It is already online
+#define	ERR_OFFLINE						76	// It is offline
+#define	ERR_NOT_RSA_1024				77	// The certificate is not RSA 1024bit
+#define	ERR_SNAT_CANT_DISCONNECT		78	// SecureNAT session cannot be disconnected
+#define	ERR_SNAT_NEED_STANDALONE		79	// SecureNAT works only in stand-alone HUB
+#define	ERR_SNAT_NOT_RUNNING			80	// SecureNAT function is not working
+#define	ERR_SE_VPN_BLOCK				81	// Stopped by PacketiX VPN Block
+#define	ERR_BRIDGE_CANT_DISCONNECT		82	// Bridge session can not be disconnected
+#define	ERR_LOCAL_BRIDGE_STOPPING		83	// Bridge function is stopped
+#define	ERR_LOCAL_BRIDGE_UNSUPPORTED	84	// Bridge feature is not supported
+#define	ERR_CERT_NOT_TRUSTED			85	// Certificate of the destination server can not be trusted
+#define	ERR_PRODUCT_CODE_INVALID		86	// Product code is different
+#define	ERR_VERSION_INVALID				87	// Version is different
+#define	ERR_CAPTURE_DEVICE_ADD_ERROR	88	// Adding capture device failure
+#define	ERR_VPN_CODE_INVALID			89	// VPN code is different
+#define	ERR_CAPTURE_NOT_FOUND			90	// Capture device can not be found
+#define	ERR_LAYER3_CANT_DISCONNECT		91	// Layer-3 session cannot be disconnected
+#define	ERR_LAYER3_SW_EXISTS			92	// L3 switch of the same already exists
+#define	ERR_LAYER3_SW_NOT_FOUND			93	// Layer-3 switch can not be found
+#define	ERR_INVALID_NAME				94	// Name is invalid
+#define	ERR_LAYER3_IF_ADD_FAILED		95	// Failed to add interface
+#define	ERR_LAYER3_IF_DEL_FAILED		96	// Failed to delete the interface
+#define	ERR_LAYER3_IF_EXISTS			97	// Interface that you specified already exists
+#define	ERR_LAYER3_TABLE_ADD_FAILED		98	// Failed to add routing table
+#define	ERR_LAYER3_TABLE_DEL_FAILED		99	// Failed to delete the routing table
+#define	ERR_LAYER3_TABLE_EXISTS			100	// Routing table entry that you specified already exists
+#define	ERR_BAD_CLOCK					101	// Time is queer
+#define	ERR_LAYER3_CANT_START_SWITCH	102	// The Virtual Layer 3 Switch can not be started
+#define	ERR_CLIENT_LICENSE_NOT_ENOUGH	103	// Client connection licenses shortage
+#define	ERR_BRIDGE_LICENSE_NOT_ENOUGH	104 // Bridge connection licenses shortage
+#define	ERR_SERVER_CANT_ACCEPT			105	// Not Accept on the technical issues
+#define	ERR_SERVER_CERT_EXPIRES			106	// Destination VPN server has expired
+#define	ERR_MONITOR_MODE_DENIED			107	// Monitor port mode was rejected
+#define	ERR_BRIDGE_MODE_DENIED			108	// Bridge-mode or Routing-mode was rejected
+#define	ERR_IP_ADDRESS_DENIED			109	// Client IP address is denied
+#define	ERR_TOO_MANT_ITEMS				110	// Too many items
+#define	ERR_MEMORY_NOT_ENOUGH			111	// Out of memory
+#define	ERR_OBJECT_EXISTS				112	// Object already exists
+#define	ERR_FATAL						113	// A fatal error occurred
+#define	ERR_SERVER_LICENSE_FAILED		114	// License violation has occurred on the server side
+#define	ERR_SERVER_INTERNET_FAILED		115	// Server side is not connected to the Internet
+#define	ERR_CLIENT_LICENSE_FAILED		116	// License violation occurs on the client side
+#define	ERR_BAD_COMMAND_OR_PARAM		117	// Command or parameter is invalid
+#define	ERR_INVALID_LICENSE_KEY			118	// License key is invalid
+#define	ERR_NO_VPN_SERVER_LICENSE		119	// There is no valid license for the VPN Server
+#define	ERR_NO_VPN_CLUSTER_LICENSE		120	// There is no cluster license
+#define ERR_NOT_ADMINPACK_SERVER		121	// Not trying to connect to a server with the Administrator Pack license
+#define ERR_NOT_ADMINPACK_SERVER_NET	122	// Not trying to connect to a server with the Administrator Pack license (for .NET)
+#define ERR_BETA_EXPIRES				123	// Destination Beta VPN Server has expired
+#define ERR_BRANDED_C_TO_S				124 // Branding string of connection limit is different (Authentication on the server side)
+#define ERR_BRANDED_C_FROM_S			125	// Branding string of connection limit is different (Authentication for client-side)
+#define	ERR_AUTO_DISCONNECTED			126	// VPN session is disconnected for a certain period of time has elapsed
+#define	ERR_CLIENT_ID_REQUIRED			127	// Client ID does not match
+#define	ERR_TOO_MANY_USERS_CREATED		128	// Too many created users
+#define	ERR_SUBSCRIPTION_IS_OLDER		129	// Subscription expiration date Is earlier than the build date of the VPN Server
+#define	ERR_ILLEGAL_TRIAL_VERSION		130	// Many trial license is used continuously
+#define	ERR_NAT_T_TWO_OR_MORE			131	// There are multiple servers in the back of a global IP address in the NAT-T connection
+#define	ERR_DUPLICATE_DDNS_KEY			132	// DDNS host key duplicate
+#define	ERR_DDNS_HOSTNAME_EXISTS		133	// Specified DDNS host name already exists
+#define	ERR_DDNS_HOSTNAME_INVALID_CHAR	134	// Characters that can not be used for the host name is included
+#define	ERR_DDNS_HOSTNAME_TOO_LONG		135	// Host name is too long
+#define	ERR_DDNS_HOSTNAME_IS_EMPTY		136	// Host name is not specified
+#define	ERR_DDNS_HOSTNAME_TOO_SHORT		137	// Host name is too short
+#define	ERR_MSCHAP2_PASSWORD_NEED_RESET	138	// Necessary that password is changed
+#define	ERR_DDNS_DISCONNECTED			139	// Communication to the dynamic DNS server is disconnected
+#define	ERR_SPECIAL_LISTENER_ICMP_ERROR	140	// The ICMP socket can not be opened
+#define	ERR_SPECIAL_LISTENER_DNS_ERROR	141	// Socket for DNS port can not be opened
+#define	ERR_OPENVPN_IS_NOT_ENABLED		142	// OpenVPN server feature is not enabled
+#define	ERR_NOT_SUPPORTED_AUTH_ON_OPENSOURCE	143	// It is the type of user authentication that are not supported in the open source version
+#define	ERR_VPNGATE						144 // Operation on VPN Gate Server is not available
+#define	ERR_VPNGATE_CLIENT				145 // Operation on VPN Gate Client is not available
+#define	ERR_VPNGATE_INCLIENT_CANT_STOP	146	// Can not be stopped if operating within VPN Client mode
+#define	ERR_NOT_SUPPORTED_FUNCTION_ON_OPENSOURCE	147	// It is a feature that is not supported in the open source version
+#define	ERR_SUSPENDING					148	// System is suspending
+
+
+////////////////////////////
+// Generally used structure
+
+// Network Services
+typedef struct NETSVC
+{
+	bool Udp;						// false=TCP, true=UDP
+	UINT Port;						// Port number
+	char *Name;						// Name
+} NETSVC;
+
+// Traffic data entry
+typedef struct TRAFFIC_ENTRY
+{
+	UINT64 BroadcastCount;			// Number of broadcast packets
+	UINT64 BroadcastBytes;			// Broadcast bytes
+	UINT64 UnicastCount;			// Unicast count
+	UINT64 UnicastBytes;			// Unicast bytes
+} TRAFFIC_ENTRY;
+
+// Traffic data
+typedef struct TRAFFIC
+{
+	TRAFFIC_ENTRY Send;				// Transmitted data
+	TRAFFIC_ENTRY Recv;				// Received data
+} TRAFFIC;
+
+// Non-SSL connection source
+typedef struct NON_SSL
+{
+	IP IpAddress;					// IP address
+	UINT64 EntryExpires;			// Expiration date of entry
+	UINT Count;						// Number of connection count
+} NON_SSL;
+
+// Simple log storage
+typedef struct TINY_LOG
+{
+	char FileName[MAX_PATH];		// File name
+	IO *io;							// File
+	LOCK *Lock;						// Lock
+} TINY_LOG;
+
+// CEDAR structure
+typedef struct CEDAR
+{
+	LOCK *lock;						// Lock
+	REF *ref;						// Reference counter
+	COUNTER *AcceptingSockets;		// Number of sockets in Accept
+	UINT Type;						// Type
+	LIST *ListenerList;				// Listener list
+	LIST *HubList;					// HUB list
+	LIST *ConnectionList;			// Negotiating connection list
+	LIST *CaList;					// List of CA
+	volatile bool Halt;				// Halt flag
+	COUNTER *ConnectionIncrement;	// Connection increment counter
+	X *ServerX;						// Server certificate
+	K *ServerK;						// Private key of the server certificate
+	char *CipherList;				// List of encryption algorithms
+	UINT Version;					// Version information
+	UINT Build;						// Build Number
+	char *ServerStr;				// Server string
+	char *MachineName;				// Computer name
+	char *HttpUserAgent;			// HTTP user agent
+	char *HttpAccept;				// HTTP Accept
+	char *HttpAcceptLanguage;		// HTTP Accept Language
+	char *HttpAcceptEncoding;		// HTTP Accept Encoding
+	TRAFFIC *Traffic;				// Traffic information
+	LOCK *TrafficLock;				// Traffic information lock
+	LIST *UDPEntryList;				// UDP entry list
+	COUNTER *CurrentSessions;		// The current number of sessions
+	COUNTER *CurrentTcpConnections;	// Number of current TCP connections
+	LIST *NetSvcList;				// Network service list
+	char *VerString;				// Version string
+	char *BuildInfo;				// Build Information
+	struct CLIENT *Client;			// Client
+	struct SERVER *Server;			// Server
+	UINT64 CreatedTick;				// Generation date and time
+	bool CheckExpires;				// Check the expiration date
+	LIST *TrafficDiffList;			// Traffic difference list
+	struct LOG *DebugLog;			// Debug log
+	UCHAR UniqueId[16];				// Unique ID
+	LIST *LocalBridgeList;			// Local bridge list
+	bool Bridge;					// Bridge version
+	LIST *L3SwList;					// Layer-3 switch list
+	COUNTER *AssignedClientLicense;	// Number of assigned client licenses
+	COUNTER *AssignedBridgeLicense;	// Number of assigned bridge licenses
+	UINT64 LicenseViolationTick;	// License violation occurs
+	LIST *NonSslList;				// Non-SSL connection list
+	struct WEBUI *WebUI;			// Data for WebUI service
+	UINT Beta;						// Beta number
+	LOCK *CedarSuperLock;			// Cedar super lock!
+	bool DisableIPv6Listener;		// Disable IPv6 listener
+	UINT ClientId;					// Client ID
+	UINT64 BuiltDate;				// Build Date
+	LIST *UdpPortList;				// UDP port list in use
+	char CurrentDDnsFqdn[MAX_SIZE];	// FQDN of the current DDNS
+	char OpenVPNPublicPorts[MAX_SIZE];	// OpenVPN public UDP port list
+	LOCK *OpenVPNPublicPortsLock;	// Lock of OpenVPN public UDP port list
+	LOCK *CurrentRegionLock;		// Current region lock
+	char CurrentRegion[128];		// Current region
+	LOCK *CurrentTcpQueueSizeLock;	// Current TCP send queue size lock
+	UINT CurrentTcpQueueSize;		// Current TCP send queue size
+	COUNTER *CurrentActiveLinks;	// Current active cascade connections
+	LOCK *QueueBudgetLock;			// Queue budget lock
+	UINT QueueBudget;				// Queue budget
+	LOCK *FifoBudgetLock;			// Fifo budget lock
+	UINT FifoBudget;				// Fifo budget
+	SSL_ACCEPT_SETTINGS SslAcceptSettings;	// SSL Accept Settings
+	UINT DhParamBits;  // Bits of Diffie-Hellman parameters
+	char OpenVPNDefaultClientOption[MAX_SIZE];	// OpenVPN Default Client Option String
+} CEDAR;
+
+// Type of CEDAR
+#define	CEDAR_CLIENT				0	// Client
+#define	CEDAR_STANDALONE_SERVER		1	// Stand-alone server
+#define	CEDAR_FARM_CONTROLLER		2	// Server farm controller
+#define	CEDAR_FARM_MEMBER			3	// Server farm member
+
+
+////////////////////////////
+// Read the header file
+
+// Type
+#include <Cedar/CedarType.h>
+// Account Manager
+#include <Cedar/Account.h>
+// Listener module
+#include <Cedar/Listener.h>
+// Log storage module
+#include <Cedar/Logging.h>
+// Connection management
+#include <Cedar/Connection.h>
+// Session Management
+#include <Cedar/Session.h>
+// RPC
+#include <Cedar/Remote.h>
+// HUB management
+#include <Cedar/Hub.h>
+// Security Accounts Manager
+#include <Cedar/Sam.h>
+// Radius authentication module
+#include <Cedar/Radius.h>
+// Protocol
+#include <Cedar/Protocol.h>
+// Inter-HUB link
+#include <Cedar/Link.h>
+// User-mode virtual host
+#include <Cedar/Virtual.h>
+// SecureNAT
+#include <Cedar/SecureNAT.h>
+// Digital watermark
+#include <Cedar/WaterMark.h>
+// Secure data
+#include <Cedar/SecureInfo.h>
+// Console service
+#include <Cedar/Console.h>
+// Vpncmd utility
+#include <Cedar/Command.h>
+// RPC over HTTP
+#include <Cedar/Wpc.h>
+// IPsec
+#include <Cedar/IPsec.h>
+#include <Cedar/IPsec_L2TP.h>
+#include <Cedar/IPsec_PPP.h>
+#include <Cedar/IPsec_IPC.h>
+#include <Cedar/IPsec_IkePacket.h>
+#include <Cedar/IPsec_IKE.h>
+#include <Cedar/IPsec_Win7.h>
+#include <Cedar/IPsec_EtherIP.h>
+// SSTP
+#include <Cedar/Interop_SSTP.h>
+// OpenVPN
+#include <Cedar/Interop_OpenVPN.h>
+// UDP Acceleration
+#include <Cedar/UdpAccel.h>
+// DDNS Client
+#include <Cedar/DDNS.h>
+// VPN Azure Client
+#include <Cedar/AzureClient.h>
+// VPN Azure Server
+#include <Cedar/AzureServer.h>
+// Native IP Stack
+#include <Cedar/NativeStack.h>
+
+#ifdef	OS_WIN32
+// Neo device driver
+#include <Neo/Neo.h>
+// SeLow User-mode
+#include <Cedar/SeLowUser.h>
+#endif	// OS_WIN32
+
+// Neo device driver manipulation library
+#include <Cedar/VLan.h>
+// Bridge
+#include <Cedar/Bridge.h>
+// Layer-3 switch
+#include <Cedar/Layer3.h>
+// Virtual LAN card for test
+#include <Cedar/NullLan.h>
+// Client
+#include <Cedar/Client.h>
+// Server
+#include <Cedar/Server.h>
+// License database
+#include <Cedar/Database.h>
+// EtherLogger
+#include <Cedar/EtherLog.h>
+// Management RPC
+#include <Cedar/Admin.h>
+// User-mode Router
+#include <Cedar/Nat.h>
+
+// Web UI
+#include <Cedar/WebUI.h>
+
+// VPN Gate Plugin DLL
+#include <VGate/VGateCommon.h>
+
+// VPN Gate Main Implementation
+#include <Cedar/VG.h>
+
+
+#ifdef	OS_WIN32
+
+// Win32 user interface
+#include <Cedar/WinUi.h>
+// Win32 Client Connection Manager
+#include <Cedar/CM.h>
+// Win32 Server Manager
+#include <Cedar/SM.h>
+// Win32 User-mode Router Manager
+#include <Cedar/NM.h>
+// Win32 EtherLogger Manager
+#include <Cedar/EM.h>
+// Win32 Network Utility
+#include <Cedar/UT.h>
+// Win32 Setup Wizard
+#include <Cedar/SW.h>
+// Win32 COM calling module
+#include <Cedar/Win32Com.h>
+
+#endif
+
+
+
+
+////////////////////////////
+// Function prototype
+
+TRAFFIC *NewTraffic();
+void FreeTraffic(TRAFFIC *t);
+CEDAR *NewCedar(X *server_x, K *server_k);
+void CedarForceLink();
+void SetCedarVpnBridge(CEDAR *c);
+void SetCedarCert(CEDAR *c, X *server_x, K *server_k);
+void ReleaseCedar(CEDAR *c);
+void CleanupCedar(CEDAR *c);
+void StopCedar(CEDAR *c);
+void AddListener(CEDAR *c, LISTENER *r);
+void StopAllListener(CEDAR *c);
+void AddTraffic(TRAFFIC *dst, TRAFFIC *diff);
+void AddHub(CEDAR *c, HUB *h);
+void DelHub(CEDAR *c, HUB *h);
+void DelHubEx(CEDAR *c, HUB *h, bool no_lock);
+void StopAllHub(CEDAR *c);
+void StopAllConnection(CEDAR *c);
+void AddConnection(CEDAR *cedar, CONNECTION *c);
+UINT GetUnestablishedConnections(CEDAR *cedar);
+void DelConnection(CEDAR *cedar, CONNECTION *c);
+void SetCedarCipherList(CEDAR *cedar, char *name);
+void InitCedar();
+void FreeCedar();
+void AddCa(CEDAR *cedar, X *x);
+bool DeleteCa(CEDAR *cedar, UINT ptr);
+bool CheckSignatureByCa(CEDAR *cedar, X *x);
+bool CheckSignatureByCaLinkMode(SESSION *s, X *x);
+X *FindCaSignedX(LIST *o, X *x);
+void InitNetSvcList(CEDAR *cedar);
+void FreeNetSvcList(CEDAR *cedar);
+int CompareNetSvc(void *p1, void *p2);
+char *GetSvcName(CEDAR *cedar, bool udp, UINT port);
+void InitHiddenPassword(char *str, UINT size);
+bool IsHiddenPasswordChanged(char *str);
+UINT64 GetTrafficPacketSize(TRAFFIC *t);
+UINT64 GetTrafficPacketNum(TRAFFIC *t);
+void EnableDebugLog(CEDAR *c);
+void StartCedarLog();
+void StopCedarLog();
+void CedarLog(char *str);
+int CompareNoSslList(void *p1, void *p2);
+void InitNoSslList(CEDAR *c);
+void FreeNoSslList(CEDAR *c);
+bool AddNoSsl(CEDAR *c, IP *ip);
+void DecrementNoSsl(CEDAR *c, IP *ip, UINT num_dec);
+void DeleteOldNoSsl(CEDAR *c);
+NON_SSL *SearchNoSslList(CEDAR *c, IP *ip);
+bool IsInNoSsl(CEDAR *c, IP *ip);
+void FreeTinyLog(TINY_LOG *t);
+void WriteTinyLog(TINY_LOG *t, char *str);
+TINY_LOG *NewTinyLog();
+void GetWinVer(RPC_WINVER *v);
+bool IsSupportedWinVer(RPC_WINVER *v);
+bool IsLaterBuild(CEDAR *c, UINT64 t);
+SOCK *GetInProcListeningSock(CEDAR *c);
+SOCK *GetReverseListeningSock(CEDAR *c);
+void GetCedarVersion(char *tmp, UINT size);
+UINT64 GetCurrentBuildDate();
+void CedarAddCurrentTcpQueueSize(CEDAR *c, int diff);
+UINT CedarGetCurrentTcpQueueSize(CEDAR *c);
+void CedarAddQueueBudget(CEDAR *c, int diff);
+void CedarAddFifoBudget(CEDAR *c, int diff);
+UINT CedarGetQueueBudgetConsuming(CEDAR *c);
+UINT CedarGetFifoBudgetConsuming(CEDAR *c);
+UINT CedarGetQueueBudgetBalance(CEDAR *c);
+UINT CedarGetFifoBudgetBalance(CEDAR *c);
+bool CedarIsThereAnyEapEnabledRadiusConfig(CEDAR *c);
+
+
+
+#endif	// CEDAR_H
+