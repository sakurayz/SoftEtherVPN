--- conflicted
+++ resolved
@@ -1,11101 +1,11096 @@
-// SoftEther VPN Source Code - Developer Edition Master Branch
-// Cedar Communication Module
-// 
-// SoftEther VPN Server, Client and Bridge are free software under GPLv2.
-// 
-// Copyright (c) Daiyuu Nobori.
-// Copyright (c) SoftEther VPN Project, University of Tsukuba, Japan.
-// Copyright (c) SoftEther Corporation.
-// 
-// All Rights Reserved.
-// 
-// http://www.softether.org/
-// 
-// Author: Daiyuu Nobori, Ph.D.
-// Comments: Tetsuo Sugiyama, Ph.D.
-// 
-// This program is free software; you can redistribute it and/or
-// modify it under the terms of the GNU General Public License
-// version 2 as published by the Free Software Foundation.
-// 
-// This program is distributed in the hope that it will be useful,
-// but WITHOUT ANY WARRANTY; without even the implied warranty of
-// MERCHANTABILITY or FITNESS FOR A PARTICULAR PURPOSE. See the
-// GNU General Public License for more details.
-// 
-// You should have received a copy of the GNU General Public License version 2
-// along with this program; if not, write to the Free Software
-// Foundation, Inc., 59 Temple Place - Suite 330, Boston, MA 02111-1307, USA.
-// 
-// THE SOFTWARE IS PROVIDED "AS IS", WITHOUT WARRANTY OF ANY KIND,
-// EXPRESS OR IMPLIED, INCLUDING BUT NOT LIMITED TO THE WARRANTIES OF
-// MERCHANTABILITY, FITNESS FOR A PARTICULAR PURPOSE AND NONINFRINGEMENT.
-// IN NO EVENT SHALL THE AUTHORS OR COPYRIGHT HOLDERS BE LIABLE FOR ANY
-// CLAIM, DAMAGES OR OTHER LIABILITY, WHETHER IN AN ACTION OF CONTRACT,
-// TORT OR OTHERWISE, ARISING FROM, OUT OF OR IN CONNECTION WITH THE
-// SOFTWARE OR THE USE OR OTHER DEALINGS IN THE SOFTWARE.
-// 
-// THE LICENSE AGREEMENT IS ATTACHED ON THE SOURCE-CODE PACKAGE
-// AS "LICENSE.TXT" FILE. READ THE TEXT FILE IN ADVANCE TO USE THE SOFTWARE.
-// 
-// 
-// THIS SOFTWARE IS DEVELOPED IN JAPAN, AND DISTRIBUTED FROM JAPAN,
-// UNDER JAPANESE LAWS. YOU MUST AGREE IN ADVANCE TO USE, COPY, MODIFY,
-// MERGE, PUBLISH, DISTRIBUTE, SUBLICENSE, AND/OR SELL COPIES OF THIS
-// SOFTWARE, THAT ANY JURIDICAL DISPUTES WHICH ARE CONCERNED TO THIS
-// SOFTWARE OR ITS CONTENTS, AGAINST US (SOFTETHER PROJECT, SOFTETHER
-// CORPORATION, DAIYUU NOBORI OR OTHER SUPPLIERS), OR ANY JURIDICAL
-// DISPUTES AGAINST US WHICH ARE CAUSED BY ANY KIND OF USING, COPYING,
-// MODIFYING, MERGING, PUBLISHING, DISTRIBUTING, SUBLICENSING, AND/OR
-// SELLING COPIES OF THIS SOFTWARE SHALL BE REGARDED AS BE CONSTRUED AND
-// CONTROLLED BY JAPANESE LAWS, AND YOU MUST FURTHER CONSENT TO
-// EXCLUSIVE JURISDICTION AND VENUE IN THE COURTS SITTING IN TOKYO,
-// JAPAN. YOU MUST WAIVE ALL DEFENSES OF LACK OF PERSONAL JURISDICTION
-// AND FORUM NON CONVENIENS. PROCESS MAY BE SERVED ON EITHER PARTY IN
-// THE MANNER AUTHORIZED BY APPLICABLE LAW OR COURT RULE.
-// 
-// USE ONLY IN JAPAN. DO NOT USE THIS SOFTWARE IN ANOTHER COUNTRY UNLESS
-// YOU HAVE A CONFIRMATION THAT THIS SOFTWARE DOES NOT VIOLATE ANY
-// CRIMINAL LAWS OR CIVIL RIGHTS IN THAT PARTICULAR COUNTRY. USING THIS
-// SOFTWARE IN OTHER COUNTRIES IS COMPLETELY AT YOUR OWN RISK. THE
-// SOFTETHER VPN PROJECT HAS DEVELOPED AND DISTRIBUTED THIS SOFTWARE TO
-// COMPLY ONLY WITH THE JAPANESE LAWS AND EXISTING CIVIL RIGHTS INCLUDING
-// PATENTS WHICH ARE SUBJECTS APPLY IN JAPAN. OTHER COUNTRIES' LAWS OR
-// CIVIL RIGHTS ARE NONE OF OUR CONCERNS NOR RESPONSIBILITIES. WE HAVE
-// NEVER INVESTIGATED ANY CRIMINAL REGULATIONS, CIVIL LAWS OR
-// INTELLECTUAL PROPERTY RIGHTS INCLUDING PATENTS IN ANY OF OTHER 200+
-// COUNTRIES AND TERRITORIES. BY NATURE, THERE ARE 200+ REGIONS IN THE
-// WORLD, WITH DIFFERENT LAWS. IT IS IMPOSSIBLE TO VERIFY EVERY
-// COUNTRIES' LAWS, REGULATIONS AND CIVIL RIGHTS TO MAKE THE SOFTWARE
-// COMPLY WITH ALL COUNTRIES' LAWS BY THE PROJECT. EVEN IF YOU WILL BE
-// SUED BY A PRIVATE ENTITY OR BE DAMAGED BY A PUBLIC SERVANT IN YOUR
-// COUNTRY, THE DEVELOPERS OF THIS SOFTWARE WILL NEVER BE LIABLE TO
-// RECOVER OR COMPENSATE SUCH DAMAGES, CRIMINAL OR CIVIL
-// RESPONSIBILITIES. NOTE THAT THIS LINE IS NOT LICENSE RESTRICTION BUT
-// JUST A STATEMENT FOR WARNING AND DISCLAIMER.
-// 
-// 
-// SOURCE CODE CONTRIBUTION
-// ------------------------
-// 
-// Your contribution to SoftEther VPN Project is much appreciated.
-// Please send patches to us through GitHub.
-// Read the SoftEther VPN Patch Acceptance Policy in advance:
-// http://www.softether.org/5-download/src/9.patch
-// 
-// 
-// DEAR SECURITY EXPERTS
-// ---------------------
-// 
-// If you find a bug or a security vulnerability please kindly inform us
-// about the problem immediately so that we can fix the security problem
-// to protect a lot of users around the world as soon as possible.
-// 
-// Our e-mail address for security reports is:
-// softether-vpn-security [at] softether.org
-// 
-// Please note that the above e-mail address is not a technical support
-// inquiry address. If you need technical assistance, please visit
-// http://www.softether.org/ and ask your question on the users forum.
-// 
-// Thank you for your cooperation.
-// 
-// 
-// NO MEMORY OR RESOURCE LEAKS
-// ---------------------------
-// 
-// The memory-leaks and resource-leaks verification under the stress
-// test has been passed before release this source code.
-
-
-// Server.c
-// VPN Server module
-
-#include "CedarPch.h"
-
-static SERVER *server = NULL;
-static LOCK *server_lock = NULL;
-char *SERVER_CONFIG_FILE_NAME = "@vpn_server.config";
-char *SERVER_CONFIG_FILE_NAME_IN_CLIENT = "@vpn_gate_svc.config";
-char *SERVER_CONFIG_FILE_NAME_IN_CLIENT_RELAY = "@vpn_gate_relay.config";
-char *BRIDGE_CONFIG_FILE_NAME = "@vpn_bridge.config";
-char *SERVER_CONFIG_TEMPLATE_NAME = "@vpn_server_template.config";
-char *BRIDGE_CONFIG_TEMPLATE_NAME = "@vpn_server_template.config";
-
-static bool server_reset_setting = false;
-
-static volatile UINT global_server_flags[NUM_GLOBAL_SERVER_FLAGS] = {0};
-
-UINT vpn_global_parameters[NUM_GLOBAL_PARAMS] = {0};
-
-// Set the OpenVPN and SSTP setting
-void SiSetOpenVPNAndSSTPConfig(SERVER *s, OPENVPN_SSTP_CONFIG *c)
-{
-	// Validate arguments
-	if (s == NULL || c == NULL)
-	{
-		return;
-	}
-
-	Lock(s->OpenVpnSstpConfigLock);
-	{
-		// Save the settings
-		if (s->Cedar->Bridge || s->ServerType != SERVER_TYPE_STANDALONE)
-		{
-			s->DisableSSTPServer = true;
-			s->DisableOpenVPNServer = true;
-		}
-		else
-		{
-			s->DisableSSTPServer = !c->EnableSSTP;
-			s->DisableOpenVPNServer = !c->EnableOpenVPN;
-		}
-
-		NormalizeIntListStr(s->OpenVpnServerUdpPorts, sizeof(s->OpenVpnServerUdpPorts),
-			c->OpenVPNPortList, true, ", ");
-
-		// Apply the OpenVPN configuration
-		if (s->OpenVpnServerUdp != NULL)
-		{
-			if (s->DisableOpenVPNServer)
-			{
-				OvsApplyUdpPortList(s->OpenVpnServerUdp, "", NULL);
-			}
-			else
-			{
-				OvsApplyUdpPortList(s->OpenVpnServerUdp, s->OpenVpnServerUdpPorts, &s->ListenIP);
-			}
-		}
-	}
-	Unlock(s->OpenVpnSstpConfigLock);
-}
-
-// Get the OpenVPN and SSTP setting
-void SiGetOpenVPNAndSSTPConfig(SERVER *s, OPENVPN_SSTP_CONFIG *c)
-{
-	// Validate arguments
-	if (s == NULL || c == NULL)
-	{
-		return;
-	}
-
-	Zero(c, sizeof(OPENVPN_SSTP_CONFIG));
-
-	Lock(s->OpenVpnSstpConfigLock);
-	{
-		if (s->DisableOpenVPNServer == false)
-		{
-			c->EnableOpenVPN = true;
-		}
-
-		if (s->DisableSSTPServer == false)
-		{
-			c->EnableSSTP = true;
-		}
-
-		StrCpy(c->OpenVPNPortList, sizeof(c->OpenVPNPortList), s->OpenVpnServerUdpPorts);
-	}
-	Unlock(s->OpenVpnSstpConfigLock);
-}
-
-// Get whether the number of user objects that are registered in the VPN Server is too many
-bool SiTooManyUserObjectsInServer(SERVER *s, bool oneMore)
-{
-	return false;
-}
-
-// Get the number of user objects that are registered in the VPN Server
-UINT SiGetServerNumUserObjects(SERVER *s)
-{
-	CEDAR *c;
-	UINT ret = 0;
-	// Validate arguments
-	if (s == NULL)
-	{
-		return 0;
-	}
-
-	c = s->Cedar;
-
-	LockList(c->HubList);
-	{
-		UINT i;
-		for (i = 0;i < LIST_NUM(c->HubList);i++)
-		{
-			HUB *h = LIST_DATA(c->HubList, i);
-
-			if (h->HubDb != NULL)
-			{
-				ret += LIST_NUM(h->HubDb->UserList);
-			}
-		}
-	}
-	UnlockList(c->HubList);
-
-	return ret;
-}
-
-
-typedef struct SI_DEBUG_PROC_LIST
-{
-	UINT Id;
-	char *Description;
-	char *Args;
-	SI_DEBUG_PROC *Proc;
-} SI_DEBUG_PROC_LIST;
-
-// Debugging function
-UINT SiDebug(SERVER *s, RPC_TEST *ret, UINT i, char *str)
-{
-	SI_DEBUG_PROC_LIST proc_list[] =
-	{
-		{1, "Hello World", "<test string>", SiDebugProcHelloWorld},
-		{2, "Terminate process now", "", SiDebugProcExit},
-		{3, "Write memory dumpfile", "", SiDebugProcDump},
-		{4, "Restore process priority", "", SiDebugProcRestorePriority},
-		{5, "Set the process priority high", "", SiDebugProcSetHighPriority},
-		{6, "Get the .exe filename of the process", "", SiDebugProcGetExeFileName},
-		{7, "Crash the process", "", SiDebugProcCrash},
-		{8, "Get IPsecMessageDisplayed Flag", "", SiDebugProcGetIPsecMessageDisplayedValue},
-		{9, "Set IPsecMessageDisplayed Flag", "", SiDebugProcSetIPsecMessageDisplayedValue},
-		{10, "Get VgsMessageDisplayed Flag", "", SiDebugProcGetVgsMessageDisplayedValue},
-		{11, "Set VgsMessageDisplayed Flag", "", SiDebugProcSetVgsMessageDisplayedValue},
-		{12, "Get the current TCP send queue length", "", SiDebugProcGetCurrentTcpSendQueueLength},
-		{13, "Get the current GetIP thread count", "", SiDebugProcGetCurrentGetIPThreadCount},
-	};
-	UINT num_proc_list = sizeof(proc_list) / sizeof(proc_list[0]);
-	UINT j;
-	UINT ret_value = ERR_NO_ERROR;
-	// Validate arguments
-	if (s == NULL || ret == NULL)
-	{
-		return ERR_INVALID_PARAMETER;
-	}
-
-	if (i == 0)
-	{
-		char tmp[MAX_SIZE];
-		Zero(ret, sizeof(RPC_TEST));
-
-		StrCat(ret->StrValue, sizeof(ret->StrValue),
-			"\n--- Debug Functions List --\n");
-
-		for (j = 0;j < num_proc_list;j++)
-		{
-			SI_DEBUG_PROC_LIST *p = &proc_list[j];
-
-			if (IsEmptyStr(p->Args) == false)
-			{
-				Format(tmp, sizeof(tmp),
-					" %u: %s - Usage: %u /ARG:\"%s\"\n",
-					p->Id, p->Description, p->Id, p->Args);
-			}
-			else
-			{
-				Format(tmp, sizeof(tmp),
-					" %u: %s - Usage: %u\n",
-					p->Id, p->Description, p->Id);
-			}
-
-			StrCat(ret->StrValue, sizeof(ret->StrValue), tmp);
-		}
-	}
-	else
-	{
-		ret_value = ERR_NOT_SUPPORTED;
-
-		for (j = 0;j < num_proc_list;j++)
-		{
-			SI_DEBUG_PROC_LIST *p = &proc_list[j];
-
-			if (p->Id == i)
-			{
-				ret_value = p->Proc(s, str, ret->StrValue, sizeof(ret->StrValue));
-
-				if (ret_value == ERR_NO_ERROR && IsEmptyStr(ret->StrValue))
-				{
-					StrCpy(ret->StrValue, sizeof(ret->StrValue), "Ok.");
-				}
-				break;
-			}
-		}
-	}
-
-	return ret_value;
-}
-UINT SiDebugProcHelloWorld(SERVER *s, char *in_str, char *ret_str, UINT ret_str_size)
-{
-	// Validate arguments
-	if (s == NULL || in_str == NULL || ret_str == NULL)
-	{
-		return ERR_INVALID_PARAMETER;
-	}
-
-	Format(ret_str, ret_str_size, "Hello World %s\n", in_str);
-
-	return ERR_NO_ERROR;
-}
-UINT SiDebugProcExit(SERVER *s, char *in_str, char *ret_str, UINT ret_str_size)
-{
-	// Validate arguments
-	if (s == NULL || in_str == NULL || ret_str == NULL)
-	{
-		return ERR_INVALID_PARAMETER;
-	}
-
-	_exit(1);
-
-	return ERR_NO_ERROR;
-}
-UINT SiDebugProcDump(SERVER *s, char *in_str, char *ret_str, UINT ret_str_size)
-{
-	// Validate arguments
-	if (s == NULL || in_str == NULL || ret_str == NULL)
-	{
-		return ERR_INVALID_PARAMETER;
-	}
-
-#ifdef	OS_WIN32
-	MsWriteMinidump(NULL, NULL);
-#else	// OS_WIN32
-	return ERR_NOT_SUPPORTED;
-#endif	// OS_WIN32
-
-	return ERR_NO_ERROR;
-}
-UINT SiDebugProcRestorePriority(SERVER *s, char *in_str, char *ret_str, UINT ret_str_size)
-{
-	// Validate arguments
-	if (s == NULL || in_str == NULL || ret_str == NULL)
-	{
-		return ERR_INVALID_PARAMETER;
-	}
-
-	OSRestorePriority();
-
-	return ERR_NO_ERROR;
-}
-UINT SiDebugProcSetHighPriority(SERVER *s, char *in_str, char *ret_str, UINT ret_str_size)
-{
-	// Validate arguments
-	if (s == NULL || in_str == NULL || ret_str == NULL)
-	{
-		return ERR_INVALID_PARAMETER;
-	}
-
-	OSSetHighPriority();
-
-	return ERR_NO_ERROR;
-}
-UINT SiDebugProcGetExeFileName(SERVER *s, char *in_str, char *ret_str, UINT ret_str_size)
-{
-	// Validate arguments
-	if (s == NULL || in_str == NULL || ret_str == NULL)
-	{
-		return ERR_INVALID_PARAMETER;
-	}
-
-	GetExeName(ret_str, ret_str_size);
-
-	return ERR_NO_ERROR;
-}
-UINT SiDebugProcCrash(SERVER *s, char *in_str, char *ret_str, UINT ret_str_size)
-{
-	// Validate arguments
-	if (s == NULL || in_str == NULL || ret_str == NULL)
-	{
-		return ERR_INVALID_PARAMETER;
-	}
-
-	CrashNow();
-
-	return ERR_NO_ERROR;
-}
-UINT SiDebugProcGetIPsecMessageDisplayedValue(SERVER *s, char *in_str, char *ret_str, UINT ret_str_size)
-{
-	// Validate arguments
-	if (s == NULL || in_str == NULL || ret_str == NULL)
-	{
-		return ERR_INVALID_PARAMETER;
-	}
-
-	ToStr(ret_str, s->IPsecMessageDisplayed);
-
-	return ERR_NO_ERROR;
-}
-UINT SiDebugProcSetIPsecMessageDisplayedValue(SERVER *s, char *in_str, char *ret_str, UINT ret_str_size)
-{
-	// Validate arguments
-	if (s == NULL || in_str == NULL || ret_str == NULL)
-	{
-		return ERR_INVALID_PARAMETER;
-	}
-
-	s->IPsecMessageDisplayed = ToInt(in_str);
-
-	return ERR_NO_ERROR;
-}
-UINT SiDebugProcGetVgsMessageDisplayedValue(SERVER *s, char *in_str, char *ret_str, UINT ret_str_size)
-{
-	// Validate arguments
-	if (s == NULL || in_str == NULL || ret_str == NULL)
-	{
-		return ERR_INVALID_PARAMETER;
-	}
-
-#if	0
-	if (VgDoNotPopupMessage() == false)
-	{
-		ToStr(ret_str, s->VgsMessageDisplayed);
-	}
-	else
-	{
-		ToStr(ret_str, 1);
-	}
-#else
-	// Do not show the VGS message in VPN Server of the current version
-	ToStr(ret_str, 1);
-#endif	
-
-	return ERR_NO_ERROR;
-}
-UINT SiDebugProcGetCurrentTcpSendQueueLength(SERVER *s, char *in_str, char *ret_str, UINT ret_str_size)
-{
-	char tmp1[64], tmp2[64], tmp3[64];
-	// Validate arguments
-	if (s == NULL || in_str == NULL || ret_str == NULL)
-	{
-		return ERR_INVALID_PARAMETER;
-	}
-
-	ToStr3(tmp1, 0, CedarGetCurrentTcpQueueSize(s->Cedar));
-	ToStr3(tmp2, 0, CedarGetQueueBudgetConsuming(s->Cedar));
-	ToStr3(tmp3, 0, CedarGetFifoBudgetConsuming(s->Cedar));
-
-	Format(ret_str, 0, 
-		"CurrentTcpQueueSize  = %s\n"
-		"QueueBudgetConsuming = %s\n"
-		"FifoBudgetConsuming  = %s\n",
-		tmp1, tmp2, tmp3);
-
-	return ERR_NO_ERROR;
-}
-UINT SiDebugProcGetCurrentGetIPThreadCount(SERVER *s, char *in_str, char *ret_str, UINT ret_str_size)
-{
-	char tmp1[64], tmp2[64];
-	// Validate arguments
-	if (s == NULL || in_str == NULL || ret_str == NULL)
-	{
-		return ERR_INVALID_PARAMETER;
-	}
-
-	ToStr3(tmp1, 0, GetCurrentGetIpThreadNum());
-	ToStr3(tmp2, 0, GetGetIpThreadMaxNum());
-
-	Format(ret_str, 0, 
-		"Current threads = %s\n"
-		"Quota           = %s\n",
-		tmp1, tmp2);
-
-	return ERR_NO_ERROR;
-}
-UINT SiDebugProcSetVgsMessageDisplayedValue(SERVER *s, char *in_str, char *ret_str, UINT ret_str_size)
-{
-	// Validate arguments
-	if (s == NULL || in_str == NULL || ret_str == NULL)
-	{
-		return ERR_INVALID_PARAMETER;
-	}
-
-
-	return ERR_NO_ERROR;
-}
-
-// Write the debug log
-void SiDebugLog(SERVER *s, char *msg)
-{
-	// Validate arguments
-	if (s == NULL || msg == NULL)
-	{
-		return;
-	}
-
-	if (s->DebugLog != NULL)
-	{
-		WriteTinyLog(s->DebugLog, msg);
-	}
-}
-
-// Deadlock inspection main
-void SiCheckDeadLockMain(SERVER *s, UINT timeout)
-{
-	CEDAR *cedar;
-	// Validate arguments
-	if (s == NULL)
-	{
-		return;
-	}
-
-	//Debug("SiCheckDeadLockMain Start.\n");
-
-
-	cedar = s->Cedar;
-
-	if (s->ServerListenerList != NULL)
-	{
-		CheckDeadLock(s->ServerListenerList->lock, timeout, "s->ServerListenerList->lock");
-	}
-
-	CheckDeadLock(s->lock, timeout, "s->lock");
-
-	if (s->FarmMemberList != NULL)
-	{
-		CheckDeadLock(s->FarmMemberList->lock, timeout, "s->FarmMemberList->lock");
-	}
-
-	if (s->HubCreateHistoryList != NULL)
-	{
-		CheckDeadLock(s->HubCreateHistoryList->lock, timeout, "s->HubCreateHistoryList->lock");
-	}
-
-	CheckDeadLock(s->CapsCacheLock, timeout, "s->CapsCacheLock");
-
-	CheckDeadLock(s->TasksFromFarmControllerLock, timeout, "s->TasksFromFarmControllerLock");
-
-	if (cedar != NULL)
-	{
-		if (cedar->HubList != NULL)
-		{
-			CheckDeadLock(cedar->HubList->lock, timeout, "cedar->HubList->lock");
-		}
-
-		if (cedar->ListenerList != NULL)
-		{
-			UINT i;
-			LIST *o = NewListFast(NULL);
-
-			CheckDeadLock(cedar->ListenerList->lock, timeout, "cedar->ListenerList->lock");
-
-			LockList(cedar->ListenerList);
-			{
-				for (i = 0;i < LIST_NUM(cedar->ListenerList);i++)
-				{
-					LISTENER *r = LIST_DATA(cedar->ListenerList, i);
-
-					AddRef(r->ref);
-
-					Add(o, r);
-				}
-			}
-			UnlockList(cedar->ListenerList);
-
-			for (i = 0;i < LIST_NUM(o);i++)
-			{
-				LISTENER *r = LIST_DATA(o, i);
-
-
-				ReleaseListener(r);
-			}
-
-			ReleaseList(o);
-		}
-
-		if (cedar->ConnectionList != NULL)
-		{
-			CheckDeadLock(cedar->ConnectionList->lock, timeout, "cedar->ConnectionList->lock");
-		}
-
-		if (cedar->CaList != NULL)
-		{
-			CheckDeadLock(cedar->CaList->lock, timeout, "cedar->CaList->lock");
-		}
-
-		if (cedar->TrafficLock != NULL)
-		{
-			CheckDeadLock(cedar->TrafficLock, timeout, "cedar->TrafficLock");
-		}
-
-		if (cedar->TrafficDiffList != NULL)
-		{
-			CheckDeadLock(cedar->TrafficDiffList->lock, timeout, "cedar->TrafficDiffList->lock");
-		}
-
-		if (cedar->LocalBridgeList != NULL)
-		{
-			CheckDeadLock(cedar->LocalBridgeList->lock, timeout, "cedar->LocalBridgeList->lock");
-		}
-
-		if (cedar->L3SwList != NULL)
-		{
-			CheckDeadLock(cedar->L3SwList->lock, timeout, "cedar->L3SwList->lock");
-		}
-	}
-
-	//Debug("SiCheckDeadLockMain Finish.\n");
-}
-
-// Deadlock check thread
-void SiDeadLockCheckThread(THREAD *t, void *param)
-{
-	SERVER *s = (SERVER *)param;
-	// Validate arguments
-	if (s == NULL || t == NULL)
-	{
-		return;
-	}
-
-	while (true)
-	{
-		Wait(s->DeadLockWaitEvent, SERVER_DEADLOCK_CHECK_SPAN);
-
-		if (s->HaltDeadLockThread)
-		{
-			break;
-		}
-
-		SiCheckDeadLockMain(s, SERVER_DEADLOCK_CHECK_TIMEOUT);
-	}
-}
-
-// Initialize the deadlock check
-void SiInitDeadLockCheck(SERVER *s)
-{
-	// Validate arguments
-	if (s == NULL)
-	{
-		return;
-	}
-	if (s->DisableDeadLockCheck)
-	{
-		return;
-	}
-
-	s->HaltDeadLockThread = false;
-	s->DeadLockWaitEvent = NewEvent();
-	s->DeadLockCheckThread = NewThread(SiDeadLockCheckThread, s);
-}
-
-// Release the deadlock check
-void SiFreeDeadLockCheck(SERVER *s)
-{
-	// Validate arguments
-	if (s == NULL)
-	{
-		return;
-	}
-
-	if (s->DeadLockCheckThread == NULL)
-	{
-		return;
-	}
-
-	s->HaltDeadLockThread = true;
-	Set(s->DeadLockWaitEvent);
-
-	WaitThread(s->DeadLockCheckThread, INFINITE);
-
-	ReleaseThread(s->DeadLockCheckThread);
-	s->DeadLockCheckThread = NULL;
-
-	ReleaseEvent(s->DeadLockWaitEvent);
-	s->DeadLockWaitEvent = NULL;
-
-	s->HaltDeadLockThread = false;
-}
-
-// Check whether the specified virtual HUB has been registered to creation history
-bool SiIsHubRegistedOnCreateHistory(SERVER *s, char *name)
-{
-	UINT i;
-	bool ret = false;
-	// Validate arguments
-	if (s == NULL || name == NULL)
-	{
-		return false;
-	}
-
-	SiDeleteOldHubCreateHistory(s);
-
-	LockList(s->HubCreateHistoryList);
-	{
-		for (i = 0;i < LIST_NUM(s->HubCreateHistoryList);i++)
-		{
-			SERVER_HUB_CREATE_HISTORY *h = LIST_DATA(s->HubCreateHistoryList, i);
-
-			if (StrCmpi(h->HubName, name) == 0)
-			{
-				ret = true;
-				break;
-			}
-		}
-	}
-	UnlockList(s->HubCreateHistoryList);
-
-	return ret;
-}
-
-// Delete the Virtual HUB creation history
-void SiDelHubCreateHistory(SERVER *s, char *name)
-{
-	UINT i;
-	// Validate arguments
-	if (s == NULL || name == NULL)
-	{
-		return;
-	}
-
-	LockList(s->HubCreateHistoryList);
-	{
-		SERVER_HUB_CREATE_HISTORY *hh = NULL;
-		for (i = 0;i < LIST_NUM(s->HubCreateHistoryList);i++)
-		{
-			SERVER_HUB_CREATE_HISTORY *h = LIST_DATA(s->HubCreateHistoryList, i);
-
-			if (StrCmpi(h->HubName, name) == 0)
-			{
-				Delete(s->HubCreateHistoryList, h);
-				Free(h);
-				break;
-			}
-		}
-	}
-	UnlockList(s->HubCreateHistoryList);
-
-	SiDeleteOldHubCreateHistory(s);
-}
-
-// Register to the Virtual HUB creation history
-void SiAddHubCreateHistory(SERVER *s, char *name)
-{
-	UINT i;
-	// Validate arguments
-	if (s == NULL || name == NULL)
-	{
-		return;
-	}
-
-	LockList(s->HubCreateHistoryList);
-	{
-		SERVER_HUB_CREATE_HISTORY *hh = NULL;
-		for (i = 0;i < LIST_NUM(s->HubCreateHistoryList);i++)
-		{
-			SERVER_HUB_CREATE_HISTORY *h = LIST_DATA(s->HubCreateHistoryList, i);
-
-			if (StrCmpi(h->HubName, name) == 0)
-			{
-				hh = h;
-				break;
-			}
-		}
-
-		if (hh == NULL)
-		{
-			hh = ZeroMalloc(sizeof(SERVER_HUB_CREATE_HISTORY));
-			StrCpy(hh->HubName, sizeof(hh->HubName), name);
-
-			Add(s->HubCreateHistoryList, hh);
-		}
-
-		hh->CreatedTime = Tick64();
-	}
-	UnlockList(s->HubCreateHistoryList);
-
-	SiDeleteOldHubCreateHistory(s);
-}
-
-// Delete outdated Virtual HUB creation histories
-void SiDeleteOldHubCreateHistory(SERVER *s)
-{
-	UINT i;
-	LIST *o;
-	// Validate arguments
-	if (s == NULL)
-	{
-		return;
-	}
-
-	LockList(s->HubCreateHistoryList);
-	{
-		o = NewListFast(NULL);
-
-		for (i = 0;i < LIST_NUM(s->HubCreateHistoryList);i++)
-		{
-			SERVER_HUB_CREATE_HISTORY *h = LIST_DATA(s->HubCreateHistoryList, i);
-
-			if ((h->CreatedTime + ((UINT64)TICKET_EXPIRES)) <= Tick64())
-			{
-				// Expired
-				Add(o, h);
-			}
-		}
-
-		for (i = 0;i < LIST_NUM(o);i++)
-		{
-			SERVER_HUB_CREATE_HISTORY *h = LIST_DATA(o, i);
-
-			Delete(s->HubCreateHistoryList, h);
-
-			Free(h);
-		}
-
-		ReleaseList(o);
-	}
-	UnlockList(s->HubCreateHistoryList);
-}
-
-// Initialize the Virtual HUB creation history
-void SiInitHubCreateHistory(SERVER *s)
-{
-	// Validate arguments
-	if (s == NULL)
-	{
-		return;
-	}
-
-	s->HubCreateHistoryList = NewList(NULL);
-}
-
-// Release the Virtual HUB creation history
-void SiFreeHubCreateHistory(SERVER *s)
-{
-	UINT i;
-	// Validate arguments
-	if (s == NULL)
-	{
-		return;
-	}
-
-	for (i = 0;i < LIST_NUM(s->HubCreateHistoryList);i++)
-	{
-		SERVER_HUB_CREATE_HISTORY *h = LIST_DATA(s->HubCreateHistoryList, i);
-
-		Free(h);
-	}
-
-	ReleaseList(s->HubCreateHistoryList);
-
-	s->HubCreateHistoryList = NULL;
-}
-
-// Identify whether the server can be connected from the VPN Client that is
-// created by the installer creating kit of Admin Pack
-bool IsAdminPackSupportedServerProduct(char *name)
-{
-	return true;
-}
-
-
-// Get the saving status of syslog
-UINT SiGetSysLogSaveStatus(SERVER *s)
-{
-	SYSLOG_SETTING set;
-	// Validate arguments
-	if (s == NULL)
-	{
-		return SYSLOG_NONE;
-	}
-
-	SiGetSysLogSetting(s, &set);
-
-	return set.SaveType;
-}
-
-// Send a syslog
-void SiWriteSysLog(SERVER *s, char *typestr, char *hubname, wchar_t *message)
-{
-	wchar_t tmp[1024];
-	char machinename[MAX_HOST_NAME_LEN + 1];
-	char datetime[MAX_PATH];
-	SYSTEMTIME st;
-	// Validate arguments
-	if (s == NULL || typestr == NULL || message == NULL)
-	{
-		return;
-	}
-
-	if (GetGlobalServerFlag(GSF_DISABLE_SYSLOG) != 0)
-	{
-		return;
-	}
-
-	// Host name
-	GetMachineName(machinename, sizeof(machinename));
-
-	// Date and time
-	LocalTime(&st);
-	if(s->StrictSyslogDatetimeFormat){
-		GetDateTimeStrRFC3339(datetime, sizeof(datetime), &st, GetCurrentTimezone());
-	}else{
-		GetDateTimeStrMilli(datetime, sizeof(datetime), &st);
-	}
-
-	if (IsEmptyStr(hubname) == false)
-	{
-		UniFormat(tmp, sizeof(tmp), L"[%S/VPN/%S] (%S) <%S>: %s",
-			machinename, hubname, datetime, typestr, message);
-	}
-	else
-	{
-		UniFormat(tmp, sizeof(tmp), L"[%S/VPN] (%S) <%S>: %s",
-			machinename, datetime, typestr, message);
-	}
-
-	Debug("Syslog send: %S\n",tmp);
-
-	SendSysLog(s->Syslog, tmp);
-}
-
-// Write the syslog configuration
-void SiSetSysLogSetting(SERVER *s, SYSLOG_SETTING *setting)
-{
-	SYSLOG_SETTING set;
-	// Validate arguments
-	if (s == NULL || setting == NULL)
-	{
-		return;
-	}
-
-	Zero(&set, sizeof(set));
-	Copy(&set, setting, sizeof(SYSLOG_SETTING));
-
-	if (IsEmptyStr(set.Hostname) || set.Port == 0)
-	{
-		set.SaveType = SYSLOG_NONE;
-	}
-
-	Lock(s->SyslogLock);
-	{
-		Copy(&s->SyslogSetting, &set, sizeof(SYSLOG_SETTING));
-
-		SetSysLog(s->Syslog, set.Hostname, set.Port);
-	}
-	Unlock(s->SyslogLock);
-}
-
-// Read the syslog configuration
-void SiGetSysLogSetting(SERVER *s, SYSLOG_SETTING *setting)
-{
-	// Validate arguments
-	if (s == NULL || setting == NULL)
-	{
-		return;
-	}
-
-	//Lock(s->SyslogLock);
-	{
-		Copy(setting, &s->SyslogSetting, sizeof(SYSLOG_SETTING));
-	}
-	//Unlock(s->SyslogLock);
-}
-
-
-// Get the server product name
-void GetServerProductName(SERVER *s, char *name, UINT size)
-{
-	char *cpu;
-	// Validate arguments
-	if (s == NULL || name == NULL)
-	{
-		return;
-	}
-
-	GetServerProductNameInternal(s, name, size);
-
-#ifdef	CPU_64
-	cpu = " (64 bit)";
-#else	// CPU_64
-	cpu = " (32 bit)";
-#endif	// CPU_64
-
-	StrCat(name, size, cpu);
-
-	StrCat(name, size, " (Open Source)");
-}
-void GetServerProductNameInternal(SERVER *s, char *name, UINT size)
-{
-	// Validate arguments
-	if (s == NULL || name == NULL)
-	{
-		return;
-	}
-
-#ifdef	BETA_NUMBER
-	if (s->Cedar->Bridge)
-	{
-		StrCpy(name, size, CEDAR_BRIDGE_STR);
-	}
-	else
-	{
-		StrCpy(name, size, CEDAR_BETA_SERVER);
-	}
-	return;
-#else	// BETA_NUMBER
-	if (s->Cedar->Bridge)
-	{
-		StrCpy(name, size, CEDAR_BRIDGE_STR);
-	}
-	else
-	{
-		StrCpy(name, size, CEDAR_SERVER_STR);
-	}
-#endif	// BETA_NUMBER
-}
-
-// Adjoin the enumerations of log files
-void AdjoinEnumLogFile(LIST *o, LIST *src)
-{
-	UINT i;
-	// Validate arguments
-	if (o == NULL || src == NULL)
-	{
-		return;
-	}
-
-	for (i = 0;i < LIST_NUM(src);i++)
-	{
-		LOG_FILE *f = LIST_DATA(src, i);
-
-		Insert(o, Clone(f, sizeof(LOG_FILE)));
-	}
-}
-
-// Check whether the log file with the specified name is contained in the enumerated list
-bool CheckLogFileNameFromEnumList(LIST *o, char *name, char *server_name)
-{
-	LOG_FILE t;
-	// Validate arguments
-	if (o == NULL || name == NULL || server_name == NULL)
-	{
-		return false;
-	}
-
-	Zero(&t, sizeof(t));
-	StrCpy(t.Path, sizeof(t.Path), name);
-	StrCpy(t.ServerName, sizeof(t.ServerName), server_name);
-
-	if (Search(o, &t) == NULL)
-	{
-		return false;
-	}
-
-	return true;
-}
-
-// Release the log file enumeration
-void FreeEnumLogFile(LIST *o)
-{
-	UINT i;
-	// Validate arguments
-	if (o == NULL)
-	{
-		return;
-	}
-
-	for (i = 0;i < LIST_NUM(o);i++)
-	{
-		LOG_FILE *f = LIST_DATA(o, i);
-
-		Free(f);
-	}
-
-	ReleaseList(o);
-}
-
-// Enumerate the log files associated with the virtual HUB (All logs are listed in the case of server administrator)
-LIST *EnumLogFile(char *hubname)
-{
-	char exe_dir[MAX_PATH];
-	char tmp[MAX_PATH];
-	LIST *o = NewListFast(CmpLogFile);
-	DIRLIST *dir;
-
-	if (StrLen(hubname) == 0)
-	{
-		hubname = NULL;
-	}
-
-	GetExeDir(exe_dir, sizeof(exe_dir));
-
-	// Enumerate in the server_log
-	if (hubname == NULL)
-	{
-		EnumLogFileDir(o, "server_log");
-	}
-
-	// Enumerate in the packet_log
-	Format(tmp, sizeof(tmp), "%s/packet_log", exe_dir);
-	dir = EnumDir(tmp);
-	if (dir != NULL)
-	{
-		UINT i;
-		for (i = 0;i < dir->NumFiles;i++)
-		{
-			DIRENT *e = dir->File[i];
-
-			if (e->Folder)
-			{
-				char dir_name[MAX_PATH];
-
-				if (hubname == NULL || StrCmpi(hubname, e->FileName) == 0)
-				{
-					Format(dir_name, sizeof(dir_name), "packet_log/%s", e->FileName);
-					EnumLogFileDir(o, dir_name);
-				}
-			}
-		}
-
-		FreeDir(dir);
-	}
-
-	// Enumerate in the security_log
-	Format(tmp, sizeof(tmp), "%s/security_log", exe_dir);
-	dir = EnumDir(tmp);
-	if (dir != NULL)
-	{
-		UINT i;
-		for (i = 0;i < dir->NumFiles;i++)
-		{
-			DIRENT *e = dir->File[i];
-
-			if (e->Folder)
-			{
-				char dir_name[MAX_PATH];
-
-				if (hubname == NULL || StrCmpi(hubname, e->FileName) == 0)
-				{
-					Format(dir_name, sizeof(dir_name), "security_log/%s", e->FileName);
-					EnumLogFileDir(o, dir_name);
-				}
-			}
-		}
-
-		FreeDir(dir);
-	}
-
-	return o;
-}
-
-// Enumerate log files in the specified directory
-void EnumLogFileDir(LIST *o, char *dirname)
-{
-	UINT i;
-	char exe_dir[MAX_PATH];
-	char dir_full_path[MAX_PATH];
-	DIRLIST *dir;
-	// Validate arguments
-	if (o == NULL || dirname == NULL)
-	{
-		return;
-	}
-
-	GetExeDir(exe_dir, sizeof(exe_dir));
-	Format(dir_full_path, sizeof(dir_full_path), "%s/%s", exe_dir, dirname);
-
-	dir = EnumDir(dir_full_path);
-	if (dir == NULL)
-	{
-		return;
-	}
-
-	for (i = 0;i < dir->NumFiles;i++)
-	{
-		DIRENT *e = dir->File[i];
-
-		if (e->Folder == false && e->FileSize > 0)
-		{
-			char full_path[MAX_PATH];
-			char file_path[MAX_PATH];
-
-			Format(file_path, sizeof(file_path), "%s/%s", dirname, e->FileName);
-			Format(full_path, sizeof(full_path), "%s/%s", exe_dir, file_path);
-
-			if (EndWith(file_path, ".log"))
-			{
-				LOG_FILE *f = ZeroMalloc(sizeof(LOG_FILE));
-
-				StrCpy(f->Path, sizeof(f->Path), file_path);
-				f->FileSize = (UINT)(MIN(e->FileSize, 0xffffffffUL));
-				f->UpdatedTime = e->UpdateDate;
-
-				GetMachineName(f->ServerName, sizeof(f->ServerName));
-
-				Insert(o, f);
-			}
-		}
-	}
-
-	FreeDir(dir);
-}
-
-// Log file list entry comparison
-int CmpLogFile(void *p1, void *p2)
-{
-	LOG_FILE *f1, *f2;
-	UINT i;
-	if (p1 == NULL || p2 == NULL)
-	{
-		return 0;
-	}
-	f1 = *(LOG_FILE **)p1;
-	f2 = *(LOG_FILE **)p2;
-	if (f1 == NULL || f2 == NULL)
-	{
-		return 0;
-	}
-
-	i = StrCmpi(f1->Path, f2->Path);
-	if (i != 0)
-	{
-		return i;
-	}
-
-	return StrCmpi(f1->ServerName, f2->ServerName);
-}
-
-// Get the Caps of the server
-UINT GetServerCapsInt(SERVER *s, char *name)
-{
-	CAPSLIST t;
-	UINT ret;
-	// Validate arguments
-	if (s == NULL || name == NULL)
-	{
-		return 0;
-	}
-
-	Zero(&t, sizeof(t));
-	GetServerCaps(s, &t);
-
-	ret = GetCapsInt(&t, name);
-
-	return ret;
-}
-bool GetServerCapsBool(SERVER *s, char *name)
-{
-	return (GetServerCapsInt(s, name) == 0) ? false : true;
-}
-
-// Initialize the Caps cache of the server
-void InitServerCapsCache(SERVER *s)
-{
-	// Validate arguments
-	if (s == NULL)
-	{
-		return;
-	}
-
-	s->CapsCacheLock = NewLock();
-	s->CapsListCache = NULL;
-}
-
-// Release the Caps cache of the server
-void FreeServerCapsCache(SERVER *s)
-{
-	// Validate arguments
-	if (s == NULL)
-	{
-		return;
-	}
-
-	if (s->CapsListCache != NULL)
-	{
-		FreeCapsList(s->CapsListCache);
-		s->CapsListCache = NULL;
-	}
-	DeleteLock(s->CapsCacheLock);
-}
-
-// Dispose the Caps cache of the server
-void DestroyServerCapsCache(SERVER *s)
-{
-	// Validate arguments
-	if (s == NULL)
-	{
-		return;
-	}
-
-	Lock(s->CapsCacheLock);
-	{
-		if (s->CapsListCache != NULL)
-		{
-			FreeCapsList(s->CapsListCache);
-			s->CapsListCache = NULL;
-		}
-	}
-	Unlock(s->CapsCacheLock);
-}
-
-// Flush the Caps list for this server
-void FlushServerCaps(SERVER *s)
-{
-	CAPSLIST t;
-	// Validate arguments
-	if (s == NULL)
-	{
-		return;
-	}
-
-	DestroyServerCapsCache(s);
-
-	Zero(&t, sizeof(t));
-	GetServerCaps(s, &t);
-}
-
-// Get the Caps list for this server
-void GetServerCaps(SERVER *s, CAPSLIST *t)
-{
-	// Validate arguments
-	if (s == NULL || t == NULL)
-	{
-		return;
-	}
-
-	Lock(s->CapsCacheLock);
-	{
-
-		if (s->CapsListCache == NULL)
-		{
-			s->CapsListCache = ZeroMalloc(sizeof(CAPSLIST));
-			GetServerCapsMain(s, s->CapsListCache);
-		}
-
-		Copy(t, s->CapsListCache, sizeof(s->CapsListCache));
-	}
-	Unlock(s->CapsCacheLock);
-}
-
-// Update the global server flags
-void UpdateGlobalServerFlags(SERVER *s, CAPSLIST *t)
-{
-	bool is_restricted = false;
-	// Validate arguments
-	if (s == NULL || t == NULL)
-	{
-		return;
-	}
-
-	is_restricted = SiIsEnterpriseFunctionsRestrictedOnOpenSource(s->Cedar);
-
-	SetGlobalServerFlag(GSF_DISABLE_PUSH_ROUTE, is_restricted);
-	SetGlobalServerFlag(GSF_DISABLE_RADIUS_AUTH, is_restricted);
-	SetGlobalServerFlag(GSF_DISABLE_CERT_AUTH, is_restricted);
-	SetGlobalServerFlag(GSF_DISABLE_DEEP_LOGGING, is_restricted);
-	SetGlobalServerFlag(GSF_DISABLE_AC, is_restricted);
-	SetGlobalServerFlag(GSF_DISABLE_SYSLOG, is_restricted);
-}
-
-// Set a global server flag
-void SetGlobalServerFlag(UINT index, UINT value)
-{
-	// Validate arguments
-	if (index >= NUM_GLOBAL_SERVER_FLAGS)
-	{
-		return;
-	}
-
-	global_server_flags[index] = value;
-}
-
-// Get a global server flag
-UINT GetGlobalServerFlag(UINT index)
-{
-	// Validate arguments
-	if (index >= NUM_GLOBAL_SERVER_FLAGS)
-	{
-		return 0;
-	}
-
-	return global_server_flags[index];
-}
-
-// Main of the aquisition of Caps of the server
-void GetServerCapsMain(SERVER *s, CAPSLIST *t)
-{
-	bool is_restricted = false;
-
-	// Validate arguments
-	if (s == NULL || t == NULL)
-	{
-		return;
-	}
-
-	is_restricted = SiIsEnterpriseFunctionsRestrictedOnOpenSource(s->Cedar);
-
-	// Initialize
-	InitCapsList(t);
-
-	// Maximum Ethernet packet size
-	AddCapsInt(t, "i_max_packet_size", MAX_PACKET_SIZE);
-
-	if (s->Cedar->Bridge == false)
-	{
-		UINT max_sessions, max_clients, max_bridges, max_user_creations;
-
-		max_clients = INFINITE;
-		max_bridges = INFINITE;
-		max_sessions = SERVER_MAX_SESSIONS_FOR_CARRIER_EDITION;
-		max_user_creations = INFINITE;
-
-		// Maximum number of virtual HUBs
-		AddCapsInt(t, "i_max_hubs", SERVER_MAX_SESSIONS_FOR_CARRIER_EDITION);
-
-		// The maximum number of concurrent sessions
-		AddCapsInt(t, "i_max_sessions", max_sessions);
-
-		// Maximum number of creatable users
-		AddCapsInt(t, "i_max_user_creation", max_user_creations);
-
-		// Maximum number of clients
-		AddCapsInt(t, "i_max_clients", max_clients);
-
-		// Maximum number of bridges
-		AddCapsInt(t, "i_max_bridges", max_bridges);
-
-		if (s->ServerType != SERVER_TYPE_FARM_MEMBER)
-		{
-			// Maximum number of registrable users / Virtual HUB
-			AddCapsInt(t, "i_max_users_per_hub", MAX_USERS);
-
-			// Maximum number of registrable groups / Virtual HUB
-			AddCapsInt(t, "i_max_groups_per_hub", MAX_GROUPS);
-
-			// Maximum number of registrable access list entries / Virtual HUB
-			AddCapsInt(t, "i_max_access_lists", MAX_ACCESSLISTS);
-		}
-		else
-		{
-			// Maximum number of registrable users / Virtual HUB
-			AddCapsInt(t, "i_max_users_per_hub", 0);
-
-			// Maximum number of registrable groups / Virtual HUB
-			AddCapsInt(t, "i_max_groups_per_hub", 0);
-
-			// Maximum number of registrable access list entries / Virtual HUB
-			AddCapsInt(t, "i_max_access_lists", 0);
-		}
-
-		// The policy related to multiple logins
-		AddCapsBool(t, "b_support_limit_multilogin", true);
-
-		// QoS / VoIP
-		AddCapsBool(t, "b_support_qos", true);
-
-		// syslog
-		AddCapsBool(t, "b_support_syslog", true);
-
-		// IPsec
-		// (Only works in stand-alone mode currently)
-		AddCapsBool(t, "b_support_ipsec", (s->ServerType == SERVER_TYPE_STANDALONE));
-
-		// SSTP
-		// (Only works in stand-alone mode currently)
-		AddCapsBool(t, "b_support_sstp", (s->ServerType == SERVER_TYPE_STANDALONE));
-
-		// OpenVPN
-		// (Only works in stand-alone mode currently)
-		AddCapsBool(t, "b_support_openvpn", (s->ServerType == SERVER_TYPE_STANDALONE));
-
-		// DDNS
-		AddCapsBool(t, "b_support_ddns", (s->DDnsClient != NULL));
-
-		if (s->DDnsClient != NULL)
-		{
-			// DDNS via Proxy
-			AddCapsBool(t, "b_support_ddns_proxy", true);
-		}
-
-		// VPN over ICMP, VPN over DNS
-		AddCapsBool(t, "b_support_special_listener", true);
-	}
-	else
-	{
-		// Maximum number of virtual HUBs
-		AddCapsInt(t, "i_max_hubs", 0);
-
-		// The maximum number of concurrent sessions
-		AddCapsInt(t, "i_max_sessions", 0);
-
-		// Maximum number of clients
-		AddCapsInt(t, "i_max_clients", 0);
-
-		// Maximum number of bridges
-		AddCapsInt(t, "i_max_bridges", 0);
-
-		// Maximum number of registrable users / Virtual HUB
-		AddCapsInt(t, "i_max_users_per_hub", 0);
-
-		// Maximum number of registrable groups / Virtual HUB
-		AddCapsInt(t, "i_max_groups_per_hub", 0);
-
-		// Maximum number of registrable access list entries / Virtual HUB
-		AddCapsInt(t, "i_max_access_lists", 0);
-
-		// QoS / VoIP
-		AddCapsBool(t, "b_support_qos", true);
-
-		// syslog
-		AddCapsBool(t, "b_support_syslog", true);
-
-		// IPsec
-		AddCapsBool(t, "b_support_ipsec", false);
-
-		// SSTP
-		AddCapsBool(t, "b_support_sstp", false);
-
-		// OpenVPN
-		AddCapsBool(t, "b_support_openvpn", false);
-
-		// DDNS
-		AddCapsBool(t, "b_support_ddns", false);
-
-		// VPN over ICMP, VPN over DNS
-		AddCapsBool(t, "b_support_special_listener", false);
-	}
-
-	// Changing the type of Virtual HUB in cluster is prohibited
-	AddCapsBool(t, "b_cluster_hub_type_fixed", true);
-
-	// Maximum MAC address table  size / Virtual HUB
-	AddCapsInt(t, "i_max_mac_tables", MAX_MAC_TABLES);
-
-	// Maximum IP address table  size / Virtual HUB
-	AddCapsInt(t, "i_max_ip_tables", MAX_IP_TABLES);
-
-	// SecureNAT function is available
-	AddCapsBool(t, "b_support_securenat", true);
-
-	// Pushing routing table function of SecureNAT Virtual DHCP Server is available
-	AddCapsBool(t, "b_suppport_push_route", !is_restricted);
-	AddCapsBool(t, "b_suppport_push_route_config", true);
-
-	if (s->ServerType != SERVER_TYPE_STANDALONE)
-	{
-		AddCapsBool(t, "b_virtual_nat_disabled", true);
-	}
-
-	// Maximum NAT table size / Virtual HUB
-	AddCapsInt(t, "i_max_secnat_tables", NAT_MAX_SESSIONS);
-
-	// Cascade connction
-	if (s->ServerType == SERVER_TYPE_STANDALONE)
-	{
-		AddCapsBool(t, "b_support_cascade", true);
-	}
-	else
-	{
-		AddCapsBool(t, "b_support_cascade", false);
-	}
-
-	if (s->Cedar->Bridge)
-	{
-		// Bridge mode
-		AddCapsBool(t, "b_bridge", true);
-	}
-	else if (s->ServerType == SERVER_TYPE_STANDALONE)
-	{
-		// Stand-alone mode
-		AddCapsBool(t, "b_standalone", true);
-	}
-	else if (s->ServerType == SERVER_TYPE_FARM_CONTROLLER)
-	{
-		// Cluster controller mode
-		AddCapsBool(t, "b_cluster_controller", true);
-	}
-	else
-	{
-		// Cluster member mode
-		AddCapsBool(t, "b_cluster_member", true);
-	}
-
-	// Virtual HUB is modifiable
-	AddCapsBool(t, "b_support_config_hub", s->ServerType != SERVER_TYPE_FARM_MEMBER &&
-		s->Cedar->Bridge == false);
-
-	// VPN client can be connected
-	AddCapsBool(t, "b_vpn_client_connect", s->Cedar->Bridge == false ? true : false);
-
-	// External authentication server is available
-	AddCapsBool(t, "b_support_radius", s->ServerType != SERVER_TYPE_FARM_MEMBER &&
-		s->Cedar->Bridge == false);
-
-	// Local-bridge function is available
-	AddCapsBool(t, "b_local_bridge", IsBridgeSupported());
-
-	if (OS_IS_WINDOWS(GetOsInfo()->OsType))
-	{
-		// Packet capture driver is not installed
-		AddCapsBool(t, "b_must_install_pcap", IsEthSupported() == false ? true : false);
-	}
-	else
-	{
-		// Regard that the driver is installed in the Linux version
-		AddCapsBool(t, "b_must_install_pcap", false);
-	}
-
-	if (IsBridgeSupported())
-	{
-		// Tun / tap device is available (only Linux)
-		AddCapsBool(t, "b_tap_supported", GetOsInfo()->OsType == OSTYPE_LINUX ? true : false);
-	}
-
-	// Cascade connction
-	if (s->ServerType == SERVER_TYPE_STANDALONE)
-	{
-		AddCapsBool(t, "b_support_cascade", true);
-	}
-	else
-	{
-		AddCapsBool(t, "b_support_cascade", false);
-	}
-
-	// Server authentication can be used in cascade connection
-	AddCapsBool(t, "b_support_cascade_cert", true);
-
-	//  the log file settings is modifiable
-	AddCapsBool(t, "b_support_config_log", s->ServerType != SERVER_TYPE_FARM_MEMBER);
-
-	// Automatic deletion of log file is available
-	AddCapsBool(t, "b_support_autodelete", true);
-
-	// Config file operation is available
-	AddCapsBool(t, "b_support_config_rw", true);
-
-	// Attribute of each Virtual HUB can be set
-	AddCapsBool(t, "b_support_hub_admin_option", true);
-
-	// Client certificate can be set in a cascade connection
-	AddCapsBool(t, "b_support_cascade_client_cert", true);
-
-	// Virtual HUB can be hidden
-	AddCapsBool(t, "b_support_hide_hub", true);
-
-	// Integrated management
-	AddCapsBool(t, "b_support_cluster_admin", true);
-
-	// Flag of open-source version
-	AddCapsBool(t, "b_is_softether", true);
-
-	if (s->Cedar->Bridge == false)
-	{
-
-		// The virtual layer 3 switch function is available
-		AddCapsBool(t, "b_support_layer3", true);
-
-		AddCapsInt(t, "i_max_l3_sw", MAX_NUM_L3_SWITCH);
-		AddCapsInt(t, "i_max_l3_if", MAX_NUM_L3_IF);
-		AddCapsInt(t, "i_max_l3_table", MAX_NUM_L3_TABLE);
-
-		// Can act as a part of a cluster
-		AddCapsBool(t, "b_support_cluster", true);
-	}
-	else
-	{
-		AddCapsBool(t, "b_support_layer3", false);
-
-		AddCapsInt(t, "i_max_l3_sw", 0);
-		AddCapsInt(t, "i_max_l3_if", 0);
-		AddCapsInt(t, "i_max_l3_table", 0);
-
-		AddCapsBool(t, "b_support_cluster", false);
-	}
-
-	if (s->ServerType != SERVER_TYPE_FARM_MEMBER && s->Cedar->Bridge == false)
-	{
-		// Support for CRL
-		AddCapsBool(t, "b_support_crl", true);
-
-		// Supports AC
-		AddCapsBool(t, "b_support_ac", true);
-	}
-
-	// Supports downloading a log file
-	AddCapsBool(t, "b_support_read_log", true);
-
-	// Cascade connection can be renamed
-	AddCapsBool(t, "b_support_rename_cascade", true);
-
-
-	if (s->Cedar->Beta)
-	{
-		// Beta version
-		AddCapsBool(t, "b_beta_version", true);
-	}
-
-	// VM discrimination
-	AddCapsBool(t, "b_is_in_vm", s->IsInVm);
-
-	// Support for display name of the network connection for the local bridge
-#ifdef	OS_WIN32
-	if (IsBridgeSupported() && IsNt() && GetOsInfo()->OsType >= OSTYPE_WINDOWS_2000_PROFESSIONAL)
-	{
-		AddCapsBool(t, "b_support_network_connection_name", true);
-	}
-#else	// OS_WIN32
-	if (IsBridgeSupported() && EthIsInterfaceDescriptionSupportedUnix())
-	{
-		AddCapsBool(t, "b_support_network_connection_name", true);
-	}
-#endif	// OS_WIN32
-
-	// Support for MAC address filtering
-	AddCapsBool(t, "b_support_check_mac", true);
-
-	// Support for status check of the TCP connection
-	AddCapsBool(t, "b_support_check_tcp_state", true);
-
-	// Can specify multiple server and retry intervals in Radius authentication
-	AddCapsBool(t, "b_support_radius_retry_interval_and_several_servers", s->ServerType != SERVER_TYPE_FARM_MEMBER &&
-		s->Cedar->Bridge == false);
-
-	// Can manage the ID of the tagged VLAN in the MAC address table
-	AddCapsBool(t, "b_support_vlan", true);
-
-	// Support for Virtual HUB extended options
-	if ((s->Cedar->Bridge == false) &&
-		(s->ServerType == SERVER_TYPE_STANDALONE || s->ServerType == SERVER_TYPE_FARM_CONTROLLER))
-	{
-		AddCapsBool(t, "b_support_hub_ext_options", true);
-	}
-	else
-	{
-		AddCapsBool(t, "b_support_hub_ext_options", false);
-	}
-
-	// Support for Security Policy version 3.0
-	AddCapsBool(t, "b_support_policy_ver_3", true);
-
-	// Support for IPv6 access list
-	AddCapsBool(t, "b_support_ipv6_acl", true);
-
-	// Support for setting of delay, jitter and packet loss in the access list
-	AddCapsBool(t, "b_support_ex_acl", true);
-
-	// Support for URL redirection in the access list
-	AddCapsBool(t, "b_support_redirect_url_acl", true);
-
-	// Supports the specification by the group name in the access list
-	AddCapsBool(t, "b_support_acl_group", true);
-
-	// Support for IPv6 in connection source IP restriction list
-	AddCapsBool(t, "b_support_ipv6_ac", true);
-
-	// Support for VLAN tagged packet transmission configuration tool
-	AddCapsBool(t, "b_support_eth_vlan", (OS_IS_WINDOWS_NT(GetOsType()) && GET_KETA(GetOsType(), 100) >= 2));
-
-	// Support for the message display function when the VPN connect to the Virtual HUB
-	AddCapsBool(t, "b_support_msg", true);
-
-	// UDP acceleration feature
-	AddCapsBool(t, "b_support_udp_acceleration", true);
-
-	// Intel AES Acceleration function
-	AddCapsBool(t, "b_support_intel_aes", IsIntelAesNiSupported());
-
-#ifdef	OS_WIN32
-	// SeLow driver
-	AddCapsBool(t, "b_using_selow_driver", Win32IsUsingSeLow());
-#endif	// OS_WIN32
-
-	// VPN Azure function
-	AddCapsBool(t, "b_support_azure", SiIsAzureSupported(s));
-
-	// VPN3
-	AddCapsBool(t, "b_vpn3", true);
-
-	// VPN4
-	AddCapsBool(t, "b_vpn4", true);
-
-
-	UpdateGlobalServerFlags(s, t);
-}
-
-// SYSLOG_SETTING
-void InRpcSysLogSetting(SYSLOG_SETTING *t, PACK *p)
-{
-	// Validate arguments
-	if (t == NULL || p == NULL)
-	{
-		return;
-	}
-
-	Zero(t, sizeof(SYSLOG_SETTING));
-	t->SaveType = PackGetInt(p, "SaveType");
-	t->Port = PackGetInt(p, "Port");
-	PackGetStr(p, "Hostname", t->Hostname, sizeof(t->Hostname));
-}
-void OutRpcSysLogSetting(PACK *p, SYSLOG_SETTING *t)
-{
-	// Validate arguments
-	if (t == NULL || p == NULL)
-	{
-		return;
-	}
-
-	PackAddInt(p, "SaveType", t->SaveType);
-	PackAddInt(p, "Port", t->Port);
-	PackAddStr(p, "Hostname", t->Hostname);
-}
-
-// CAPSLIST
-void InitCapsList(CAPSLIST *t)
-{
-	// Validate arguments
-	if (t == NULL)
-	{
-		return;
-	}
-
-	Zero(t, sizeof(CAPSLIST));
-	t->CapsList = NewListFast(NULL);
-}
-void InRpcCapsList(CAPSLIST *t, PACK *p)
-{
-	UINT i;
-	// Validate arguments
-	if (t == NULL || p == NULL)
-	{
-		return;
-	}
-
-	Zero(t, sizeof(CAPSLIST));
-	t->CapsList = NewListFast(CompareCaps);
-
-	for (i = 0;i < LIST_NUM(p->elements);i++)
-	{
-		ELEMENT *e = LIST_DATA(p->elements, i);
-
-		if (StartWith(e->name, "caps_") && e->type == VALUE_INT && e->num_value == 1)
-		{
-			CAPS *c = NewCaps(e->name + 5, e->values[0]->IntValue);
-			Insert(t->CapsList, c);
-		}
-	}
-}
-void OutRpcCapsList(PACK *p, CAPSLIST *t)
-{
-	UINT i;
-	// Validate arguments
-	if (t == NULL || p == NULL)
-	{
-		return;
-	}
-
-	for (i = 0;i < LIST_NUM(t->CapsList);i++)
-	{
-		char tmp[MAX_SIZE];
-		CAPS *c = LIST_DATA(t->CapsList, i);
-
-		Format(tmp, sizeof(tmp), "caps_%s", c->Name);
-		PackAddInt(p, tmp, c->Value);
-	}
-}
-void FreeRpcCapsList(CAPSLIST *t)
-{
-	UINT i;
-	// Validate arguments
-	if (t == NULL)
-	{
-		return;
-	}
-
-	for (i = 0;i < LIST_NUM(t->CapsList);i++)
-	{
-		CAPS *c = LIST_DATA(t->CapsList, i);
-
-		FreeCaps(c);
-	}
-
-	ReleaseList(t->CapsList);
-}
-
-// Add a bool type to Caps list
-void AddCapsBool(CAPSLIST *caps, char *name, bool b)
-{
-	CAPS *c;
-	// Validate arguments
-	if (caps == NULL || name == NULL)
-	{
-		return;
-	}
-
-	c = NewCaps(name, b == false ? 0 : 1);
-	AddCaps(caps, c);
-}
-
-// Add the int type to Caps list
-void AddCapsInt(CAPSLIST *caps, char *name, UINT i)
-{
-	CAPS *c;
-	// Validate arguments
-	if (caps == NULL || name == NULL)
-	{
-		return;
-	}
-
-	c = NewCaps(name, i);
-	AddCaps(caps, c);
-}
-
-// Get the int type from the Caps list
-UINT GetCapsInt(CAPSLIST *caps, char *name)
-{
-	CAPS *c;
-	// Validate arguments
-	if (caps == NULL || name == NULL)
-	{
-		return 0;
-	}
-
-	c = GetCaps(caps, name);
-	if (c == NULL)
-	{
-		return 0;
-	}
-
-	return c->Value;
-}
-
-// Get bool type from the Caps list
-bool GetCapsBool(CAPSLIST *caps, char *name)
-{
-	CAPS *c;
-	// Validate arguments
-	if (caps == NULL || name == NULL)
-	{
-		return false;
-	}
-
-	c = GetCaps(caps, name);
-	if (c == NULL)
-	{
-		return false;
-	}
-
-	return c->Value == 0 ? false : true;
-}
-
-// Release the Caps list
-void FreeCapsList(CAPSLIST *caps)
-{
-	UINT i;
-	// Validate arguments
-	if (caps == NULL)
-	{
-		return;
-	}
-
-	for (i = 0;i < LIST_NUM(caps->CapsList);i++)
-	{
-		CAPS *c = LIST_DATA(caps->CapsList, i);
-
-		FreeCaps(c);
-	}
-
-	ReleaseList(caps->CapsList);
-	Free(caps);
-}
-
-// Get the Caps
-CAPS *GetCaps(CAPSLIST *caps, char *name)
-{
-	UINT i;
-	// Validate arguments
-	if (caps == NULL || name == NULL)
-	{
-		return NULL;
-	}
-
-	for (i = 0;i < LIST_NUM(caps->CapsList);i++)
-	{
-		CAPS *c = LIST_DATA(caps->CapsList, i);
-
-		if (StrCmpi(c->Name, name) == 0)
-		{
-			return c;
-		}
-	}
-
-	return NULL;
-}
-
-// Add to the Caps
-void AddCaps(CAPSLIST *caps, CAPS *c)
-{
-	// Validate arguments
-	if (caps == NULL || c == NULL)
-	{
-		return;
-	}
-
-	Insert(caps->CapsList, c);
-}
-
-// Comparison of Caps
-int CompareCaps(void *p1, void *p2)
-{
-	CAPS *c1, *c2;
-	if (p1 == NULL || p2 == NULL)
-	{
-		return 0;
-	}
-	c1 = *(CAPS **)p1;
-	c2 = *(CAPS **)p2;
-	if (c1 == NULL || c2 == NULL)
-	{
-		return 0;
-	}
-
-	return StrCmpi(c1->Name, c2->Name);
-}
-
-// Create a Caps list
-CAPSLIST *NewCapsList()
-{
-	CAPSLIST *caps = ZeroMalloc(sizeof(CAPSLIST));
-
-	caps->CapsList = NewListFast(CompareCaps);
-
-	return caps;
-}
-
-// Release the Caps
-void FreeCaps(CAPS *c)
-{
-	// Validate arguments
-	if (c == NULL)
-	{
-		return;
-	}
-
-	Free(c->Name);
-	Free(c);
-}
-
-// Create a Caps
-CAPS *NewCaps(char *name, UINT value)
-{
-	CAPS *c;
-	// Validate arguments
-	if (name == NULL)
-	{
-		return NULL;
-	}
-
-	c = ZeroMalloc(sizeof(CAPS));
-	c->Name = CopyStr(name);
-	c->Value = value;
-
-	return c;
-}
-
-// Calculate the score from the current number of connections and weight
-UINT SiCalcPoint(SERVER *s, UINT num, UINT weight)
-{
-	UINT server_max_sessions = SERVER_MAX_SESSIONS;
-	if (s == NULL)
-	{
-		return 0;
-	}
-	if (weight == 0)
-	{
-		weight = 100;
-	}
-
-	server_max_sessions = GetServerCapsInt(s, "i_max_sessions");
-
-	return (UINT)(((double)server_max_sessions -
-		MIN((double)num * 100.0 / (double)weight, (double)server_max_sessions))
-		* (double)FARM_BASE_POINT / (double)server_max_sessions);
-}
-
-// Get the server score
-UINT SiGetPoint(SERVER *s)
-{
-	UINT num_session;
-	// Validate arguments
-	if (s == NULL)
-	{
-		return 0;
-	}
-
-	num_session = Count(s->Cedar->CurrentSessions);
-
-	return SiCalcPoint(s, num_session, s->Weight);
-}
-
-// Generate the default certificate
-void SiGenerateDefaultCert(X **server_x, K **server_k)
-{
-	SiGenerateDefaultCertEx(server_x, server_k, NULL);
-}
-void SiGenerateDefaultCertEx(X **server_x, K **server_k, char *common_name)
-{
-	X *x;
-	K *private_key, *public_key;
-	NAME *name;
-	char tmp[MAX_SIZE];
-	wchar_t cn[MAX_SIZE];
-	// Validate arguments
-	if (server_x == NULL || server_k == NULL)
-	{
-		return;
-	}
-
-	// Create a key pair
-	RsaGen(&private_key, &public_key, 2048);
-
-	if (IsEmptyStr(common_name))
-	{
-		// Get the host name
-		StrCpy(tmp, sizeof(tmp), "server.softether.vpn");
-		GetMachineName(tmp, sizeof(tmp));
-		StrToUni(cn, sizeof(cn), tmp);
-	}
-	else
-	{
-		StrToUni(cn, sizeof(cn), common_name);
-	}
-
-	name = NewName(cn, cn, cn,
-		L"US", NULL, NULL);
-	x = NewRootX(public_key, private_key, name, GetDaysUntil2038Ex(), NULL);
-
-	*server_x = x;
-	*server_k = private_key;
-
-	FreeName(name);
-
-	FreeK(public_key);
-}
-
-// Set the server certificate to default
-void SiInitDefaultServerCert(SERVER *s)
-{
-	X *x = NULL;
-	K *k = NULL;
-	// Validate arguments
-	if (s == NULL)
-	{
-		return;
-	}
-
-	// Generate a server certificate and private key
-	SiGenerateDefaultCert(&x, &k);
-
-	// Configure
-	SetCedarCert(s->Cedar, x, k);
-
-	FreeX(x);
-	FreeK(k);
-}
-
-// Set the encryption algorithm name to default
-void SiInitCipherName(SERVER *s)
-{
-	// Validate arguments
-	if (s == NULL)
-	{
-		return;
-	}
-
-	SetCedarCipherList(s->Cedar, SERVER_DEFAULT_CIPHER_NAME);
-}
-
-// Initialize the listener list
-void SiInitListenerList(SERVER *s)
-{
-	// Validate arguments
-	if (s == NULL)
-	{
-		return;
-	}
-
-	SiLockListenerList(s);
-	{
-		{
-			// Register the 4 ports (443, 992, 1194, 8888) as the default port
-			SiAddListener(s, SERVER_DEF_PORTS_1, true);
-			SiAddListener(s, SERVER_DEF_PORTS_2, true);
-			SiAddListener(s, SERVER_DEF_PORTS_3, true);
-			SiAddListener(s, SERVER_DEF_PORTS_4, true);
-		}
-	}
-	SiUnlockListenerList(s);
-}
-
-// Remove the listener
-bool SiDeleteListener(SERVER *s, UINT port)
-{
-	SERVER_LISTENER *e;
-	// Validate arguments
-	if (s == NULL || port == 0)
-	{
-		return false;
-	}
-
-	e = SiGetListener(s, port);
-	if (e == NULL)
-	{
-		return false;
-	}
-
-	// Stop if still alive
-	SiDisableListener(s, port);
-
-	if (e->Listener != NULL)
-	{
-		ReleaseListener(e->Listener);
-	}
-
-	Delete(s->ServerListenerList, e);
-	Free(e);
-
-	return true;
-}
-
-// Compare the SERVER_LISTENER
-int CompareServerListener(void *p1, void *p2)
-{
-	SERVER_LISTENER *s1, *s2;
-	if (p1 == NULL || p2 == NULL)
-	{
-		return 0;
-	}
-	s1 = *(SERVER_LISTENER **)p1;
-	s2 = *(SERVER_LISTENER **)p2;
-	if (s1 == NULL || s2 == NULL)
-	{
-		return 0;
-	}
-
-	if (s1->Port > s2->Port)
-	{
-		return 1;
-	}
-	else if (s1->Port < s2->Port)
-	{
-		return -1;
-	}
-	else
-	{
-		return 0;
-	}
-}
-
-// Stop the listener
-bool SiDisableListener(SERVER *s, UINT port)
-{
-	SERVER_LISTENER *e;
-	// Validate arguments
-	if (s == NULL || port == 0)
-	{
-		return false;
-	}
-
-	// Get the listener
-	e = SiGetListener(s, port);
-	if (e == NULL)
-	{
-		return false;
-	}
-
-	if (e->Enabled == false || e->Listener == NULL)
-	{
-		// Already stopped
-		return true;
-	}
-
-	// Stop the listener
-	StopListener(e->Listener);
-
-	// Release the listener
-	ReleaseListener(e->Listener);
-	e->Listener = NULL;
-
-	e->Enabled = false;
-
-	return true;
-}
-
-// Start the listener
-bool SiEnableListener(SERVER *s, UINT port)
-{
-	SERVER_LISTENER *e;
-	// Validate arguments
-	if (s == NULL || port == 0)
-	{
-		return false;
-	}
-
-	// Get the listener
-	e = SiGetListener(s, port);
-	if (e == NULL)
-	{
-		return false;
-	}
-
-	if (e->Enabled)
-	{
-		// It has already started
-		return true;
-	}
-
-	// Create a listener
-	e->Listener = NewListener(s->Cedar, LISTENER_TCP, e->Port);
-	if (e->Listener == NULL)
-	{
-		// Failure
-		return false;
-	}
-
-	e->Listener->DisableDos = e->DisableDos;
-
-	e->Enabled = true;
-
-	return true;
-}
-
-// Get the listener
-SERVER_LISTENER *SiGetListener(SERVER *s, UINT port)
-{
-	UINT i;
-	// Validate arguments
-	if (s == NULL || port == 0)
-	{
-		return NULL;
-	}
-
-	for (i = 0;i < LIST_NUM(s->ServerListenerList);i++)
-	{
-		SERVER_LISTENER *e = LIST_DATA(s->ServerListenerList, i);
-		if (e->Port == port)
-		{
-			return e;
-		}
-	}
-
-	return NULL;
-}
-
-// Add a listener
-bool SiAddListener(SERVER *s, UINT port, bool enabled)
-{
-	return SiAddListenerEx(s, port, enabled, false);
-}
-bool SiAddListenerEx(SERVER *s, UINT port, bool enabled, bool disable_dos)
-{
-	SERVER_LISTENER *e;
-	UINT i;
-	// Validate arguments
-	if (s == NULL || port == 0)
-	{
-		return false;
-	}
-
-	// Check whether the listener exists already
-	for (i = 0;i < LIST_NUM(s->ServerListenerList);i++)
-	{
-		e = LIST_DATA(s->ServerListenerList, i);
-		if (e->Port == port)
-		{
-			// Already exist
-			return false;
-		}
-	}
-
-	// Register by initializing a new listener
-	e = ZeroMalloc(sizeof(SERVER_LISTENER));
-	e->Enabled = enabled;
-	e->Port = port;
-	e->DisableDos = disable_dos;
-
-	if (e->Enabled)
-	{
-		// Create a listener
-		e->Listener = NewListener(s->Cedar, LISTENER_TCP, e->Port);
-		if (e->Listener != NULL)
-		{
-			e->Listener->DisableDos = e->DisableDos;
-		}
-	}
-
-	Insert(s->ServerListenerList, e);
-
-	return true;
-}
-
-// Lock the listener list
-void SiLockListenerList(SERVER *s)
-{
-	// Validate arguments
-	if (s == NULL)
-	{
-		return;
-	}
-
-	LockList(s->ServerListenerList);
-}
-
-// Unlock the listener list
-void SiUnlockListenerList(SERVER *s)
-{
-	// Validate arguments
-	if (s == NULL)
-	{
-		return;
-	}
-
-	UnlockList(s->ServerListenerList);
-}
-
-// Initialize the Bridge
-void SiInitBridge(SERVER *s)
-{
-	HUB *h;
-	HUB_OPTION o;
-	HUB_LOG g;
-	// Validate arguments
-	if (s == NULL)
-	{
-		return;
-	}
-
-	Zero(&o, sizeof(o));
-	o.MaxSession = 0;
-
-	h = NewHub(s->Cedar, SERVER_DEFAULT_BRIDGE_NAME, &o);
-	AddHub(s->Cedar, h);
-
-	h->Offline = true;
-	SetHubOnline(h);
-
-	// Log settings
-	SiSetDefaultLogSetting(&g);
-	SetHubLogSetting(h, &g);
-
-	ReleaseHub(h);
-}
-
-// Set the default value of the Virtual HUB options
-void SiSetDefaultHubOption(HUB_OPTION *o)
-{
-	// Validate arguments
-	if (o == NULL)
-	{
-		return;
-	}
-
-	o->MaxSession = 0;
-	o->VlanTypeId = MAC_PROTO_TAGVLAN;
-	o->NoIPv6DefaultRouterInRAWhenIPv6 = true;
-	o->ManageOnlyPrivateIP = true;
-	o->ManageOnlyLocalUnicastIPv6 = true;
-	o->NoMacAddressLog = true;
-	o->NoDhcpPacketLogOutsideHub = true;
-	o->AccessListIncludeFileCacheLifetime = ACCESS_LIST_INCLUDE_FILE_CACHE_LIFETIME;
-	o->RemoveDefGwOnDhcpForLocalhost = true;
-	o->FloodingSendQueueBufferQuota = DEFAULT_FLOODING_QUEUE_LENGTH;
-}
-
-// Create a default virtual HUB
-void SiInitDefaultHubList(SERVER *s)
-{
-	HUB *h;
-	HUB_OPTION o;
-	HUB_LOG g;
-	// Validate arguments
-	if (s == NULL)
-	{
-		return;
-	}
-
-	Zero(&o, sizeof(o));
-
-	// Configure a default Virtual HUB management options
-	SiSetDefaultHubOption(&o);
-
-	h = NewHub(s->Cedar, s->Cedar->Bridge == false ? SERVER_DEFAULT_HUB_NAME : SERVER_DEFAULT_BRIDGE_NAME, &o);
-	h->CreatedTime = SystemTime64();
-	AddHub(s->Cedar, h);
-
-	if (s->Cedar->Bridge)
-	{
-		// Randomize the password
-		Rand(h->HashedPassword, sizeof(h->HashedPassword));
-		Rand(h->SecurePassword, sizeof(h->SecurePassword));
-	}
-
-	h->Offline = true;
-	SetHubOnline(h);
-
-	// Log settings
-	SiSetDefaultLogSetting(&g);
-	SetHubLogSetting(h, &g);
-
-	{
-		UINT i;
-		for (i = 0;i < 0;i++)
-		{
-			char tmp[MAX_SIZE];
-			USER *u;
-			sprintf(tmp, "user%u", i);
-			AcLock(h);
-			u = NewUser(tmp, L"test", L"", AUTHTYPE_ANONYMOUS, NULL);
-			AcAddUser(h, u);
-			ReleaseUser(u);
-			AcUnlock(h);
-		}
-	}
-
-	ReleaseHub(h);
-}
-
-// Set the log settings to default
-void SiSetDefaultLogSetting(HUB_LOG *g)
-{
-	// Validate arguments
-	if (g == NULL)
-	{
-		return;
-	}
-
-	Zero(g, sizeof(HUB_LOG));
-	g->SaveSecurityLog = true;
-	g->SecurityLogSwitchType = LOG_SWITCH_DAY;
-	g->SavePacketLog = true;
-	g->PacketLogSwitchType = LOG_SWITCH_DAY;
-	g->PacketLogConfig[PACKET_LOG_TCP_CONN] =
-		g->PacketLogConfig[PACKET_LOG_DHCP] = PACKET_LOG_HEADER;
-}
-
-// Test
-void SiTest(SERVER *s)
-{
-}
-
-// Set the initial configuration
-void SiLoadInitialConfiguration(SERVER *s)
-{
-	RPC_KEEP k;
-	// Validate arguments
-	if (s == NULL)
-	{
-		return;
-	}
-
-	// Default to TLS only; mitigates CVE-2016-0800
-	s->Cedar->SslAcceptSettings.AcceptOnlyTls = true;
-
-	// Auto saving interval related
-	s->AutoSaveConfigSpan = SERVER_FILE_SAVE_INTERVAL_DEFAULT;
-	s->BackupConfigOnlyWhenModified = true;
-
-	s->Weight = FARM_DEFAULT_WEIGHT;
-
-	SiLoadGlobalParamsCfg(NULL);
-
-	// KEEP related
-	Zero(&k, sizeof(k));
-
-	{
-		k.UseKeepConnect = true;
-	}
-	k.KeepConnectPort = 80;
-	StrCpy(k.KeepConnectHost, sizeof(k.KeepConnectHost), CLIENT_DEFAULT_KEEPALIVE_HOST);
-	k.KeepConnectInterval = KEEP_INTERVAL_DEFAULT * 1000;
-	k.KeepConnectProtocol = CONNECTION_UDP;
-
-	Lock(s->Keep->lock);
-	{
-		KEEP *keep = s->Keep;
-		keep->Enable = k.UseKeepConnect;
-		keep->Server = true;
-		StrCpy(keep->ServerName, sizeof(keep->ServerName), k.KeepConnectHost);
-		keep->ServerPort = k.KeepConnectPort;
-		keep->UdpMode = k.KeepConnectProtocol;
-		keep->Interval = k.KeepConnectInterval;
-	}
-	Unlock(s->Keep->lock);
-
-	// Initialize the password
-	{
-		Hash(s->HashedPassword, "", 0, true);
-	}
-
-	// Set the encryption algorithm name to default
-	SiInitCipherName(s);
-
-	// Set the server certificate to default
-	SiInitDefaultServerCert(s);
-
-	// Create a default HUB
-	{
-		SiInitDefaultHubList(s);
-	}
-
-	if (s->Cedar->Bridge == false)
-	{
-		// Create a DDNS client
-		s->DDnsClient = NewDDNSClient(s->Cedar, NULL, NULL);
-	}
-
-
-	// Set the listener list to default setting
-	SiInitListenerList(s);
-
-	if (s->Cedar->Bridge)
-	{
-		// SSTP, OpenVPN, and NAT traversal function can not be used in the bridge environment
-		s->DisableNatTraversal = true;
-		s->DisableSSTPServer = true;
-		s->DisableOpenVPNServer = true;
-	}
-	else
-	{
-		// Enable the SSTP and OpenVPN for default setting
-		OPENVPN_SSTP_CONFIG c;
-
-		Zero(&c, sizeof(c));
-		c.EnableOpenVPN = true;
-		c.EnableSSTP = true;
-
-		{
-			ToStr(c.OpenVPNPortList, OPENVPN_UDP_PORT);
-		}
-
-		SiSetOpenVPNAndSSTPConfig(s, &c);
-
-		{
-			// Enable VPN-over-ICMP" and VPN-over-DNS for default setting
-			s->EnableVpnOverIcmp = false;
-			s->EnableVpnOverDns = false;
-		}
-	}
-
-	s->Eraser = NewEraser(s->Logger, 0);
-}
-
-// Check whether the ports required for VPN-over-ICMP can be opened
-bool SiCanOpenVpnOverIcmpPort()
-{
-	// Whether the ICMP can be opened
-	SOCK *s = NewUDP(MAKE_SPECIAL_PORT(IP_PROTO_ICMPV4));
-
-	if (s == NULL)
-	{
-		// Failure
-		return false;
-	}
-
-	Disconnect(s);
-	ReleaseSock(s);
-
-	return true;
-}
-
-// Check whether the ports required for VPN-over-DNS can be opened
-bool SiCanOpenVpnOverDnsPort()
-{
-	// Whether UDP Port 53 can be listen on
-	SOCK *s = NewUDP(53);
-
-	if (s == NULL)
-	{
-		// Listening failure
-		return false;
-	}
-
-	Disconnect(s);
-	ReleaseSock(s);
-
-	return true;
-}
-
-// Read the configuration file (main)
-bool SiLoadConfigurationFileMain(SERVER *s, FOLDER *root)
-{
-	// Validate arguments
-	if (s == NULL || root == NULL)
-	{
-		return false;
-	}
-
-	return SiLoadConfigurationCfg(s, root);
-}
-
-// Read the configuration file
-bool SiLoadConfigurationFile(SERVER *s)
-{
-	// Validate arguments
-	bool ret = false;
-	FOLDER *root;
-	char *server_config_filename = SERVER_CONFIG_FILE_NAME;
-	if (s == NULL)
-	{
-		return false;
-	}
-
-
-	s->CfgRw = NewCfgRwEx2A(&root,
-		s->Cedar->Bridge == false ? server_config_filename : BRIDGE_CONFIG_FILE_NAME, false,
-		s->Cedar->Bridge == false ? SERVER_CONFIG_TEMPLATE_NAME : BRIDGE_CONFIG_TEMPLATE_NAME);
-
-	if (server_reset_setting)
-	{
-		CfgDeleteFolder(root);
-		root = NULL;
-		server_reset_setting = false;
-	}
-
-	if (root == NULL)
-	{
-		return false;
-	}
-
-	ret = SiLoadConfigurationFileMain(s, root);
-
-	CfgDeleteFolder(root);
-
-	return ret;
-}
-
-// Initialize the configuration
-void SiInitConfiguration(SERVER *s)
-{
-	// Validate arguments
-	if (s == NULL)
-	{
-		return;
-	}
-
-	s->AutoSaveConfigSpan = SERVER_FILE_SAVE_INTERVAL_DEFAULT;
-	s->BackupConfigOnlyWhenModified = true;
-
-	// IPsec server
-	if (s->Cedar->Bridge == false)
-	{
-		s->IPsecServer = NewIPsecServer(s->Cedar);
-	}
-
-	// OpenVPN server (UDP)
-	if (s->Cedar->Bridge == false)
-	{
-		s->OpenVpnServerUdp = NewOpenVpnServerUdp(s->Cedar);
-	}
-
-	SLog(s->Cedar, "LS_LOAD_CONFIG_1");
-	if (SiLoadConfigurationFile(s) == false)
-	{
-		// Ethernet initialization
-		InitEth();
-
-		SLog(s->Cedar, "LS_LOAD_CONFIG_3");
-		SiLoadInitialConfiguration(s);
-
-		SetFifoCurrentReallocMemSize(MEM_FIFO_REALLOC_MEM_SIZE);
-
-		server_reset_setting = false;
-	}
-	else
-	{
-		SLog(s->Cedar, "LS_LOAD_CONFIG_2");
-	}
-
-	s->CfgRw->DontBackup = s->DontBackupConfig;
-
-	// The arp_filter in Linux
-	if (GetOsInfo()->OsType == OSTYPE_LINUX)
-	{
-		if (s->NoLinuxArpFilter == false)
-		{
-			SetLinuxArpFilter();
-		}
-	}
-
-	if (s->DisableDosProction)
-	{
-		DisableDosProtect();
-	}
-	else
-	{
-		EnableDosProtect();
-	}
-
-	s->AutoSaveConfigSpanSaved = s->AutoSaveConfigSpan;
-
-	// Create a VPN Azure client
-	if (s->DDnsClient != NULL && s->Cedar->Bridge == false && s->ServerType == SERVER_TYPE_STANDALONE)
-	{
-		s->AzureClient = NewAzureClient(s->Cedar, s);
-
-		AcSetEnable(s->AzureClient, s->EnableVpnAzure);
-	}
-
-	// Reduce the storage interval in the case of user mode
-#ifdef	OS_WIN32
-	if (MsIsUserMode())
-	{
-		s->AutoSaveConfigSpan = MIN(s->AutoSaveConfigSpan, SERVER_FILE_SAVE_INTERVAL_USERMODE);
-	}
-#endif	//OS_WIN32
-
-	// Create a saving thread
-	SLog(s->Cedar, "LS_INIT_SAVE_THREAD", s->AutoSaveConfigSpan / 1000);
-	s->SaveHaltEvent = NewEvent();
-	s->SaveThread = NewThread(SiSaverThread, s);
-}
-
-// Set the state of Enabled / Disabled of Azure Client
-void SiSetAzureEnable(SERVER *s, bool enabled)
-{
-	// Validate arguments
-	if (s == NULL)
-	{
-		return;
-	}
-
-	if (s->AzureClient != NULL)
-	{
-		AcSetEnable(s->AzureClient, enabled);
-	}
-
-	s->EnableVpnAzure = enabled;
-}
-
-// Get the state of Enabled / Disabled of Azure Client
-bool SiGetAzureEnable(SERVER *s)
-{
-	// Validate arguments
-	if (s == NULL)
-	{
-		return false;
-	}
-
-	if (s->AzureClient != NULL)
-	{
-		return AcGetEnable(s->AzureClient);
-	}
-	else
-	{
-		return false;
-	}
-}
-
-// Apply the Config to the Azure Client
-void SiApplyAzureConfig(SERVER *s, DDNS_CLIENT_STATUS *ddns_status)
-{
-	// Validate arguments
-	if (s == NULL)
-	{
-		return;
-	}
-
-	AcApplyCurrentConfig(s->AzureClient, ddns_status);
-}
-
-// Get whether the Azure Client is enabled
-bool SiIsAzureEnabled(SERVER *s)
-{
-	// Validate arguments
-	if (s == NULL)
-	{
-		return false;
-	}
-
-	if (s->AzureClient == NULL)
-	{
-		return false;
-	}
-
-	return s->EnableVpnAzure;
-}
-
-// Get whether the Azure Client is supported
-bool SiIsAzureSupported(SERVER *s)
-{
-	// Validate arguments
-	if (s == NULL)
-	{
-		return false;
-	}
-
-	if (s->AzureClient == NULL)
-	{
-		return false;
-	}
-
-	return true;
-}
-
-// Read the server settings from the CFG
-bool SiLoadConfigurationCfg(SERVER *s, FOLDER *root)
-{
-	FOLDER *f1, *f2, *f3, *f4, *f5, *f6, *f7, *f8, *f;
-	bool is_vgs_enabled = false;
-	// Validate arguments
-	if (s == NULL || root == NULL)
-	{
-		return false;
-	}
-
-	f = NULL;
-
-
-	f1 = CfgGetFolder(root, "ServerConfiguration");
-	f2 = CfgGetFolder(root, "VirtualHUB");
-	f3 = CfgGetFolder(root, "ListenerList");
-	f4 = CfgGetFolder(root, "LocalBridgeList");
-	f5 = CfgGetFolder(root, "VirtualLayer3SwitchList");
-	f6 = CfgGetFolder(root, "LicenseManager");
-	f7 = CfgGetFolder(root, "IPsec");
-	f8 = CfgGetFolder(root, "DDnsClient");
-
-	if (f1 == NULL)
-	{
-		SLog(s->Cedar, "LS_BAD_CONFIG");
-		return false;
-	}
-
-#ifdef	OS_WIN32
-	if (f4 != NULL)
-	{
-		// Read the flag of using the SeLow driver
-		bool b = true;
-
-		if (CfgIsItem(f4, "EnableSoftEtherKernelModeDriver"))
-		{
-			b = CfgGetBool(f4, "EnableSoftEtherKernelModeDriver");
-		}
-
-		Win32SetEnableSeLow(b);
-	}
-#endif	// OS_WIN32
-
-	// Ethernet initialization
-	InitEth();
-
-	s->ConfigRevision = CfgGetInt(root, "ConfigRevision");
-
-	if (s->Cedar->Bridge == false && f6 != NULL)
-	{
-		if (GetServerCapsBool(s, "b_support_license"))
-		{
-			SiLoadLicenseManager(s, f6);
-		}
-	}
-
-	DestroyServerCapsCache(s);
-
-	SiLoadServerCfg(s, f1);
-
-	if (s->ServerType != SERVER_TYPE_FARM_MEMBER)
-	{
-		SiLoadHubs(s, f2);
-	}
-
-	SiLoadListeners(s, f3);
-
-	if (f4 != NULL)
-	{
-		SiLoadLocalBridges(s, f4);
-	}
-
-	if (s->Cedar->Bridge == false && f5 != NULL)
-	{
-		SiLoadL3Switchs(s, f5);
-	}
-
-	if (f7 != NULL && GetServerCapsBool(s, "b_support_ipsec"))
-	{
-		SiLoadIPsec(s, f7);
-	}
-
-	if (s->Cedar->Bridge == false)
-	{
-		if (f8 == NULL)
-		{
-			// Create a DDNS client with a new key
-			s->DDnsClient = NewDDNSClient(s->Cedar, NULL, NULL);
-		}
-		else
-		{
-			// Create by reading the setting of the DDNS client
-			UCHAR key[SHA1_SIZE];
-			if (CfgGetBool(f8, "Disabled"))
-			{
-				// Disabled
-			}
-			else
-			{
-				char machine_name[MAX_SIZE];
-				char machine_name2[MAX_SIZE];
-				INTERNET_SETTING t;
-				BUF *pw;
-
-				// Proxy Setting
-				Zero(&t, sizeof(t));
-				t.ProxyType = CfgGetInt(f8, "ProxyType");
-				CfgGetStr(f8, "ProxyHostName", t.ProxyHostName, sizeof(t.ProxyHostName));
-				t.ProxyPort = CfgGetInt(f8, "ProxyPort");
-				CfgGetStr(f8, "ProxyUsername", t.ProxyUsername, sizeof(t.ProxyUsername));
-				pw = CfgGetBuf(f8, "ProxyPassword");
-				if (pw != NULL)
-				{
-					char *pw_str = DecryptPassword(pw);
-					StrCpy(t.ProxyPassword, sizeof(t.ProxyPassword), pw_str);
-
-					Free(pw_str);
-					FreeBuf(pw);
-				}
-
-				GetMachineHostName(machine_name, sizeof(machine_name));
-
-				CfgGetStr(f8, "LocalHostname", machine_name2, sizeof(machine_name2));
-
-				if (CfgGetByte(f8, "Key", key, sizeof(key)) != sizeof(key) || StrCmpi(machine_name, machine_name2) != 0)
-				{
-					// Create a DDNS client with a new key
-					s->DDnsClient = NewDDNSClient(s->Cedar, NULL, &t);
-				}
-				else
-				{
-					// Create the DDNS client with stored key
-					s->DDnsClient = NewDDNSClient(s->Cedar, key, &t);
-				}
-			}
-		}
-	}
-
-
-	{
-		HUB *h = NULL;
-
-		// Remove the virtual HUB "VPNGATE" when VGS disabled
-		LockHubList(s->Cedar);
-		{
-			h = GetHub(s->Cedar, VG_HUBNAME);
-		}
-		UnlockHubList(s->Cedar);
-
-		if (h != NULL)
-		{
-			StopHub(h);
-			DelHub(s->Cedar, h);
-			ReleaseHub(h);
-		}
-	}
-
-	s->IPsecMessageDisplayed = CfgGetBool(root, "IPsecMessageDisplayed");
-
-
-	return true;
-}
-
-// Write the listener configuration
-void SiWriteListenerCfg(FOLDER *f, SERVER_LISTENER *r)
-{
-	// Validate arguments
-	if (f == NULL || r == NULL)
-	{
-		return;
-	}
-
-	CfgAddBool(f, "Enabled", r->Enabled);
-	CfgAddInt(f, "Port", r->Port);
-	CfgAddBool(f, "DisableDos", r->DisableDos);
-}
-
-// Read the listener configuration
-void SiLoadListenerCfg(SERVER *s, FOLDER *f)
-{
-	bool enable;
-	UINT port;
-	bool disable_dos;
-	// Validate arguments
-	if (s == NULL || f == NULL)
-	{
-		return;
-	}
-
-	enable = CfgGetBool(f, "Enabled");
-	port = CfgGetInt(f, "Port");
-	disable_dos = CfgGetBool(f, "DisableDos");
-
-	if (port == 0)
-	{
-		return;
-	}
-
-	SiAddListenerEx(s, port, enable, disable_dos);
-}
-
-// Read the listener list
-void SiLoadListeners(SERVER *s, FOLDER *f)
-{
-	TOKEN_LIST *t;
-	UINT i;
-	// Validate arguments
-	if (s == NULL || f == NULL)
-	{
-		return;
-	}
-
-	t = CfgEnumFolderToTokenList(f);
-	for (i = 0;i < t->NumTokens;i++)
-	{
-		FOLDER *ff = CfgGetFolder(f, t->Token[i]);
-		if (ff != NULL)
-		{
-			SiLoadListenerCfg(s, ff);
-		}
-	}
-	FreeToken(t);
-}
-
-// Write the listener list
-void SiWriteListeners(FOLDER *f, SERVER *s)
-{
-	// Validate arguments
-	if (f == NULL || s == NULL)
-	{
-		return;
-	}
-
-	LockList(s->ServerListenerList);
-	{
-		UINT i;
-		for (i = 0;i < LIST_NUM(s->ServerListenerList);i++)
-		{
-			SERVER_LISTENER *r = LIST_DATA(s->ServerListenerList, i);
-			char name[MAX_SIZE];
-			Format(name, sizeof(name), "Listener%u", i);
-			SiWriteListenerCfg(CfgCreateFolder(f, name), r);
-		}
-	}
-	UnlockList(s->ServerListenerList);
-}
-
-// Write the bridge
-void SiWriteLocalBridgeCfg(FOLDER *f, LOCALBRIDGE *br)
-{
-	// Validate arguments
-	if (f == NULL || br == NULL)
-	{
-		return;
-	}
-
-	CfgAddStr(f, "DeviceName", br->DeviceName);
-	CfgAddStr(f, "HubName", br->HubName);
-	CfgAddBool(f, "NoPromiscuousMode", br->Local);
-	CfgAddBool(f, "MonitorMode", br->Monitor);
-	CfgAddBool(f, "LimitBroadcast", br->LimitBroadcast);
-
-	if (OS_IS_UNIX(GetOsInfo()->OsType))
-	{
-		CfgAddBool(f, "TapMode", br->TapMode);
-
-		if (br->TapMode)
-		{
-			char tmp[MAX_SIZE];
-			MacToStr(tmp, sizeof(tmp), br->TapMacAddress);
-			CfgAddStr(f, "TapMacAddress", tmp);
-		}
-	}
-}
-
-// Write the bridge list
-void SiWriteLocalBridges(FOLDER *f, SERVER *s)
-{
-	// Validate arguments
-	if (s == NULL || f == NULL)
-	{
-		return;
-	}
-
-#ifdef	OS_WIN32
-	CfgAddBool(f, "ShowAllInterfaces", Win32EthGetShowAllIf());
-
-	CfgAddBool(f, "EnableSoftEtherKernelModeDriver", Win32GetEnableSeLow());
-#endif	// OS_WIN32
-
-#ifdef	UNIX_LINUX
-	CfgAddBool(f, "DoNotDisableOffloading", GetGlobalServerFlag(GSF_LOCALBRIDGE_NO_DISABLE_OFFLOAD));
-#endif	// UNIX_LINUX
-
-	LockList(s->Cedar->LocalBridgeList);
-	{
-		UINT i;
-		for (i = 0;i < LIST_NUM(s->Cedar->LocalBridgeList);i++)
-		{
-			LOCALBRIDGE *br = LIST_DATA(s->Cedar->LocalBridgeList, i);
-			char name[MAX_SIZE];
-
-			Format(name, sizeof(name), "LocalBridge%u", i);
-			SiWriteLocalBridgeCfg(CfgCreateFolder(f, name), br);
-		}
-	}
-	UnlockList(s->Cedar->LocalBridgeList);
-}
-
-// Read the bridge
-void SiLoadLocalBridgeCfg(SERVER *s, FOLDER *f)
-{
-	char hub[MAX_SIZE];
-	char nic[MAX_SIZE];
-	bool tapmode = false;
-	UCHAR tapaddr[6];
-	// Validate arguments
-	if (s == NULL || f == NULL)
-	{
-		return;
-	}
-
-	Zero(hub, sizeof(hub));
-	Zero(nic, sizeof(nic));
-
-	CfgGetStr(f, "HubName", hub, sizeof(hub));
-	CfgGetStr(f, "DeviceName", nic, sizeof(nic));
-
-	if (IsEmptyStr(hub) || IsEmptyStr(nic)
-		)
-	{
-		return;
-	}
-
-	if (OS_IS_UNIX(GetOsInfo()->OsType))
-	{
-		if (CfgGetBool(f, "TapMode"))
-		{
-			char tmp[MAX_SIZE];
-			tapmode = true;
-			Zero(tapaddr, sizeof(tapaddr));
-			if (CfgGetStr(f, "TapMacAddress", tmp, sizeof(tmp)))
-			{
-				BUF *b;
-				b = StrToBin(tmp);
-				if (b != NULL && b->Size == 6)
-				{
-					Copy(tapaddr, b->Buf, sizeof(tapaddr));
-				}
-				FreeBuf(b);
-			}
-		}
-	}
-
-	AddLocalBridge(s->Cedar, hub, nic, CfgGetBool(f, "NoPromiscuousMode"), CfgGetBool(f, "MonitorMode"),
-		tapmode, tapaddr, CfgGetBool(f, "LimitBroadcast"));
-}
-
-// Read the bridge list
-void SiLoadLocalBridges(SERVER *s, FOLDER *f)
-{
-	TOKEN_LIST *t;
-	UINT i;
-	// Validate arguments
-	if (s == NULL || f == NULL)
-	{
-		return;
-	}
-
-#ifdef	OS_WIN32
-	Win32EthSetShowAllIf(CfgGetBool(f, "ShowAllInterfaces"));
-#endif	// OS_WIN32
-
-#ifdef	UNIX_LINUX
-	SetGlobalServerFlag(GSF_LOCALBRIDGE_NO_DISABLE_OFFLOAD, CfgGetBool(f, "DoNotDisableOffloading"));
-#endif	// UNIX_LINUX
-
-	t = CfgEnumFolderToTokenList(f);
-
-	for (i = 0;i < t->NumTokens;i++)
-	{
-		char *name = t->Token[i];
-
-		SiLoadLocalBridgeCfg(s, CfgGetFolder(f, name));
-	}
-
-	FreeToken(t);
-}
-
-// Increment the configuration revision of the server
-void IncrementServerConfigRevision(SERVER *s)
-{
-	// Validate arguments
-	if (s == NULL)
-	{
-		return;
-	}
-
-	s->ConfigRevision++;
-}
-
-// Write the server settings to CFG
-FOLDER *SiWriteConfigurationToCfg(SERVER *s)
-{
-	FOLDER *root;
-	char region[128];
-	// Validate arguments
-	if (s == NULL)
-	{
-		return NULL;
-	}
-
-	root = CfgCreateFolder(NULL, TAG_ROOT);
-
-	SiGetCurrentRegion(s->Cedar, region, sizeof(region));
-
-	CfgAddStr(root, "Region", region);
-
-	CfgAddInt(root, "ConfigRevision", s->ConfigRevision);
-
-	SiWriteListeners(CfgCreateFolder(root, "ListenerList"), s);
-
-	SiWriteLocalBridges(CfgCreateFolder(root, "LocalBridgeList"), s);
-
-	SiWriteServerCfg(CfgCreateFolder(root, "ServerConfiguration"), s);
-
-
-	if (s->UpdatedServerType != SERVER_TYPE_FARM_MEMBER)
-	{
-		SiWriteHubs(CfgCreateFolder(root, "VirtualHUB"), s);
-	}
-
-	if (s->Cedar->Bridge == false)
-	{
-		SiWriteL3Switchs(CfgCreateFolder(root, "VirtualLayer3SwitchList"), s);
-
-		if (GetServerCapsBool(s, "b_support_license"))
-		{
-			SiWriteLicenseManager(CfgCreateFolder(root, "LicenseManager"), s);
-		}
-	}
-
-	if (s->Led)
-	{
-		CfgAddBool(root, "Led", true);
-		CfgAddBool(root, "LedSpecial", s->LedSpecial);
-	}
-
-	if (GetServerCapsBool(s, "b_support_ipsec"))
-	{
-		SiWriteIPsec(CfgCreateFolder(root, "IPsec"), s);
-	}
-
-	if (s->Cedar->Bridge == false)
-	{
-		FOLDER *ddns_folder = CfgCreateFolder(root, "DDnsClient");
-
-		if (s->DDnsClient == NULL)
-		{
-			// Disabled
-			CfgAddBool(ddns_folder, "Disabled", true);
-		}
-		else
-		{
-			char machine_name[MAX_SIZE];
-			BUF *pw;
-			INTERNET_SETTING *t;
-			// Enabled
-			CfgAddBool(ddns_folder, "Disabled", false);
-			CfgAddByte(ddns_folder, "Key", s->DDnsClient->Key, SHA1_SIZE);
-
-			GetMachineHostName(machine_name, sizeof(machine_name));
-			CfgAddStr(ddns_folder, "LocalHostname", machine_name);
-
-			t = &s->DDnsClient->InternetSetting;
-
-			CfgAddInt(ddns_folder, "ProxyType", t->ProxyType);
-			CfgAddStr(ddns_folder, "ProxyHostName", t->ProxyHostName);
-			CfgAddInt(ddns_folder, "ProxyPort", t->ProxyPort);
-			CfgAddStr(ddns_folder, "ProxyUsername", t->ProxyUsername);
-
-			if (IsEmptyStr(t->ProxyPassword) == false)
-			{
-				pw = EncryptPassword(t->ProxyPassword);
-
-				CfgAddBuf(ddns_folder, "ProxyPassword", pw);
-
-				FreeBuf(pw);
-			}
-		}
-	}
-
-	CfgAddBool(root, "IPsecMessageDisplayed", s->IPsecMessageDisplayed);
-
-
-	return root;
-}
-
-// Read the policy
-void SiLoadPolicyCfg(POLICY *p, FOLDER *f)
-{
-	// Validate arguments
-	if (f == NULL || p == NULL)
-	{
-		return;
-	}
-
-	Zero(p, sizeof(POLICY));
-
-	// Ver 2
-	p->Access = CfgGetBool(f, "Access");
-	p->DHCPFilter = CfgGetBool(f, "DHCPFilter");
-	p->DHCPNoServer = CfgGetBool(f, "DHCPNoServer");
-	p->DHCPForce = CfgGetBool(f, "DHCPForce");
-	p->NoBridge = CfgGetBool(f, "NoBridge");
-	p->NoRouting = CfgGetBool(f, "NoRouting");
-	p->CheckMac = CfgGetBool(f, "CheckMac");
-	p->CheckIP = CfgGetBool(f, "CheckIP");
-	p->ArpDhcpOnly = CfgGetBool(f, "ArpDhcpOnly");
-	p->PrivacyFilter = CfgGetBool(f, "PrivacyFilter");
-	p->NoServer = CfgGetBool(f, "NoServer");
-	p->NoBroadcastLimiter = CfgGetBool(f, "NoBroadcastLimiter");
-	p->MonitorPort = CfgGetBool(f, "MonitorPort");
-	p->MaxConnection = CfgGetInt(f, "MaxConnection");
-	p->TimeOut = CfgGetInt(f, "TimeOut");
-	p->MaxMac = CfgGetInt(f, "MaxMac");
-	p->MaxIP = CfgGetInt(f, "MaxIP");
-	p->MaxUpload = CfgGetInt(f, "MaxUpload");
-	p->MaxDownload = CfgGetInt(f, "MaxDownload");
-	p->FixPassword = CfgGetBool(f, "FixPassword");
-	p->MultiLogins = CfgGetInt(f, "MultiLogins");
-	p->NoQoS = CfgGetBool(f, "NoQoS");
-
-	// Ver 3
-	p->RSandRAFilter = CfgGetBool(f, "RSandRAFilter");
-	p->RAFilter = CfgGetBool(f, "RAFilter");
-	p->DHCPv6Filter = CfgGetBool(f, "DHCPv6Filter");
-	p->DHCPv6NoServer = CfgGetBool(f, "DHCPv6NoServer");
-	p->NoRoutingV6 = CfgGetBool(f, "NoRoutingV6");
-	p->CheckIPv6 = CfgGetBool(f, "CheckIPv6");
-	p->NoServerV6 = CfgGetBool(f, "NoServerV6");
-	p->MaxIPv6 = CfgGetInt(f, "MaxIPv6");
-	p->NoSavePassword = CfgGetBool(f, "NoSavePassword");
-	p->AutoDisconnect = CfgGetInt(f, "AutoDisconnect");
-	p->FilterIPv4 = CfgGetBool(f, "FilterIPv4");
-	p->FilterIPv6 = CfgGetBool(f, "FilterIPv6");
-	p->FilterNonIP = CfgGetBool(f, "FilterNonIP");
-	p->NoIPv6DefaultRouterInRA = CfgGetBool(f, "NoIPv6DefaultRouterInRA");
-	p->NoIPv6DefaultRouterInRAWhenIPv6 = CfgGetBool(f, "NoIPv6DefaultRouterInRAWhenIPv6");
-	p->VLanId = CfgGetInt(f, "VLanId");
-}
-
-// Write the policy
-void SiWritePolicyCfg(FOLDER *f, POLICY *p, bool cascade_mode)
-{
-	// Validate arguments
-	if (f == NULL || p == NULL)
-	{
-		return;
-	}
-
-	// Ver 2.0
-	if (cascade_mode == false)
-	{
-		CfgAddBool(f, "Access", p->Access);
-	}
-
-	CfgAddBool(f, "DHCPFilter", p->DHCPFilter);
-	CfgAddBool(f, "DHCPNoServer", p->DHCPNoServer);
-	CfgAddBool(f, "DHCPForce", p->DHCPForce);
-
-	if (cascade_mode == false)
-	{
-		CfgAddBool(f, "NoBridge", p->NoBridge);
-		CfgAddBool(f, "NoRouting", p->NoRouting);
-	}
-
-	CfgAddBool(f, "CheckMac", p->CheckMac);
-	CfgAddBool(f, "CheckIP", p->CheckIP);
-	CfgAddBool(f, "ArpDhcpOnly", p->ArpDhcpOnly);
-
-	if (cascade_mode == false)
-	{
-		CfgAddBool(f, "PrivacyFilter", p->PrivacyFilter);
-	}
-
-	CfgAddBool(f, "NoServer", p->NoServer);
-	CfgAddBool(f, "NoBroadcastLimiter", p->NoBroadcastLimiter);
-
-	if (cascade_mode == false)
-	{
-		CfgAddBool(f, "MonitorPort", p->MonitorPort);
-		CfgAddInt(f, "MaxConnection", p->MaxConnection);
-		CfgAddInt(f, "TimeOut", p->TimeOut);
-	}
-
-	CfgAddInt(f, "MaxMac", p->MaxMac);
-	CfgAddInt(f, "MaxIP", p->MaxIP);
-	CfgAddInt(f, "MaxUpload", p->MaxUpload);
-	CfgAddInt(f, "MaxDownload", p->MaxDownload);
-
-	if (cascade_mode == false)
-	{
-		CfgAddBool(f, "FixPassword", p->FixPassword);
-		CfgAddInt(f, "MultiLogins", p->MultiLogins);
-		CfgAddBool(f, "NoQoS", p->NoQoS);
-	}
-
-	// Ver 3.0
-	CfgAddBool(f, "RSandRAFilter", p->RSandRAFilter);
-	CfgAddBool(f, "RAFilter", p->RAFilter);
-	CfgAddBool(f, "DHCPv6Filter", p->DHCPv6Filter);
-	CfgAddBool(f, "DHCPv6NoServer", p->DHCPv6NoServer);
-
-	if (cascade_mode == false)
-	{
-		CfgAddBool(f, "NoRoutingV6", p->NoRoutingV6);
-	}
-
-	CfgAddBool(f, "CheckIPv6", p->CheckIPv6);
-	CfgAddBool(f, "NoServerV6", p->NoServerV6);
-	CfgAddInt(f, "MaxIPv6", p->MaxIPv6);
-
-	if (cascade_mode == false)
-	{
-		CfgAddBool(f, "NoSavePassword", p->NoSavePassword);
-		CfgAddInt(f, "AutoDisconnect", p->AutoDisconnect);
-	}
-
-	CfgAddBool(f, "FilterIPv4", p->FilterIPv4);
-	CfgAddBool(f, "FilterIPv6", p->FilterIPv6);
-	CfgAddBool(f, "FilterNonIP", p->FilterNonIP);
-	CfgAddBool(f, "NoIPv6DefaultRouterInRA", p->NoIPv6DefaultRouterInRA);
-	CfgAddBool(f, "NoIPv6DefaultRouterInRAWhenIPv6", p->NoIPv6DefaultRouterInRAWhenIPv6);
-	CfgAddInt(f, "VLanId", p->VLanId);
-}
-
-// Write the link information of the Virtual HUB
-void SiWriteHubLinkCfg(FOLDER *f, LINK *k)
-{
-	// Validate arguments
-	if (f == NULL || k == NULL)
-	{
-		return;
-	}
-
-	Lock(k->lock);
-	{
-		// Online
-		CfgAddBool(f, "Online", k->Offline ? false : true);
-
-		// Client options
-		CiWriteClientOption(CfgCreateFolder(f, "ClientOption"), k->Option);
-
-		// Client authentication data
-		CiWriteClientAuth(CfgCreateFolder(f, "ClientAuth"), k->Auth);
-
-		// Policy
-		if (k->Policy != NULL)
-		{
-			SiWritePolicyCfg(CfgCreateFolder(f, "Policy"), k->Policy, true);
-		}
-
-		CfgAddBool(f, "CheckServerCert", k->CheckServerCert);
-
-		if (k->ServerCert != NULL)
-		{
-			BUF *b = XToBuf(k->ServerCert, false);
-			CfgAddBuf(f, "ServerCert", b);
-			FreeBuf(b);
-		}
-	}
-	Unlock(k->lock);
-}
-
-// Read the link information
-void SiLoadHubLinkCfg(FOLDER *f, HUB *h)
-{
-	bool online;
-	CLIENT_OPTION *o;
-	CLIENT_AUTH *a;
-	FOLDER *pf;
-	POLICY p;
-	LINK *k;
-	// Validate arguments
-	if (f == NULL || h == NULL)
-	{
-		return;
-	}
-
-	pf = CfgGetFolder(f, "Policy");
-	if (pf == NULL)
-	{
-		return;
-	}
-
-	SiLoadPolicyCfg(&p, pf);
-
-	online = CfgGetBool(f, "Online");
-
-	o = CiLoadClientOption(CfgGetFolder(f, "ClientOption"));
-	a = CiLoadClientAuth(CfgGetFolder(f, "ClientAuth"));
-	if (o == NULL || a == NULL)
-	{
-		Free(o);
-		CiFreeClientAuth(a);
-		return;
-	}
-
-	k = NewLink(h->Cedar, h, o, a, &p);
-	if (k != NULL)
-	{
-		BUF *b;
-		k->CheckServerCert = CfgGetBool(f, "CheckServerCert");
-		b = CfgGetBuf(f, "ServerCert");
-		if (b != NULL)
-		{
-			k->ServerCert = BufToX(b, false);
-			FreeBuf(b);
-		}
-
-		if (online)
-		{
-			k->Offline = true;
-			SetLinkOnline(k);
-		}
-		else
-		{
-			k->Offline = false;
-			SetLinkOffline(k);
-		}
-		ReleaseLink(k);
-	}
-
-	Free(o);
-	CiFreeClientAuth(a);
-}
-
-// Write the SecureNAT of the Virtual HUB
-void SiWriteSecureNAT(HUB *h, FOLDER *f)
-{
-	// Validate arguments
-	if (h == NULL || f == NULL)
-	{
-		return;
-	}
-
-	CfgAddBool(f, "Disabled", h->EnableSecureNAT ? false : true);
-
-	NiWriteVhOptionEx(h->SecureNATOption, f);
-}
-
-// Read the administration options for the virtual HUB
-void SiLoadHubAdminOptions(HUB *h, FOLDER *f)
-{
-	TOKEN_LIST *t;
-	// Validate arguments
-	if (h == NULL || f == NULL)
-	{
-		return;
-	}
-
-	t = CfgEnumItemToTokenList(f);
-	if (t != NULL)
-	{
-		UINT i;
-
-		LockList(h->AdminOptionList);
-		{
-			DeleteAllHubAdminOption(h, false);
-
-			for (i = 0;i < t->NumTokens;i++)
-			{
-				char *name = t->Token[i];
-				ADMIN_OPTION *a;
-				UINT value = CfgGetInt(f, name);;
-
-				Trim(name);
-
-				a = ZeroMalloc(sizeof(ADMIN_OPTION));
-				StrCpy(a->Name, sizeof(a->Name), name);
-				a->Value = value;
-
-				Insert(h->AdminOptionList, a);
-			}
-
-			AddHubAdminOptionsDefaults(h, false);
-		}
-		UnlockList(h->AdminOptionList);
-
-		FreeToken(t);
-	}
-}
-
-// Write the administration options for the virtual HUB
-void SiWriteHubAdminOptions(FOLDER *f, HUB *h)
-{
-	// Validate arguments
-	if (f == NULL || h == NULL)
-	{
-		return;
-	}
-
-	LockList(h->AdminOptionList);
-	{
-		UINT i;
-		for (i = 0;i < LIST_NUM(h->AdminOptionList);i++)
-		{
-			ADMIN_OPTION *a = LIST_DATA(h->AdminOptionList, i);
-
-			CfgAddInt(f, a->Name, a->Value);
-		}
-	}
-	UnlockList(h->AdminOptionList);
-}
-
-// Write the link list of the Virtual HUB
-void SiWriteHubLinks(FOLDER *f, HUB *h)
-{
-	// Validate arguments
-	if (f == NULL || h == NULL)
-	{
-		return;
-	}
-
-	LockList(h->LinkList);
-	{
-		UINT i;
-		for (i = 0;i < LIST_NUM(h->LinkList);i++)
-		{
-			LINK *k = LIST_DATA(h->LinkList, i);
-			char name[MAX_SIZE];
-			Format(name, sizeof(name), "Cascade%u", i);
-			SiWriteHubLinkCfg(CfgCreateFolder(f, name), k);
-		}
-	}
-	UnlockList(h->LinkList);
-}
-
-// Read the link list
-void SiLoadHubLinks(HUB *h, FOLDER *f)
-{
-	TOKEN_LIST *t;
-	UINT i;
-	// Validate arguments
-	if (h == NULL || f == NULL)
-	{
-		return;
-	}
-
-	t = CfgEnumFolderToTokenList(f);
-
-	for (i = 0;i < t->NumTokens;i++)
-	{
-		char *name = t->Token[i];
-		SiLoadHubLinkCfg(CfgGetFolder(f, name), h);
-	}
-
-	FreeToken(t);
-}
-
-// Write an item of the access list
-void SiWriteHubAccessCfg(FOLDER *f, ACCESS *a)
-{
-	// Validate arguments
-	if (f == NULL || a == NULL)
-	{
-		return;
-	}
-
-	CfgAddUniStr(f, "Note", a->Note);
-	CfgAddBool(f, "Active", a->Active);
-	CfgAddInt(f, "Priority", a->Priority);
-	CfgAddBool(f, "Discard", a->Discard);
-	CfgAddBool(f, "IsIPv6", a->IsIPv6);
-
-	if (a->IsIPv6 == false)
-	{
-		CfgAddIp32(f, "SrcIpAddress", a->SrcIpAddress);
-		CfgAddIp32(f, "SrcSubnetMask", a->SrcSubnetMask);
-		CfgAddIp32(f, "DestIpAddress", a->DestIpAddress);
-		CfgAddIp32(f, "DestSubnetMask", a->DestSubnetMask);
-	}
-	else
-	{
-		CfgAddIp6Addr(f, "SrcIpAddress6", &a->SrcIpAddress6);
-		CfgAddIp6Addr(f, "SrcSubnetMask6", &a->SrcSubnetMask6);
-		CfgAddIp6Addr(f, "DestIpAddress6", &a->DestIpAddress6);
-		CfgAddIp6Addr(f, "DestSubnetMask6", &a->DestSubnetMask6);
-	}
-
-	CfgAddInt(f, "Protocol", a->Protocol);
-	CfgAddInt(f, "SrcPortStart", a->SrcPortStart);
-	CfgAddInt(f, "SrcPortEnd", a->SrcPortEnd);
-	CfgAddInt(f, "DestPortStart", a->DestPortStart);
-	CfgAddInt(f, "DestPortEnd", a->DestPortEnd);
-	CfgAddStr(f, "SrcUsername", a->SrcUsername);
-	CfgAddStr(f, "DestUsername", a->DestUsername);
-	CfgAddBool(f, "CheckSrcMac", a->CheckSrcMac);
-
-	if (a->CheckSrcMac)
-	{
-		char tmp[MAX_PATH];
-
-		MacToStr(tmp, sizeof(tmp), a->SrcMacAddress);
-		CfgAddStr(f, "SrcMacAddress", tmp);
-
-		MacToStr(tmp, sizeof(tmp), a->SrcMacMask);
-		CfgAddStr(f, "SrcMacMask", tmp);
-	}
-
-	CfgAddBool(f, "CheckDstMac", a->CheckDstMac);
-
-	if (a->CheckDstMac)
-	{
-		char tmp[MAX_PATH];
-
-		MacToStr(tmp, sizeof(tmp), a->DstMacAddress);
-		CfgAddStr(f, "DstMacAddress", tmp);
-
-		MacToStr(tmp, sizeof(tmp), a->DstMacMask);
-		CfgAddStr(f, "DstMacMask", tmp);
-	}
-
-	CfgAddBool(f, "CheckTcpState", a->CheckTcpState);
-	CfgAddBool(f, "Established", a->Established);
-
-	CfgAddStr(f, "RedirectUrl", a->RedirectUrl);
-
-	CfgAddInt(f, "Delay", a->Delay);
-	CfgAddInt(f, "Jitter", a->Jitter);
-	CfgAddInt(f, "Loss", a->Loss);
-}
-
-// Read an item of the access list
-void SiLoadHubAccessCfg(HUB *h, FOLDER *f)
-{
-	ACCESS a;
-	char tmp[MAX_PATH];
-	// Validate arguments
-	if (h == NULL || f == NULL)
-	{
-		return;
-	}
-
-	Zero(&a, sizeof(a));
-
-	CfgGetUniStr(f, "Note", a.Note, sizeof(a.Note));
-	a.Active = CfgGetBool(f, "Active");
-	a.Priority = CfgGetInt(f, "Priority");
-	a.Discard = CfgGetBool(f, "Discard");
-	a.IsIPv6 = CfgGetBool(f, "IsIPv6");
-
-	if (a.IsIPv6 == false)
-	{
-		a.SrcIpAddress = CfgGetIp32(f, "SrcIpAddress");
-		a.SrcSubnetMask = CfgGetIp32(f, "SrcSubnetMask");
-		a.DestIpAddress = CfgGetIp32(f, "DestIpAddress");
-		a.DestSubnetMask = CfgGetIp32(f, "DestSubnetMask");
-	}
-	else
-	{
-		CfgGetIp6Addr(f, "SrcIpAddress6", &a.SrcIpAddress6);
-		CfgGetIp6Addr(f, "SrcSubnetMask6", &a.SrcSubnetMask6);
-		CfgGetIp6Addr(f, "DestIpAddress6", &a.DestIpAddress6);
-		CfgGetIp6Addr(f, "DestSubnetMask6", &a.DestSubnetMask6);
-	}
-
-	a.Protocol = CfgGetInt(f, "Protocol");
-	a.SrcPortStart = CfgGetInt(f, "SrcPortStart");
-	a.SrcPortEnd = CfgGetInt(f, "SrcPortEnd");
-	a.DestPortStart = CfgGetInt(f, "DestPortStart");
-	a.DestPortEnd = CfgGetInt(f, "DestPortEnd");
-	CfgGetStr(f, "SrcUsername", a.SrcUsername, sizeof(a.SrcUsername));
-	CfgGetStr(f, "DestUsername", a.DestUsername, sizeof(a.DestUsername));
-	a.CheckSrcMac = CfgGetBool(f, "CheckSrcMac");
-
-	if (CfgGetByte(f, "SrcMacAddress", a.SrcMacAddress, sizeof(a.SrcMacAddress)) == 0)
-	{
-		CfgGetStr(f, "SrcMacAddress", tmp, sizeof(tmp));
-		if (StrToMac(a.SrcMacAddress, tmp) == false)
-		{
-			a.CheckSrcMac = false;
-		}
-	}
-
-	if (CfgGetByte(f, "SrcMacMask", a.SrcMacMask, sizeof(a.SrcMacMask)) == 0)
-	{
-		CfgGetStr(f, "SrcMacMask", tmp, sizeof(tmp));
-		if (StrToMac(a.SrcMacMask, tmp) == false)
-		{
-			a.CheckSrcMac = false;
-		}
-	}
-
-	a.CheckDstMac = CfgGetBool(f, "CheckDstMac");
-
-	if (CfgGetByte(f, "DstMacAddress", a.DstMacAddress, sizeof(a.DstMacAddress)) == 0)
-	{
-		CfgGetStr(f, "DstMacAddress", tmp, sizeof(tmp));
-		if (StrToMac(a.DstMacAddress, tmp) == false)
-		{
-			a.CheckDstMac = false;
-		}
-	}
-
-	if (CfgGetByte(f, "DstMacMask", a.DstMacMask, sizeof(a.DstMacMask)) == 0)
-	{
-		CfgGetStr(f, "DstMacMask", tmp, sizeof(tmp));
-		if (StrToMac(a.DstMacMask, tmp) == false)
-		{
-			a.CheckDstMac = false;
-		}
-	}
-
-	a.CheckTcpState = CfgGetBool(f, "CheckTcpState");
-	a.Established = CfgGetBool(f, "Established");
-	a.Delay = MAKESURE(CfgGetInt(f, "Delay"), 0, HUB_ACCESSLIST_DELAY_MAX);
-	a.Jitter = MAKESURE(CfgGetInt(f, "Jitter"), 0, HUB_ACCESSLIST_JITTER_MAX);
-	a.Loss = MAKESURE(CfgGetInt(f, "Loss"), 0, HUB_ACCESSLIST_LOSS_MAX);
-
-	CfgGetStr(f, "RedirectUrl", a.RedirectUrl, sizeof(a.RedirectUrl));
-
-	AddAccessList(h, &a);
-}
-
-// Write the access list
-void SiWriteHubAccessLists(FOLDER *f, HUB *h)
-{
-	// Validate arguments
-	if (f == NULL || h == NULL)
-	{
-		return;
-	}
-
-	LockList(h->AccessList);
-	{
-		UINT i;
-		for (i = 0;i < LIST_NUM(h->AccessList);i++)
-		{
-			ACCESS *a = LIST_DATA(h->AccessList, i);
-			char name[MAX_SIZE];
-			ToStr(name, a->Id);
-			SiWriteHubAccessCfg(CfgCreateFolder(f, name), a);
-		}
-	}
-	UnlockList(h->AccessList);
-}
-
-// Read the access list
-void SiLoadHubAccessLists(HUB *h, FOLDER *f)
-{
-	TOKEN_LIST *t;
-	UINT i;
-	// Validate arguments
-	if (f == NULL || h == NULL)
-	{
-		return;
-	}
-
-	t = CfgEnumFolderToTokenList(f);
-
-	for (i = 0;i < t->NumTokens;i++)
-	{
-		char *name = t->Token[i];
-		UINT id = ToInt(name);
-		SiLoadHubAccessCfg(h, CfgGetFolder(f, name));
-	}
-
-	FreeToken(t);
-}
-
-// Read the HUB_OPTION
-void SiLoadHubOptionCfg(FOLDER *f, HUB_OPTION *o)
-{
-	char tmp[MAX_SIZE];
-	// Validate arguments
-	if (f == NULL || o == NULL)
-	{
-		return;
-	}
-
-	o->MaxSession = CfgGetInt(f, "MaxSession");
-	o->NoArpPolling = CfgGetBool(f, "NoArpPolling");
-	o->NoIPv6AddrPolling = CfgGetBool(f, "NoIPv6AddrPolling");
-	o->NoIpTable = CfgGetBool(f, "NoIpTable");
-	o->NoEnum = CfgGetBool(f, "NoEnum");
-	o->FilterPPPoE = CfgGetBool(f, "FilterPPPoE");
-	o->FilterOSPF = CfgGetBool(f, "FilterOSPF");
-	o->FilterIPv4 = CfgGetBool(f, "FilterIPv4");
-	o->FilterIPv6 = CfgGetBool(f, "FilterIPv6");
-	o->FilterNonIP = CfgGetBool(f, "FilterNonIP");
-	o->FilterBPDU = CfgGetBool(f, "FilterBPDU");
-	o->NoIPv4PacketLog = CfgGetBool(f, "NoIPv4PacketLog");
-	o->NoIPv6PacketLog = CfgGetBool(f, "NoIPv6PacketLog");
-	o->NoIPv6DefaultRouterInRAWhenIPv6 = CfgGetBool(f, "NoIPv6DefaultRouterInRAWhenIPv6");
-	o->DisableIPParsing = CfgGetBool(f, "DisableIPParsing");
-	o->YieldAfterStorePacket = CfgGetBool(f, "YieldAfterStorePacket");
-	o->NoSpinLockForPacketDelay = CfgGetBool(f, "NoSpinLockForPacketDelay");
-	o->BroadcastStormDetectionThreshold = CfgGetInt(f, "BroadcastStormDetectionThreshold");
-	o->ClientMinimumRequiredBuild = CfgGetInt(f, "ClientMinimumRequiredBuild");
-	o->RequiredClientId = CfgGetInt(f, "RequiredClientId");
-	o->NoManageVlanId = CfgGetBool(f, "NoManageVlanId");
-	o->VlanTypeId = 0;
-	if (CfgGetStr(f, "VlanTypeId", tmp, sizeof(tmp)))
-	{
-		o->VlanTypeId = HexToInt(tmp);
-	}
-	if (o->VlanTypeId == 0)
-	{
-		o->VlanTypeId = MAC_PROTO_TAGVLAN;
-	}
-	o->FixForDLinkBPDU = CfgGetBool(f, "FixForDLinkBPDU");
-	o->BroadcastLimiterStrictMode = CfgGetBool(f, "BroadcastLimiterStrictMode");
-	o->MaxLoggedPacketsPerMinute = CfgGetInt(f, "MaxLoggedPacketsPerMinute");
-	if (CfgIsItem(f, "FloodingSendQueueBufferQuota"))
-	{
-		o->FloodingSendQueueBufferQuota = CfgGetInt(f, "FloodingSendQueueBufferQuota");
-	}
-	else
-	{
-		o->FloodingSendQueueBufferQuota = DEFAULT_FLOODING_QUEUE_LENGTH;
-	}
-	o->DoNotSaveHeavySecurityLogs = CfgGetBool(f, "DoNotSaveHeavySecurityLogs");
-
-	if (CfgIsItem(f, "DropBroadcastsInPrivacyFilterMode"))
-	{
-		o->DropBroadcastsInPrivacyFilterMode = CfgGetBool(f, "DropBroadcastsInPrivacyFilterMode");
-	}
-	else
-	{
-		o->DropBroadcastsInPrivacyFilterMode = true;
-	}
-
-	if (CfgIsItem(f, "DropArpInPrivacyFilterMode"))
-	{
-		o->DropArpInPrivacyFilterMode = CfgGetBool(f, "DropArpInPrivacyFilterMode");
-	}
-	else
-	{
-		o->DropArpInPrivacyFilterMode = true;
-	}
-
-	o->NoLookBPDUBridgeId = CfgGetBool(f, "NoLookBPDUBridgeId");
-	o->AdjustTcpMssValue = CfgGetInt(f, "AdjustTcpMssValue");
-	o->DisableAdjustTcpMss = CfgGetBool(f, "DisableAdjustTcpMss");
-	if (CfgIsItem(f, "NoDhcpPacketLogOutsideHub"))
-	{
-		o->NoDhcpPacketLogOutsideHub = CfgGetBool(f, "NoDhcpPacketLogOutsideHub");
-	}
-	else
-	{
-		o->NoDhcpPacketLogOutsideHub = true;
-	}
-	o->DisableHttpParsing = CfgGetBool(f, "DisableHttpParsing");
-	o->DisableUdpAcceleration = CfgGetBool(f, "DisableUdpAcceleration");
-	o->DisableUdpFilterForLocalBridgeNic = CfgGetBool(f, "DisableUdpFilterForLocalBridgeNic");
-	o->ApplyIPv4AccessListOnArpPacket = CfgGetBool(f, "ApplyIPv4AccessListOnArpPacket");
-	if (CfgIsItem(f, "RemoveDefGwOnDhcpForLocalhost"))
-	{
-		o->RemoveDefGwOnDhcpForLocalhost = CfgGetBool(f, "RemoveDefGwOnDhcpForLocalhost");
-	}
-	else
-	{
-		o->RemoveDefGwOnDhcpForLocalhost = true;
-	}
-	o->SecureNAT_MaxTcpSessionsPerIp = CfgGetInt(f, "SecureNAT_MaxTcpSessionsPerIp");
-	o->SecureNAT_MaxTcpSynSentPerIp = CfgGetInt(f, "SecureNAT_MaxTcpSynSentPerIp");
-	o->SecureNAT_MaxUdpSessionsPerIp = CfgGetInt(f, "SecureNAT_MaxUdpSessionsPerIp");
-	o->SecureNAT_MaxDnsSessionsPerIp = CfgGetInt(f, "SecureNAT_MaxDnsSessionsPerIp");
-	o->SecureNAT_MaxIcmpSessionsPerIp = CfgGetInt(f, "SecureNAT_MaxIcmpSessionsPerIp");
-	o->AccessListIncludeFileCacheLifetime = CfgGetInt(f, "AccessListIncludeFileCacheLifetime");
-
-	if (o->AccessListIncludeFileCacheLifetime == 0)
-	{
-		o->AccessListIncludeFileCacheLifetime = ACCESS_LIST_INCLUDE_FILE_CACHE_LIFETIME;
-	}
-
-	o->DisableKernelModeSecureNAT = CfgGetBool(f, "DisableKernelModeSecureNAT");
-	o->DisableIpRawModeSecureNAT = CfgGetBool(f, "DisableIpRawModeSecureNAT");
-	o->DisableUserModeSecureNAT = CfgGetBool(f, "DisableUserModeSecureNAT");
-	o->DisableCheckMacOnLocalBridge = CfgGetBool(f, "DisableCheckMacOnLocalBridge");
-	o->DisableCorrectIpOffloadChecksum = CfgGetBool(f, "DisableCorrectIpOffloadChecksum");
-	o->SuppressClientUpdateNotification = CfgGetBool(f, "SuppressClientUpdateNotification");
-	o->AssignVLanIdByRadiusAttribute = CfgGetBool(f, "AssignVLanIdByRadiusAttribute");
-	o->DenyAllRadiusLoginWithNoVlanAssign = CfgGetBool(f, "DenyAllRadiusLoginWithNoVlanAssign");
-	o->SecureNAT_RandomizeAssignIp = CfgGetBool(f, "SecureNAT_RandomizeAssignIp");
-	o->DetectDormantSessionInterval = CfgGetInt(f, "DetectDormantSessionInterval");
-	o->NoPhysicalIPOnPacketLog = CfgGetBool(f, "NoPhysicalIPOnPacketLog");
-	o->UseHubNameAsDhcpUserClassOption = CfgGetBool(f, "UseHubNameAsDhcpUserClassOption");
-	o->UseHubNameAsRadiusNasId = CfgGetBool(f, "UseHubNameAsRadiusNasId");
-
-	// Enabled by default
-	if (CfgIsItem(f, "ManageOnlyPrivateIP"))
-	{
-		o->ManageOnlyPrivateIP = CfgGetBool(f, "ManageOnlyPrivateIP");
-	}
-	else
-	{
-		o->ManageOnlyPrivateIP = true;
-	}
-	if (CfgIsItem(f, "ManageOnlyLocalUnicastIPv6"))
-	{
-		o->ManageOnlyLocalUnicastIPv6 = CfgGetBool(f, "ManageOnlyLocalUnicastIPv6");
-	}
-	else
-	{
-		o->ManageOnlyLocalUnicastIPv6 = true;
-	}
-	if (CfgIsItem(f, "NoMacAddressLog"))
-	{
-		o->NoMacAddressLog = CfgGetBool(f, "NoMacAddressLog");
-	}
-	else
-	{
-		o->NoMacAddressLog = true;
-	}
-}
-
-// Write the HUB_OPTION
-void SiWriteHubOptionCfg(FOLDER *f, HUB_OPTION *o)
-{
-	char tmp[MAX_SIZE];
-	// Validate arguments
-	if (f == NULL || o == NULL)
-	{
-		return;
-	}
-
-	CfgAddInt(f, "MaxSession", o->MaxSession);
-	CfgAddBool(f, "NoArpPolling", o->NoArpPolling);
-	CfgAddBool(f, "NoIPv6AddrPolling", o->NoIPv6AddrPolling);
-	CfgAddBool(f, "NoIpTable", o->NoIpTable);
-	CfgAddBool(f, "NoEnum", o->NoEnum);
-	CfgAddBool(f, "FilterPPPoE", o->FilterPPPoE);
-	CfgAddBool(f, "FilterOSPF", o->FilterOSPF);
-	CfgAddBool(f, "FilterIPv4", o->FilterIPv4);
-	CfgAddBool(f, "FilterIPv6", o->FilterIPv6);
-	CfgAddBool(f, "FilterNonIP", o->FilterNonIP);
-	CfgAddBool(f, "NoIPv4PacketLog", o->NoIPv4PacketLog);
-	CfgAddBool(f, "NoIPv6PacketLog", o->NoIPv6PacketLog);
-	CfgAddBool(f, "FilterBPDU", o->FilterBPDU);
-	CfgAddBool(f, "NoIPv6DefaultRouterInRAWhenIPv6", o->NoIPv6DefaultRouterInRAWhenIPv6);
-	CfgAddBool(f, "NoMacAddressLog", o->NoMacAddressLog);
-	CfgAddBool(f, "ManageOnlyPrivateIP", o->ManageOnlyPrivateIP);
-	CfgAddBool(f, "ManageOnlyLocalUnicastIPv6", o->ManageOnlyLocalUnicastIPv6);
-	CfgAddBool(f, "DisableIPParsing", o->DisableIPParsing);
-	CfgAddBool(f, "YieldAfterStorePacket", o->YieldAfterStorePacket);
-	CfgAddBool(f, "NoSpinLockForPacketDelay", o->NoSpinLockForPacketDelay);
-	CfgAddInt(f, "BroadcastStormDetectionThreshold", o->BroadcastStormDetectionThreshold);
-	CfgAddInt(f, "ClientMinimumRequiredBuild", o->ClientMinimumRequiredBuild);
-	CfgAddInt(f, "RequiredClientId", o->RequiredClientId);
-	CfgAddBool(f, "NoManageVlanId", o->NoManageVlanId);
-	Format(tmp, sizeof(tmp), "0x%x", o->VlanTypeId);
-	CfgAddStr(f, "VlanTypeId", tmp);
-	if (o->FixForDLinkBPDU)
-	{
-		CfgAddBool(f, "FixForDLinkBPDU", o->FixForDLinkBPDU);
-	}
-	CfgAddBool(f, "BroadcastLimiterStrictMode", o->BroadcastLimiterStrictMode);
-	CfgAddInt(f, "MaxLoggedPacketsPerMinute", o->MaxLoggedPacketsPerMinute);
-	CfgAddInt(f, "FloodingSendQueueBufferQuota", o->FloodingSendQueueBufferQuota);
-	CfgAddBool(f, "DoNotSaveHeavySecurityLogs", o->DoNotSaveHeavySecurityLogs);
-	CfgAddBool(f, "DropBroadcastsInPrivacyFilterMode", o->DropBroadcastsInPrivacyFilterMode);
-	CfgAddBool(f, "DropArpInPrivacyFilterMode", o->DropArpInPrivacyFilterMode);
-	CfgAddBool(f, "SuppressClientUpdateNotification", o->SuppressClientUpdateNotification);
-	CfgAddBool(f, "AssignVLanIdByRadiusAttribute", o->AssignVLanIdByRadiusAttribute);
-	CfgAddBool(f, "DenyAllRadiusLoginWithNoVlanAssign", o->DenyAllRadiusLoginWithNoVlanAssign);
-	CfgAddBool(f, "SecureNAT_RandomizeAssignIp", o->SecureNAT_RandomizeAssignIp);
-	CfgAddBool(f, "NoPhysicalIPOnPacketLog", o->NoPhysicalIPOnPacketLog);
-	CfgAddInt(f, "DetectDormantSessionInterval", o->DetectDormantSessionInterval);
-	CfgAddBool(f, "NoLookBPDUBridgeId", o->NoLookBPDUBridgeId);
-	CfgAddInt(f, "AdjustTcpMssValue", o->AdjustTcpMssValue);
-	CfgAddBool(f, "DisableAdjustTcpMss", o->DisableAdjustTcpMss);
-	CfgAddBool(f, "NoDhcpPacketLogOutsideHub", o->NoDhcpPacketLogOutsideHub);
-	CfgAddBool(f, "DisableHttpParsing", o->DisableHttpParsing);
-	CfgAddBool(f, "DisableUdpAcceleration", o->DisableUdpAcceleration);
-	CfgAddBool(f, "DisableUdpFilterForLocalBridgeNic", o->DisableUdpFilterForLocalBridgeNic);
-	CfgAddBool(f, "ApplyIPv4AccessListOnArpPacket", o->ApplyIPv4AccessListOnArpPacket);
-	CfgAddBool(f, "RemoveDefGwOnDhcpForLocalhost", o->RemoveDefGwOnDhcpForLocalhost);
-	CfgAddInt(f, "SecureNAT_MaxTcpSessionsPerIp", o->SecureNAT_MaxTcpSessionsPerIp);
-	CfgAddInt(f, "SecureNAT_MaxTcpSynSentPerIp", o->SecureNAT_MaxTcpSynSentPerIp);
-	CfgAddInt(f, "SecureNAT_MaxUdpSessionsPerIp", o->SecureNAT_MaxUdpSessionsPerIp);
-	CfgAddInt(f, "SecureNAT_MaxDnsSessionsPerIp", o->SecureNAT_MaxDnsSessionsPerIp);
-	CfgAddInt(f, "SecureNAT_MaxIcmpSessionsPerIp", o->SecureNAT_MaxIcmpSessionsPerIp);
-	CfgAddInt(f, "AccessListIncludeFileCacheLifetime", o->AccessListIncludeFileCacheLifetime);
-	CfgAddBool(f, "DisableKernelModeSecureNAT", o->DisableKernelModeSecureNAT);
-	CfgAddBool(f, "DisableIpRawModeSecureNAT", o->DisableIpRawModeSecureNAT);
-	CfgAddBool(f, "DisableUserModeSecureNAT", o->DisableUserModeSecureNAT);
-	CfgAddBool(f, "DisableCheckMacOnLocalBridge", o->DisableCheckMacOnLocalBridge);
-	CfgAddBool(f, "DisableCorrectIpOffloadChecksum", o->DisableCorrectIpOffloadChecksum);
-	CfgAddBool(f, "UseHubNameAsDhcpUserClassOption", o->UseHubNameAsDhcpUserClassOption);
-	CfgAddBool(f, "UseHubNameAsRadiusNasId", o->UseHubNameAsRadiusNasId);
-}
-
-// Write the user
-void SiWriteUserCfg(FOLDER *f, USER *u)
-{
-	BUF *b;
-	AUTHPASSWORD *password;
-	AUTHRADIUS *radius;
-	AUTHNT *nt;
-	AUTHUSERCERT *usercert;
-	AUTHROOTCERT *rootcert;
-	// Validate arguments
-	if (f == NULL || u == NULL)
-	{
-		return;
-	}
-
-	Lock(u->lock);
-	{
-		CfgAddUniStr(f, "RealName", u->RealName);
-		CfgAddUniStr(f, "Note", u->Note);
-		if (u->Group != NULL)
-		{
-			CfgAddStr(f, "GroupName", u->GroupName);
-		}
-		CfgAddInt64(f, "CreatedTime", u->CreatedTime);
-		CfgAddInt64(f, "UpdatedTime", u->UpdatedTime);
-		CfgAddInt64(f, "ExpireTime", u->ExpireTime);
-		CfgAddInt64(f, "LastLoginTime", u->LastLoginTime);
-		CfgAddInt(f, "NumLogin", u->NumLogin);
-		if (u->Policy != NULL)
-		{
-			SiWritePolicyCfg(CfgCreateFolder(f, "Policy"), u->Policy, false);
-		}
-		SiWriteTraffic(f, "Traffic", u->Traffic);
-
-		CfgAddInt(f, "AuthType", u->AuthType);
-		if (u->AuthData != NULL)
-		{
-			switch (u->AuthType)
-			{
-			case AUTHTYPE_ANONYMOUS:
-				break;
-
-			case AUTHTYPE_PASSWORD:
-				password = (AUTHPASSWORD *)u->AuthData;
-				CfgAddByte(f, "AuthPassword", password->HashedKey, sizeof(password->HashedKey));
-
-				if (IsZero(password->NtLmSecureHash, sizeof(password->NtLmSecureHash)) == false)
-				{
-					CfgAddByte(f, "AuthNtLmSecureHash", password->NtLmSecureHash, sizeof(password->NtLmSecureHash));
-				}
-				break;
-
-			case AUTHTYPE_NT:
-				nt = (AUTHNT *)u->AuthData;
-				CfgAddUniStr(f, "AuthNtUserName", nt->NtUsername);
-				break;
-
-			case AUTHTYPE_RADIUS:
-				radius = (AUTHRADIUS *)u->AuthData;
-				CfgAddUniStr(f, "AuthRadiusUsername", radius->RadiusUsername);
-				break;
-
-			case AUTHTYPE_USERCERT:
-				usercert = (AUTHUSERCERT *)u->AuthData;
-				b = XToBuf(usercert->UserX, false);
-				if (b != NULL)
-				{
-					CfgAddBuf(f, "AuthUserCert", b);
-					FreeBuf(b);
-				}
-				break;
-
-			case AUTHTYPE_ROOTCERT:
-				rootcert = (AUTHROOTCERT *)u->AuthData;
-				if (rootcert->Serial != NULL && rootcert->Serial->size >= 1)
-				{
-					CfgAddByte(f, "AuthSerial", rootcert->Serial->data, rootcert->Serial->size);
-				}
-				if (rootcert->CommonName != NULL && UniIsEmptyStr(rootcert->CommonName) == false)
-				{
-					CfgAddUniStr(f, "AuthCommonName", rootcert->CommonName);
-				}
-				break;
-			}
-		}
-	}
-	Unlock(u->lock);
-}
-
-// Read an user
-void SiLoadUserCfg(HUB *h, FOLDER *f)
-{
-	char *username;
-	wchar_t realname[MAX_SIZE];
-	wchar_t note[MAX_SIZE];
-	char groupname[MAX_SIZE];
-	FOLDER *pf;
-	UINT64 created_time;
-	UINT64 updated_time;
-	UINT64 expire_time;
-	UINT64 last_login_time;
-	UINT num_login;
-	POLICY p;
-	TRAFFIC t;
-	BUF *b;
-	UINT authtype;
-	void *authdata;
-	X_SERIAL *serial = NULL;
-	wchar_t common_name[MAX_SIZE];
-	UCHAR hashed_password[SHA1_SIZE];
-	UCHAR md4_password[MD5_SIZE];
-	wchar_t tmp[MAX_SIZE];
-	USER *u;
-	USERGROUP *g;
-	// Validate arguments
-	if (h == NULL || f == NULL)
-	{
-		return;
-	}
-
-	username = f->Name;
-	CfgGetUniStr(f, "RealName", realname, sizeof(realname));
-	CfgGetUniStr(f, "Note", note, sizeof(note));
-	CfgGetStr(f, "GroupName", groupname, sizeof(groupname));
-
-	created_time = CfgGetInt64(f, "CreatedTime");
-	updated_time = CfgGetInt64(f, "UpdatedTime");
-	expire_time = CfgGetInt64(f, "ExpireTime");
-	last_login_time = CfgGetInt64(f, "LastLoginTime");
-	num_login = CfgGetInt(f, "NumLogin");
-	pf = CfgGetFolder(f, "Policy");
-	if (pf != NULL)
-	{
-		SiLoadPolicyCfg(&p, pf);
-	}
-	SiLoadTraffic(f, "Traffic", &t);
-
-	authtype = CfgGetInt(f, "AuthType");
-	authdata = NULL;
-
-	switch (authtype)
-	{
-	case AUTHTYPE_PASSWORD:
-		Zero(hashed_password, sizeof(hashed_password));
-		Zero(md4_password, sizeof(md4_password));
-		CfgGetByte(f, "AuthPassword", hashed_password, sizeof(hashed_password));
-		CfgGetByte(f, "AuthNtLmSecureHash", md4_password, sizeof(md4_password));
-		authdata = NewPasswordAuthDataRaw(hashed_password, md4_password);
-		break;
-
-	case AUTHTYPE_NT:
-		if (CfgGetUniStr(f, "AuthNtUserName", tmp, sizeof(tmp)))
-		{
-			authdata = NewNTAuthData(tmp);
-		}
-		else
-		{
-			authdata = NewNTAuthData(NULL);
-		}
-		break;
-
-	case AUTHTYPE_RADIUS:
-		if (CfgGetUniStr(f, "AuthRadiusUsername", tmp, sizeof(tmp)))
-		{
-			authdata = NewRadiusAuthData(tmp);
-		}
-		else
-		{
-			authdata = NewRadiusAuthData(NULL);
-		}
-		break;
-
-	case AUTHTYPE_USERCERT:
-		b = CfgGetBuf(f, "AuthUserCert");
-		if (b != NULL)
-		{
-			X *x = BufToX(b, false);
-			if (x != NULL)
-			{
-				authdata = NewUserCertAuthData(x);
-				FreeX(x);
-			}
-			FreeBuf(b);
-		}
-		break;
-
-	case AUTHTYPE_ROOTCERT:
-		b = CfgGetBuf(f, "AuthSerial");
-		if (b != NULL)
-		{
-			serial = NewXSerial(b->Buf, b->Size);
-			FreeBuf(b);
-		}
-		CfgGetUniStr(f, "AuthCommonName", common_name, sizeof(common_name));
-		authdata = NewRootCertAuthData(serial, common_name);
-		break;
-	}
-
-	// Add an user
-	AcLock(h);
-	{
-		if (StrLen(groupname) > 0)
-		{
-			g = AcGetGroup(h, groupname);
-		}
-		else
-		{
-			g = NULL;
-		}
-
-		u = NewUser(username, realname, note, authtype, authdata);
-		if (u != NULL)
-		{
-			if (g != NULL)
-			{
-				JoinUserToGroup(u, g);
-			}
-
-			SetUserTraffic(u, &t);
-
-			if (pf != NULL)
-			{
-				SetUserPolicy(u, &p);
-			}
-
-			Lock(u->lock);
-			{
-				u->CreatedTime = created_time;
-				u->UpdatedTime = updated_time;
-				u->ExpireTime = expire_time;
-				u->LastLoginTime = last_login_time;
-				u->NumLogin = num_login;
-			}
-			Unlock(u->lock);
-
-			AcAddUser(h, u);
-
-			ReleaseUser(u);
-		}
-
-		if (g != NULL)
-		{
-			ReleaseGroup(g);
-		}
-	}
-	AcUnlock(h);
-
-	if (serial != NULL)
-	{
-		FreeXSerial(serial);
-	}
-}
-
-// Write the user list
-void SiWriteUserList(FOLDER *f, LIST *o)
-{
-	// Validate arguments
-	if (f == NULL || o == NULL)
-	{
-		return;
-	}
-
-	LockList(o);
-	{
-		UINT i;
-		for (i = 0;i < LIST_NUM(o);i++)
-		{
-			USER *u = LIST_DATA(o, i);
-			SiWriteUserCfg(CfgCreateFolder(f, u->Name), u);
-		}
-	}
-	UnlockList(o);
-}
-
-// Read the user list
-void SiLoadUserList(HUB *h, FOLDER *f)
-{
-	TOKEN_LIST *t;
-	UINT i;
-	char *name;
-	// Validate arguments
-	if (f == NULL || h == NULL)
-	{
-		return;
-	}
-
-	t = CfgEnumFolderToTokenList(f);
-
-	for (i = 0;i < t->NumTokens;i++)
-	{
-		FOLDER *ff;
-		name = t->Token[i];
-		ff = CfgGetFolder(f, name);
-		SiLoadUserCfg(h, ff);
-	}
-
-	FreeToken(t);
-}
-
-// Write the group information
-void SiWriteGroupCfg(FOLDER *f, USERGROUP *g)
-{
-	// Validate arguments
-	if (f == NULL || g == NULL)
-	{
-		return;
-	}
-
-	Lock(g->lock);
-	{
-		CfgAddUniStr(f, "RealName", g->RealName);
-		CfgAddUniStr(f, "Note", g->Note);
-		if (g->Policy != NULL)
-		{
-			SiWritePolicyCfg(CfgCreateFolder(f, "Policy"), g->Policy, false);
-		}
-		SiWriteTraffic(f, "Traffic", g->Traffic);
-	}
-	Unlock(g->lock);
-}
-
-// Read the group information
-void SiLoadGroupCfg(HUB *h, FOLDER *f)
-{
-	wchar_t realname[MAX_SIZE];
-	wchar_t note[MAX_SIZE];
-	char *name;
-	FOLDER *pf;
-	POLICY p;
-	TRAFFIC t;
-	USERGROUP *g;
-	// Validate arguments
-	if (h == NULL || f == NULL)
-	{
-		return;
-	}
-
-	name = f->Name;
-
-	CfgGetUniStr(f, "RealName", realname, sizeof(realname));
-	CfgGetUniStr(f, "Note", note, sizeof(note));
-
-	pf = CfgGetFolder(f, "Policy");
-	if (pf != NULL)
-	{
-		SiLoadPolicyCfg(&p, pf);
-	}
-
-	SiLoadTraffic(f, "Traffic", &t);
-
-	g = NewGroup(name, realname, note);
-	if (g == NULL)
-	{
-		return;
-	}
-
-	if (pf != NULL)
-	{
-		SetGroupPolicy(g, &p);
-	}
-
-	SetGroupTraffic(g, &t);
-
-	AcLock(h);
-	{
-		AcAddGroup(h, g);
-	}
-	AcUnlock(h);
-
-	ReleaseGroup(g);
-}
-
-// Write the group list
-void SiWriteGroupList(FOLDER *f, LIST *o)
-{
-	// Validate arguments
-	if (f == NULL || o == NULL)
-	{
-		return;
-	}
-
-	LockList(o);
-	{
-		UINT i;
-		for (i = 0;i < LIST_NUM(o);i++)
-		{
-			USERGROUP *g = LIST_DATA(o, i);
-			SiWriteGroupCfg(CfgCreateFolder(f, g->Name), g);
-		}
-	}
-	UnlockList(o);
-}
-
-// Read the group List
-void SiLoadGroupList(HUB *h, FOLDER *f)
-{
-	TOKEN_LIST *t;
-	UINT i;
-	char *name;
-	// Validate arguments
-	if (f == NULL || h == NULL)
-	{
-		return;
-	}
-
-	t = CfgEnumFolderToTokenList(f);
-
-	for (i = 0;i < t->NumTokens;i++)
-	{
-		name = t->Token[i];
-		SiLoadGroupCfg(h, CfgGetFolder(f, name));
-	}
-
-	FreeToken(t);
-}
-
-// Write the AC list
-void SiWriteAcList(FOLDER *f, LIST *o)
-{
-	// Validate arguments
-	if (f == NULL || o == NULL)
-	{
-		return;
-	}
-
-	LockList(o);
-	{
-		UINT i;
-		for (i = 0;i < LIST_NUM(o);i++)
-		{
-			char name[MAX_SIZE];
-			AC *ac = LIST_DATA(o, i);
-			FOLDER *ff;
-
-			Format(name, sizeof(name), "Acl%u", i + 1);
-
-			ff = CfgCreateFolder(f, name);
-
-			CfgAddBool(ff, "Deny", ac->Deny);
-			CfgAddInt(ff, "Priority", ac->Priority);
-			CfgAddIp(ff, "IpAddress", &ac->IpAddress);
-
-			if (ac->Masked)
-			{
-				CfgAddIp(ff, "NetMask", &ac->SubnetMask);
-			}
-		}
-	}
-	UnlockList(o);
-}
-
-// Read the AC list
-void SiLoadAcList(LIST *o, FOLDER *f)
-{
-	// Validate arguments
-	if (o == NULL || f == NULL)
-	{
-		return;
-	}
-
-	LockList(o);
-	{
-		TOKEN_LIST *t = CfgEnumFolderToTokenList(f);
-
-		if (t != NULL)
-		{
-			UINT i;
-
-			for (i = 0;i < t->NumTokens;i++)
-			{
-				FOLDER *ff = CfgGetFolder(f, t->Token[i]);
-
-				if (ff != NULL)
-				{
-					AC ac;
-
-					Zero(&ac, sizeof(ac));
-					ac.Deny = CfgGetBool(ff, "Deny");
-					ac.Priority = CfgGetInt(ff, "Priority");
-					CfgGetIp(ff, "IpAddress", &ac.IpAddress);
-
-					if (CfgGetIp(ff, "NetMask", &ac.SubnetMask))
-					{
-						ac.Masked = true;
-					}
-
-					AddAc(o, &ac);
-				}
-			}
-
-			FreeToken(t);
-		}
-	}
-	UnlockList(o);
-}
-
-// Write the certificate revocation list
-void SiWriteCrlList(FOLDER *f, LIST *o)
-{
-	// Validate arguments
-	if (f == NULL || o == NULL)
-	{
-		return;
-	}
-
-	LockList(o);
-	{
-		UINT i;
-		for (i = 0;i < LIST_NUM(o);i++)
-		{
-			char name[MAX_SIZE];
-			CRL *crl = LIST_DATA(o, i);
-			FOLDER *ff;
-			NAME *n;
-
-			Format(name, sizeof(name), "Crl%u", i);
-
-			ff = CfgCreateFolder(f, name);
-			n = crl->Name;
-
-			if (UniIsEmptyStr(n->CommonName) == false)
-			{
-				CfgAddUniStr(ff, "CommonName", n->CommonName);
-			}
-
-			if (UniIsEmptyStr(n->Organization) == false)
-			{
-				CfgAddUniStr(ff, "Organization", n->Organization);
-			}
-
-			if (UniIsEmptyStr(n->Unit) == false)
-			{
-				CfgAddUniStr(ff, "Unit", n->Unit);
-			}
-
-			if (UniIsEmptyStr(n->Country) == false)
-			{
-				CfgAddUniStr(ff, "Country", n->Country);
-			}
-
-			if (UniIsEmptyStr(n->State) == false)
-			{
-				CfgAddUniStr(ff, "State", n->State);
-			}
-
-			if (UniIsEmptyStr(n->Local) == false)
-			{
-				CfgAddUniStr(ff, "Local", n->Local);
-			}
-
-			if (IsZero(crl->DigestMD5, MD5_SIZE) == false)
-			{
-				char tmp[MAX_SIZE];
-
-				BinToStr(tmp, sizeof(tmp), crl->DigestMD5, MD5_SIZE);
-				CfgAddStr(ff, "DigestMD5", tmp);
-			}
-
-			if (IsZero(crl->DigestSHA1, SHA1_SIZE) == false)
-			{
-				char tmp[MAX_SIZE];
-
-				BinToStr(tmp, sizeof(tmp), crl->DigestSHA1, SHA1_SIZE);
-				CfgAddStr(ff, "DigestSHA1", tmp);
-			}
-
-			if (crl->Serial != NULL)
-			{
-				char tmp[MAX_SIZE];
-
-				BinToStr(tmp, sizeof(tmp), crl->Serial->data, crl->Serial->size);
-				CfgAddStr(ff, "Serial", tmp);
-			}
-		}
-	}
-	UnlockList(o);
-}
-
-// Read the certificate revocation list
-void SiLoadCrlList(LIST *o, FOLDER *f)
-{
-	// Validate arguments
-	if (o == NULL || f == NULL)
-	{
-		return;
-	}
-
-	LockList(o);
-	{
-		UINT i;
-		TOKEN_LIST *t;
-
-		t = CfgEnumFolderToTokenList(f);
-
-		for (i = 0;i < t->NumTokens;i++)
-		{
-			CRL *crl;
-			FOLDER *ff = CfgGetFolder(f, t->Token[i]);
-			wchar_t cn[MAX_SIZE], org[MAX_SIZE], u[MAX_SIZE], c[MAX_SIZE],
-				st[MAX_SIZE], l[MAX_SIZE];
-			char tmp[MAX_SIZE];
-
-			if (ff != NULL)
-			{
-				BUF *b;
-
-				crl = ZeroMalloc(sizeof(CRL));
-
-				CfgGetUniStr(ff, "CommonName", cn, sizeof(cn));
-				CfgGetUniStr(ff, "Organization", org, sizeof(org));
-				CfgGetUniStr(ff, "Unit", u, sizeof(u));
-				CfgGetUniStr(ff, "Country", c, sizeof(c));
-				CfgGetUniStr(ff, "State", st, sizeof(st));
-				CfgGetUniStr(ff, "Local", l, sizeof(l));
-
-				crl->Name = NewName(cn, org, u, c, st, l);
-
-				if (CfgGetStr(ff, "Serial", tmp, sizeof(tmp)))
-				{
-					b = StrToBin(tmp);
-
-					if (b != NULL)
-					{
-						if (b->Size >= 1)
-						{
-							crl->Serial = NewXSerial(b->Buf, b->Size);
-						}
-
-						FreeBuf(b);
-					}
-				}
-
-				if (CfgGetStr(ff, "DigestMD5", tmp, sizeof(tmp)))
-				{
-					b = StrToBin(tmp);
-
-					if (b != NULL)
-					{
-						if (b->Size == MD5_SIZE)
-						{
-							Copy(crl->DigestMD5, b->Buf, MD5_SIZE);
-						}
-
-						FreeBuf(b);
-					}
-				}
-
-				if (CfgGetStr(ff, "DigestSHA1", tmp, sizeof(tmp)))
-				{
-					b = StrToBin(tmp);
-
-					if (b != NULL)
-					{
-						if (b->Size == SHA1_SIZE)
-						{
-							Copy(crl->DigestSHA1, b->Buf, SHA1_SIZE);
-						}
-
-						FreeBuf(b);
-					}
-				}
-
-				Insert(o, crl);
-			}
-		}
-
-		FreeToken(t);
-	}
-	UnlockList(o);
-}
-
-// Write the certificates list
-void SiWriteCertList(FOLDER *f, LIST *o)
-{
-	// Validate arguments
-	if (f == NULL || o == NULL)
-	{
-		return;
-	}
-
-	LockList(o);
-	{
-		UINT i;
-		X *x;
-		for (i = 0;i < LIST_NUM(o);i++)
-		{
-			char name[MAX_SIZE];
-			BUF *b;
-			x = LIST_DATA(o, i);
-			Format(name, sizeof(name), "Cert%u", i);
-			b = XToBuf(x, false);
-			if (b != NULL)
-			{
-				CfgAddBuf(CfgCreateFolder(f, name), "X509", b);
-				FreeBuf(b);
-			}
-		}
-	}
-	UnlockList(o);
-}
-
-// Read the certificates list
-void SiLoadCertList(LIST *o, FOLDER *f)
-{
-	// Validate arguments
-	if (o == NULL || f == NULL)
-	{
-		return;
-	}
-
-	LockList(o);
-	{
-		UINT i;
-		TOKEN_LIST *t;
-
-		t = CfgEnumFolderToTokenList(f);
-
-		for (i = 0;i < t->NumTokens;i++)
-		{
-			FOLDER *ff = CfgGetFolder(f, t->Token[i]);
-			BUF *b;
-
-			b = CfgGetBuf(ff, "X509");
-			if (b != NULL)
-			{
-				X *x = BufToX(b, false);
-				if (x != NULL)
-				{
-					Insert(o, x);
-				}
-				FreeBuf(b);
-			}
-		}
-
-		FreeToken(t);
-	}
-	UnlockList(o);
-}
-
-// Write the database
-void SiWriteHubDb(FOLDER *f, HUBDB *db, bool no_save_ac_list)
-{
-	// Validate arguments
-	if (f == NULL || db == NULL)
-	{
-		return;
-	}
-
-	SiWriteUserList(CfgCreateFolder(f, "UserList"), db->UserList);
-	SiWriteGroupList(CfgCreateFolder(f, "GroupList"), db->GroupList);
-	SiWriteCertList(CfgCreateFolder(f, "CertList"), db->RootCertList);
-	SiWriteCrlList(CfgCreateFolder(f, "CrlList"), db->CrlList);
-
-	if (no_save_ac_list == false)
-	{
-		SiWriteAcList(CfgCreateFolder(f, "IPAccessControlList"), db->AcList);
-	}
-}
-
-// Read the database
-void SiLoadHubDb(HUB *h, FOLDER *f)
-{
-	// Validate arguments
-	if (f == NULL || h == NULL)
-	{
-		return;
-	}
-
-	SiLoadGroupList(h, CfgGetFolder(f, "GroupList"));
-	SiLoadUserList(h, CfgGetFolder(f, "UserList"));
-
-	if (h->HubDb != NULL)
-	{
-		SiLoadCertList(h->HubDb->RootCertList, CfgGetFolder(f, "CertList"));
-		SiLoadCrlList(h->HubDb->CrlList, CfgGetFolder(f, "CrlList"));
-		SiLoadAcList(h->HubDb->AcList, CfgGetFolder(f, "IPAccessControlList"));
-	}
-}
-
-// Write the Virtual HUB setting
-void SiWriteHubCfg(FOLDER *f, HUB *h)
-{
-	// Validate arguments
-	if (f == NULL || h == NULL)
-	{
-		return;
-	}
-
-	// Radius server name
-	Lock(h->RadiusOptionLock);
-	{
-		if (h->RadiusServerName != NULL)
-		{
-			CfgAddStr(f, "RadiusServerName", h->RadiusServerName);
-			CfgAddBuf(f, "RadiusSecret", h->RadiusSecret);
-		}
-		CfgAddInt(f, "RadiusServerPort", h->RadiusServerPort);
-		CfgAddInt(f, "RadiusRetryInterval", h->RadiusRetryInterval);
-		CfgAddStr(f, "RadiusSuffixFilter", h->RadiusSuffixFilter);
-		CfgAddStr(f, "RadiusRealm", h->RadiusRealm);
-
-		CfgAddBool(f, "RadiusConvertAllMsChapv2AuthRequestToEap", h->RadiusConvertAllMsChapv2AuthRequestToEap);
-		CfgAddBool(f, "RadiusUsePeapInsteadOfEap", h->RadiusUsePeapInsteadOfEap);
-	}
-	Unlock(h->RadiusOptionLock);
-
-	// Password
-	CfgAddByte(f, "HashedPassword", h->HashedPassword, sizeof(h->HashedPassword));
-	CfgAddByte(f, "SecurePassword", h->SecurePassword, sizeof(h->SecurePassword));
-
-	// Online / Offline flag
-	if (h->Cedar->Bridge == false)
-	{
-		CfgAddBool(f, "Online", (h->Offline && (h->HubIsOnlineButHalting == false)) ? false : true);
-	}
-
-	// Traffic information
-	SiWriteTraffic(f, "Traffic", h->Traffic);
-
-	// HUB options
-	SiWriteHubOptionCfg(CfgCreateFolder(f, "Option"), h->Option);
-
-	// Message
-	{
-		FOLDER *folder = CfgCreateFolder(f, "Message");
-
-		if (IsEmptyUniStr(h->Msg) == false)
-		{
-			CfgAddUniStr(folder, "MessageText", h->Msg);
-		}
-	}
-
-	// HUB_LOG
-	SiWriteHubLogCfg(CfgCreateFolder(f, "LogSetting"), &h->LogSetting);
-
-	if (h->Type == HUB_TYPE_STANDALONE)
-	{
-		// Link list
-		SiWriteHubLinks(CfgCreateFolder(f, "CascadeList"), h);
-	}
-
-	if (h->Type != HUB_TYPE_FARM_STATIC)
-	{
-		if (GetServerCapsBool(h->Cedar->Server, "b_support_securenat"))
-		{
-			// SecureNAT
-			SiWriteSecureNAT(h, CfgCreateFolder(f, "SecureNAT"));
-		}
-	}
-
-	// Access list
-	SiWriteHubAccessLists(CfgCreateFolder(f, "AccessList"), h);
-
-	// Administration options
-	SiWriteHubAdminOptions(CfgCreateFolder(f, "AdminOption"), h);
-
-	// Type of HUB
-	CfgAddInt(f, "Type", h->Type);
-
-	// Database
-	if (h->Cedar->Bridge == false)
-	{
-		SiWriteHubDb(CfgCreateFolder(f, "SecurityAccountDatabase"), h->HubDb,
-			false
-			);
-	}
-
-	// Usage status
-	CfgAddInt64(f, "LastCommTime", h->LastCommTime);
-	CfgAddInt64(f, "LastLoginTime", h->LastLoginTime);
-	CfgAddInt64(f, "CreatedTime", h->CreatedTime);
-	CfgAddInt(f, "NumLogin", h->NumLogin);
-}
-
-// Read the logging options
-void SiLoadHubLogCfg(HUB_LOG *g, FOLDER *f)
-{
-	// Validate arguments
-	if (f == NULL || g == NULL)
-	{
-		return;
-	}
-
-	Zero(g, sizeof(HUB_LOG));
-	g->SaveSecurityLog = CfgGetBool(f, "SaveSecurityLog");
-	g->SecurityLogSwitchType = CfgGetInt(f, "SecurityLogSwitchType");
-	g->SavePacketLog = CfgGetBool(f, "SavePacketLog");
-	g->PacketLogSwitchType = CfgGetInt(f, "PacketLogSwitchType");
-
-	g->PacketLogConfig[PACKET_LOG_TCP_CONN] = CfgGetInt(f, "PACKET_LOG_TCP_CONN");
-	g->PacketLogConfig[PACKET_LOG_TCP] = CfgGetInt(f, "PACKET_LOG_TCP");
-	g->PacketLogConfig[PACKET_LOG_DHCP] = CfgGetInt(f, "PACKET_LOG_DHCP");
-	g->PacketLogConfig[PACKET_LOG_UDP] = CfgGetInt(f, "PACKET_LOG_UDP");
-	g->PacketLogConfig[PACKET_LOG_ICMP] = CfgGetInt(f, "PACKET_LOG_ICMP");
-	g->PacketLogConfig[PACKET_LOG_IP] = CfgGetInt(f, "PACKET_LOG_IP");
-	g->PacketLogConfig[PACKET_LOG_ARP] = CfgGetInt(f, "PACKET_LOG_ARP");
-	g->PacketLogConfig[PACKET_LOG_ETHERNET] = CfgGetInt(f, "PACKET_LOG_ETHERNET");
-}
-
-// Write the logging options
-void SiWriteHubLogCfg(FOLDER *f, HUB_LOG *g)
-{
-	SiWriteHubLogCfgEx(f, g, false);
-}
-void SiWriteHubLogCfgEx(FOLDER *f, HUB_LOG *g, bool el_mode)
-{
-	// Validate arguments
-	if (f == NULL || g == NULL)
-	{
-		return;
-	}
-
-	if (el_mode == false)
-	{
-		CfgAddBool(f, "SaveSecurityLog", g->SaveSecurityLog);
-		CfgAddInt(f, "SecurityLogSwitchType", g->SecurityLogSwitchType);
-		CfgAddBool(f, "SavePacketLog", g->SavePacketLog);
-	}
-
-	CfgAddInt(f, "PacketLogSwitchType", g->PacketLogSwitchType);
-
-	CfgAddInt(f, "PACKET_LOG_TCP_CONN", g->PacketLogConfig[PACKET_LOG_TCP_CONN]);
-	CfgAddInt(f, "PACKET_LOG_TCP", g->PacketLogConfig[PACKET_LOG_TCP]);
-	CfgAddInt(f, "PACKET_LOG_DHCP", g->PacketLogConfig[PACKET_LOG_DHCP]);
-	CfgAddInt(f, "PACKET_LOG_UDP", g->PacketLogConfig[PACKET_LOG_UDP]);
-	CfgAddInt(f, "PACKET_LOG_ICMP", g->PacketLogConfig[PACKET_LOG_ICMP]);
-	CfgAddInt(f, "PACKET_LOG_IP", g->PacketLogConfig[PACKET_LOG_IP]);
-	CfgAddInt(f, "PACKET_LOG_ARP", g->PacketLogConfig[PACKET_LOG_ARP]);
-	CfgAddInt(f, "PACKET_LOG_ETHERNET", g->PacketLogConfig[PACKET_LOG_ETHERNET]);
-}
-
-// Read the Virtual HUB settings
-void SiLoadHubCfg(SERVER *s, FOLDER *f, char *name)
-{
-	HUB *h;
-	CEDAR *c;
-	HUB_OPTION o;
-	bool online;
-	UINT hub_old_type = 0;
-	// Validate arguments
-	if (s == NULL || f == NULL || name == NULL)
-	{
-		return;
-	}
-
-	c = s->Cedar;
-
-	// Get the option
-	Zero(&o, sizeof(o));
-	SiLoadHubOptionCfg(CfgGetFolder(f, "Option"), &o);
-
-	// Create a HUB
-	h = NewHub(c, name, &o);
-	if (h != NULL)
-	{
-		HUB_LOG g;
-		// Radius server settings
-		Lock(h->RadiusOptionLock);
-		{
-			char name[MAX_SIZE];
-			BUF *secret;
-			UINT port;
-			UINT interval;
-
-			port = CfgGetInt(f, "RadiusServerPort");
-			interval = CfgGetInt(f, "RadiusRetryInterval");
-
-			CfgGetStr(f, "RadiusSuffixFilter", h->RadiusSuffixFilter, sizeof(h->RadiusSuffixFilter));
-			CfgGetStr(f, "RadiusRealm", h->RadiusRealm, sizeof(h->RadiusRealm));
-
-			h->RadiusConvertAllMsChapv2AuthRequestToEap = CfgGetBool(f, "RadiusConvertAllMsChapv2AuthRequestToEap");
-			h->RadiusUsePeapInsteadOfEap = CfgGetBool(f, "RadiusUsePeapInsteadOfEap");
-
-			if (interval == 0)
-			{
-				interval = RADIUS_RETRY_INTERVAL;
-			}
-
-			if (port != 0 && CfgGetStr(f, "RadiusServerName", name, sizeof(name)))
-			{
-				secret = CfgGetBuf(f, "RadiusSecret");
-				if (secret != NULL)
-				{
-					char secret_str[MAX_SIZE];
-					Zero(secret_str, sizeof(secret_str));
-					if (secret->Size < sizeof(secret_str))
-					{
-						Copy(secret_str, secret->Buf, secret->Size);
-					}
-					secret_str[sizeof(secret_str) - 1] = 0;
-					//SetRadiusServer(h, name, port, secret_str);
-					SetRadiusServerEx(h, name, port, secret_str, interval);
-					FreeBuf(secret);
-				}
-			}
-		}
-		Unlock(h->RadiusOptionLock);
-
-		// Password
-		if (CfgGetByte(f, "HashedPassword", h->HashedPassword, sizeof(h->HashedPassword)) != sizeof(h->HashedPassword))
-		{
-			Hash(h->HashedPassword, "", 0, true);
-		}
-		if (CfgGetByte(f, "SecurePassword", h->SecurePassword, sizeof(h->SecurePassword)) != sizeof(h->SecurePassword))
-		{
-			HashPassword(h->SecurePassword, ADMINISTRATOR_USERNAME, "");
-		}
-
-		// Log Settings
-		Zero(&g, sizeof(g));
-		SiLoadHubLogCfg(&g, CfgGetFolder(f, "LogSetting"));
-		SetHubLogSetting(h, &g);
-
-		// Online / Offline flag
-		if (h->Cedar->Bridge == false)
-		{
-			online = CfgGetBool(f, "Online");
-		}
-		else
-		{
-			online = true;
-		}
-
-		// Traffic information
-		SiLoadTraffic(f, "Traffic", h->Traffic);
-
-		// Access list
-		SiLoadHubAccessLists(h, CfgGetFolder(f, "AccessList"));
-
-		// Type of HUB
-		hub_old_type = h->Type = CfgGetInt(f, "Type");
-
-		if (s->ServerType == SERVER_TYPE_STANDALONE)
-		{
-			if (h->Type != HUB_TYPE_STANDALONE)
-			{
-				// Change the type of all HUB to a stand-alone if the server is a stand-alone
-				h->Type = HUB_TYPE_STANDALONE;
-			}
-		}
-		else
-		{
-			if (h->Type == HUB_TYPE_STANDALONE)
-			{
-				// If the server is a farm controller, change the type of HUB to the farm supported types
-				h->Type = HUB_TYPE_FARM_DYNAMIC;
-			}
-		}
-
-		if (h->Type == HUB_TYPE_FARM_DYNAMIC)
-		{
-			h->CurrentVersion = h->LastVersion = 1;
-		}
-
-		// Message
-		{
-			FOLDER *folder = CfgGetFolder(f, "Message");
-			if (folder != NULL)
-			{
-				wchar_t *tmp = Malloc(sizeof(wchar_t) * (HUB_MAXMSG_LEN + 1));
-				if (CfgGetUniStr(folder, "MessageText", tmp, sizeof(wchar_t) * (HUB_MAXMSG_LEN + 1)))
-				{
-					SetHubMsg(h, tmp);
-				}
-				Free(tmp);
-			}
-		}
-
-		// Link list
-		if (h->Type == HUB_TYPE_STANDALONE)
-		{
-			// The link list is used only on stand-alone HUB
-			// In VPN Gate hubs, don't load this
-			{
-				SiLoadHubLinks(h, CfgGetFolder(f, "CascadeList"));
-			}
-		}
-
-		// SecureNAT
-		if (GetServerCapsBool(h->Cedar->Server, "b_support_securenat"))
-		{
-			if (h->Type == HUB_TYPE_STANDALONE || h->Type == HUB_TYPE_FARM_DYNAMIC)
-			{
-				// SecureNAT is used only in the case of dynamic HUB or standalone HUB
-				SiLoadSecureNAT(h, CfgGetFolder(f, "SecureNAT"));
-
-				if (h->Type != HUB_TYPE_STANDALONE && h->Cedar != NULL && h->Cedar->Server != NULL &&
-					h->Cedar->Server->ServerType == SERVER_TYPE_FARM_CONTROLLER)
-				{
-					NiClearUnsupportedVhOptionForDynamicHub(h->SecureNATOption,
-						hub_old_type == HUB_TYPE_STANDALONE);
-				}
-
-			}
-		}
-
-		// Administration options
-		SiLoadHubAdminOptions(h, CfgGetFolder(f, "AdminOption"));
-
-		// Database
-		if (h->Cedar->Bridge == false)
-		{
-			SiLoadHubDb(h, CfgGetFolder(f, "SecurityAccountDatabase"));
-		}
-
-		// Usage status
-		h->LastCommTime = CfgGetInt64(f, "LastCommTime");
-		if (h->LastCommTime == 0)
-		{
-			h->LastCommTime = SystemTime64();
-		}
-		h->LastLoginTime = CfgGetInt64(f, "LastLoginTime");
-		if (h->LastLoginTime == 0)
-		{
-			h->LastLoginTime = SystemTime64();
-		}
-		h->CreatedTime = CfgGetInt64(f, "CreatedTime");
-		h->NumLogin = CfgGetInt(f, "NumLogin");
-
-		// Start the operation of the HUB
-		AddHub(c, h);
-
-		if (online)
-		{
-			h->Offline = true;
-			SetHubOnline(h);
-		}
-		else
-		{
-			h->Offline = false;
-			SetHubOffline(h);
-		}
-
-		WaitLogFlush(h->SecurityLogger);
-		WaitLogFlush(h->PacketLogger);
-
-		ReleaseHub(h);
-	}
-}
-
-// Read the SecureNAT configuration
-void SiLoadSecureNAT(HUB *h, FOLDER *f)
-{
-	VH_OPTION o;
-	// Validate arguments
-	if (h == NULL || f == NULL)
-	{
-		return;
-	}
-
-	// Read the VH_OPTION
-	NiLoadVhOptionEx(&o, f);
-
-	// Set the VH_OPTION
-	Copy(h->SecureNATOption, &o, sizeof(VH_OPTION));
-
-	EnableSecureNAT(h, CfgGetBool(f, "Disabled") ? false : true);
-}
-
-// Read the virtual layer 3 switch settings
-void SiLoadL3SwitchCfg(L3SW *sw, FOLDER *f)
-{
-	UINT i;
-	FOLDER *if_folder, *table_folder;
-	TOKEN_LIST *t;
-	bool active = false;
-	// Validate arguments
-	if (sw == NULL || f == NULL)
-	{
-		return;
-	}
-
-	active = CfgGetBool(f, "Active");
-
-	// Interface list
-	if_folder = CfgGetFolder(f, "InterfaceList");
-	if (if_folder != NULL)
-	{
-		t = CfgEnumFolderToTokenList(if_folder);
-		if (t != NULL)
-		{
-			for (i = 0;i < t->NumTokens;i++)
-			{
-				FOLDER *ff = CfgGetFolder(if_folder, t->Token[i]);
-				char name[MAX_HUBNAME_LEN + 1];
-				UINT ip, subnet;
-
-				CfgGetStr(ff, "HubName", name, sizeof(name));
-				ip = CfgGetIp32(ff, "IpAddress");
-				subnet = CfgGetIp32(ff, "SubnetMask");
-
-				{
-					L3AddIf(sw, name, ip, subnet);
-				}
-			}
-			FreeToken(t);
-		}
-	}
-
-	// Routing table
-	table_folder = CfgGetFolder(f, "RoutingTable");
-	if (table_folder != NULL)
-	{
-		t = CfgEnumFolderToTokenList(table_folder);
-		if (t != NULL)
-		{
-			for (i = 0;i < t->NumTokens;i++)
-			{
-				FOLDER *ff = CfgGetFolder(table_folder, t->Token[i]);
-				L3TABLE tbl;
-
-				Zero(&tbl, sizeof(tbl));
-				tbl.NetworkAddress = CfgGetIp32(ff, "NetworkAddress");
-				tbl.SubnetMask = CfgGetIp32(ff, "SubnetMask");
-				tbl.GatewayAddress = CfgGetIp32(ff, "GatewayAddress");
-				tbl.Metric = CfgGetInt(ff, "Metric");
-
-				L3AddTable(sw, &tbl);
-			}
-			FreeToken(t);
-		}
-	}
-
-	if (active)
-	{
-		L3SwStart(sw);
-	}
-}
-
-// Write the virtual layer 3 switch settings
-void SiWriteL3SwitchCfg(FOLDER *f, L3SW *sw)
-{
-	UINT i;
-	FOLDER *if_folder, *table_folder;
-	char tmp[MAX_SIZE];
-	// Validate arguments
-	if (f == NULL || sw == NULL)
-	{
-		return;
-	}
-
-	// Active flag
-	CfgAddBool(f, "Active", sw->Active);
-
-	// Interface list
-	if_folder = CfgCreateFolder(f, "InterfaceList");
-	for (i = 0;i < LIST_NUM(sw->IfList);i++)
-	{
-		L3IF *e = LIST_DATA(sw->IfList, i);
-		FOLDER *ff;
-
-		Format(tmp, sizeof(tmp), "Interface%u", i);
-		ff = CfgCreateFolder(if_folder, tmp);
-
-		CfgAddStr(ff, "HubName", e->HubName);
-		CfgAddIp32(ff, "IpAddress", e->IpAddress);
-		CfgAddIp32(ff, "SubnetMask", e->SubnetMask);
-	}
-
-	// Routing table
-	table_folder = CfgCreateFolder(f, "RoutingTable");
-	for (i = 0;i < LIST_NUM(sw->TableList);i++)
-	{
-		L3TABLE *e = LIST_DATA(sw->TableList, i);
-		FOLDER *ff;
-
-		Format(tmp, sizeof(tmp), "Entry%u", i);
-		ff = CfgCreateFolder(table_folder, tmp);
-
-		CfgAddIp32(ff, "NetworkAddress", e->NetworkAddress);
-		CfgAddIp32(ff, "SubnetMask", e->SubnetMask);
-		CfgAddIp32(ff, "GatewayAddress", e->GatewayAddress);
-		CfgAddInt(ff, "Metric", e->Metric);
-	}
-}
-
-// Read the Virtual Layer 3 switch list
-void SiLoadL3Switchs(SERVER *s, FOLDER *f)
-{
-	UINT i;
-	TOKEN_LIST *t;
-	CEDAR *c;
-	// Validate arguments
-	if (s == NULL || f == NULL)
-	{
-		return;
-	}
-	c = s->Cedar;
-
-	t = CfgEnumFolderToTokenList(f);
-	if (t != NULL)
-	{
-		for (i = 0;i < t->NumTokens;i++)
-		{
-			char *name = t->Token[i];
-			L3SW *sw = L3AddSw(c, name);
-
-			SiLoadL3SwitchCfg(sw, CfgGetFolder(f, name));
-
-			ReleaseL3Sw(sw);
-		}
-	}
-	FreeToken(t);
-}
-
-// Write the Virtual Layer 3 switch list
-void SiWriteL3Switchs(FOLDER *f, SERVER *s)
-{
-	UINT i;
-	FOLDER *folder;
-	CEDAR *c;
-	// Validate arguments
-	if (f == NULL || s == NULL)
-	{
-		return;
-	}
-	c = s->Cedar;
-
-	LockList(c->L3SwList);
-	{
-		for (i = 0;i < LIST_NUM(c->L3SwList);i++)
-		{
-			L3SW *sw = LIST_DATA(c->L3SwList, i);
-
-			Lock(sw->lock);
-			{
-				folder = CfgCreateFolder(f, sw->Name);
-
-				SiWriteL3SwitchCfg(folder, sw);
-			}
-			Unlock(sw->lock);
-		}
-	}
-	UnlockList(c->L3SwList);
-}
-
-// Read the IPsec server configuration
-void SiLoadIPsec(SERVER *s, FOLDER *f)
-{
-	IPSEC_SERVICES sl;
-	FOLDER *list_folder;
-	// Validate arguments
-	if (s == NULL || f == NULL)
-	{
-		return;
-	}
-
-	Zero(&sl, sizeof(sl));
-
-	CfgGetStr(f, "IPsec_Secret", sl.IPsec_Secret, sizeof(sl.IPsec_Secret));
-	CfgGetStr(f, "L2TP_DefaultHub", sl.L2TP_DefaultHub, sizeof(sl.L2TP_DefaultHub));
-
-	if (s->ServerType == SERVER_TYPE_STANDALONE)
-	{
-		// IPsec feature only be enabled on a standalone server
-		sl.L2TP_Raw = CfgGetBool(f, "L2TP_Raw");
-		sl.L2TP_IPsec = CfgGetBool(f, "L2TP_IPsec");
-		sl.EtherIP_IPsec = CfgGetBool(f, "EtherIP_IPsec");
-	}
-
-	IPsecServerSetServices(s->IPsecServer, &sl);
-
-	list_folder = CfgGetFolder(f, "EtherIP_IDSettingsList");
-
-	if (list_folder != NULL)
-	{
-		TOKEN_LIST *t = CfgEnumFolderToTokenList(list_folder);
-		if (t != NULL)
-		{
-			UINT i;
-
-			for (i = 0;i < t->NumTokens;i++)
-			{
-				char *name = t->Token[i];
-				FOLDER *f = CfgGetFolder(list_folder, name);
-
-				if (f != NULL)
-				{
-					ETHERIP_ID d;
-					BUF *b;
-
-					Zero(&d, sizeof(d));
-
-					StrCpy(d.Id, sizeof(d.Id), name);
-					CfgGetStr(f, "HubName", d.HubName, sizeof(d.HubName));
-					CfgGetStr(f, "UserName", d.UserName, sizeof(d.UserName));
-
-					b = CfgGetBuf(f, "EncryptedPassword");
-					if (b != NULL)
-					{
-						char *pass = DecryptPassword2(b);
-
-						StrCpy(d.Password, sizeof(d.Password), pass);
-
-						Free(pass);
-
-						AddEtherIPId(s->IPsecServer, &d);
-
-						FreeBuf(b);
-					}
-				}
-			}
-
-			FreeToken(t);
-		}
-	}
-}
-
-// Write the IPsec server configuration
-void SiWriteIPsec(FOLDER *f, SERVER *s)
-{
-	IPSEC_SERVICES sl;
-	FOLDER *list_folder;
-	UINT i;
-	// Validate arguments
-	if (s == NULL || f == NULL)
-	{
-		return;
-	}
-
-	if (s->IPsecServer == NULL)
-	{
-		return;
-	}
-
-	Zero(&sl, sizeof(sl));
-	IPsecServerGetServices(s->IPsecServer, &sl);
-
-	CfgAddStr(f, "IPsec_Secret", sl.IPsec_Secret);
-	CfgAddStr(f, "L2TP_DefaultHub", sl.L2TP_DefaultHub);
-
-	CfgAddBool(f, "L2TP_Raw", sl.L2TP_Raw);
-	CfgAddBool(f, "L2TP_IPsec", sl.L2TP_IPsec);
-	CfgAddBool(f, "EtherIP_IPsec", sl.EtherIP_IPsec);
-
-	list_folder = CfgCreateFolder(f, "EtherIP_IDSettingsList");
-
-	Lock(s->IPsecServer->LockSettings);
-	{
-		for (i = 0;i < LIST_NUM(s->IPsecServer->EtherIPIdList);i++)
-		{
-			ETHERIP_ID *d = LIST_DATA(s->IPsecServer->EtherIPIdList, i);
-			FOLDER *f;
-			BUF *b;
-
-			f = CfgCreateFolder(list_folder, d->Id);
-
-			CfgAddStr(f, "HubName", d->HubName);
-			CfgAddStr(f, "UserName", d->UserName);
-
-			b = EncryptPassword2(d->Password);
-
-			CfgAddBuf(f, "EncryptedPassword", b);
-
-			FreeBuf(b);
-		}
-	}
-	Unlock(s->IPsecServer->LockSettings);
-}
-
-// Write the license list
-void SiWriteLicenseManager(FOLDER *f, SERVER *s)
-{
-}
-
-// Read the license list
-void SiLoadLicenseManager(SERVER *s, FOLDER *f)
-{
-}
-
-// Write the Virtual HUB list
-void SiWriteHubs(FOLDER *f, SERVER *s)
-{
-	UINT i;
-	FOLDER *hub_folder;
-	CEDAR *c;
-	UINT num;
-	HUB **hubs;
-	// Validate arguments
-	if (f == NULL || s == NULL)
-	{
-		return;
-	}
-	c = s->Cedar;
-
-	LockList(c->HubList);
-	{
-		hubs = ToArray(c->HubList);
-		num = LIST_NUM(c->HubList);
-
-		for (i = 0;i < num;i++)
-		{
-			AddRef(hubs[i]->ref);
-		}
-	}
-	UnlockList(c->HubList);
-
-	for (i = 0;i < num;i++)
-	{
-		HUB *h = hubs[i];
-
-		Lock(h->lock);
-		{
-			hub_folder = CfgCreateFolder(f, h->Name);
-			SiWriteHubCfg(hub_folder, h);
-		}
-		Unlock(h->lock);
-
-		ReleaseHub(h);
-
-		if ((i % 30) == 1)
-		{
-			YieldCpu();
-		}
-	}
-
-	Free(hubs);
-}
-
-// Read the Virtual HUB list
-void SiLoadHubs(SERVER *s, FOLDER *f)
-{
-	UINT i;
-	FOLDER *hub_folder;
-	CEDAR *c;
-	TOKEN_LIST *t;
-	bool b = false;
-	// Validate arguments
-	if (f == NULL || s == NULL)
-	{
-		return;
-	}
-	c = s->Cedar;
-
-	t = CfgEnumFolderToTokenList(f);
-	for (i = 0;i < t->NumTokens;i++)
-	{
-		char *name = t->Token[i];
-
-
-		if (s->Cedar->Bridge)
-		{
-			if (StrCmpi(name, SERVER_DEFAULT_BRIDGE_NAME) == 0)
-			{
-				// Read only the setting of Virtual HUB named "BRIDGE"
-				// in the case of the Bridge
-				b = true;
-			}
-			else
-			{
-				continue;
-			}
-		}
-		hub_folder = CfgGetFolder(f, name);
-		if (hub_folder != NULL)
-		{
-			SiLoadHubCfg(s, hub_folder, name);
-		}
-	}
-	FreeToken(t);
-
-	if (s->Cedar->Bridge && b == false)
-	{
-		// If there isn't "BRIDGE" virtual HUB setting, create it newly
-		SiInitDefaultHubList(s);
-	}
-}
-
-// Read the server-specific settings
-void SiLoadServerCfg(SERVER *s, FOLDER *f)
-{
-	BUF *b;
-	CEDAR *c;
-	char tmp[MAX_SIZE];
-	X *x = NULL;
-	K *k = NULL;
-	bool cluster_allowed = false;
-	UINT num_connections_per_ip = 0;
-	FOLDER *params_folder;
-	UINT i;
-	// Validate arguments
-	if (s == NULL || f == NULL)
-	{
-		return;
-	}
-
-	// Save interval related
-	s->AutoSaveConfigSpan = CfgGetInt(f, "AutoSaveConfigSpan") * 1000;
-	if (s->AutoSaveConfigSpan == 0)
-	{
-		s->AutoSaveConfigSpan = SERVER_FILE_SAVE_INTERVAL_DEFAULT;
-	}
-	else
-	{
-		s->AutoSaveConfigSpan = MAKESURE(s->AutoSaveConfigSpan, SERVER_FILE_SAVE_INTERVAL_MIN, SERVER_FILE_SAVE_INTERVAL_MAX);
-	}
-
-	i = CfgGetInt(f, "MaxConcurrentDnsClientThreads");
-	if (i != 0)
-	{
-		SetGetIpThreadMaxNum(i);
-	}
-	else
-	{
-		SetGetIpThreadMaxNum(DEFAULT_GETIP_THREAD_MAX_NUM);
-	}
-
-	s->DontBackupConfig = CfgGetBool(f, "DontBackupConfig");
-	CfgGetIp(f, "ListenIP", &s->ListenIP);
-
-	if (CfgIsItem(f, "BackupConfigOnlyWhenModified"))
-	{
-		s->BackupConfigOnlyWhenModified = CfgGetBool(f, "BackupConfigOnlyWhenModified");
-	}
-	else
-	{
-		s->BackupConfigOnlyWhenModified = true;
-	}
-
-	// Server log switch type
-	if (CfgIsItem(f, "ServerLogSwitchType"))
-	{
-		UINT st = CfgGetInt(f, "ServerLogSwitchType");
-
-		SetLogSwitchType(s->Logger, st);
-	}
-
-	SetMaxLogSize(CfgGetInt64(f, "LoggerMaxLogSize"));
-
-	params_folder = CfgGetFolder(f, "GlobalParams");
-	SiLoadGlobalParamsCfg(params_folder);
-
-	c = s->Cedar;
-	Lock(c->lock);
-	{
-		OPENVPN_SSTP_CONFIG config;
-		FOLDER *syslog_f;
-		{
-			RPC_KEEP k;
-
-			// Keep-alive related
-			Zero(&k, sizeof(k));
-			k.UseKeepConnect = CfgGetBool(f, "UseKeepConnect");
-			CfgGetStr(f, "KeepConnectHost", k.KeepConnectHost, sizeof(k.KeepConnectHost));
-			k.KeepConnectPort = CfgGetInt(f, "KeepConnectPort");
-			k.KeepConnectProtocol = CfgGetInt(f, "KeepConnectProtocol");
-			k.KeepConnectInterval = CfgGetInt(f, "KeepConnectInterval") * 1000;
-			if (k.KeepConnectPort == 0)
-			{
-				k.KeepConnectPort = 80;
-			}
-			if (StrLen(k.KeepConnectHost) == 0)
-			{
-				StrCpy(k.KeepConnectHost, sizeof(k.KeepConnectHost), CLIENT_DEFAULT_KEEPALIVE_HOST);
-			}
-			if (k.KeepConnectInterval == 0)
-			{
-				k.KeepConnectInterval = KEEP_INTERVAL_DEFAULT * 1000;
-			}
-			if (k.KeepConnectInterval < 5000)
-			{
-				k.KeepConnectInterval = 5000;
-			}
-			if (k.KeepConnectInterval > 600000)
-			{
-				k.KeepConnectInterval = 600000;
-			}
-
-			Lock(s->Keep->lock);
-			{
-				KEEP *keep = s->Keep;
-				keep->Enable = k.UseKeepConnect;
-				keep->Server = true;
-				StrCpy(keep->ServerName, sizeof(keep->ServerName), k.KeepConnectHost);
-				keep->ServerPort = k.KeepConnectPort;
-				keep->UdpMode = k.KeepConnectProtocol;
-				keep->Interval = k.KeepConnectInterval;
-			}
-			Unlock(s->Keep->lock);
-		}
-
-		// syslog
-		syslog_f = CfgGetFolder(f, "SyslogSettings");
-		if (syslog_f != NULL && GetServerCapsBool(s, "b_support_syslog"))
-		{
-			SYSLOG_SETTING set;
-
-			Zero(&set, sizeof(set));
-
-			set.SaveType = CfgGetInt(syslog_f, "SaveType");
-			CfgGetStr(syslog_f, "HostName", set.Hostname, sizeof(set.Hostname));
-			set.Port = CfgGetInt(syslog_f, "Port");
-
-			SiSetSysLogSetting(s, &set);
-		}
-
-		// Whether to disable the IPv6 listener
-		s->Cedar->DisableIPv6Listener = CfgGetBool(f, "DisableIPv6Listener");
-
-		// DoS
-		s->DisableDosProction = CfgGetBool(f, "DisableDosProction");
-
-		// Num Connections Per IP
-		SetMaxConnectionsPerIp(CfgGetInt(f, "MaxConnectionsPerIP"));
-
-		// MaxUnestablishedConnections
-		SetMaxUnestablishedConnections(CfgGetInt(f, "MaxUnestablishedConnections"));
-
-		// DeadLock
-		s->DisableDeadLockCheck = CfgGetBool(f, "DisableDeadLockCheck");
-
-		// Eraser
-		SetEraserCheckInterval(CfgGetInt(f, "AutoDeleteCheckIntervalSecs"));
-		s->Eraser = NewEraser(s->Logger, CfgGetInt64(f, "AutoDeleteCheckDiskFreeSpaceMin"));
-
-		// WebUI
-		s->UseWebUI = CfgGetBool(f, "UseWebUI");
-
-
-		// WebTimePage
-		s->UseWebTimePage = CfgGetBool(f, "UseWebTimePage");
-
-		// NoLinuxArpFilter
-		s->NoLinuxArpFilter = CfgGetBool(f, "NoLinuxArpFilter");
-
-		// NoHighPriorityProcess
-		s->NoHighPriorityProcess = CfgGetBool(f, "NoHighPriorityProcess");
-
-		// NoDebugDump
-		s->NoDebugDump = CfgGetBool(f, "NoDebugDump");
-		if (s->NoDebugDump)
-		{
-#ifdef	OS_WIN32
-			MsSetEnableMinidump(false);
-#endif	// OS_WIN32
-		}
-
-		// Disable the SSTP server function
-		s->DisableSSTPServer = CfgGetBool(f, "DisableSSTPServer");
-
-		// Disable the OpenVPN server function
-		s->DisableOpenVPNServer = CfgGetBool(f, "DisableOpenVPNServer");
-
-		// OpenVPN Default Option String
-		if (CfgGetStr(f, "OpenVPNDefaultClientOption", tmp, sizeof(tmp)))
-		{
-			if (IsEmptyStr(tmp) == false)
-			{
-				StrCpy(c->OpenVPNDefaultClientOption,
-					sizeof(c->OpenVPNDefaultClientOption), tmp);
-			}
-		}
-
-		// Disable the NAT-traversal feature
-		s->DisableNatTraversal = CfgGetBool(f, "DisableNatTraversal");
-
-		// Intel AES
-		s->DisableIntelAesAcceleration = CfgGetBool(f, "DisableIntelAesAcceleration");
-
-		if (s->Cedar->Bridge == false)
-		{
-			// Enable the VPN-over-ICMP
-			if (CfgIsItem(f, "EnableVpnOverIcmp"))
-			{
-				s->EnableVpnOverIcmp = CfgGetBool(f, "EnableVpnOverIcmp");
-			}
-			else
-			{
-				s->EnableVpnOverIcmp = false;
-			}
-
-			// Enable the VPN-over-DNS
-			if (CfgIsItem(f, "EnableVpnOverDns"))
-			{
-				s->EnableVpnOverDns = CfgGetBool(f, "EnableVpnOverDns");
-			}
-			else
-			{
-				s->EnableVpnOverDns = false;
-			}
-		}
-
-		// Debug log
-		s->SaveDebugLog = CfgGetBool(f, "SaveDebugLog");
-		if (s->SaveDebugLog)
-		{
-			s->DebugLog = NewTinyLog();
-		}
-
-		// Let the client not to send a signature
-		s->NoSendSignature = CfgGetBool(f, "NoSendSignature");
-
-		// Server certificate
-		b = CfgGetBuf(f, "ServerCert");
-		if (b != NULL)
-		{
-			x = BufToX(b, false);
-			FreeBuf(b);
-		}
-
-		// Server private key
-		b = CfgGetBuf(f, "ServerKey");
-		if (b != NULL)
-		{
-			k = BufToK(b, true, false, NULL);
-			FreeBuf(b);
-		}
-
-		if (x == NULL || k == NULL || CheckXandK(x, k) == false)
-		{
-			FreeX(x);
-			FreeK(k);
-			SiGenerateDefaultCert(&x, &k);
-
-			SetCedarCert(c, x, k);
-
-			FreeX(x);
-			FreeK(k);
-		}
-		else
-		{
-			SetCedarCert(c, x, k);
-
-			FreeX(x);
-			FreeK(k);
-		}
-
-		// Cipher Name
-		if (CfgGetStr(f, "CipherName", tmp, sizeof(tmp)))
-		{
-			StrUpper(tmp);
-			if (CheckCipherListName(tmp))
-			{
-				SetCedarCipherList(c, tmp);
-			}
-		}
-
-		// Traffic information
-		Lock(c->TrafficLock);
-		{
-			SiLoadTraffic(f, "ServerTraffic", c->Traffic);
-		}
-		Unlock(c->TrafficLock);
-
-		// Get whether the current license allows cluster mode
-		cluster_allowed = true;
-
-
-		// Type of server
-		s->UpdatedServerType = s->ServerType = 
-			cluster_allowed ? CfgGetInt(f, "ServerType") : SERVER_TYPE_STANDALONE;
-
-		// Password
-		if (CfgGetByte(f, "HashedPassword", s->HashedPassword, sizeof(s->HashedPassword)) != sizeof(s->HashedPassword))
-		{
-			Hash(s->HashedPassword, "", 0, true);
-		}
-
-		if (s->ServerType != SERVER_TYPE_STANDALONE)
-		{
-			// Performance ratio of the server
-			s->Weight = CfgGetInt(f, "ClusterMemberWeight");
-			if (s->Weight == 0)
-			{
-				s->Weight = FARM_DEFAULT_WEIGHT;
-			}
-		}
-		else
-		{
-			s->Weight = FARM_DEFAULT_WEIGHT;
-		}
-
-		if (s->ServerType == SERVER_TYPE_FARM_CONTROLLER)
-		{
-			s->ControllerOnly = CfgGetBool(f, "ControllerOnly");
-		}
-
-		if (s->ServerType != SERVER_TYPE_STANDALONE)
-		{
-			// SSTP, OpenVPN, and NAT traversal can not be used in a cluster environment
-			s->DisableNatTraversal = true;
-			s->DisableSSTPServer = true;
-			s->DisableOpenVPNServer = true;
-		}
-
-		if (s->Cedar->Bridge)
-		{
-			// SSTP, OpenVPN, and NAT traversal function can not be used in the bridge environment
-			s->DisableNatTraversal = true;
-			s->DisableSSTPServer = true;
-			s->DisableOpenVPNServer = true;
-		}
-
-		// Read the OpenVPN Port List
-		if (CfgGetStr(f, "OpenVPN_UdpPortList", tmp, sizeof(tmp)) == false)
-		{
-			{
-				ToStr(tmp, OPENVPN_UDP_PORT);
-			}
-		}
-
-		// Apply the configuration of SSTP and OpenVPN
-		Zero(&config, sizeof(config));
-		config.EnableOpenVPN = !s->DisableOpenVPNServer;
-		config.EnableSSTP = !s->DisableSSTPServer;
-		StrCpy(config.OpenVPNPortList, sizeof(config.OpenVPNPortList), tmp);
-
-		SiSetOpenVPNAndSSTPConfig(s, &config);
-
-		if (s->ServerType == SERVER_TYPE_FARM_MEMBER)
-		{
-			char tmp[6 * MAX_PUBLIC_PORT_NUM + 1];
-			// Load the settings item in the case of farm members
-			CfgGetStr(f, "ControllerName", s->ControllerName, sizeof(s->ControllerName));
-			s->ControllerPort = CfgGetInt(f, "ControllerPort");
-			CfgGetByte(f, "MemberPassword", s->MemberPassword, SHA1_SIZE);
-			s->PublicIp = CfgGetIp32(f, "PublicIp");
-			if (CfgGetStr(f, "PublicPorts", tmp, sizeof(tmp)))
-			{
-				TOKEN_LIST *t = ParseToken(tmp, ", ");
-				UINT i;
-				s->NumPublicPort = t->NumTokens;
-				s->PublicPorts = ZeroMalloc(s->NumPublicPort * sizeof(UINT));
-				for (i = 0;i < s->NumPublicPort;i++)
-				{
-					s->PublicPorts[i] = ToInt(t->Token[i]);
-				}
-				FreeToken(t);
-			}
-		}
-
-		// Configuration of VPN Azure Client
-		s->EnableVpnAzure = CfgGetBool(f, "EnableVpnAzure");
-
-		// Disable GetHostName when accepting TCP
-		s->DisableGetHostNameWhenAcceptTcp = CfgGetBool(f, "DisableGetHostNameWhenAcceptTcp");
-
-		if (s->DisableGetHostNameWhenAcceptTcp)
-		{
-			DisableGetHostNameWhenAcceptInit();
-		}
-
-		// Disable core dump on UNIX
-		s->DisableCoreDumpOnUnix = CfgGetBool(f, "DisableCoreDumpOnUnix");
-
-		// Disable session reconnect
-		SetGlobalServerFlag(GSF_DISABLE_SESSION_RECONNECT, CfgGetBool(f, "DisableSessionReconnect"));
-
-		// AcceptOnlyTls
-<<<<<<< HEAD
-		if (CfgIsItem(f, "AcceptOnlyTls"))
-		{
-			c->SslAcceptSettings.AcceptOnlyTls = CfgGetBool(f, "AcceptOnlyTls");
-		}
-		else
-		{
-			// Default to TLS only; mitigates CVE-2016-0800
-			c->SslAcceptSettings.AcceptOnlyTls = true;
-		}
-		c->SslAcceptSettings.Tls_Disable1_0 = CfgGetBool(f, "Tls_Disable1_0");
-		c->SslAcceptSettings.Tls_Disable1_1 = CfgGetBool(f, "Tls_Disable1_1");
-		c->SslAcceptSettings.Tls_Disable1_2 = CfgGetBool(f, "Tls_Disable1_2");
-
-		s->StrictSyslogDatetimeFormat = CfgGetBool(f, "StrictSyslogDatetimeFormat");
-=======
-		c->AcceptOnlyTls = CfgGetBool(f, "AcceptOnlyTls");
-
-		// Bits of Diffie-Hellman parameters
-		c->DhParamBits = CfgGetInt(f, "DhParamBits");
-		if (c->DhParamBits == 0)
-		{
-			c->DhParamBits = DH_PARAM_BITS_DEFAULT;
-		}
-
-		SetDhParam(DhNewFromBits(c->DhParamBits));
-		if (s->OpenVpnServerUdp)
-		{
-			OpenVpnServerUdpSetDhParam(s->OpenVpnServerUdp, DhNewFromBits(c->DhParamBits));
-		}
->>>>>>> ad58da41
-	}
-	Unlock(c->lock);
-
-#ifdef	OS_UNIX
-	if (s->DisableCoreDumpOnUnix)
-	{
-		UnixDisableCoreDump();
-	}
-#endif	// OS_UNIX
-}
-
-// Load global params
-void SiLoadGlobalParamsCfg(FOLDER *f)
-{
-	SiLoadGlobalParamItem(GP_MAX_SEND_SOCKET_QUEUE_SIZE, CfgGetInt(f, "MAX_SEND_SOCKET_QUEUE_SIZE"));
-	SiLoadGlobalParamItem(GP_MIN_SEND_SOCKET_QUEUE_SIZE, CfgGetInt(f, "MIN_SEND_SOCKET_QUEUE_SIZE"));
-	SiLoadGlobalParamItem(GP_MAX_SEND_SOCKET_QUEUE_NUM, CfgGetInt(f, "MAX_SEND_SOCKET_QUEUE_NUM"));
-	SiLoadGlobalParamItem(GP_SELECT_TIME, CfgGetInt(f, "SELECT_TIME"));
-	SiLoadGlobalParamItem(GP_SELECT_TIME_FOR_NAT, CfgGetInt(f, "SELECT_TIME_FOR_NAT"));
-	SiLoadGlobalParamItem(GP_MAX_STORED_QUEUE_NUM, CfgGetInt(f, "MAX_STORED_QUEUE_NUM"));
-	SiLoadGlobalParamItem(GP_MAX_BUFFERING_PACKET_SIZE, CfgGetInt(f, "MAX_BUFFERING_PACKET_SIZE"));
-	SiLoadGlobalParamItem(GP_HUB_ARP_SEND_INTERVAL, CfgGetInt(f, "HUB_ARP_SEND_INTERVAL"));
-	SiLoadGlobalParamItem(GP_MAC_TABLE_EXPIRE_TIME, CfgGetInt(f, "MAC_TABLE_EXPIRE_TIME"));
-	SiLoadGlobalParamItem(GP_IP_TABLE_EXPIRE_TIME, CfgGetInt(f, "IP_TABLE_EXPIRE_TIME"));
-	SiLoadGlobalParamItem(GP_IP_TABLE_EXPIRE_TIME_DHCP, CfgGetInt(f, "IP_TABLE_EXPIRE_TIME_DHCP"));
-	SiLoadGlobalParamItem(GP_STORM_CHECK_SPAN, CfgGetInt(f, "STORM_CHECK_SPAN"));
-	SiLoadGlobalParamItem(GP_STORM_DISCARD_VALUE_START, CfgGetInt(f, "STORM_DISCARD_VALUE_START"));
-	SiLoadGlobalParamItem(GP_STORM_DISCARD_VALUE_END, CfgGetInt(f, "STORM_DISCARD_VALUE_END"));
-	SiLoadGlobalParamItem(GP_MAX_MAC_TABLES, CfgGetInt(f, "MAX_MAC_TABLES"));
-	SiLoadGlobalParamItem(GP_MAX_IP_TABLES, CfgGetInt(f, "MAX_IP_TABLES"));
-	SiLoadGlobalParamItem(GP_MAX_HUB_LINKS, CfgGetInt(f, "MAX_HUB_LINKS"));
-	SiLoadGlobalParamItem(GP_MEM_FIFO_REALLOC_MEM_SIZE, CfgGetInt(f, "MEM_FIFO_REALLOC_MEM_SIZE"));
-	SiLoadGlobalParamItem(GP_QUEUE_BUDGET, CfgGetInt(f, "QUEUE_BUDGET"));
-	SiLoadGlobalParamItem(GP_FIFO_BUDGET, CfgGetInt(f, "FIFO_BUDGET"));
-
-	SetFifoCurrentReallocMemSize(MEM_FIFO_REALLOC_MEM_SIZE);
-}
-
-// Load global param itesm
-void SiLoadGlobalParamItem(UINT id, UINT value)
-{
-	// Validate arguments
-	if (id == 0)
-	{
-		return;
-	}
-
-	vpn_global_parameters[id] = value;
-}
-
-// Write global params
-void SiWriteGlobalParamsCfg(FOLDER *f)
-{
-	// Validate arguments
-	if (f == NULL)
-	{
-		return;
-	}
-
-	CfgAddInt(f, "MAX_SEND_SOCKET_QUEUE_SIZE", MAX_SEND_SOCKET_QUEUE_SIZE);
-	CfgAddInt(f, "MIN_SEND_SOCKET_QUEUE_SIZE", MIN_SEND_SOCKET_QUEUE_SIZE);
-	CfgAddInt(f, "MAX_SEND_SOCKET_QUEUE_NUM", MAX_SEND_SOCKET_QUEUE_NUM);
-	CfgAddInt(f, "SELECT_TIME", SELECT_TIME);
-	CfgAddInt(f, "SELECT_TIME_FOR_NAT", SELECT_TIME_FOR_NAT);
-	CfgAddInt(f, "MAX_STORED_QUEUE_NUM", MAX_STORED_QUEUE_NUM);
-	CfgAddInt(f, "MAX_BUFFERING_PACKET_SIZE", MAX_BUFFERING_PACKET_SIZE);
-	CfgAddInt(f, "HUB_ARP_SEND_INTERVAL", HUB_ARP_SEND_INTERVAL);
-	CfgAddInt(f, "MAC_TABLE_EXPIRE_TIME", MAC_TABLE_EXPIRE_TIME);
-	CfgAddInt(f, "IP_TABLE_EXPIRE_TIME", IP_TABLE_EXPIRE_TIME);
-	CfgAddInt(f, "IP_TABLE_EXPIRE_TIME_DHCP", IP_TABLE_EXPIRE_TIME_DHCP);
-	CfgAddInt(f, "STORM_CHECK_SPAN", STORM_CHECK_SPAN);
-	CfgAddInt(f, "STORM_DISCARD_VALUE_START", STORM_DISCARD_VALUE_START);
-	CfgAddInt(f, "STORM_DISCARD_VALUE_END", STORM_DISCARD_VALUE_END);
-	CfgAddInt(f, "MAX_MAC_TABLES", MAX_MAC_TABLES);
-	CfgAddInt(f, "MAX_IP_TABLES", MAX_IP_TABLES);
-	CfgAddInt(f, "MAX_HUB_LINKS", MAX_HUB_LINKS);
-	CfgAddInt(f, "MEM_FIFO_REALLOC_MEM_SIZE", MEM_FIFO_REALLOC_MEM_SIZE);
-	CfgAddInt(f, "QUEUE_BUDGET", QUEUE_BUDGET);
-	CfgAddInt(f, "FIFO_BUDGET", FIFO_BUDGET);
-}
-
-// Write the server-specific settings
-void SiWriteServerCfg(FOLDER *f, SERVER *s)
-{
-	BUF *b;
-	CEDAR *c;
-	FOLDER *params_folder;
-	// Validate arguments
-	if (f == NULL || s == NULL)
-	{
-		return;
-	}
-
-	CfgAddInt(f, "MaxConcurrentDnsClientThreads", GetGetIpThreadMaxNum());
-
-	CfgAddInt(f, "CurrentBuild", s->Cedar->Build);
-
-	CfgAddInt(f, "AutoSaveConfigSpan", s->AutoSaveConfigSpanSaved / 1000);
-
-	CfgAddBool(f, "DontBackupConfig", s->DontBackupConfig);
-	CfgAddBool(f, "BackupConfigOnlyWhenModified", s->BackupConfigOnlyWhenModified);
-
-	CfgAddIp(f, "ListenIP", &s->ListenIP);
-	if (s->Logger != NULL)
-	{
-		CfgAddInt(f, "ServerLogSwitchType", s->Logger->SwitchType);
-	}
-
-	CfgAddInt64(f, "LoggerMaxLogSize", GetMaxLogSize());
-
-	params_folder = CfgCreateFolder(f, "GlobalParams");
-
-	if (params_folder != NULL)
-	{
-		SiWriteGlobalParamsCfg(params_folder);
-	}
-
-	c = s->Cedar;
-
-	Lock(c->lock);
-	{
-		bool is_vgs_cert = false;
-		FOLDER *syslog_f;
-		Lock(s->Keep->lock);
-		{
-			KEEP *k = s->Keep;
-			CfgAddBool(f, "UseKeepConnect", k->Enable);
-			CfgAddStr(f, "KeepConnectHost", k->ServerName);
-			CfgAddInt(f, "KeepConnectPort", k->ServerPort);
-			CfgAddInt(f, "KeepConnectProtocol", k->UdpMode);
-			CfgAddInt(f, "KeepConnectInterval", k->Interval / 1000);
-		}
-		Unlock(s->Keep->lock);
-
-		// syslog
-		syslog_f = CfgCreateFolder(f, "SyslogSettings");
-		if (syslog_f != NULL)
-		{
-			SYSLOG_SETTING set;
-
-			SiGetSysLogSetting(s, &set);
-
-			CfgAddInt(syslog_f, "SaveType", set.SaveType);
-			CfgAddStr(syslog_f, "HostName", set.Hostname);
-			CfgAddInt(syslog_f, "Port", set.Port);
-		}
-
-		// IPv6 listener disable setting
-		CfgAddBool(f, "DisableIPv6Listener", s->Cedar->DisableIPv6Listener);
-
-		// DoS
-		CfgAddBool(f, "DisableDosProction", s->DisableDosProction);
-
-		// MaxConnectionsPerIP
-		CfgAddInt(f, "MaxConnectionsPerIP", GetMaxConnectionsPerIp());
-
-		// MaxUnestablishedConnections
-		CfgAddInt(f, "MaxUnestablishedConnections", GetMaxUnestablishedConnections());
-
-		// DeadLock
-		CfgAddBool(f, "DisableDeadLockCheck", s->DisableDeadLockCheck);
-
-		// Eraser related
-		CfgAddInt64(f, "AutoDeleteCheckDiskFreeSpaceMin", s->Eraser->MinFreeSpace);
-		CfgAddInt(f, "AutoDeleteCheckIntervalSecs", GetEraserCheckInterval());
-
-		// WebUI
-		CfgAddBool(f, "UseWebUI", s->UseWebUI);
-
-
-		// NoLinuxArpFilter
-		if (GetOsInfo()->OsType == OSTYPE_LINUX)
-		{
-			CfgAddBool(f, "NoLinuxArpFilter", s->NoLinuxArpFilter);
-		}
-
-		// NoHighPriorityProcess
-		CfgAddBool(f, "NoHighPriorityProcess", s->NoHighPriorityProcess);
-
-#ifdef	OS_WIN32
-		CfgAddBool(f, "NoDebugDump", s->NoDebugDump);
-#endif	// OS_WIN32
-
-		if (s->ServerType == SERVER_TYPE_STANDALONE)
-		{
-			if (c->Bridge == false)
-			{
-				// Disable the NAT-traversal feature
-				CfgAddBool(f, "DisableNatTraversal", s->DisableNatTraversal);
-
-				// Disable the SSTP server function
-				CfgAddBool(f, "DisableSSTPServer", s->DisableSSTPServer);
-
-				// Disable the OpenVPN server function
-				CfgAddBool(f, "DisableOpenVPNServer", s->DisableOpenVPNServer);
-			}
-		}
-
-		CfgAddStr(f, "OpenVPNDefaultClientOption", c->OpenVPNDefaultClientOption);
-
-		if (c->Bridge == false)
-		{
-			// VPN over ICMP
-			CfgAddBool(f, "EnableVpnOverIcmp", s->EnableVpnOverIcmp);
-
-			// VPN over DNS
-			CfgAddBool(f, "EnableVpnOverDns", s->EnableVpnOverDns);
-		}
-
-		// Intel AES
-		CfgAddBool(f, "DisableIntelAesAcceleration", s->DisableIntelAesAcceleration);
-
-		if (c->Bridge == false)
-		{
-			OPENVPN_SSTP_CONFIG config;
-
-			SiGetOpenVPNAndSSTPConfig(s, &config);
-
-			CfgAddStr(f, "OpenVPN_UdpPortList", config.OpenVPNPortList);
-		}
-
-		// WebTimePage
-		CfgAddBool(f, "UseWebTimePage", s->UseWebTimePage);
-
-		// Debug log
-		CfgAddBool(f, "SaveDebugLog", s->SaveDebugLog);
-
-		// Let the client not to send a signature
-		CfgAddBool(f, "NoSendSignature", s->NoSendSignature);
-
-
-		if (is_vgs_cert == false)
-		{
-			// Server certificate
-			b = XToBuf(c->ServerX, false);
-			CfgAddBuf(f, "ServerCert", b);
-			FreeBuf(b);
-
-			// Server private key
-			b = KToBuf(c->ServerK, false, NULL);
-			CfgAddBuf(f, "ServerKey", b);
-			FreeBuf(b);
-		}
-
-		// Traffic information
-		Lock(c->TrafficLock);
-		{
-			SiWriteTraffic(f, "ServerTraffic", c->Traffic);
-		}
-		Unlock(c->TrafficLock);
-
-		// Type of server
-		if (s->Cedar->Bridge == false)
-		{
-			CfgAddInt(f, "ServerType", s->UpdatedServerType);
-		}
-
-		// Cipher Name
-		CfgAddStr(f, "CipherName", s->Cedar->CipherList);
-
-		// Password
-		CfgAddByte(f, "HashedPassword", s->HashedPassword, sizeof(s->HashedPassword));
-
-		if (s->UpdatedServerType == SERVER_TYPE_FARM_MEMBER)
-		{
-			char tmp[6 * MAX_PUBLIC_PORT_NUM + 1];
-			UINT i;
-			// Setting items in the case of farm members
-			CfgAddStr(f, "ControllerName", s->ControllerName);
-			CfgAddInt(f, "ControllerPort", s->ControllerPort);
-			CfgAddByte(f, "MemberPassword", s->MemberPassword, SHA1_SIZE);
-			CfgAddIp32(f, "PublicIp", s->PublicIp);
-			tmp[0] = 0;
-			for (i = 0;i < s->NumPublicPort;i++)
-			{
-				char tmp2[MAX_SIZE];
-				ToStr(tmp2, s->PublicPorts[i]);
-				StrCat(tmp, sizeof(tmp), tmp2);
-				StrCat(tmp, sizeof(tmp), ",");
-			}
-			if (StrLen(tmp) >= 1)
-			{
-				if (tmp[StrLen(tmp) - 1] == ',')
-				{
-					tmp[StrLen(tmp) - 1] = 0;
-				}
-			}
-			CfgAddStr(f, "PublicPorts", tmp);
-		}
-
-		if (s->UpdatedServerType != SERVER_TYPE_STANDALONE)
-		{
-			CfgAddInt(f, "ClusterMemberWeight", s->Weight);
-		}
-
-		if (s->UpdatedServerType == SERVER_TYPE_FARM_CONTROLLER)
-		{
-			CfgAddBool(f, "ControllerOnly", s->ControllerOnly);
-		}
-
-		// VPN Azure Client
-		if (s->AzureClient != NULL)
-		{
-			CfgAddBool(f, "EnableVpnAzure", s->EnableVpnAzure);
-		}
-
-		CfgAddBool(f, "DisableGetHostNameWhenAcceptTcp", s->DisableGetHostNameWhenAcceptTcp);
-		CfgAddBool(f, "DisableCoreDumpOnUnix", s->DisableCoreDumpOnUnix);
-
-		CfgAddBool(f, "AcceptOnlyTls", c->SslAcceptSettings.AcceptOnlyTls);
-		CfgAddBool(f, "Tls_Disable1_0", c->SslAcceptSettings.Tls_Disable1_0);
-		CfgAddBool(f, "Tls_Disable1_1", c->SslAcceptSettings.Tls_Disable1_1);
-		CfgAddBool(f, "Tls_Disable1_2", c->SslAcceptSettings.Tls_Disable1_2);
-
-		CfgAddInt(f, "DhParamBits", c->DhParamBits);
-
-		// Disable session reconnect
-		CfgAddBool(f, "DisableSessionReconnect", GetGlobalServerFlag(GSF_DISABLE_SESSION_RECONNECT));
-
-		CfgAddBool(f, "StrictSyslogDatetimeFormat", s->StrictSyslogDatetimeFormat);
-	}
-	Unlock(c->lock);
-}
-
-// Read the traffic information
-void SiLoadTraffic(FOLDER *parent, char *name, TRAFFIC *t)
-{
-	FOLDER *f;
-	// Validate arguments
-	if (t != NULL)
-	{
-		Zero(t, sizeof(TRAFFIC));
-	}
-	if (parent == NULL || name == NULL || t == NULL)
-	{
-		return;
-	}
-
-	f = CfgGetFolder(parent, name);
-
-	if (f == NULL)
-	{
-		return;
-	}
-
-	SiLoadTrafficInner(f, "SendTraffic", &t->Send);
-	SiLoadTrafficInner(f, "RecvTraffic", &t->Recv);
-}
-void SiLoadTrafficInner(FOLDER *parent, char *name, TRAFFIC_ENTRY *e)
-{
-	FOLDER *f;
-	// Validate arguments
-	if (e != NULL)
-	{
-		Zero(e, sizeof(TRAFFIC_ENTRY));
-	}
-	if (parent == NULL || name == NULL || e == NULL)
-	{
-		return;
-	}
-
-	f = CfgGetFolder(parent, name);
-	if (f == NULL)
-	{
-		return;
-	}
-
-	e->BroadcastCount = CfgGetInt64(f, "BroadcastCount");
-	e->BroadcastBytes = CfgGetInt64(f, "BroadcastBytes");
-	e->UnicastCount = CfgGetInt64(f, "UnicastCount");
-	e->UnicastBytes = CfgGetInt64(f, "UnicastBytes");
-}
-
-// Write the traffic information
-void SiWriteTraffic(FOLDER *parent, char *name, TRAFFIC *t)
-{
-	FOLDER *f;
-	// Validate arguments
-	if (parent == NULL || name == NULL || t == NULL)
-	{
-		return;
-	}
-
-	f = CfgCreateFolder(parent, name);
-
-	SiWriteTrafficInner(f, "SendTraffic", &t->Send);
-	SiWriteTrafficInner(f, "RecvTraffic", &t->Recv);
-}
-void SiWriteTrafficInner(FOLDER *parent, char *name, TRAFFIC_ENTRY *e)
-{
-	FOLDER *f;
-	// Validate arguments
-	if (parent == NULL || name == NULL || e == NULL)
-	{
-		return;
-	}
-
-	f = CfgCreateFolder(parent, name);
-	CfgAddInt64(f, "BroadcastCount", e->BroadcastCount);
-	CfgAddInt64(f, "BroadcastBytes", e->BroadcastBytes);
-	CfgAddInt64(f, "UnicastCount", e->UnicastCount);
-	CfgAddInt64(f, "UnicastBytes", e->UnicastBytes);
-}
-
-// Thread for writing configuration file
-void SiSaverThread(THREAD *thread, void *param)
-{
-	SERVER *s = (SERVER *)param;
-	// Validate arguments
-	if (thread == NULL || param == NULL)
-	{
-		return;
-	}
-
-	while (s->Halt == false)
-	{
-		// Save to the configuration file
-		if (s->NoMoreSave == false)
-		{
-			SiWriteConfigurationFile(s);
-		}
-
-		Wait(s->SaveHaltEvent, s->AutoSaveConfigSpan);
-	}
-}
-
-// Write to the configuration file
-UINT SiWriteConfigurationFile(SERVER *s)
-{
-	UINT ret;
-	// Validate arguments
-	if (s == NULL)
-	{
-		return 0;
-	}
-
-	if (s->CfgRw == NULL)
-	{
-		return 0;
-	}
-
-	if (s->NoMoreSave)
-	{
-		return 0;
-	}
-
-	Lock(s->SaveCfgLock);
-	{
-		FOLDER *f;
-
-		Debug("save: SiWriteConfigurationToCfg() start.\n");
-		f = SiWriteConfigurationToCfg(s);
-		Debug("save: SiWriteConfigurationToCfg() finished.\n");
-
-		Debug("save: SaveCfgRw() start.\n");
-		ret = SaveCfgRwEx(s->CfgRw, f, s->BackupConfigOnlyWhenModified ? s->ConfigRevision : INFINITE);
-		Debug("save: SaveCfgRw() finished.\n");
-
-		Debug("save: CfgDeleteFolder() start.\n");
-		CfgDeleteFolder(f);
-		Debug("save: CfgDeleteFolder() finished.\n");
-	}
-	Unlock(s->SaveCfgLock);
-
-	return ret;
-}
-
-// Release the configuration
-void SiFreeConfiguration(SERVER *s)
-{
-	// Validate arguments
-	if (s == NULL)
-	{
-		return;
-	}
-
-	// Write to the configuration file
-	SiWriteConfigurationFile(s);
-
-	// Terminate the configuration file saving thread
-	s->NoMoreSave = true;
-	s->Halt = true;
-	Set(s->SaveHaltEvent);
-	WaitThread(s->SaveThread, INFINITE);
-
-	ReleaseEvent(s->SaveHaltEvent);
-	ReleaseThread(s->SaveThread);
-
-	s->SaveHaltEvent = NULL;
-	s->SaveThread = NULL;
-
-
-	// Stop the IPsec server
-	if (s->IPsecServer != NULL)
-	{
-		FreeIPsecServer(s->IPsecServer);
-		s->IPsecServer = NULL;
-	}
-
-	// Terminate the OpenVPN server
-	if (s->OpenVpnServerUdp != NULL)
-	{
-		FreeOpenVpnServerUdp(s->OpenVpnServerUdp);
-		s->OpenVpnServerUdp = NULL;
-	}
-
-
-	// Terminate the DDNS client
-	if (s->DDnsClient != NULL)
-	{
-		FreeDDNSClient(s->DDnsClient);
-		s->DDnsClient = NULL;
-	}
-
-	// Terminate the VPN Azure client
-	if (s->AzureClient != NULL)
-	{
-		FreeAzureClient(s->AzureClient);
-		s->AzureClient = NULL;
-	}
-
-	FreeCfgRw(s->CfgRw);
-	s->CfgRw = NULL;
-
-	// Release the Ethernet 
-	FreeEth();
-}
-
-// Initialize the StXxx related function
-void StInit()
-{
-	if (server_lock != NULL)
-	{
-		return;
-	}
-
-	server_lock = NewLock();
-}
-
-// Release the StXxx related function
-void StFree()
-{
-	DeleteLock(server_lock);
-	server_lock = NULL;
-}
-
-// Start the server
-void StStartServer(bool bridge)
-{
-	Lock(server_lock);
-	{
-		if (server != NULL)
-		{
-			// It has already started
-			Unlock(server_lock);
-			return;
-		}
-
-		// Create a server
-		server = SiNewServer(bridge);
-	}
-	Unlock(server_lock);
-
-//	StartCedarLog();
-}
-
-// Get the server
-SERVER *StGetServer()
-{
-	if (server == NULL)
-	{
-		return NULL;
-	}
-	return server;
-}
-
-// Stop the server
-void StStopServer()
-{
-	Lock(server_lock);
-	{
-		if (server == NULL)
-		{
-			// Not started
-			Unlock(server_lock);
-			return;
-		}
-
-		// Release the server
-		SiReleaseServer(server);
-		server = NULL;
-	}
-	Unlock(server_lock);
-
-	StopCedarLog();
-}
-
-// Set the type of server
-void SiSetServerType(SERVER *s, UINT type,
-					 UINT ip, UINT num_port, UINT *ports,
-					 char *controller_name, UINT controller_port, UCHAR *password, UINT weight, bool controller_only)
-{
-	bool bridge;
-	// Validate arguments
-	if (s == NULL)
-	{
-		return;
-	}
-	if (type == SERVER_TYPE_FARM_MEMBER &&
-		(num_port == 0 || ports == NULL || controller_name == NULL ||
-		controller_port == 0 || password == NULL || num_port > MAX_PUBLIC_PORT_NUM))
-	{
-		return;
-	}
-	if (weight == 0)
-	{
-		weight = FARM_DEFAULT_WEIGHT;
-	}
-
-	bridge = s->Cedar->Bridge;
-
-	Lock(s->lock);
-	{
-		// Update types
-		s->UpdatedServerType = type;
-
-		s->Weight = weight;
-
-		// Set the value
-		if (type == SERVER_TYPE_FARM_MEMBER)
-		{
-			StrCpy(s->ControllerName, sizeof(s->ControllerName), controller_name);
-			s->ControllerPort = controller_port;
-			if (IsZero(password, SHA1_SIZE) == false)
-			{
-				Copy(s->MemberPassword, password, SHA1_SIZE);
-			}
-			s->PublicIp = ip;
-			s->NumPublicPort = num_port;
-			if (s->PublicPorts != NULL)
-			{
-				Free(s->PublicPorts);
-			}
-			s->PublicPorts = ZeroMalloc(num_port * sizeof(UINT));
-			Copy(s->PublicPorts, ports, num_port * sizeof(UINT));
-		}
-
-		if (type == SERVER_TYPE_FARM_CONTROLLER)
-		{
-			s->ControllerOnly = controller_only;
-		}
-	}
-	Unlock(s->lock);
-
-	// Restart the server
-	SiRebootServer(bridge);
-}
-
-// Thread to restart the server
-void SiRebootServerThread(THREAD *thread, void *param)
-{
-	// Validate arguments
-	if (thread == NULL)
-	{
-		return;
-	}
-
-	if (server == NULL)
-	{
-		return;
-	}
-
-	// Stop the server
-	StStopServer();
-
-	// Start the server
-	StStartServer((bool)param);
-}
-
-// Restart the server
-void SiRebootServer(bool bridge)
-{
-	SiRebootServerEx(bridge, false);
-}
-void SiRebootServerEx(bool bridge, bool reset_setting)
-{
-	THREAD *t;
-
-	server_reset_setting = reset_setting;
-
-	t = NewThread(SiRebootServerThread, (void *)bridge);
-	ReleaseThread(t);
-}
-
-// Set the state of the special listener
-void SiApplySpecialListenerStatus(SERVER *s)
-{
-	// Validate arguments
-	if (s == NULL)
-	{
-		return;
-	}
-
-	if (s->DynListenerDns != NULL)
-	{
-		*s->DynListenerDns->EnablePtr = s->EnableVpnOverDns;
-		ApplyDynamicListener(s->DynListenerDns);
-	}
-
-	if (s->DynListenerIcmp != NULL)
-	{
-		*s->DynListenerIcmp->EnablePtr = s->EnableVpnOverIcmp;
-		ApplyDynamicListener(s->DynListenerIcmp);
-	}
-}
-
-// Stop all listeners
-void SiStopAllListener(SERVER *s)
-{
-	// Validate arguments
-	if (s == NULL)
-	{
-		return;
-	}
-
-	SiLockListenerList(s);
-	{
-		UINT i;
-		LIST *o = NewListFast(NULL);
-		for (i = 0;i < LIST_NUM(s->ServerListenerList);i++)
-		{
-			SERVER_LISTENER *e = LIST_DATA(s->ServerListenerList, i);
-			Add(o, e);
-		}
-
-		for (i = 0;i < LIST_NUM(o);i++)
-		{
-			SERVER_LISTENER *e = LIST_DATA(o, i);
-			SiDeleteListener(s, e->Port);
-		}
-
-		ReleaseList(o);
-	}
-	SiUnlockListenerList(s);
-
-	ReleaseList(s->ServerListenerList);
-
-	// Stop the VPN over ICMP listener
-	FreeDynamicListener(s->DynListenerIcmp);
-	s->DynListenerIcmp = NULL;
-
-	// Stop the VPN over DNS listener
-	FreeDynamicListener(s->DynListenerDns);
-	s->DynListenerDns = NULL;
-}
-
-// Clean-up the server
-void SiCleanupServer(SERVER *s)
-{
-	UINT i;
-	CEDAR *c;
-	LISTENER **listener_list;
-	UINT num_listener;
-	HUB **hub_list;
-	UINT num_hub;
-	// Validate arguments
-	if (s == NULL)
-	{
-		return;
-	}
-
-	SiFreeDeadLockCheck(s);
-
-
-	c = s->Cedar;
-
-	if (s->ServerType == SERVER_TYPE_FARM_MEMBER)
-	{
-		// In the case of farm members, stop the connection to the farm controller
-		SLog(c, "LS_STOP_FARM_MEMBER");
-		SiStopConnectToController(s->FarmController);
-		s->FarmController = NULL;
-		SLog(c, "LS_STOP_FARM_MEMBER_2");
-	}
-
-	IncrementServerConfigRevision(s);
-
-	SLog(c, "LS_END_2");
-
-	SLog(c, "LS_STOP_ALL_LISTENER");
-	// Stop all listeners
-	LockList(c->ListenerList);
-	{
-		listener_list = ToArray(c->ListenerList);
-		num_listener = LIST_NUM(c->ListenerList);
-		for (i = 0;i < num_listener;i++)
-		{
-			AddRef(listener_list[i]->ref);
-		}
-	}
-	UnlockList(c->ListenerList);
-
-	for (i = 0;i < num_listener;i++)
-	{
-		StopListener(listener_list[i]);
-		ReleaseListener(listener_list[i]);
-	}
-	Free(listener_list);
-	SLog(c, "LS_STOP_ALL_LISTENER_2");
-
-	SLog(c, "LS_STOP_ALL_HUB");
-	// Stop all HUBs
-	LockList(c->HubList);
-	{
-		hub_list = ToArray(c->HubList);
-		num_hub = LIST_NUM(c->HubList);
-		for (i = 0;i < num_hub;i++)
-		{
-			AddRef(hub_list[i]->ref);
-		}
-	}
-	UnlockList(c->HubList);
-
-	for (i = 0;i < num_hub;i++)
-	{
-		StopHub(hub_list[i]);
-		ReleaseHub(hub_list[i]);
-	}
-	Free(hub_list);
-	SLog(c, "LS_STOP_ALL_HUB_2");
-
-	// Release the configuration
-	SiFreeConfiguration(s);
-
-	// Stop the Cedar
-	SLog(c, "LS_STOP_CEDAR");
-	StopCedar(s->Cedar);
-	SLog(c, "LS_STOP_CEDAR_2");
-
-	// Stop all listeners
-	SiStopAllListener(s);
-
-	if (s->ServerType == SERVER_TYPE_FARM_CONTROLLER)
-	{
-		// In the case of farm controller
-		UINT i;
-
-		SLog(c, "LS_STOP_FARM_CONTROL");
-
-		// Stop the farm controling
-		SiStopFarmControl(s);
-
-		// Release the farm member information
-		ReleaseList(s->FarmMemberList);
-		s->FarmMemberList = NULL;
-
-		for (i = 0;i < LIST_NUM(s->Me->HubList);i++)
-		{
-			Free(LIST_DATA(s->Me->HubList, i));
-		}
-		ReleaseList(s->Me->HubList);
-
-		Free(s->Me);
-
-		SLog(c, "LS_STOP_FARM_CONTROL_2");
-	}
-
-	if (s->PublicPorts != NULL)
-	{
-		Free(s->PublicPorts);
-	}
-
-	SLog(s->Cedar, "LS_END_1");
-	SLog(s->Cedar, "L_LINE");
-
-#ifdef	ENABLE_AZURE_SERVER
-	if (s->AzureServer != NULL)
-	{
-		FreeAzureServer(s->AzureServer);
-	}
-#endif	// ENABLE_AZURE_SERVER
-
-	ReleaseCedar(s->Cedar);
-	DeleteLock(s->lock);
-	DeleteLock(s->SaveCfgLock);
-
-	StopKeep(s->Keep);
-
-	FreeEraser(s->Eraser);
-
-
-	FreeLog(s->Logger);
-
-	FreeSysLog(s->Syslog);
-	DeleteLock(s->SyslogLock);
-
-	FreeServerCapsCache(s);
-
-	SiFreeHubCreateHistory(s);
-
-	// Stop the debug log
-	FreeTinyLog(s->DebugLog);
-
-	DeleteLock(s->TasksFromFarmControllerLock);
-	DeleteLock(s->OpenVpnSstpConfigLock);
-
-
-	Free(s);
-}
-
-// Release the server
-void SiReleaseServer(SERVER *s)
-{
-	// Validate arguments
-	if (s == NULL)
-	{
-		return;
-	}
-
-	if (Release(s->ref) == 0)
-	{
-		SiCleanupServer(s);
-	}
-}
-
-// Get the URL of the member selector
-bool SiGetMemberSelectorUrl(char *url, UINT url_size)
-{
-	BUF *b;
-	bool ret = false;
-	// Validate arguments
-	if (url == NULL)
-	{
-		return false;
-	}
-
-	b = ReadDump(MEMBER_SELECTOR_TXT_FILENAME);
-	if (b == NULL)
-	{
-		return false;
-	}
-
-	while (true)
-	{
-		char *line = CfgReadNextLine(b);
-		if (line == NULL)
-		{
-			break;
-		}
-
-		Trim(line);
-
-		if (IsEmptyStr(line) == false && ret == false)
-		{
-			StrCpy(url, url_size, line);
-			ret = true;
-		}
-
-		Free(line);
-	}
-
-	FreeBuf(b);
-
-	return ret;
-}
-
-// Specify the farm member for the next processing
-FARM_MEMBER *SiGetNextFarmMember(SERVER *s, CONNECTION *c, HUB *h)
-{
-	UINT i, num;
-	UINT min_point = 0;
-	FARM_MEMBER *ret = NULL;
-	PACK *p;
-	char url[MAX_SIZE];
-	// Validate arguments
-	if (s == NULL || s->ServerType != SERVER_TYPE_FARM_CONTROLLER || c == NULL || h == NULL)
-	{
-		return NULL;
-	}
-
-	num = LIST_NUM(s->FarmMemberList);
-	if (num == 0)
-	{
-		return NULL;
-	}
-
-	if (SiGetMemberSelectorUrl(url, sizeof(url)))
-	{
-		UINT64 ret_key = 0;
-		// Generate the data for the member selector
-		p = NewPack();
-		for (i = 0;i < num;i++)
-		{
-			UINT num_sessions;
-			UINT max_sessions;
-			FARM_MEMBER *f = LIST_DATA(s->FarmMemberList, i);
-			bool do_not_select = false;
-			if (s->ControllerOnly)
-			{
-				if (f->Me)
-				{
-					// No to select myself in the case of ControllerOnly
-					do_not_select = true;
-				}
-			}
-
-			if (f->Me == false)
-			{
-				num_sessions = f->NumSessions;
-				max_sessions = f->MaxSessions;
-			}
-			else
-			{
-				num_sessions = Count(s->Cedar->CurrentSessions);
-				max_sessions = GetServerCapsInt(s, "i_max_sessions");
-			}
-
-			if (max_sessions == 0)
-			{
-				max_sessions = GetServerCapsInt(s, "i_max_sessions");
-			}
-
-			if (num_sessions >= max_sessions)
-			{
-				do_not_select = true;
-			}
-
-			if (true)
-			{
-				UINT point = f->Point;
-				char public_ip_str[MAX_SIZE];
-
-				IPToStr32(public_ip_str, sizeof(public_ip_str), f->Ip);
-
-				PackAddIntEx(p, "Point", point, i, num);
-				PackAddInt64Ex(p, "Key", (UINT64)f, i, num);
-				PackAddStrEx(p, "Hostname", f->hostname, i, num);
-				PackAddStrEx(p, "PublicIp", public_ip_str, i, num);
-				PackAddIntEx(p, "NumSessions", num_sessions, i, num);
-				PackAddIntEx(p, "MaxSessions", max_sessions, i, num);
-				PackAddIntEx(p, "AssignedClientLicense", f->AssignedClientLicense, i, num);
-				PackAddIntEx(p, "AssignedBridgeLicense", f->AssignedBridgeLicense, i, num);
-				PackAddIntEx(p, "Weight", f->Weight, i, num);
-				PackAddDataEx(p, "RandomKey", f->RandomKey, SHA1_SIZE, i, num);
-				PackAddIntEx(p, "NumTcpConnections", f->NumTcpConnections, i, num);
-				PackAddIntEx(p, "NumHubs", LIST_NUM(f->HubList), i, num);
-				PackAddBoolEx(p, "Me", f->Me, i, num);
-				PackAddInt64Ex(p, "ConnectedTime", f->ConnectedTime, i, num);
-				PackAddInt64Ex(p, "SystemId", f->SystemId, i, num);
-				PackAddBoolEx(p, "DoNotSelect", do_not_select, i, num);
-			}
-		}
-
-		if (true)
-		{
-			char client_ip_str[MAX_SIZE];
-			UINT client_port = 0;
-			UINT server_port = 0;
-			SOCK *s = c->FirstSock;
-
-			Zero(client_ip_str, sizeof(client_ip_str));
-			if (s != NULL)
-			{
-				IPToStr(client_ip_str, sizeof(client_ip_str), &s->RemoteIP);
-				client_port = s->RemotePort;
-				server_port = s->LocalPort;
-			}
-
-			PackAddStr(p, "ClientIp", client_ip_str);
-			PackAddInt(p, "ClientPort", client_port);
-			PackAddInt(p, "ServerPort", server_port);
-
-			PackAddInt(p, "ClientBuild", c->ClientBuild);
-			PackAddStr(p, "CipherName", c->CipherName);
-			PackAddStr(p, "ClientStr", c->ClientStr);
-			PackAddInt(p, "ClientVer", c->ClientVer);
-			PackAddInt64(p, "ConnectedTime", Tick64ToTime64(c->ConnectedTick));
-
-			PackAddStr(p, "HubName", h->Name);
-			PackAddBool(p, "StaticHub", h->Type == HUB_TYPE_FARM_STATIC);
-		}
-
-		PackAddInt(p, "NumMembers", num);
-
-		// Make the member selector choose a member
-		UnlockList(s->FarmMemberList);
-		Unlock(s->Cedar->CedarSuperLock);
-		{
-			PACK *ret;
-
-			Debug("Calling %s ...\n", url);
-
-			ret = WpcCall(url, NULL, MEMBER_SELECTOR_CONNECT_TIMEOUT, MEMBER_SELECTOR_DATA_TIMEOUT,
-				"Select", p, NULL, NULL, NULL);
-
-			if (GetErrorFromPack(ret) == ERR_NO_ERROR)
-			{
-				ret_key = PackGetInt64(ret, "Key");
-				Debug("Ret Key = %I64u\n", ret_key);
-			}
-			else
-			{
-				Debug("Error: %u\n", GetErrorFromPack(ret));
-			}
-
-			FreePack(ret);
-		}
-		Lock(s->Cedar->CedarSuperLock);
-		LockList(s->FarmMemberList);
-
-		FreePack(p);
-
-		if (ret_key != 0)
-		{
-			FARM_MEMBER *f = (FARM_MEMBER *)ret_key;
-			if (IsInList(s->FarmMemberList, f))
-			{
-				Debug("Farm Member Selected by Selector: %s\n", f->hostname);
-
-				return f;
-			}
-			else
-			{
-				Debug("Farm Member Key = %I64u Not Found.\n", ret_key);
-			}
-		}
-		else
-		{
-			// The member selector failed to select a member
-			return NULL;
-		}
-	}
-
-	num = LIST_NUM(s->FarmMemberList);
-	if (num == 0)
-	{
-		return NULL;
-	}
-
-	for (i = 0;i < num;i++)
-	{
-		UINT num_sessions;
-		UINT max_sessions;
-		FARM_MEMBER *f = LIST_DATA(s->FarmMemberList, i);
-		if (s->ControllerOnly)
-		{
-			if (f->Me)
-			{
-				// No to select myself in the case of ControllerOnly
-				continue;
-			}
-		}
-
-		if (f->Me == false)
-		{
-			num_sessions = f->NumSessions;
-			max_sessions = f->MaxSessions;
-		}
-		else
-		{
-			num_sessions = Count(s->Cedar->CurrentSessions);
-			max_sessions = GetServerCapsInt(s, "i_max_sessions");
-		}
-
-		if (max_sessions == 0)
-		{
-			max_sessions = GetServerCapsInt(s, "i_max_sessions");
-		}
-
-		if (num_sessions < max_sessions)
-		{
-			if (f->Point >= min_point)
-			{
-				min_point = f->Point;
-				ret = f;
-			}
-		}
-	}
-
-	return ret;
-}
-
-// Receive a HUB enumeration directive
-void SiCalledEnumHub(SERVER *s, PACK *p, PACK *req)
-{
-	UINT i;
-	CEDAR *c;
-	UINT num = 0;
-	// Validate arguments
-	if (s == NULL || p == NULL || req == NULL)
-	{
-		return;
-	}
-
-
-	c = s->Cedar;
-
-	LockList(c->HubList);
-	{
-		UINT num = LIST_NUM(c->HubList);
-		for (i = 0;i < num;i++)
-		{
-			HUB *h = LIST_DATA(c->HubList, i);
-			Lock(h->lock);
-			{
-				PackAddStrEx(p, "HubName", h->Name, i, num);
-				PackAddIntEx(p, "HubType", h->Type, i, num);
-				PackAddIntEx(p, "NumSession", Count(h->NumSessions), i, num);
-
-				PackAddIntEx(p, "NumSessions", LIST_NUM(h->SessionList), i, num);
-				PackAddIntEx(p, "NumSessionsClient", Count(h->NumSessionsClient), i, num);
-				PackAddIntEx(p, "NumSessionsBridge", Count(h->NumSessionsBridge), i, num);
-
-				PackAddIntEx(p, "NumMacTables", HASH_LIST_NUM(h->MacHashTable), i, num);
-
-				PackAddIntEx(p, "NumIpTables", LIST_NUM(h->IpTable), i, num);
-
-				PackAddInt64Ex(p, "LastCommTime", h->LastCommTime, i, num);
-				PackAddInt64Ex(p, "CreatedTime", h->CreatedTime, i, num);
-			}
-			Unlock(h->lock);
-		}
-	}
-	UnlockList(c->HubList);
-
-	PackAddInt(p, "Point", SiGetPoint(s));
-	PackAddInt(p, "NumTcpConnections", Count(s->Cedar->CurrentTcpConnections));
-	PackAddInt(p, "NumTotalSessions", Count(s->Cedar->CurrentSessions));
-	PackAddInt(p, "MaxSessions", GetServerCapsInt(s, "i_max_sessions"));
-
-	PackAddInt(p, "AssignedClientLicense", Count(s->Cedar->AssignedClientLicense));
-	PackAddInt(p, "AssignedBridgeLicense", Count(s->Cedar->AssignedBridgeLicense));
-
-	PackAddData(p, "RandomKey", s->MyRandomKey, SHA1_SIZE);
-
-
-	Lock(c->TrafficLock);
-	{
-		OutRpcTraffic(p, c->Traffic);
-	}
-	Unlock(c->TrafficLock);
-
-	LockList(c->TrafficDiffList);
-	{
-		UINT num = LIST_NUM(c->TrafficDiffList);
-		UINT i;
-
-		for (i = 0;i < num;i++)
-		{
-			TRAFFIC_DIFF *d = LIST_DATA(c->TrafficDiffList, i);
-
-			PackAddIntEx(p, "TdType", d->Type, i, num);
-			PackAddStrEx(p, "TdHubName", d->HubName, i, num);
-			PackAddStrEx(p, "TdName", d->Name, i, num);
-
-			OutRpcTrafficEx(&d->Traffic, p, i, num);
-
-			Free(d->HubName);
-			Free(d->Name);
-			Free(d);
-		}
-
-		DeleteAll(c->TrafficDiffList);
-	}
-	UnlockList(c->TrafficDiffList);
-}
-
-// Receive a HUB delete directive
-void SiCalledDeleteHub(SERVER *s, PACK *p)
-{
-	char name[MAX_SIZE];
-	HUB *h;
-	// Validate arguments
-	if (s == NULL || p == NULL)
-	{
-		return;
-	}
-
-	if (PackGetStr(p, "HubName", name, sizeof(name)) == false)
-	{
-		return;
-	}
-
-	LockHubList(s->Cedar);
-
-	h = GetHub(s->Cedar, name);
-	if (h == NULL)
-	{
-		UnlockHubList(s->Cedar);
-		return;
-	}
-	UnlockHubList(s->Cedar);
-
-	SetHubOffline(h);
-
-	LockHubList(s->Cedar);
-
-	DelHubEx(s->Cedar, h, true);
-
-	UnlockHubList(s->Cedar);
-
-	ReleaseHub(h);
-}
-
-// Receive a HUB update directive
-void SiCalledUpdateHub(SERVER *s, PACK *p)
-{
-	char name[MAX_SIZE];
-	UINT type;
-	HUB_OPTION o;
-	HUB_LOG log;
-	bool save_packet_log;
-	UINT packet_log_switch_type;
-	UINT packet_log_config[NUM_PACKET_LOG];
-	bool save_security_log;
-	bool type_changed = false;
-	UINT security_log_switch_type;
-	UINT i;
-	HUB *h;
-	// Validate arguments
-	if (s == NULL || p == NULL)
-	{
-		return;
-	}
-
-	PackGetStr(p, "HubName", name, sizeof(name));
-	type = PackGetInt(p, "HubType");
-	Zero(&o, sizeof(o));
-	o.MaxSession = PackGetInt(p, "MaxSession");
-	o.NoArpPolling = PackGetBool(p, "NoArpPolling");
-	o.NoIPv6AddrPolling = PackGetBool(p, "NoIPv6AddrPolling");
-	o.FilterPPPoE = PackGetBool(p, "FilterPPPoE");
-	o.YieldAfterStorePacket = PackGetBool(p, "YieldAfterStorePacket");
-	o.NoSpinLockForPacketDelay = PackGetBool(p, "NoSpinLockForPacketDelay");
-	o.BroadcastStormDetectionThreshold = PackGetInt(p, "BroadcastStormDetectionThreshold");
-	o.ClientMinimumRequiredBuild = PackGetInt(p, "ClientMinimumRequiredBuild");
-	o.FixForDLinkBPDU = PackGetBool(p, "FixForDLinkBPDU");
-	o.BroadcastLimiterStrictMode = PackGetBool(p, "BroadcastLimiterStrictMode");
-	o.NoLookBPDUBridgeId = PackGetBool(p, "NoLookBPDUBridgeId");
-	o.NoManageVlanId = PackGetBool(p, "NoManageVlanId");
-	o.MaxLoggedPacketsPerMinute = PackGetInt(p, "MaxLoggedPacketsPerMinute");
-	o.FloodingSendQueueBufferQuota = PackGetInt(p, "FloodingSendQueueBufferQuota");
-	o.DoNotSaveHeavySecurityLogs = PackGetBool(p, "DoNotSaveHeavySecurityLogs");
-	o.DropBroadcastsInPrivacyFilterMode = PackGetBool(p, "DropBroadcastsInPrivacyFilterMode");
-	o.DropArpInPrivacyFilterMode = PackGetBool(p, "DropArpInPrivacyFilterMode");
-	o.SuppressClientUpdateNotification = PackGetBool(p, "SuppressClientUpdateNotification");
-	o.AssignVLanIdByRadiusAttribute = PackGetBool(p, "AssignVLanIdByRadiusAttribute");
-	o.DenyAllRadiusLoginWithNoVlanAssign = PackGetBool(p, "DenyAllRadiusLoginWithNoVlanAssign");
-	o.SecureNAT_RandomizeAssignIp = PackGetBool(p, "SecureNAT_RandomizeAssignIp");
-	o.DetectDormantSessionInterval = PackGetInt(p, "DetectDormantSessionInterval");
-	o.VlanTypeId = PackGetInt(p, "VlanTypeId");
-	o.NoPhysicalIPOnPacketLog = PackGetBool(p, "NoPhysicalIPOnPacketLog");
-	if (o.VlanTypeId == 0)
-	{
-		o.VlanTypeId = MAC_PROTO_TAGVLAN;
-	}
-	o.FilterOSPF = PackGetBool(p, "FilterOSPF");
-	o.FilterIPv4 = PackGetBool(p, "FilterIPv4");
-	o.FilterIPv6 = PackGetBool(p, "FilterIPv6");
-	o.FilterNonIP = PackGetBool(p, "FilterNonIP");
-	o.NoIPv4PacketLog = PackGetBool(p, "NoIPv4PacketLog");
-	o.NoIPv6PacketLog = PackGetBool(p, "NoIPv6PacketLog");
-	o.FilterBPDU = PackGetBool(p, "FilterBPDU");
-	o.NoIPv6DefaultRouterInRAWhenIPv6 = PackGetBool(p, "NoIPv6DefaultRouterInRAWhenIPv6");
-	o.NoMacAddressLog = PackGetBool(p, "NoMacAddressLog");
-	o.ManageOnlyPrivateIP = PackGetBool(p, "ManageOnlyPrivateIP");
-	o.ManageOnlyLocalUnicastIPv6 = PackGetBool(p, "ManageOnlyLocalUnicastIPv6");
-	o.DisableIPParsing = PackGetBool(p, "DisableIPParsing");
-	o.NoIpTable = PackGetBool(p, "NoIpTable");
-	o.NoEnum = PackGetBool(p, "NoEnum");
-	o.AdjustTcpMssValue = PackGetInt(p, "AdjustTcpMssValue");
-	o.DisableAdjustTcpMss = PackGetBool(p, "DisableAdjustTcpMss");
-	o.NoDhcpPacketLogOutsideHub = PackGetBool(p, "NoDhcpPacketLogOutsideHub");
-	o.DisableHttpParsing = PackGetBool(p, "DisableHttpParsing");
-	o.DisableUdpAcceleration = PackGetBool(p, "DisableUdpAcceleration");
-	o.DisableUdpFilterForLocalBridgeNic = PackGetBool(p, "DisableUdpFilterForLocalBridgeNic");
-	o.ApplyIPv4AccessListOnArpPacket = PackGetBool(p, "ApplyIPv4AccessListOnArpPacket");
-	o.RemoveDefGwOnDhcpForLocalhost = PackGetBool(p, "RemoveDefGwOnDhcpForLocalhost");
-	o.SecureNAT_MaxTcpSessionsPerIp = PackGetInt(p, "SecureNAT_MaxTcpSessionsPerIp");
-	o.SecureNAT_MaxTcpSynSentPerIp = PackGetInt(p, "SecureNAT_MaxTcpSynSentPerIp");
-	o.SecureNAT_MaxUdpSessionsPerIp = PackGetInt(p, "SecureNAT_MaxUdpSessionsPerIp");
-	o.SecureNAT_MaxDnsSessionsPerIp = PackGetInt(p, "SecureNAT_MaxDnsSessionsPerIp");
-	o.SecureNAT_MaxIcmpSessionsPerIp = PackGetInt(p, "SecureNAT_MaxIcmpSessionsPerIp");
-	o.AccessListIncludeFileCacheLifetime = PackGetInt(p, "AccessListIncludeFileCacheLifetime");
-	if (o.AccessListIncludeFileCacheLifetime == 0)
-	{
-		o.AccessListIncludeFileCacheLifetime = ACCESS_LIST_INCLUDE_FILE_CACHE_LIFETIME;
-	}
-	o.DisableKernelModeSecureNAT = PackGetBool(p, "DisableKernelModeSecureNAT");
-	o.DisableIpRawModeSecureNAT = PackGetBool(p, "DisableIpRawModeSecureNAT");
-	o.DisableUserModeSecureNAT = PackGetBool(p, "DisableUserModeSecureNAT");
-	o.DisableCheckMacOnLocalBridge = PackGetBool(p, "DisableCheckMacOnLocalBridge");
-	o.DisableCorrectIpOffloadChecksum = PackGetBool(p, "DisableCorrectIpOffloadChecksum");
-	o.UseHubNameAsDhcpUserClassOption = PackGetBool(p, "UseHubNameAsDhcpUserClassOption");
-	o.UseHubNameAsRadiusNasId = PackGetBool(p, "UseHubNameAsRadiusNasId");
-
-	save_packet_log = PackGetInt(p, "SavePacketLog");
-	packet_log_switch_type = PackGetInt(p, "PacketLogSwitchType");
-	for (i = 0;i < NUM_PACKET_LOG;i++)
-	{
-		packet_log_config[i] = PackGetIntEx(p, "PacketLogConfig", i);
-	}
-	save_security_log = PackGetInt(p, "SaveSecurityLog");
-	security_log_switch_type = PackGetInt(p, "SecurityLogSwitchType");
-
-	Zero(&log, sizeof(log));
-	log.SavePacketLog = save_packet_log;
-	log.PacketLogSwitchType = packet_log_switch_type;
-	Copy(log.PacketLogConfig, packet_log_config, sizeof(log.PacketLogConfig));
-	log.SaveSecurityLog = save_security_log;
-	log.SecurityLogSwitchType = security_log_switch_type;
-
-	h = GetHub(s->Cedar, name);
-	if (h == NULL)
-	{
-		return;
-	}
-
-	h->FarmMember_MaxSessionClient = PackGetInt(p, "MaxSessionClient");
-	h->FarmMember_MaxSessionBridge = PackGetInt(p, "MaxSessionBridge");
-	h->FarmMember_MaxSessionClientBridgeApply = PackGetBool(p, "MaxSessionClientBridgeApply");
-
-	if (h->FarmMember_MaxSessionClientBridgeApply == false)
-	{
-		h->FarmMember_MaxSessionClient = INFINITE;
-		h->FarmMember_MaxSessionBridge = INFINITE;
-	}
-
-	Lock(h->lock);
-	{
-		Copy(h->Option, &o, sizeof(HUB_OPTION));
-		PackGetData2(p, "SecurePassword", h->SecurePassword, SHA1_SIZE);
-		PackGetData2(p, "HashedPassword", h->HashedPassword, SHA1_SIZE);
-	}
-	Unlock(h->lock);
-
-	SetHubLogSetting(h, &log);
-
-	if (h->Type != type)
-	{
-		h->Type = type;
-		type_changed = true;
-	}
-
-	LockList(h->AccessList);
-	{
-		UINT i;
-		for (i = 0;i < LIST_NUM(h->AccessList);i++)
-		{
-			ACCESS *a = LIST_DATA(h->AccessList, i);
-			Free(a);
-		}
-		DeleteAll(h->AccessList);
-	}
-	UnlockList(h->AccessList);
-
-	for (i = 0;i < SiNumAccessFromPack(p);i++)
-	{
-		ACCESS *a = SiPackToAccess(p, i);
-		AddAccessList(h, a);
-		Free(a);
-	}
-
-	if (PackGetBool(p, "EnableSecureNAT"))
-	{
-		VH_OPTION t;
-		bool changed;
-
-		InVhOption(&t, p);
-
-		changed = Cmp(h->SecureNATOption, &t, sizeof(VH_OPTION)) == 0 ? false : true;
-		Copy(h->SecureNATOption, &t, sizeof(VH_OPTION));
-
-		EnableSecureNAT(h, true);
-
-		if (changed)
-		{
-			Lock(h->lock_online);
-			{
-				if (h->SecureNAT != NULL)
-				{
-					SetVirtualHostOption(h->SecureNAT->Nat->Virtual, &t);
-					Debug("SiCalledUpdateHub: SecureNAT Updated.\n");
-				}
-			}
-			Unlock(h->lock_online);
-		}
-	}
-	else
-	{
-		EnableSecureNAT(h, false);
-		Debug("SiCalledUpdateHub: SecureNAT Disabled.\n");
-	}
-
-	if (type_changed)
-	{
-		// Remove all sessions since the type of HUB has been changed
-		if (h->Offline == false)
-		{
-			SetHubOffline(h);
-			SetHubOnline(h);
-		}
-	}
-
-	ReleaseHub(h);
-}
-
-// Inspect the ticket
-bool SiCheckTicket(HUB *h, UCHAR *ticket, char *username, UINT username_size, char *usernamereal, UINT usernamereal_size, POLICY *policy, char *sessionname, UINT sessionname_size, char *groupname, UINT groupname_size)
-{
-	bool ret = false;
-	// Validate arguments
-	if (h == NULL || ticket == NULL || username == NULL || usernamereal == NULL || policy == NULL || sessionname == NULL)
-	{
-		return false;
-	}
-
-	LockList(h->TicketList);
-	{
-		UINT i;
-		for (i = 0;i < LIST_NUM(h->TicketList);i++)
-		{
-			TICKET *t = LIST_DATA(h->TicketList, i);
-			if (Cmp(t->Ticket, ticket, SHA1_SIZE) == 0)
-			{
-				ret = true;
-				StrCpy(username, username_size, t->Username);
-				StrCpy(usernamereal, usernamereal_size, t->UsernameReal);
-				StrCpy(sessionname, sessionname_size, t->SessionName);
-				StrCpy(groupname, groupname_size, t->GroupName);
-				Copy(policy, &t->Policy, sizeof(POLICY));
-				Delete(h->TicketList, t);
-				Free(t);
-				break;
-			}
-		}
-	}
-	UnlockList(h->TicketList);
-
-	return ret;
-}
-
-// Receive a MAC address deletion directive
-void SiCalledDeleteMacTable(SERVER *s, PACK *p)
-{
-	UINT key;
-	char hubname[MAX_HUBNAME_LEN + 1];
-	HUB *h;
-	// Validate arguments
-	if (s == NULL || p == NULL)
-	{
-		return;
-	}
-
-	if (PackGetStr(p, "HubName", hubname, sizeof(hubname)) == false)
-	{
-		return;
-	}
-	key = PackGetInt(p, "Key");
-
-	LockHubList(s->Cedar);
-	{
-		h = GetHub(s->Cedar, hubname);
-	}
-	UnlockHubList(s->Cedar);
-
-	if (h == NULL)
-	{
-		return;
-	}
-
-	LockHashList(h->MacHashTable);
-	{
-		MAC_TABLE_ENTRY *e = HashListKeyToPointer(h->MacHashTable, key);
-		DeleteHash(h->MacHashTable, e);
-		Free(e);
-	}
-	UnlockHashList(h->MacHashTable);
-
-	ReleaseHub(h);
-}
-
-// Receive an IP address delete directive
-void SiCalledDeleteIpTable(SERVER *s, PACK *p)
-{
-	UINT key;
-	char hubname[MAX_HUBNAME_LEN + 1];
-	HUB *h;
-	// Validate arguments
-	if (s == NULL || p == NULL)
-	{
-		return;
-	}
-
-	if (PackGetStr(p, "HubName", hubname, sizeof(hubname)) == false)
-	{
-		return;
-	}
-	key = PackGetInt(p, "Key");
-
-	LockHubList(s->Cedar);
-	{
-		h = GetHub(s->Cedar, hubname);
-	}
-	UnlockHubList(s->Cedar);
-
-	if (h == NULL)
-	{
-		return;
-	}
-
-	LockList(h->IpTable);
-	{
-		if (IsInList(h->IpTable, (void *)key))
-		{
-			IP_TABLE_ENTRY *e = (IP_TABLE_ENTRY *)key;
-			Delete(h->IpTable, e);
-			Free(e);
-		}
-	}
-	UnlockList(h->IpTable);
-
-	ReleaseHub(h);
-}
-
-// Receive a session deletion directive
-void SiCalledDeleteSession(SERVER *s, PACK *p)
-{
-	char name[MAX_SESSION_NAME_LEN + 1];
-	char hubname[MAX_HUBNAME_LEN + 1];
-	HUB *h;
-	SESSION *sess;
-	// Validate arguments
-	if (s == NULL || p == NULL)
-	{
-		return;
-	}
-
-	if (PackGetStr(p, "HubName", hubname, sizeof(hubname)) == false)
-	{
-		return;
-	}
-	if (PackGetStr(p, "SessionName", name, sizeof(name)) == false)
-	{
-		return;
-	}
-
-	LockHubList(s->Cedar);
-	{
-		h = GetHub(s->Cedar, hubname);
-	}
-	UnlockHubList(s->Cedar);
-
-	if (h == NULL)
-	{
-		return;
-	}
-
-	sess = GetSessionByName(h, name);
-
-	if (sess != NULL)
-	{
-		if (sess->BridgeMode == false && sess->LinkModeServer == false && sess->SecureNATMode == false)
-		{
-			StopSession(sess);
-		}
-		ReleaseSession(sess);
-	}
-
-	ReleaseHub(h);
-}
-
-// Receive a log file reading directive
-PACK *SiCalledReadLogFile(SERVER *s, PACK *p)
-{
-	RPC_READ_LOG_FILE t;
-	PACK *ret;
-	char filepath[MAX_PATH];
-	UINT offset;
-	// Validate arguments
-	if (s == NULL || p == NULL)
-	{
-		return NULL;
-	}
-
-	PackGetStr(p, "FilePath", filepath, sizeof(filepath));
-	offset = PackGetInt(p, "Offset");
-
-	Zero(&t, sizeof(t));
-
-	SiReadLocalLogFile(s, filepath, offset, &t);
-
-	ret = NewPack();
-
-	OutRpcReadLogFile(ret, &t);
-	FreeRpcReadLogFile(&t);
-
-	return ret;
-}
-
-// Receive a log file enumeration directive
-PACK *SiCalledEnumLogFileList(SERVER *s, PACK *p)
-{
-	RPC_ENUM_LOG_FILE t;
-	PACK *ret;
-	char hubname[MAX_HUBNAME_LEN + 1];
-	// Validate arguments
-	if (s == NULL || p == NULL)
-	{
-		return NULL;
-	}
-
-	PackGetStr(p, "HubName", hubname, sizeof(hubname));
-
-	Zero(&t, sizeof(t));
-
-	SiEnumLocalLogFileList(s, hubname, &t);
-
-	ret = NewPack();
-
-	OutRpcEnumLogFile(ret, &t);
-	FreeRpcEnumLogFile(&t);
-
-	return ret;
-}
-
-// Receive a session information directive
-PACK *SiCalledGetSessionStatus(SERVER *s, PACK *p)
-{
-	RPC_SESSION_STATUS t;
-	ADMIN a;
-	PACK *ret;
-	// Validate arguments
-	if (s == NULL || p == NULL)
-	{
-		return NULL;
-	}
-
-	Zero(&t, sizeof(t));
-	InRpcSessionStatus(&t, p);
-
-	Zero(&a, sizeof(a));
-	a.Server = s;
-	a.ServerAdmin = true;
-
-	if (StGetSessionStatus(&a, &t) != ERR_NO_ERROR)
-	{
-		FreeRpcSessionStatus(&t);
-		return NULL;
-	}
-
-	ret = NewPack();
-
-	OutRpcSessionStatus(ret, &t);
-
-	FreeRpcSessionStatus(&t);
-
-	return ret;
-}
-
-// IP table enumeration directive
-PACK *SiCalledEnumIpTable(SERVER *s, PACK *p)
-{
-	char hubname[MAX_HUBNAME_LEN + 1];
-	RPC_ENUM_IP_TABLE t;
-	PACK *ret;
-	// Validate arguments
-	if (s == NULL || p == NULL)
-	{
-		return NewPack();
-	}
-	if (PackGetStr(p, "HubName", hubname, sizeof(hubname)) == false)
-	{
-		return NewPack();
-	}
-	Zero(&t, sizeof(t));
-
-	SiEnumIpTable(s, hubname, &t);
-
-	ret = NewPack();
-	OutRpcEnumIpTable(ret, &t);
-	FreeRpcEnumIpTable(&t);
-
-	return ret;
-}
-
-// MAC table enumeration directive
-PACK *SiCalledEnumMacTable(SERVER *s, PACK *p)
-{
-	char hubname[MAX_HUBNAME_LEN + 1];
-	RPC_ENUM_MAC_TABLE t;
-	PACK *ret;
-	// Validate arguments
-	if (s == NULL || p == NULL)
-	{
-		return NewPack();
-	}
-	if (PackGetStr(p, "HubName", hubname, sizeof(hubname)) == false)
-	{
-		return NewPack();
-	}
-	Zero(&t, sizeof(t));
-
-	SiEnumMacTable(s, hubname, &t);
-
-	ret = NewPack();
-	OutRpcEnumMacTable(ret, &t);
-	FreeRpcEnumMacTable(&t);
-
-	return ret;
-}
-
-// NAT status acquisition directive
-PACK *SiCalledGetNatStatus(SERVER *s, PACK *p)
-{
-	char hubname[MAX_HUBNAME_LEN + 1];
-	RPC_NAT_STATUS t;
-	PACK *ret;
-	HUB *h;
-	// Validate arguments
-	if (s == NULL || p == NULL)
-	{
-		return NewPack();
-	}
-	if (PackGetStr(p, "HubName", hubname, sizeof(hubname)) == false)
-	{
-		return NewPack();
-	}
-	Zero(&t, sizeof(t));
-
-	LockHubList(s->Cedar);
-	{
-		h = GetHub(s->Cedar, hubname);
-	}
-	UnlockHubList(s->Cedar);
-
-	if (h != NULL)
-	{
-		Lock(h->lock_online);
-		{
-			if (h->SecureNAT != NULL)
-			{
-				NtGetStatus(h->SecureNAT->Nat, &t);
-			}
-		}
-		Unlock(h->lock_online);
-	}
-
-	ReleaseHub(h);
-
-	ret = NewPack();
-	OutRpcNatStatus(ret, &t);
-	FreeRpcNatStatus(&t);
-
-	return ret;
-}
-
-// DHCP table enumeration directive
-PACK *SiCalledEnumDhcp(SERVER *s, PACK *p)
-{
-	char hubname[MAX_HUBNAME_LEN + 1];
-	RPC_ENUM_DHCP t;
-	PACK *ret;
-	HUB *h;
-	// Validate arguments
-	if (s == NULL || p == NULL)
-	{
-		return NewPack();
-	}
-	if (PackGetStr(p, "HubName", hubname, sizeof(hubname)) == false)
-	{
-		return NewPack();
-	}
-	Zero(&t, sizeof(t));
-
-	LockHubList(s->Cedar);
-	{
-		h = GetHub(s->Cedar, hubname);
-	}
-	UnlockHubList(s->Cedar);
-
-	if (h != NULL)
-	{
-		Lock(h->lock_online);
-		{
-			if (h->SecureNAT != NULL)
-			{
-				NtEnumDhcpList(h->SecureNAT->Nat, &t);
-			}
-		}
-		Unlock(h->lock_online);
-	}
-
-	ReleaseHub(h);
-
-	ret = NewPack();
-	OutRpcEnumDhcp(ret, &t);
-	FreeRpcEnumDhcp(&t);
-
-	return ret;
-}
-
-// NAT table enumeration directive
-PACK *SiCalledEnumNat(SERVER *s, PACK *p)
-{
-	char hubname[MAX_HUBNAME_LEN + 1];
-	RPC_ENUM_NAT t;
-	PACK *ret;
-	HUB *h;
-	// Validate arguments
-	if (s == NULL || p == NULL)
-	{
-		return NewPack();
-	}
-	if (PackGetStr(p, "HubName", hubname, sizeof(hubname)) == false)
-	{
-		return NewPack();
-	}
-	Zero(&t, sizeof(t));
-
-	LockHubList(s->Cedar);
-	{
-		h = GetHub(s->Cedar, hubname);
-	}
-	UnlockHubList(s->Cedar);
-
-	if (h != NULL)
-	{
-		Lock(h->lock_online);
-		{
-			if (h->SecureNAT != NULL)
-			{
-				NtEnumNatList(h->SecureNAT->Nat, &t);
-			}
-		}
-		Unlock(h->lock_online);
-	}
-
-	ReleaseHub(h);
-
-	ret = NewPack();
-	OutRpcEnumNat(ret, &t);
-	FreeRpcEnumNat(&t);
-
-	return ret;
-}
-
-// Receive a session enumeration directive
-PACK *SiCalledEnumSession(SERVER *s, PACK *p)
-{
-	char hubname[MAX_HUBNAME_LEN + 1];
-	RPC_ENUM_SESSION t;
-	PACK *ret;
-	// Validate arguments
-	if (s == NULL || p == NULL)
-	{
-		return NewPack();
-	}
-	if (PackGetStr(p, "HubName", hubname, sizeof(hubname)) == false)
-	{
-		return NewPack();
-	}
-	Zero(&t, sizeof(t));
-
-	SiEnumLocalSession(s, hubname, &t);
-
-	ret = NewPack();
-	OutRpcEnumSession(ret, &t);
-	FreeRpcEnumSession(&t);
-
-	return ret;
-}
-
-// Receive a ticket creation directive
-PACK *SiCalledCreateTicket(SERVER *s, PACK *p)
-{
-	char username[MAX_SIZE];
-	char hubname[MAX_SIZE];
-	char groupname[MAX_SIZE];
-	char realusername[MAX_SIZE];
-	char sessionname[MAX_SESSION_NAME_LEN + 1];
-	POLICY policy;
-	UCHAR ticket[SHA1_SIZE];
-	char ticket_str[MAX_SIZE];
-	HUB *h;
-	UINT i;
-	PACK *ret;
-	TICKET *t;
-	// Validate arguments
-	if (s == NULL || p == NULL)
-	{
-		return NewPack();
-	}
-
-	PackGetStr(p, "UserName", username, sizeof(username));
-	PackGetStr(p, "GroupName", groupname, sizeof(groupname));
-	PackGetStr(p, "HubName", hubname, sizeof(hubname));
-	PackGetStr(p, "RealUserName", realusername, sizeof(realusername));
-	PackGetStr(p, "SessionName", sessionname, sizeof(sessionname));
-
-	InRpcPolicy(&policy, p);
-	if (PackGetDataSize(p, "Ticket") == SHA1_SIZE)
-	{
-		PackGetData(p, "Ticket", ticket);
-	}
-
-	BinToStr(ticket_str, sizeof(ticket_str), ticket, SHA1_SIZE);
-
-	SLog(s->Cedar, "LS_TICKET_2", hubname, username, realusername, sessionname,
-		ticket_str, TICKET_EXPIRES / 1000);
-
-	// Get the HUB
-	h = GetHub(s->Cedar, hubname);
-	if (h == NULL)
-	{
-		return NewPack();
-	}
-
-	LockList(h->TicketList);
-	{
-		LIST *o = NewListFast(NULL);
-		// Discard old tickets
-		for (i = 0;i < LIST_NUM(h->TicketList);i++)
-		{
-			TICKET *t = LIST_DATA(h->TicketList, i);
-			if ((t->CreatedTick + TICKET_EXPIRES) < Tick64())
-			{
-				Add(o, t);
-			}
-		}
-		for (i = 0;i < LIST_NUM(o);i++)
-		{
-			TICKET *t = LIST_DATA(o, i);
-			Delete(h->TicketList, t);
-			Free(t);
-		}
-		ReleaseList(o);
-
-		// Create a ticket
-		t = ZeroMalloc(sizeof(TICKET));
-		t->CreatedTick = Tick64();
-		Copy(&t->Policy, &policy, sizeof(POLICY));
-		Copy(t->Ticket, ticket, SHA1_SIZE);
-		StrCpy(t->Username, sizeof(t->Username), username);
-		StrCpy(t->UsernameReal, sizeof(t->UsernameReal), realusername);
-		StrCpy(t->GroupName, sizeof(t->GroupName), groupname);
-		StrCpy(t->SessionName, sizeof(t->SessionName), sessionname);
-
-		Add(h->TicketList, t);
-	}
-	UnlockList(h->TicketList);
-
-	ReleaseHub(h);
-
-	ret = NewPack();
-
-	PackAddInt(ret, "Point", SiGetPoint(s));
-
-	return ret;
-}
-
-// Receive a HUB creation directive
-void SiCalledCreateHub(SERVER *s, PACK *p)
-{
-	char name[MAX_SIZE];
-	UINT type;
-	HUB_OPTION o;
-	HUB_LOG log;
-	bool save_packet_log;
-	UINT packet_log_switch_type;
-	UINT packet_log_config[NUM_PACKET_LOG];
-	bool save_security_log;
-	UINT security_log_switch_type;
-	UINT i;
-	HUB *h;
-	// Validate arguments
-	if (s == NULL || p == NULL)
-	{
-		return;
-	}
-
-	PackGetStr(p, "HubName", name, sizeof(name));
-	type = PackGetInt(p, "HubType");
-	Zero(&o, sizeof(o));
-	o.MaxSession = PackGetInt(p, "MaxSession");
-	save_packet_log = PackGetInt(p, "SavePacketLog");
-	packet_log_switch_type = PackGetInt(p, "PacketLogSwitchType");
-	for (i = 0;i < NUM_PACKET_LOG;i++)
-	{
-		packet_log_config[i] = PackGetIntEx(p, "PacketLogConfig", i);
-	}
-	save_security_log = PackGetInt(p, "SaveSecurityLog");
-	security_log_switch_type = PackGetInt(p, "SecurityLogSwitchType");
-
-	Zero(&log, sizeof(log));
-	log.SavePacketLog = save_packet_log;
-	log.PacketLogSwitchType = packet_log_switch_type;
-	Copy(log.PacketLogConfig, packet_log_config, sizeof(log.PacketLogConfig));
-	log.SaveSecurityLog = save_security_log;
-	log.SecurityLogSwitchType = security_log_switch_type;
-
-	h = NewHub(s->Cedar, name, &o);
-	h->LastCommTime = h->LastLoginTime = h->CreatedTime = 0;
-	SetHubLogSetting(h, &log);
-	h->Type = type;
-	h->FarmMember_MaxSessionClient = PackGetInt(p, "MaxSessionClient");
-	h->FarmMember_MaxSessionBridge = PackGetInt(p, "MaxSessionBridge");
-	h->FarmMember_MaxSessionClientBridgeApply = PackGetBool(p, "MaxSessionClientBridgeApply");
-
-	if (h->FarmMember_MaxSessionClientBridgeApply == false)
-	{
-		h->FarmMember_MaxSessionClient = INFINITE;
-		h->FarmMember_MaxSessionBridge = INFINITE;
-	}
-
-	PackGetData2(p, "SecurePassword", h->SecurePassword, SHA1_SIZE);
-	PackGetData2(p, "HashedPassword", h->HashedPassword, SHA1_SIZE);
-
-	for (i = 0;i < SiNumAccessFromPack(p);i++)
-	{
-		ACCESS *a = SiPackToAccess(p, i);
-		AddAccessList(h, a);
-		Free(a);
-	}
-
-	if (PackGetBool(p, "EnableSecureNAT"))
-	{
-		VH_OPTION t;
-
-		InVhOption(&t, p);
-
-		Copy(h->SecureNATOption, &t, sizeof(VH_OPTION));
-		EnableSecureNAT(h, true);
-
-		Debug("SiCalledCreateHub: SecureNAT Created.\n");
-	}
-
-	AddHub(s->Cedar, h);
-	h->Offline = true;
-	SetHubOnline(h);
-
-	ReleaseHub(h);
-}
-
-// Farm control thread
-void SiFarmControlThread(THREAD *thread, void *param)
-{
-	SERVER *s;
-	CEDAR *c;
-	EVENT *e;
-	LIST *o;
-	UINT i;
-	char tmp[MAX_PATH];
-	// Validate arguments
-	if (thread == NULL || param == NULL)
-	{
-		return;
-	}
-
-	s = (SERVER *)param;
-	c = s->Cedar;
-	e = s->FarmControlThreadHaltEvent;
-
-	while (true)
-	{
-		Lock(c->CedarSuperLock);
-
-		// Enumerate HUB list which is hosted by each farm member
-		Format(tmp, sizeof(tmp), "CONTROLLER: %s %u", __FILE__, __LINE__);
-		SiDebugLog(s, tmp);
-
-		LockList(s->FarmMemberList);
-		{
-			UINT i;
-			UINT num;
-			UINT assigned_client_license = 0;
-			UINT assigned_bridge_license = 0;
-			LIST *fm_list = NewListFast(NULL);
-
-			Format(tmp, sizeof(tmp), "CONTROLLER: %s %u", __FILE__, __LINE__);
-			SiDebugLog(s, tmp);
-
-			num = 0;
-
-			while (true)
-			{
-				bool escape = true;
-				for (i = 0;i < LIST_NUM(s->FarmMemberList);i++)
-				{
-					FARM_MEMBER *f = LIST_DATA(s->FarmMemberList, i);
-
-					if (IsInList(fm_list, f) == false)
-					{
-						SiCallEnumHub(s, f);
-						// Get the total number of sessions across the server farm
-						num += f->NumSessions;
-
-						assigned_client_license += f->AssignedClientLicense;
-						assigned_bridge_license += f->AssignedBridgeLicense;
-
-						escape = false;
-
-						Add(fm_list, f);
-						break;
-					}
-				}
-
-				if (escape)
-				{
-					break;
-				}
-
-				UnlockList(s->FarmMemberList);
-				LockList(s->FarmMemberList);
-			}
-
-			ReleaseList(fm_list);
-
-			s->CurrentTotalNumSessionsOnFarm = num;
-
-			// Update the number of assigned licenses
-			s->CurrentAssignedBridgeLicense = assigned_bridge_license;
-			s->CurrentAssignedClientLicense = assigned_client_license;
-
-			Format(tmp, sizeof(tmp), "CONTROLLER: %s %u", __FILE__, __LINE__);
-			SiDebugLog(s, tmp);
-		}
-		UnlockList(s->FarmMemberList);
-
-		Format(tmp, sizeof(tmp), "CONTROLLER: %s %u", __FILE__, __LINE__);
-		SiDebugLog(s, tmp);
-
-		o = NewListFast(NULL);
-
-		Format(tmp, sizeof(tmp), "CONTROLLER: %s %u", __FILE__, __LINE__);
-		SiDebugLog(s, tmp);
-
-		// Emit an update notification for each HUB
-		LockList(c->HubList);
-		{
-			UINT i;
-			for (i = 0;i < LIST_NUM(c->HubList);i++)
-			{
-				HUB *h = LIST_DATA(c->HubList, i);
-				AddRef(h->ref);
-				Add(o, h);
-			}
-		}
-		UnlockList(c->HubList);
-
-		Format(tmp, sizeof(tmp), "CONTROLLER: %s %u", __FILE__, __LINE__);
-		SiDebugLog(s, tmp);
-
-		for (i = 0;i < LIST_NUM(o);i++)
-		{
-			HUB *h = LIST_DATA(o, i);
-			SiHubUpdateProc(h);
-			ReleaseHub(h);
-		}
-
-		Format(tmp, sizeof(tmp), "CONTROLLER: %s %u", __FILE__, __LINE__);
-		SiDebugLog(s, tmp);
-
-		ReleaseList(o);
-
-		Unlock(c->CedarSuperLock);
-
-		Wait(e, SERVER_FARM_CONTROL_INTERVAL);
-		if (s->Halt)
-		{
-			break;
-		}
-	}
-}
-
-// Start the farm controling
-void SiStartFarmControl(SERVER *s)
-{
-	// Validate arguments
-	if (s == NULL || s->ServerType != SERVER_TYPE_FARM_CONTROLLER)
-	{
-		return;
-	}
-
-	s->FarmControlThreadHaltEvent = NewEvent();
-	s->FarmControlThread = NewThread(SiFarmControlThread, s);
-}
-
-// Stop the farm controling
-void SiStopFarmControl(SERVER *s)
-{
-	// Validate arguments
-	if (s == NULL || s->ServerType != SERVER_TYPE_FARM_CONTROLLER)
-	{
-		return;
-	}
-
-	Set(s->FarmControlThreadHaltEvent);
-	WaitThread(s->FarmControlThread, INFINITE);
-	ReleaseEvent(s->FarmControlThreadHaltEvent);
-	ReleaseThread(s->FarmControlThread);
-}
-
-// HUB enumeration directive (asynchronous start)
-void SiCallEnumHubBegin(SERVER *s, FARM_MEMBER *f)
-{
-	// Validate arguments
-	if (s == NULL || f == NULL)
-	{
-		return;
-	}
-}
-
-// HUB enumeration directive (asynchronous end)
-void SiCallEnumHubEnd(SERVER *s, FARM_MEMBER *f)
-{
-	// Validate arguments
-	if (s == NULL || f == NULL)
-	{
-		return;
-	}
-}
-
-
-// HUB enumeration directive
-void SiCallEnumHub(SERVER *s, FARM_MEMBER *f)
-{
-	CEDAR *c;
-	// Validate arguments
-	if (s == NULL || f == NULL)
-	{
-		return;
-	}
-
-	c = s->Cedar;
-
-	if (f->Me)
-	{
-
-		// Enumerate local HUBs
-		LockList(f->HubList);
-		{
-			// For a local HUB, re-enumerate by erasing all STATIC HUB list once first
-			UINT i;
-			LIST *o = NewListFast(NULL);
-			for (i = 0;i < LIST_NUM(f->HubList);i++)
-			{
-				HUB_LIST *h = LIST_DATA(f->HubList, i);
-				if (h->DynamicHub == false)
-				{
-					Add(o, h);
-				}
-			}
-
-			// Clear all the STATIC HUB
-			for (i = 0;i < LIST_NUM(o);i++)
-			{
-				HUB_LIST *h = LIST_DATA(o, i);
-				Free(h);
-				Delete(f->HubList, h);
-			}
-			ReleaseList(o);
-
-			// Second, stop DYNAMIC HUBs without user
-			o = NewListFast(NULL);
-			for (i = 0;i < LIST_NUM(f->HubList);i++)
-			{
-				HUB_LIST *h = LIST_DATA(f->HubList, i);
-				if (h->DynamicHub == true)
-				{
-					LockList(c->HubList);
-					{
-						HUB *hub = GetHub(s->Cedar, h->Name);
-						if (hub != NULL)
-						{
-							if (Count(hub->NumSessions) == 0 || hub->Type != HUB_TYPE_FARM_DYNAMIC)
-							{
-								Add(o, h);
-							}
-							ReleaseHub(hub);
-						}
-					}
-					UnlockList(c->HubList);
-				}
-			}
-
-			for (i = 0;i < LIST_NUM(o);i++)
-			{
-				HUB_LIST *h = LIST_DATA(o, i);
-				Debug("Delete HUB: %s\n", h->Name);
-				Free(h);
-				Delete(f->HubList, h);
-			}
-
-			ReleaseList(o);
-
-			// Set the enumeration results
-			LockList(c->HubList);
-			{
-				for (i = 0;i < LIST_NUM(c->HubList);i++)
-				{
-					HUB *h = LIST_DATA(c->HubList, i);
-					if (h->Offline == false)
-					{
-						if (h->Type == HUB_TYPE_FARM_STATIC)
-						{
-							HUB_LIST *hh = ZeroMalloc(sizeof(HUB_LIST));
-							hh->FarmMember = f;
-							hh->DynamicHub = false;
-							StrCpy(hh->Name, sizeof(hh->Name), h->Name);
-							Add(f->HubList, hh);
-
-							LockList(h->SessionList);
-							{
-								hh->NumSessions = LIST_NUM(h->SessionList);
-								hh->NumSessionsBridge = Count(h->NumSessionsBridge);
-								hh->NumSessionsClient = Count(h->NumSessionsClient);
-							}
-							UnlockList(h->SessionList);
-
-							LockHashList(h->MacHashTable);
-							{
-								hh->NumMacTables = HASH_LIST_NUM(h->MacHashTable);
-							}
-							UnlockHashList(h->MacHashTable);
-
-							LockList(h->IpTable);
-							{
-								hh->NumIpTables = LIST_NUM(h->IpTable);
-							}
-							UnlockList(h->IpTable);
-						}
-					}
-				}
-			}
-			UnlockList(c->HubList);
-		}
-		UnlockList(f->HubList);
-
-		// Point
-		f->Point = SiGetPoint(s);
-		f->NumSessions = Count(s->Cedar->CurrentSessions);
-		f->MaxSessions = GetServerCapsInt(s, "i_max_sessions");
-		f->NumTcpConnections = Count(s->Cedar->CurrentTcpConnections);
-
-		Lock(s->Cedar->TrafficLock);
-		{
-			Copy(&f->Traffic, s->Cedar->Traffic, sizeof(TRAFFIC));
-		}
-		Unlock(s->Cedar->TrafficLock);
-
-		f->AssignedBridgeLicense = Count(s->Cedar->AssignedBridgeLicense);
-		f->AssignedClientLicense = Count(s->Cedar->AssignedClientLicense);
-
-		Copy(f->RandomKey, s->MyRandomKey, SHA1_SIZE);
-
-
-		Debug("Server %s: Point %u\n", f->hostname, f->Point);
-	}
-	else
-	{
-		// Enumerate HUBs which are remote member
-		PACK *p = NewPack();
-		UINT i, num, j;
-		LIST *o = NewListFast(NULL);
-
-		num = 0;
-
-		for (i = 0;i < LIST_NUM(s->FarmMemberList);i++)
-		{
-			FARM_MEMBER *f = LIST_DATA(s->FarmMemberList, i);
-
-			if (IsZero(f->RandomKey, SHA1_SIZE) == false && f->SystemId != 0)
-			{
-				num++;
-			}
-		}
-
-		j = 0;
-
-		for (i = 0;i < LIST_NUM(s->FarmMemberList);i++)
-		{
-			FARM_MEMBER *f = LIST_DATA(s->FarmMemberList, i);
-
-			if (IsZero(f->RandomKey, SHA1_SIZE) == false && f->SystemId != 0)
-			{
-				PackAddDataEx(p, "MemberRandomKey", f->RandomKey, SHA1_SIZE, j, num);
-				PackAddInt64Ex(p, "MemberSystemId", f->SystemId, j, num);
-				j++;
-			}
-		}
-		PackAddInt(p, "MemberSystemIdNum", num);
-
-		p = SiCallTask(f, p, "enumhub");
-		if (p != NULL)
-		{
-			LockList(f->HubList);
-			{
-				UINT i;
-				// Erase the list
-				for (i = 0;i < LIST_NUM(f->HubList);i++)
-				{
-					HUB_LIST *hh = LIST_DATA(f->HubList, i);
-					Free(hh);
-				}
-				DeleteAll(f->HubList);
-
-				for (i = 0;i < PackGetIndexCount(p, "HubName");i++)
-				{
-					HUB_LIST *hh = ZeroMalloc(sizeof(HUB_LIST));
-					UINT num;
-					UINT64 LastCommTime;
-
-					PackGetStrEx(p, "HubName", hh->Name, sizeof(hh->Name), i);
-					num = PackGetIntEx(p, "NumSession", i);
-					hh->DynamicHub = ((PackGetIntEx(p, "HubType", i) == HUB_TYPE_FARM_DYNAMIC) ? true : false);
-					hh->FarmMember = f;
-					hh->NumSessions = PackGetIntEx(p, "NumSessions", i);
-					hh->NumSessionsClient = PackGetIntEx(p, "NumSessionsClient", i);
-					hh->NumSessionsBridge = PackGetIntEx(p, "NumSessionsBridge", i);
-					hh->NumIpTables = PackGetIntEx(p, "NumIpTables", i);
-					hh->NumMacTables = PackGetIntEx(p, "NumMacTables", i);
-					LastCommTime = PackGetInt64Ex(p, "LastCommTime", i);
-					Add(f->HubList, hh);
-					//Debug("%s\n", hh->Name);
-
-					LockList(c->HubList);
-					{
-						HUB *h = GetHub(c, hh->Name);
-
-						if (h != NULL)
-						{
-							// Update the LastCommTime of the Virtual HUB
-							Lock(h->lock);
-							{
-								if (h->LastCommTime < LastCommTime)
-								{
-									h->LastCommTime = LastCommTime;
-								}
-							}
-							Unlock(h->lock);
-
-							ReleaseHub(h);
-						}
-					}
-					UnlockList(c->HubList);
-
-					if (hh->DynamicHub && num >= 1)
-					{
-						// It is not necessary to be registered in the virtual HUB creation
-						// history list because user session is already connected.
-						// Remove from the Virtual HUB creation history list
-						SiDelHubCreateHistory(s, hh->Name);
-					}
-
-					if (hh->DynamicHub && num == 0)
-					{
-						// Check the Virtual HUB creation history list.
-						// If it is created within 60 seconds of the most recent
-						// in the case of Virtual HUB which the first user is not
-						// connected yet, not to remove because there is no user
-						if (SiIsHubRegistedOnCreateHistory(s, hh->Name) == false)
-						{
-							// Stop because all uses have gone in the dynamic HUB
-							HUB *h;
-							LockList(c->HubList);
-							{
-								h = GetHub(c, hh->Name);
-							}
-							UnlockList(c->HubList);
-
-							if (h != NULL)
-							{
-								Add(o, h);
-							}
-						}
-					}
-				}
-			}
-			UnlockList(f->HubList);
-			f->Point = PackGetInt(p, "Point");
-			Debug("Server %s: Point %u\n", f->hostname, f->Point);
-			f->NumSessions = PackGetInt(p, "NumTotalSessions");
-			if (f->NumSessions == 0)
-			{
-				f->NumSessions = PackGetInt(p, "NumSessions");
-			}
-			f->MaxSessions = PackGetInt(p, "MaxSessions");
-			f->NumTcpConnections = PackGetInt(p, "NumTcpConnections");
-			InRpcTraffic(&f->Traffic, p);
-
-			f->AssignedBridgeLicense = PackGetInt(p, "AssignedBridgeLicense");
-			f->AssignedClientLicense = PackGetInt(p, "AssignedClientLicense");
-
-			if (PackGetDataSize(p, "RandomKey") == SHA1_SIZE)
-			{
-				PackGetData(p, "RandomKey", f->RandomKey);
-			}
-
-			f->SystemId = PackGetInt64(p, "SystemId");
-
-			// Apply the traffic difference information
-			num = PackGetIndexCount(p, "TdType");
-			for (i = 0;i < num;i++)
-			{
-				TRAFFIC traffic;
-				UINT type;
-				HUB *h;
-				char name[MAX_SIZE];
-				char hubname[MAX_SIZE];
-
-				type = PackGetIntEx(p, "TdType", i);
-				PackGetStrEx(p, "TdName", name, sizeof(name), i);
-				PackGetStrEx(p, "TdHubName", hubname, sizeof(hubname), i);
-				InRpcTrafficEx(&traffic, p, i);
-
-				LockList(c->HubList);
-				{
-					h = GetHub(c, hubname);
-					if (h != NULL)
-					{
-						if (type == TRAFFIC_DIFF_HUB)
-						{
-							Lock(h->TrafficLock);
-							{
-								AddTraffic(h->Traffic, &traffic);
-							}
-							Unlock(h->TrafficLock);
-						}
-						else
-						{
-							AcLock(h);
-							{
-								USER *u = AcGetUser(h, name);
-								if (u != NULL)
-								{
-									Lock(u->lock);
-									{
-										AddTraffic(u->Traffic, &traffic);
-									}
-									Unlock(u->lock);
-									if (u->Group != NULL)
-									{
-										Lock(u->Group->lock);
-										{
-											AddTraffic(u->Group->Traffic, &traffic);
-										}
-										Unlock(u->Group->lock);
-									}
-									ReleaseUser(u);
-								}
-							}
-							AcUnlock(h);
-						}
-						ReleaseHub(h);
-					}
-					UnlockList(c->HubList);
-				}
-			}
-
-			FreePack(p);
-		}
-
-		for (i = 0;i < LIST_NUM(o);i++)
-		{
-			HUB *h = LIST_DATA(o, i);
-			SiCallDeleteHub(s, f, h);
-			Debug("Delete HUB: %s\n", h->Name);
-			ReleaseHub(h);
-		}
-
-		ReleaseList(o);
-	}
-}
-
-// Send a session information directive
-bool SiCallGetSessionStatus(SERVER *s, FARM_MEMBER *f, RPC_SESSION_STATUS *t)
-{
-	PACK *p;
-	// Validate arguments
-	if (s == NULL || f == NULL)
-	{
-		return false;
-	}
-
-	p = NewPack();
-	OutRpcSessionStatus(p, t);
-	FreeRpcSessionStatus(t);
-	Zero(t, sizeof(RPC_SESSION_STATUS));
-
-	p = SiCallTask(f, p, "getsessionstatus");
-
-	if (p == NULL)
-	{
-		return false;
-	}
-
-	InRpcSessionStatus(t, p);
-	FreePack(p);
-
-	return true;
-}
-
-// Log file reading directive
-bool SiCallReadLogFile(SERVER *s, FARM_MEMBER *f, RPC_READ_LOG_FILE *t)
-{
-	PACK *p;
-	// Validate arguments
-	if (s == NULL || f == NULL)
-	{
-		return false;
-	}
-
-	p = NewPack();
-	OutRpcReadLogFile(p, t);
-	FreeRpcReadLogFile(t);
-	Zero(t, sizeof(RPC_READ_LOG_FILE));
-
-	p = SiCallTask(f, p, "readlogfile");
-
-	if (p == NULL)
-	{
-		return false;
-	}
-
-	InRpcReadLogFile(t, p);
-	FreePack(p);
-
-	return true;
-}
-
-// Log file enumeration directive
-bool SiCallEnumLogFileList(SERVER *s, FARM_MEMBER *f, RPC_ENUM_LOG_FILE *t, char *hubname)
-{
-	PACK *p;
-	// Validate arguments
-	if (s == NULL || f == NULL)
-	{
-		return false;
-	}
-
-	p = NewPack();
-	OutRpcEnumLogFile(p, t);
-	FreeRpcEnumLogFile(t);
-	Zero(t, sizeof(RPC_ENUM_LOG_FILE));
-
-	PackAddStr(p, "HubName", hubname);
-
-	p = SiCallTask(f, p, "enumlogfilelist");
-
-	if (p == NULL)
-	{
-		return false;
-	}
-
-	InRpcEnumLogFile(t, p);
-	FreePack(p);
-
-	return true;
-}
-
-// HUB delete directive
-void SiCallDeleteHub(SERVER *s, FARM_MEMBER *f, HUB *h)
-{
-	PACK *p;
-	UINT i;
-	// Validate arguments
-	if (s == NULL || f == NULL)
-	{
-		return;
-	}
-
-	if (f->Me == false)
-	{
-		p = NewPack();
-
-		PackAddStr(p, "HubName", h->Name);
-
-		p = SiCallTask(f, p, "deletehub");
-		FreePack(p);
-	}
-
-	LockList(f->HubList);
-	{
-		for (i = 0;i < LIST_NUM(f->HubList);i++)
-		{
-			HUB_LIST *hh = LIST_DATA(f->HubList, i);
-			if (StrCmpi(hh->Name, h->Name) == 0)
-			{
-				Free(hh);
-				Delete(f->HubList, hh);
-			}
-		}
-	}
-	UnlockList(f->HubList);
-}
-
-// Submit a HUB update directive
-void SiCallUpdateHub(SERVER *s, FARM_MEMBER *f, HUB *h)
-{
-	PACK *p;
-	// Validate arguments
-	if (s == NULL || f == NULL)
-	{
-		return;
-	}
-
-	if (f->Me == false)
-	{
-		p = NewPack();
-
-		SiPackAddCreateHub(p, h);
-
-		p = SiCallTask(f, p, "updatehub");
-		FreePack(p);
-	}
-}
-
-// Send a ticket creation directive
-void SiCallCreateTicket(SERVER *s, FARM_MEMBER *f, char *hubname, char *username, char *realusername, POLICY *policy, UCHAR *ticket, UINT counter, char *groupname)
-{
-	PACK *p;
-	char name[MAX_SESSION_NAME_LEN + 1];
-	char hub_name_upper[MAX_SIZE];
-	char user_name_upper[MAX_USERNAME_LEN + 1];
-	char ticket_str[MAX_SIZE];
-	UINT point;
-	// Validate arguments
-	if (s == NULL || f == NULL || realusername == NULL || hubname == NULL || username == NULL || policy == NULL || ticket == NULL)
-	{
-		return;
-	}
-	if (groupname == NULL)
-	{
-		groupname = "";
-	}
-
-	p = NewPack();
-	PackAddStr(p, "HubName", hubname);
-	PackAddStr(p, "UserName", username);
-	PackAddStr(p, "groupname", groupname);
-	PackAddStr(p, "RealUserName", realusername);
-	OutRpcPolicy(p, policy);
-	PackAddData(p, "Ticket", ticket, SHA1_SIZE);
-
-	BinToStr(ticket_str, sizeof(ticket_str), ticket, SHA1_SIZE);
-
-	StrCpy(hub_name_upper, sizeof(hub_name_upper), hubname);
-	StrUpper(hub_name_upper);
-	StrCpy(user_name_upper, sizeof(user_name_upper), username);
-	StrUpper(user_name_upper);
-	Format(name, sizeof(name), "SID-%s-%u", user_name_upper,
-		counter);
-	PackAddStr(p, "SessionName", name);
-
-	p = SiCallTask(f, p, "createticket");
-
-	SLog(s->Cedar, "LS_TICKET_1", f->hostname, hubname, username, realusername, name, ticket_str);
-
-	point = PackGetInt(p, "Point");
-	if (point != 0)
-	{
-		f->Point = point;
-		f->NumSessions++;
-	}
-
-	FreePack(p);
-}
-
-// Send a MAC address deletion directive
-void SiCallDeleteMacTable(SERVER *s, FARM_MEMBER *f, char *hubname, UINT key)
-{
-	PACK *p;
-	// Validate arguments
-	if (s == NULL || f == NULL || hubname == NULL)
-	{
-		return;
-	}
-
-	p = NewPack();
-	PackAddStr(p, "HubName", hubname);
-	PackAddInt(p, "Key", key);
-
-	p = SiCallTask(f, p, "deletemactable");
-
-	FreePack(p);
-}
-
-// Send an IP address delete directive
-void SiCallDeleteIpTable(SERVER *s, FARM_MEMBER *f, char *hubname, UINT key)
-{
-	PACK *p;
-	// Validate arguments
-	if (s == NULL || f == NULL || hubname == NULL)
-	{
-		return;
-	}
-
-	p = NewPack();
-	PackAddStr(p, "HubName", hubname);
-	PackAddInt(p, "Key", key);
-
-	p = SiCallTask(f, p, "deleteiptable");
-
-	FreePack(p);
-}
-
-// Send a session deletion directive
-void SiCallDeleteSession(SERVER *s, FARM_MEMBER *f, char *hubname, char *session_name)
-{
-	PACK *p;
-	// Validate arguments
-	if (s == NULL || f == NULL || hubname == NULL || session_name == NULL)
-	{
-		return;
-	}
-
-	p = NewPack();
-	PackAddStr(p, "HubName", hubname);
-	PackAddStr(p, "SessionName", session_name);
-
-	p = SiCallTask(f, p, "deletesession");
-
-	FreePack(p);
-}
-
-// Send an IP table enumeration directive
-void SiCallEnumIpTable(SERVER *s, FARM_MEMBER *f, char *hubname, RPC_ENUM_IP_TABLE *t)
-{
-	PACK *p;
-	UINT i;
-	// Validate arguments
-	if (s == NULL || f == NULL || hubname == NULL || t == NULL)
-	{
-		return;
-	}
-
-	p = NewPack();
-	PackAddStr(p, "HubName", hubname);
-
-	p = SiCallTask(f, p, "enumiptable");
-
-	Zero(t, sizeof(RPC_ENUM_IP_TABLE));
-	InRpcEnumIpTable(t, p);
-
-	for (i = 0;i < t->NumIpTable;i++)
-	{
-		t->IpTables[i].RemoteItem = true;
-		StrCpy(t->IpTables[i].RemoteHostname, sizeof(t->IpTables[i].RemoteHostname),
-			f->hostname);
-	}
-
-	FreePack(p);
-}
-
-// Submit a MAC table enumeration directive
-void SiCallEnumMacTable(SERVER *s, FARM_MEMBER *f, char *hubname, RPC_ENUM_MAC_TABLE *t)
-{
-	PACK *p;
-	UINT i;
-	// Validate arguments
-	if (s == NULL || f == NULL || hubname == NULL || t == NULL)
-	{
-		return;
-	}
-
-	p = NewPack();
-	PackAddStr(p, "HubName", hubname);
-
-	p = SiCallTask(f, p, "enummactable");
-
-	Zero(t, sizeof(RPC_ENUM_MAC_TABLE));
-	InRpcEnumMacTable(t, p);
-
-	for (i = 0;i < t->NumMacTable;i++)
-	{
-		t->MacTables[i].RemoteItem = true;
-		StrCpy(t->MacTables[i].RemoteHostname, sizeof(t->MacTables[i].RemoteHostname),
-			f->hostname);
-	}
-
-	FreePack(p);
-}
-
-// Send a SecureNAT status acquisition directive
-void SiCallGetNatStatus(SERVER *s, FARM_MEMBER *f, char *hubname, RPC_NAT_STATUS *t)
-{
-	PACK *p;
-	// Validate arguments
-	if (s == NULL || f == NULL || hubname == NULL || t == NULL)
-	{
-		return;
-	}
-
-	p = NewPack();
-	PackAddStr(p, "HubName", hubname);
-
-	p = SiCallTask(f, p, "getnatstatus");
-
-	Zero(t, sizeof(RPC_NAT_STATUS));
-	InRpcNatStatus(t, p);
-
-	FreePack(p);
-}
-
-// Submit a DHCP entry enumeration directive
-void SiCallEnumDhcp(SERVER *s, FARM_MEMBER *f, char *hubname, RPC_ENUM_DHCP *t)
-{
-	PACK *p;
-	// Validate arguments
-	if (s == NULL || f == NULL || hubname == NULL || t == NULL)
-	{
-		return;
-	}
-
-	p = NewPack();
-	PackAddStr(p, "HubName", hubname);
-
-	p = SiCallTask(f, p, "enumdhcp");
-
-	Zero(t, sizeof(RPC_ENUM_DHCP));
-	InRpcEnumDhcp(t, p);
-
-	FreePack(p);
-}
-
-// Submit a NAT entry enumeration directive 
-void SiCallEnumNat(SERVER *s, FARM_MEMBER *f, char *hubname, RPC_ENUM_NAT *t)
-{
-	PACK *p;
-	// Validate arguments
-	if (s == NULL || f == NULL || hubname == NULL || t == NULL)
-	{
-		return;
-	}
-
-	p = NewPack();
-	PackAddStr(p, "HubName", hubname);
-
-	p = SiCallTask(f, p, "enumnat");
-
-	Zero(t, sizeof(RPC_ENUM_NAT));
-	InRpcEnumNat(t, p);
-
-	FreePack(p);
-}
-
-// Send a session enumeration directive
-void SiCallEnumSession(SERVER *s, FARM_MEMBER *f, char *hubname, RPC_ENUM_SESSION *t)
-{
-	PACK *p;
-	UINT i;
-	// Validate arguments
-	if (s == NULL || f == NULL || hubname == NULL || t == NULL)
-	{
-		return;
-	}
-
-	p = NewPack();
-	PackAddStr(p, "HubName", hubname);
-
-	p = SiCallTask(f, p, "enumsession");
-
-	Zero(t, sizeof(RPC_ENUM_SESSION));
-	InRpcEnumSession(t, p);
-
-	for (i = 0;i < t->NumSession;i++)
-	{
-		t->Sessions[i].RemoteSession = true;
-		StrCpy(t->Sessions[i].RemoteHostname, sizeof(t->Sessions[i].RemoteHostname),
-			f->hostname);
-	}
-
-	FreePack(p);
-}
-
-// Send a HUB creation directive
-void SiCallCreateHub(SERVER *s, FARM_MEMBER *f, HUB *h)
-{
-	PACK *p;
-	HUB_LIST *hh;
-	// Validate arguments
-	if (s == NULL || f == NULL)
-	{
-		return;
-	}
-
-	if (f->Me == false)
-	{
-		p = NewPack();
-
-		SiPackAddCreateHub(p, h);
-
-		p = SiCallTask(f, p, "createhub");
-		FreePack(p);
-	}
-
-	hh = ZeroMalloc(sizeof(HUB_LIST));
-	hh->DynamicHub = (h->Type == HUB_TYPE_FARM_DYNAMIC ? true : false);
-	StrCpy(hh->Name, sizeof(hh->Name), h->Name);
-	hh->FarmMember = f;
-
-	LockList(f->HubList);
-	{
-		bool exists = false;
-		UINT i;
-		for (i = 0;i < LIST_NUM(f->HubList);i++)
-		{
-			HUB_LIST *t = LIST_DATA(f->HubList, i);
-			if (StrCmpi(t->Name, hh->Name) == 0)
-			{
-				exists = true;
-			}
-		}
-		if (exists == false)
-		{
-			Add(f->HubList, hh);
-		}
-		else
-		{
-			Free(hh);
-		}
-	}
-	UnlockList(f->HubList);
-}
-
-// Write the PACK for creating HUB
-void SiPackAddCreateHub(PACK *p, HUB *h)
-{
-	UINT i;
-	UINT max_session;
-	SERVER *s;
-
-
-	// Validate arguments
-	if (p == NULL || h == NULL)
-	{
-		return;
-	}
-
-
-	s = h->Cedar->Server;
-	if (s != NULL)
-	{
-	}
-
-	PackAddStr(p, "HubName", h->Name);
-	PackAddInt(p, "HubType", h->Type);
-
-	max_session = h->Option->MaxSession;
-
-	if (GetHubAdminOption(h, "max_sessions") != 0)
-	{
-		if (max_session == 0)
-		{
-			max_session = GetHubAdminOption(h, "max_sessions");
-		}
-		else
-		{
-			UINT r = GetHubAdminOption(h, "max_sessions");
-			max_session = MIN(max_session, r);
-		}
-	}
-
-	PackAddInt(p, "MaxSession", max_session);
-
-	if (GetHubAdminOption(h, "max_sessions_client_bridge_apply") != 0
-		)
-	{
-		PackAddInt(p, "MaxSessionClient", GetHubAdminOption(h, "max_sessions_client"));
-		PackAddInt(p, "MaxSessionBridge", GetHubAdminOption(h, "max_sessions_bridge"));
-		PackAddBool(p, "MaxSessionClientBridgeApply", true);
-	}
-	else
-	{
-		PackAddInt(p, "MaxSessionClient", INFINITE);
-		PackAddInt(p, "MaxSessionBridge", INFINITE);
-	}
-
-	PackAddBool(p, "NoArpPolling", h->Option->NoArpPolling);
-	PackAddBool(p, "NoIPv6AddrPolling", h->Option->NoIPv6AddrPolling);
-	PackAddBool(p, "NoIpTable", h->Option->NoIpTable);
-	PackAddBool(p, "NoEnum", h->Option->NoEnum);
-	PackAddBool(p, "FilterPPPoE", h->Option->FilterPPPoE);
-	PackAddBool(p, "YieldAfterStorePacket", h->Option->YieldAfterStorePacket);
-	PackAddBool(p, "NoSpinLockForPacketDelay", h->Option->NoSpinLockForPacketDelay);
-	PackAddInt(p, "BroadcastStormDetectionThreshold", h->Option->BroadcastStormDetectionThreshold);
-	PackAddInt(p, "MaxLoggedPacketsPerMinute", h->Option->MaxLoggedPacketsPerMinute);
-	PackAddInt(p, "FloodingSendQueueBufferQuota", h->Option->FloodingSendQueueBufferQuota);
-	PackAddBool(p, "DoNotSaveHeavySecurityLogs", h->Option->DoNotSaveHeavySecurityLogs);
-	PackAddBool(p, "DropBroadcastsInPrivacyFilterMode", h->Option->DropBroadcastsInPrivacyFilterMode);
-	PackAddBool(p, "DropArpInPrivacyFilterMode", h->Option->DropArpInPrivacyFilterMode);
-	PackAddBool(p, "SuppressClientUpdateNotification", h->Option->SuppressClientUpdateNotification);
-	PackAddBool(p, "AssignVLanIdByRadiusAttribute", h->Option->AssignVLanIdByRadiusAttribute);
-	PackAddBool(p, "DenyAllRadiusLoginWithNoVlanAssign", h->Option->DenyAllRadiusLoginWithNoVlanAssign);
-	PackAddInt(p, "ClientMinimumRequiredBuild", h->Option->ClientMinimumRequiredBuild);
-	PackAddBool(p, "SecureNAT_RandomizeAssignIp", h->Option->SecureNAT_RandomizeAssignIp);
-	PackAddBool(p, "NoPhysicalIPOnPacketLog", h->Option->NoPhysicalIPOnPacketLog);
-	PackAddInt(p, "DetectDormantSessionInterval", h->Option->DetectDormantSessionInterval);
-	PackAddBool(p, "FixForDLinkBPDU", h->Option->FixForDLinkBPDU);
-	PackAddBool(p, "BroadcastLimiterStrictMode", h->Option->BroadcastLimiterStrictMode);
-	PackAddBool(p, "NoLookBPDUBridgeId", h->Option->NoLookBPDUBridgeId);
-	PackAddBool(p, "NoManageVlanId", h->Option->NoManageVlanId);
-	PackAddInt(p, "VlanTypeId", h->Option->VlanTypeId);
-	PackAddBool(p, "FilterOSPF", h->Option->FilterOSPF);
-	PackAddBool(p, "FilterIPv4", h->Option->FilterIPv4);
-	PackAddBool(p, "FilterIPv6", h->Option->FilterIPv6);
-	PackAddBool(p, "FilterNonIP", h->Option->FilterNonIP);
-	PackAddBool(p, "NoIPv4PacketLog", h->Option->NoIPv4PacketLog);
-	PackAddBool(p, "NoIPv6PacketLog", h->Option->NoIPv6PacketLog);
-	PackAddBool(p, "FilterBPDU", h->Option->FilterBPDU);
-	PackAddBool(p, "NoIPv6DefaultRouterInRAWhenIPv6", h->Option->NoIPv6DefaultRouterInRAWhenIPv6);
-	PackAddBool(p, "NoMacAddressLog", h->Option->NoMacAddressLog);
-	PackAddBool(p, "ManageOnlyPrivateIP", h->Option->ManageOnlyPrivateIP);
-	PackAddBool(p, "ManageOnlyLocalUnicastIPv6", h->Option->ManageOnlyLocalUnicastIPv6);
-	PackAddBool(p, "DisableIPParsing", h->Option->DisableIPParsing);
-	PackAddInt(p, "AdjustTcpMssValue", h->Option->AdjustTcpMssValue);
-	PackAddBool(p, "DisableAdjustTcpMss", h->Option->DisableAdjustTcpMss);
-	PackAddBool(p, "NoDhcpPacketLogOutsideHub", h->Option->NoDhcpPacketLogOutsideHub);
-	PackAddBool(p, "DisableHttpParsing", h->Option->DisableHttpParsing);
-	PackAddBool(p, "DisableUdpAcceleration", h->Option->DisableUdpAcceleration);
-	PackAddBool(p, "DisableUdpFilterForLocalBridgeNic", h->Option->DisableUdpFilterForLocalBridgeNic);
-	PackAddBool(p, "ApplyIPv4AccessListOnArpPacket", h->Option->ApplyIPv4AccessListOnArpPacket);
-	PackAddBool(p, "RemoveDefGwOnDhcpForLocalhost", h->Option->RemoveDefGwOnDhcpForLocalhost);
-
-	PackAddInt(p, "SecureNAT_MaxTcpSessionsPerIp", h->Option->SecureNAT_MaxTcpSessionsPerIp);
-	PackAddInt(p, "SecureNAT_MaxTcpSynSentPerIp", h->Option->SecureNAT_MaxTcpSynSentPerIp);
-	PackAddInt(p, "SecureNAT_MaxUdpSessionsPerIp", h->Option->SecureNAT_MaxUdpSessionsPerIp);
-	PackAddInt(p, "SecureNAT_MaxDnsSessionsPerIp", h->Option->SecureNAT_MaxDnsSessionsPerIp);
-	PackAddInt(p, "SecureNAT_MaxIcmpSessionsPerIp", h->Option->SecureNAT_MaxIcmpSessionsPerIp);
-	PackAddInt(p, "AccessListIncludeFileCacheLifetime", h->Option->AccessListIncludeFileCacheLifetime);
-	PackAddBool(p, "DisableKernelModeSecureNAT", h->Option->DisableKernelModeSecureNAT);
-	PackAddBool(p, "DisableIpRawModeSecureNAT", h->Option->DisableIpRawModeSecureNAT);
-	PackAddBool(p, "DisableUserModeSecureNAT", h->Option->DisableUserModeSecureNAT);
-	PackAddBool(p, "DisableCheckMacOnLocalBridge", h->Option->DisableCheckMacOnLocalBridge);
-	PackAddBool(p, "DisableCorrectIpOffloadChecksum", h->Option->DisableCorrectIpOffloadChecksum);
-
-	PackAddInt(p, "SavePacketLog", h->LogSetting.SavePacketLog);
-	PackAddInt(p, "PacketLogSwitchType", h->LogSetting.PacketLogSwitchType);
-	for (i = 0;i < NUM_PACKET_LOG;i++)
-	{
-		PackAddIntEx(p, "PacketLogConfig", h->LogSetting.PacketLogConfig[i], i, NUM_PACKET_LOG);
-	}
-	PackAddInt(p, "SaveSecurityLog", h->LogSetting.SaveSecurityLog);
-	PackAddInt(p, "SecurityLogSwitchType", h->LogSetting.SecurityLogSwitchType);
-	PackAddData(p, "HashedPassword", h->HashedPassword, SHA1_SIZE);
-	PackAddData(p, "SecurePassword", h->SecurePassword, SHA1_SIZE);
-	PackAddBool(p, "UseHubNameAsDhcpUserClassOption", h->Option->UseHubNameAsDhcpUserClassOption);
-	PackAddBool(p, "UseHubNameAsRadiusNasId", h->Option->UseHubNameAsRadiusNasId);
-
-	SiAccessListToPack(p, h->AccessList);
-
-	if (h->EnableSecureNAT)
-	{
-		PackAddBool(p, "EnableSecureNAT", h->EnableSecureNAT);
-		OutVhOption(p, h->SecureNATOption);
-	}
-}
-
-// Setting of the HUB has been updated
-void SiHubUpdateProc(HUB *h)
-{
-	SERVER *s;
-	UINT i;
-	// Validate arguments
-	if (h == NULL || h->Cedar->Server == NULL || h->Cedar->Server->ServerType != SERVER_TYPE_FARM_CONTROLLER)
-	{
-		return;
-	}
-
-	s = h->Cedar->Server;
-
-	if (s->FarmMemberList == NULL)
-	{
-		return;
-	}
-
-	if (h->LastVersion != h->CurrentVersion || h->CurrentVersion == 0)
-	{
-		LIST *fm_list;
-		if (h->CurrentVersion == 0)
-		{
-			h->CurrentVersion = 1;
-		}
-		h->LastVersion = h->CurrentVersion;
-
-		Debug("SiHubUpdateProc HUB=%s, Ver=%u, Type=%u, Offline=%u\n", h->Name, h->CurrentVersion,
-			h->Type, h->Offline);
-
-		fm_list = NewListFast(NULL);
-
-		LockList(s->FarmMemberList);
-		{
-			while (true)
-			{
-				bool escape = true;
-				// Update the HUB on all members
-				for (i = 0;i < LIST_NUM(s->FarmMemberList);i++)
-				{
-					FARM_MEMBER *f = LIST_DATA(s->FarmMemberList, i);
-
-					if (IsInList(fm_list, f) == false)
-					{
-						Add(fm_list, f);
-						escape = false;
-
-						if (f->Me == false)
-						{
-							SiCallUpdateHub(s, f, h);
-						}
-
-						break;
-					}
-				}
-
-				if (escape)
-				{
-					break;
-				}
-
-				UnlockList(s->FarmMemberList);
-				LockList(s->FarmMemberList);
-			}
-		}
-		UnlockList(s->FarmMemberList);
-
-		ReleaseList(fm_list);
-	}
-
-	if (h->Offline == false)
-	{
-		SiHubOnlineProc(h);
-	}
-}
-
-// HUB turns to online
-void SiHubOnlineProc(HUB *h)
-{
-	SERVER *s;
-	UINT i;
-	// Validate arguments
-	if (h == NULL || h->Cedar->Server == NULL || h->Cedar->Server->ServerType != SERVER_TYPE_FARM_CONTROLLER)
-	{
-		// Process only on the farm controller
-		return;
-	}
-
-	s = h->Cedar->Server;
-
-	if (s->FarmMemberList == NULL)
-	{
-		return;
-	}
-
-	LockList(s->FarmMemberList);
-	{
-		if (h->Type == HUB_TYPE_FARM_STATIC)
-		{
-			// Static HUB
-			// Create the HUB on all members
-			for (i = 0;i < LIST_NUM(s->FarmMemberList);i++)
-			{
-				UINT j;
-				bool exists = false;
-				FARM_MEMBER *f = LIST_DATA(s->FarmMemberList, i);
-
-				LockList(f->HubList);
-				{
-					for (j = 0;j < LIST_NUM(f->HubList);j++)
-					{
-						HUB_LIST *hh = LIST_DATA(f->HubList, j);
-						if (StrCmpi(hh->Name, h->Name) == 0)
-						{
-							exists = true;
-						}
-					}
-				}
-				UnlockList(f->HubList);
-
-				if (exists == false)
-				{
-					SiCallCreateHub(s, f, h);
-				}
-			}
-		}
-	}
-	UnlockList(s->FarmMemberList);
-}
-
-// HUB turns to offline
-void SiHubOfflineProc(HUB *h)
-{
-	SERVER *s;
-	char hubname[MAX_HUBNAME_LEN + 1];
-	UINT i;
-	LIST *fm_list;
-	// Validate arguments
-	if (h == NULL || h->Cedar->Server == NULL || h->Cedar->Server->ServerType != SERVER_TYPE_FARM_CONTROLLER)
-	{
-		// Process only on the farm controller
-		return;
-	}
-
-	s = h->Cedar->Server;
-
-	if (s->FarmMemberList == NULL)
-	{
-		return;
-	}
-
-	StrCpy(hubname, sizeof(hubname), h->Name);
-
-	fm_list = NewListFast(NULL);
-
-	LockList(s->FarmMemberList);
-	{
-		while (true)
-		{
-			bool escape = true;
-
-			// Stop the HUB on all members
-			for (i = 0;i < LIST_NUM(s->FarmMemberList);i++)
-			{
-				FARM_MEMBER *f = LIST_DATA(s->FarmMemberList, i);
-
-				if (IsInList(fm_list, f) == false)
-				{
-					Add(fm_list, f);
-					escape = false;
-
-					SiCallDeleteHub(s, f, h);
-
-					break;
-				}
-			}
-
-			if (escape)
-			{
-				break;
-			}
-
-			UnlockList(s->FarmMemberList);
-			LockList(s->FarmMemberList);
-		}
-	}
-	UnlockList(s->FarmMemberList);
-
-	ReleaseList(fm_list);
-}
-
-// Convert an access to PACK
-void SiAccessToPack(PACK *p, ACCESS *a, UINT i, UINT total)
-{
-	// Validate arguments
-	if (p == NULL || a == NULL)
-	{
-		return;
-	}
-
-	PackAddUniStrEx(p, "Note", a->Note, i, total);
-	PackAddIntEx(p, "Active", a->Active, i, total);
-	PackAddIntEx(p, "Priority", a->Priority, i, total);
-	PackAddIntEx(p, "Discard", a->Discard, i, total);
-	if (a->IsIPv6)
-	{
-		PackAddIp32Ex(p, "SrcIpAddress", 0xFDFFFFDF, i, total);
-		PackAddIp32Ex(p, "SrcSubnetMask", 0xFFFFFFFF, i, total);
-		PackAddIp32Ex(p, "DestIpAddress", 0xFDFFFFDF, i, total);
-		PackAddIp32Ex(p, "DestSubnetMask", 0xFFFFFFFF, i, total);
-	}
-	else
-	{
-		PackAddIp32Ex(p, "SrcIpAddress", a->SrcIpAddress, i, total);
-		PackAddIp32Ex(p, "SrcSubnetMask", a->SrcSubnetMask, i, total);
-		PackAddIp32Ex(p, "DestIpAddress", a->DestIpAddress, i, total);
-		PackAddIp32Ex(p, "DestSubnetMask", a->DestSubnetMask, i, total);
-	}
-	PackAddIntEx(p, "Protocol", a->Protocol, i, total);
-	PackAddIntEx(p, "SrcPortStart", a->SrcPortStart, i, total);
-	PackAddIntEx(p, "SrcPortEnd", a->SrcPortEnd, i, total);
-	PackAddIntEx(p, "DestPortStart", a->DestPortStart, i, total);
-	PackAddIntEx(p, "DestPortEnd", a->DestPortEnd, i, total);
-	PackAddStrEx(p, "SrcUsername", a->SrcUsername, i, total);
-	PackAddStrEx(p, "DestUsername", a->DestUsername, i, total);
-	PackAddBoolEx(p, "CheckSrcMac", a->CheckSrcMac, i, total);
-	PackAddDataEx(p, "SrcMacAddress", a->SrcMacAddress, sizeof(a->SrcMacAddress), i, total);
-	PackAddDataEx(p, "SrcMacMask", a->SrcMacMask, sizeof(a->SrcMacMask), i, total);
-	PackAddBoolEx(p, "CheckDstMac", a->CheckDstMac, i, total);
-	PackAddDataEx(p, "DstMacAddress", a->DstMacAddress, sizeof(a->DstMacAddress), i, total);
-	PackAddDataEx(p, "DstMacMask", a->DstMacMask, sizeof(a->DstMacMask), i, total);
-	PackAddBoolEx(p, "CheckTcpState", a->CheckTcpState, i, total);
-	PackAddBoolEx(p, "Established", a->Established, i, total);
-	PackAddIntEx(p, "Delay", a->Delay, i, total);
-	PackAddIntEx(p, "Jitter", a->Jitter, i, total);
-	PackAddIntEx(p, "Loss", a->Loss, i, total);
-	PackAddStrEx(p, "RedirectUrl", a->RedirectUrl, i, total);
-	PackAddBoolEx(p, "IsIPv6", a->IsIPv6, i, total);
-	if (a->IsIPv6)
-	{
-		PackAddIp6AddrEx(p, "SrcIpAddress6", &a->SrcIpAddress6, i, total);
-		PackAddIp6AddrEx(p, "SrcSubnetMask6", &a->SrcSubnetMask6, i, total);
-		PackAddIp6AddrEx(p, "DestIpAddress6", &a->DestIpAddress6, i, total);
-		PackAddIp6AddrEx(p, "DestSubnetMask6", &a->DestSubnetMask6, i, total);
-	}
-	else
-	{
-		IPV6_ADDR zero;
-
-		Zero(&zero, sizeof(zero));
-
-		PackAddIp6AddrEx(p, "SrcIpAddress6", &zero, i, total);
-		PackAddIp6AddrEx(p, "SrcSubnetMask6", &zero, i, total);
-		PackAddIp6AddrEx(p, "DestIpAddress6", &zero, i, total);
-		PackAddIp6AddrEx(p, "DestSubnetMask6", &zero, i, total);
-	}
-}
-
-// Get number of access contained in the PACK
-UINT SiNumAccessFromPack(PACK *p)
-{
-	// Validate arguments
-	if (p == NULL)
-	{
-		return 0;
-	}
-
-	return PackGetIndexCount(p, "Active");
-}
-
-// Convert the PACK to access
-ACCESS *SiPackToAccess(PACK *p, UINT i)
-{
-	ACCESS *a;
-	// Validate arguments
-	if (p == NULL)
-	{
-		return NULL;
-	}
-
-	a = ZeroMalloc(sizeof(ACCESS));
-
-	PackGetUniStrEx(p, "Note", a->Note, sizeof(a->Note), i);
-	a->Active = PackGetIntEx(p, "Active", i);
-	a->Priority = PackGetIntEx(p, "Priority", i);
-	a->Discard = PackGetIntEx(p, "Discard", i);
-	a->SrcIpAddress = PackGetIp32Ex(p, "SrcIpAddress", i);
-	a->SrcSubnetMask = PackGetIp32Ex(p, "SrcSubnetMask", i);
-	a->DestIpAddress = PackGetIp32Ex(p, "DestIpAddress", i);
-	a->DestSubnetMask = PackGetIp32Ex(p, "DestSubnetMask", i);
-	a->Protocol = PackGetIntEx(p, "Protocol", i);
-	a->SrcPortStart = PackGetIntEx(p, "SrcPortStart", i);
-	a->SrcPortEnd = PackGetIntEx(p, "SrcPortEnd", i);
-	a->DestPortStart = PackGetIntEx(p, "DestPortStart", i);
-	a->DestPortEnd = PackGetIntEx(p, "DestPortEnd", i);
-	PackGetStrEx(p, "SrcUsername", a->SrcUsername, sizeof(a->SrcUsername), i);
-	PackGetStrEx(p, "DestUsername", a->DestUsername, sizeof(a->DestUsername), i);
-	a->CheckSrcMac = PackGetBoolEx(p, "CheckSrcMac", i);
-	PackGetDataEx2(p, "SrcMacAddress", a->SrcMacAddress, sizeof(a->SrcMacAddress), i);
-	PackGetDataEx2(p, "SrcMacMask", a->SrcMacMask, sizeof(a->SrcMacMask), i);
-	a->CheckDstMac = PackGetBoolEx(p, "CheckDstMac", i);
-	PackGetDataEx2(p, "DstMacAddress", a->DstMacAddress, sizeof(a->DstMacAddress), i);
-	PackGetDataEx2(p, "DstMacMask", a->DstMacMask, sizeof(a->DstMacMask), i);
-	a->CheckTcpState = PackGetBoolEx(p, "CheckTcpState", i);
-	a->Established = PackGetBoolEx(p, "Established", i);
-	a->Delay = PackGetIntEx(p, "Delay", i);
-	a->Jitter = PackGetIntEx(p, "Jitter", i);
-	a->Loss = PackGetIntEx(p, "Loss", i);
-	a->IsIPv6 = PackGetBoolEx(p, "IsIPv6", i);
-	PackGetStrEx(p, "RedirectUrl", a->RedirectUrl, sizeof(a->RedirectUrl), i);
-	if (a->IsIPv6)
-	{
-		PackGetIp6AddrEx(p, "SrcIpAddress6", &a->SrcIpAddress6, i);
-		PackGetIp6AddrEx(p, "SrcSubnetMask6", &a->SrcSubnetMask6, i);
-		PackGetIp6AddrEx(p, "DestIpAddress6", &a->DestIpAddress6, i);
-		PackGetIp6AddrEx(p, "DestSubnetMask6", &a->DestSubnetMask6, i);
-	}
-
-	return a;
-}
-
-// Convert the PACK to an access list
-void SiAccessListToPack(PACK *p, LIST *o)
-{
-	// Validate arguments
-	if (p == NULL || o == NULL)
-	{
-		return;
-	}
-
-	LockList(o);
-	{
-		UINT i;
-		for (i = 0;i < LIST_NUM(o);i++)
-		{
-			ACCESS *a = LIST_DATA(o, i);
-			SiAccessToPack(p, a, i, LIST_NUM(o));
-		}
-	}
-	UnlockList(o);
-}
-
-// Get the member that is hosting the specified HUB
-FARM_MEMBER *SiGetHubHostingMember(SERVER *s, HUB *h, bool admin_mode, CONNECTION *c)
-{
-	FARM_MEMBER *ret = NULL;
-	char name[MAX_SIZE];
-	UINT i;
-	// Validate arguments
-	if (s == NULL || h == NULL || c == NULL)
-	{
-		return NULL;
-	}
-
-	StrCpy(name, sizeof(name), h->Name);
-
-	if (h->Type == HUB_TYPE_FARM_STATIC)
-	{
-		// It is good to select any member in the case of static HUB
-		if (admin_mode == false)
-		{
-			ret = SiGetNextFarmMember(s, c, h);
-		}
-		else
-		{
-			UINT i;
-			ret = NULL;
-
-			for (i = 0;i < LIST_NUM(s->FarmMemberList);i++)
-			{
-				FARM_MEMBER *f = LIST_DATA(s->FarmMemberList, i);
-				if (f->Me)
-				{
-					ret = f;
-					break;
-				}
-			}
-		}
-	}
-	else
-	{
-		// Examine whether there is a member that is hosting the HUB already in the case of dynamic HUB
-		for (i = 0;i < LIST_NUM(s->FarmMemberList);i++)
-		{
-			FARM_MEMBER *f = LIST_DATA(s->FarmMemberList, i);
-			HUB_LIST *hh, t;
-			StrCpy(t.Name, sizeof(t.Name), name);
-			LockList(f->HubList);
-			{
-				hh = Search(f->HubList, &t);
-				if (hh != NULL)
-				{
-					// Found
-					ret = f;
-				}
-			}
-			UnlockList(f->HubList);
-		}
-
-		if (ret == NULL)
-		{
-			// Let host the new HUB
-			FARM_MEMBER *f;
-
-			// Select the member to host
-			ret = SiGetNextFarmMember(s, c, h);
-
-			f = ret;
-			if (f != NULL)
-			{
-				// HUB creation directive
-				SiAddHubCreateHistory(s, name);
-				SiCallCreateHub(s, f, h);
-				SiCallUpdateHub(s, f, h);
-			}
-		}
-	}
-
-	return ret;
-}
-
-// Task is called
-PACK *SiCalledTask(FARM_CONTROLLER *f, PACK *p, char *taskname)
-{
-	PACK *ret;
-	SERVER *s;
-	// Validate arguments
-	if (f == NULL || p == NULL || taskname == NULL)
-	{
-		return NULL;
-	}
-
-	ret = NULL;
-	s = f->Server;
-
-	if (StrCmpi(taskname, "noop") == 0)
-	{
-		// NO OPERATION
-		ret = NewPack();
-	}
-	else
-	{
-		Debug("Task Called: [%s].\n", taskname);
-		if (StrCmpi(taskname, "createhub") == 0)
-		{
-			SiCalledCreateHub(s, p);
-			ret = NewPack();
-		}
-		else if (StrCmpi(taskname, "deletehub") == 0)
-		{
-			SiCalledDeleteHub(s, p);
-			ret = NewPack();
-		}
-		else if (StrCmpi(taskname, "enumhub") == 0)
-		{
-			ret = NewPack();
-			SiCalledEnumHub(s, ret, p);
-		}
-		else if (StrCmpi(taskname, "updatehub") == 0)
-		{
-			SiCalledUpdateHub(s, p);
-			ret = NewPack();
-		}
-		else if (StrCmpi(taskname, "createticket") == 0)
-		{
-			ret = SiCalledCreateTicket(s, p);
-		}
-		else if (StrCmpi(taskname, "enumnat") == 0)
-		{
-			ret = SiCalledEnumNat(s, p);
-		}
-		else if (StrCmpi(taskname, "enumdhcp") == 0)
-		{
-			ret = SiCalledEnumDhcp(s, p);
-		}
-		else if (StrCmpi(taskname, "getnatstatus") == 0)
-		{
-			ret = SiCalledGetNatStatus(s, p);
-		}
-		else if (StrCmpi(taskname, "enumsession") == 0)
-		{
-			ret = SiCalledEnumSession(s, p);
-		}
-		else if (StrCmpi(taskname, "deletesession") == 0)
-		{
-			SiCalledDeleteSession(s, p);
-			ret = NewPack();
-		}
-		else if (StrCmpi(taskname, "deletemactable") == 0)
-		{
-			SiCalledDeleteMacTable(s, p);
-			ret = NewPack();
-		}
-		else if (StrCmpi(taskname, "deleteiptable") == 0)
-		{
-			SiCalledDeleteIpTable(s, p);
-			ret = NewPack();
-		}
-		else if (StrCmpi(taskname, "enummactable") == 0)
-		{
-			ret = SiCalledEnumMacTable(s, p);
-		}
-		else if (StrCmpi(taskname, "enumiptable") == 0)
-		{
-			ret = SiCalledEnumIpTable(s, p);
-		}
-		else if (StrCmpi(taskname, "getsessionstatus") == 0)
-		{
-			ret = SiCalledGetSessionStatus(s, p);
-		}
-		else if (StrCmpi(taskname, "enumlogfilelist") == 0)
-		{
-			ret = SiCalledEnumLogFileList(s, p);
-		}
-		else if (StrCmpi(taskname, "readlogfile") == 0)
-		{
-			ret = SiCalledReadLogFile(s, p);
-		}
-	}
-
-	return ret;
-}
-
-// Call the task (asynchronous)
-FARM_TASK *SiCallTaskAsyncBegin(FARM_MEMBER *f, PACK *p, char *taskname)
-{
-	char tmp[MAX_PATH];
-	FARM_TASK *t;
-	// Validate arguments
-	if (f == NULL || p == NULL || taskname == NULL)
-	{
-		return NULL;
-	}
-
-	PackAddStr(p, "taskname", taskname);
-
-	Debug("Call Async Task [%s] (%s)\n", taskname, f->hostname);
-
-	Format(tmp, sizeof(tmp), "CLUSTER_CALL_ASYNC: Entering Call [%s] to %s", taskname, f->hostname);
-	SiDebugLog(f->Cedar->Server, tmp);
-
-	t = SiFarmServPostTask(f, p);
-	StrCpy(t->TaskName, sizeof(t->TaskName), taskname);
-	StrCpy(t->HostName, sizeof(t->HostName), f->hostname);
-	t->FarmMember = f;
-
-	return t;
-}
-
-// Get the results of the asynchronous task
-PACK *SiCallTaskAsyncEnd(CEDAR *c, FARM_TASK *t)
-{
-	PACK *p;
-	char taskname[MAX_PATH];
-	char hostname[MAX_PATH];
-	char tmp[MAX_SIZE];
-	// Validate arguments
-	if (t == NULL || c == NULL)
-	{
-		return NULL;
-	}
-
-	StrCpy(taskname, sizeof(taskname), t->TaskName);
-	StrCpy(hostname, sizeof(hostname), t->HostName);
-
-	p = SiFarmServWaitTask(t);
-	if (p == NULL)
-	{
-		Format(tmp, sizeof(tmp), "CLUSTER_CALL_ASYNC: Call ERROR [%s] to %s", taskname, hostname);
-		SiDebugLog(c->Server, tmp);
-		return NULL;
-	}
-
-	Format(tmp, sizeof(tmp), "CLUSTER_CALL_ASYNC: Retrieving Call Result [%s] to %s", taskname, hostname);
-	SiDebugLog(c->Server, tmp);
-
-	return p;
-}
-
-// Call the task
-PACK *SiCallTask(FARM_MEMBER *f, PACK *p, char *taskname)
-{
-	PACK *ret;
-	char tmp[MAX_PATH];
-	// Validate arguments
-	if (f == NULL || p == NULL || taskname == NULL)
-	{
-		return NULL;
-	}
-
-	PackAddStr(p, "taskname", taskname);
-
-	Debug("Call Task [%s] (%s)\n", taskname, f->hostname);
-
-	Format(tmp, sizeof(tmp), "CLUSTER_CALL: Entering Call [%s] to %s", taskname, f->hostname);
-	SiDebugLog(f->Cedar->Server, tmp);
-
-	ret = SiExecTask(f, p);
-
-	Format(tmp, sizeof(tmp), "CLUSTER_CALL: Leaving Call [%s] to %s", taskname, f->hostname);
-	SiDebugLog(f->Cedar->Server, tmp);
-
-	return ret;
-}
-
-// Task listening procedure (Main Process)
-void SiAcceptTasksFromControllerMain(FARM_CONTROLLER *f, SOCK *sock)
-{
-	PACK *request;
-	PACK *response;
-	char taskname[MAX_SIZE];
-	// Validate arguments
-	if (f == NULL || sock == NULL)
-	{
-		return;
-	}
-
-	f->IsConnected = true;
-
-	while (true)
-	{
-		bool ret;
-		// Receive the PACK
-		request = HttpClientRecv(sock);
-		if (request == NULL)
-		{
-			// Disconnect
-			break;
-		}
-
-		response = NULL;
-
-		// Get the name
-		if (PackGetStr(request, "taskname", taskname, sizeof(taskname)))
-		{
-			Lock(f->Server->TasksFromFarmControllerLock);
-			{
-				response = SiCalledTask(f, request, taskname);
-			}
-			Unlock(f->Server->TasksFromFarmControllerLock);
-		}
-
-		FreePack(request);
-
-		// Return a response
-		if (response == NULL)
-		{
-			response = NewPack();
-		}
-		else
-		{
-			PackAddInt(response, "succeed", 1);
-		}
-
-		ret = HttpClientSend(sock, response);
-		FreePack(response);
-
-		if (ret == false)
-		{
-			// Disconnect
-			break;
-		}
-	}
-
-	f->IsConnected = false;
-}
-
-// Task waiting procedure
-void SiAcceptTasksFromController(FARM_CONTROLLER *f, SOCK *sock)
-{
-	UINT i;
-	HUB **hubs;
-	UINT num_hubs;
-	CEDAR *c;
-	SERVER *s;
-	// Validate arguments
-	if (f == NULL || sock == NULL)
-	{
-		return;
-	}
-
-	s = f->Server;
-	c = s->Cedar;
-
-	// Main process
-	SiAcceptTasksFromControllerMain(f, sock);
-
-	// Stop all Virtual HUBs since the connection to the controller is disconnected
-	LockList(c->HubList);
-	{
-		hubs = ToArray(c->HubList);
-		num_hubs = LIST_NUM(c->HubList);
-		for (i = 0;i < num_hubs;i++)
-		{
-			AddRef(hubs[i]->ref);
-		}
-	}
-	UnlockList(c->HubList);
-
-	for (i = 0;i < num_hubs;i++)
-	{
-		SetHubOffline(hubs[i]);
-		DelHub(c, hubs[i]);
-		ReleaseHub(hubs[i]);
-	}
-
-	Free(hubs);
-}
-
-// Execute the task
-PACK *SiExecTask(FARM_MEMBER *f, PACK *p)
-{
-	FARM_TASK *t;
-	// Validate arguments
-	if (f == NULL || p == NULL)
-	{
-		return NULL;
-	}
-
-	t = SiFarmServPostTask(f, p);
-	if (t == NULL)
-	{
-		return NULL;
-	}
-
-	return SiFarmServWaitTask(t);
-}
-
-// Task queuing
-FARM_TASK *SiFarmServPostTask(FARM_MEMBER *f, PACK *request)
-{
-	FARM_TASK *t;
-	// Validate arguments
-	if (f == NULL || request == NULL)
-	{
-		return NULL;
-	}
-
-	t = ZeroMalloc(sizeof(FARM_TASK));
-	t->CompleteEvent = NewEvent();
-	t->Request = request;
-
-	LockQueue(f->TaskQueue);
-	{
-		if (f->Halting)
-		{
-			// Halting (failure)
-			UnlockQueue(f->TaskQueue);
-			ReleaseEvent(t->CompleteEvent);
-			Free(t);
-			return NULL;
-		}
-
-		InsertQueue(f->TaskQueue, t);
-	}
-	UnlockQueue(f->TaskQueue);
-
-	Set(f->TaskPostEvent);
-
-	return t;
-}
-
-// Wait for task results
-PACK *SiFarmServWaitTask(FARM_TASK *t)
-{
-	PACK *response;
-	// Validate arguments
-	if (t == NULL)
-	{
-		return NULL;
-	}
-
-	Wait(t->CompleteEvent, INFINITE);
-	ReleaseEvent(t->CompleteEvent);
-	FreePack(t->Request);
-
-	response = t->Response;
-	Free(t);
-
-	if (PackGetInt(response, "succeed") == 0)
-	{
-		// Task calling fails for any reason
-		FreePack(response);
-		return NULL;
-	}
-
-	return response;
-}
-
-// Server farm processing main
-void SiFarmServMain(SERVER *server, SOCK *sock, FARM_MEMBER *f)
-{
-	UINT wait_time = SERVER_CONTROL_TCP_TIMEOUT / 2;
-	bool send_noop = false;
-	UINT i;
-	CEDAR *c;
-	// Validate arguments
-	if (server == NULL || sock == NULL || f == NULL)
-	{
-		Debug("SiFarmServMain Failed.\n");
-		return;
-	}
-
-	Debug("SiFarmServMain Started.\n");
-
-	c = server->Cedar;
-
-	// Send a directive to create all static HUBs at the stage
-	// where the members have been connected to the controller
-	LockList(c->HubList);
-	{
-		for (i = 0;i < LIST_NUM(c->HubList);i++)
-		{
-			HUB *h = LIST_DATA(c->HubList, i);
-			if (h->Offline == false)
-			{
-				if (h->Type == HUB_TYPE_FARM_STATIC)
-				{
-					PACK *p;
-					HUB_LIST *hh;
-					p = NewPack();
-					SiPackAddCreateHub(p, h);
-					PackAddStr(p, "taskname", "createhub");
-					HttpServerSend(sock, p);
-					FreePack(p);
-					p = HttpServerRecv(sock);
-					FreePack(p);
-
-					p = NewPack();
-					SiPackAddCreateHub(p, h);
-					PackAddStr(p, "taskname", "updatehub");
-					HttpServerSend(sock, p);
-					FreePack(p);
-					p = HttpServerRecv(sock);
-					FreePack(p);
-
-					hh = ZeroMalloc(sizeof(HUB_LIST));
-					hh->DynamicHub = false;
-					hh->FarmMember = f;
-					StrCpy(hh->Name, sizeof(hh->Name), h->Name);
-					LockList(f->HubList);
-					{
-						Add(f->HubList, hh);
-					}
-					UnlockList(f->HubList);
-				}
-			}
-		}
-	}
-	UnlockList(c->HubList);
-
-	Debug("SiFarmServMain: while (true)\n");
-
-	while (true)
-	{
-		FARM_TASK *t;
-		UINT64 tick;
-
-		do
-		{
-			// Check whether a new task arrived
-			LockQueue(f->TaskQueue);
-			{
-				t = GetNext(f->TaskQueue);
-			}
-			UnlockQueue(f->TaskQueue);
-
-			if (t != NULL)
-			{
-				// Handle this task
-				PACK *p = t->Request;
-				bool ret;
-
-				// Transmission
-				ret = HttpServerSend(sock, p);
-				send_noop = false;
-
-				if (ret == false)
-				{
-					// Disconnected
-					// Cancel this task
-					Set(t->CompleteEvent);
-					goto DISCONNECTED;
-				}
-
-				// Receive
-				p = HttpServerRecv(sock);
-
-				t->Response = p;
-				Set(t->CompleteEvent);
-
-				send_noop = false;
-			}
-		}
-		while (t != NULL);
-
-		if (send_noop)
-		{
-			// Send a NOOP
-			PACK *p;
-			bool ret;
-			p = NewPack();
-			PackAddStr(p, "taskname", "noop");
-
-			ret = HttpServerSend(sock, p);
-			FreePack(p);
-
-			if (ret == false)
-			{
-				goto DISCONNECTED;
-			}
-
-			p = HttpServerRecv(sock);
-			if (p == NULL)
-			{
-				goto DISCONNECTED;
-			}
-
-			FreePack(p);
-		}
-
-		tick = Tick64();
-
-		while (true)
-		{
-			bool break_flag;
-			if ((tick + wait_time) <= Tick64())
-			{
-				break;
-			}
-
-			Wait(f->TaskPostEvent, 250);
-
-			break_flag = false;
-			LockQueue(f->TaskQueue);
-			{
-				if (f->TaskQueue->num_item != 0)
-				{
-					break_flag = true;
-				}
-			}
-			UnlockQueue(f->TaskQueue);
-
-			if (break_flag || f->Halting || server->Halt)
-			{
-				break;
-			}
-		}
-		send_noop = true;
-	}
-
-DISCONNECTED:
-
-	Debug("SiFarmServMain: DISCONNECTED\n");
-
-	f->Halting = true;
-	// Cancel all outstanding tasks
-	LockQueue(f->TaskQueue);
-	{
-		FARM_TASK *t;
-
-		while (t = GetNext(f->TaskQueue))
-		{
-			Set(t->CompleteEvent);
-		}
-	}
-	UnlockQueue(f->TaskQueue);
-}
-
-// Farm server function that handles the connection from farm members
-void SiFarmServ(SERVER *server, SOCK *sock, X *cert, UINT ip, UINT num_port, UINT *ports, char *hostname, UINT point, UINT weight, UINT max_sessions)
-{
-	PACK *p;
-	FARM_MEMBER *f;
-	UINT i;
-	char tmp[MAX_SIZE];
-	// Validate arguments
-	if (server == NULL || sock == NULL || cert == NULL || num_port == 0 || ports == NULL || hostname == NULL)
-	{
-		return;
-	}
-
-	if (weight == 0)
-	{
-		weight = FARM_DEFAULT_WEIGHT;
-	}
-
-	if (max_sessions == 0)
-	{
-		max_sessions = SERVER_MAX_SESSIONS;
-	}
-
-	if (ip == 0)
-	{
-		// If the public IP address is not specified, specify the connection
-		// source IP address of this farm member server
-		ip = IPToUINT(&sock->RemoteIP);
-	}
-
-	IPToStr32(tmp, sizeof(tmp), ip);
-	SLog(server->Cedar, "LS_FARM_SERV_START", tmp, hostname);
-
-	// Inform the success
-	p = NewPack();
-	HttpServerSend(sock, p);
-	FreePack(p);
-
-	IPToStr32(tmp, sizeof(tmp), ip);
-	Debug("Farm Member %s Connected. IP: %s\n", hostname, tmp);
-
-	SetTimeout(sock, SERVER_CONTROL_TCP_TIMEOUT);
-
-	f = ZeroMalloc(sizeof(FARM_MEMBER));
-	f->Cedar = server->Cedar;
-	f->Ip = ip;
-	f->NumPort = num_port;
-	f->Ports = ports;
-	StrCpy(f->hostname, sizeof(f->hostname), hostname);
-	f->ServerCert = cert;
-	f->ConnectedTime = SystemTime64();
-	f->Weight = weight;
-	f->MaxSessions = max_sessions;
-
-	f->HubList = NewList(CompareHubList);
-	f->Point = point;
-
-	f->TaskQueue = NewQueue();
-	f->TaskPostEvent = NewEvent();
-
-	// Add to the list
-	LockList(server->FarmMemberList);
-	{
-		Add(server->FarmMemberList, f);
-	}
-	UnlockList(server->FarmMemberList);
-
-	// Main process
-	SiFarmServMain(server, sock, f);
-
-	// Remove from the list
-	LockList(server->FarmMemberList);
-	{
-		Delete(server->FarmMemberList, f);
-	}
-	UnlockList(server->FarmMemberList);
-
-	ReleaseQueue(f->TaskQueue);
-	ReleaseEvent(f->TaskPostEvent);
-
-	for (i = 0;i < LIST_NUM(f->HubList);i++)
-	{
-		HUB_LIST *hh = LIST_DATA(f->HubList, i);
-		Free(hh);
-	}
-
-	ReleaseList(f->HubList);
-
-	Free(f);
-
-	SLog(server->Cedar, "LS_FARM_SERV_END", hostname);
-}
-
-// Search in HUB list
-int CompareHubList(void *p1, void *p2)
-{
-	HUB_LIST *h1, *h2;
-	if (p1 == NULL || p2 == NULL)
-	{
-		return 0;
-	}
-	h1 = *(HUB_LIST **)p1;
-	h2 = *(HUB_LIST **)p2;
-	if (h1 == NULL || h2 == NULL)
-	{
-		return 0;
-	}
-	return StrCmpi(h1->Name, h2->Name);
-}
-
-// Connection thread to the controller
-void SiConnectToControllerThread(THREAD *thread, void *param)
-{
-	FARM_CONTROLLER *f;
-	SESSION *s;
-	CONNECTION *c;
-	SERVER *server;
-	bool first_failed;
-	// Validate arguments
-	if (thread == NULL || param == NULL)
-	{
-		return;
-	}
-
-#ifdef	OS_WIN32
-	MsSetThreadPriorityRealtime();
-#endif	// OS_WIN32
-
-	f = (FARM_CONTROLLER *)param;
-	f->Thread = thread;
-	AddRef(f->Thread->ref);
-	NoticeThreadInit(thread);
-
-	f->StartedTime = SystemTime64();
-
-	server = f->Server;
-
-	f->StartedTime = SystemTime64();
-
-	SLog(server->Cedar, "LS_FARM_CONNECT_1", server->ControllerName);
-
-	first_failed = true;
-
-	while (true)
-	{
-		// Attempt to connect
-		CLIENT_OPTION o;
-
-		f->LastError = ERR_TRYING_TO_CONNECT;
-
-		Zero(&o, sizeof(CLIENT_OPTION));
-		StrCpy(o.Hostname, sizeof(o.Hostname), server->ControllerName);
-		o.Port = server->ControllerPort;
-		f->NumTry++;
-
-		Debug("Try to Connect %s (Controller).\n", server->ControllerName);
-
-		s = NewRpcSessionEx(server->Cedar, &o, NULL, CEDAR_SERVER_FARM_STR);
-
-		if (s != NULL)
-		{
-			// Connection success: send the authentication data
-			PACK *p = NewPack();
-			UCHAR secure_password[SHA1_SIZE];
-			BUF *b;
-
-			c = s->Connection;
-
-			Lock(f->lock);
-			{
-				f->Sock = c->FirstSock;
-				AddRef(f->Sock->ref);
-				SetTimeout(f->Sock, SERVER_CONTROL_TCP_TIMEOUT);
-			}
-			Unlock(f->lock);
-
-			// Method
-			PackAddStr(p, "method", "farm_connect");
-			PackAddClientVersion(p, s->Connection);
-
-			// Password
-			SecurePassword(secure_password, server->MemberPassword, s->Connection->Random);
-			PackAddData(p, "SecurePassword", secure_password, sizeof(secure_password));
-
-			Lock(server->Cedar->lock);
-			{
-				b = XToBuf(server->Cedar->ServerX, false);
-			}
-			Unlock(server->Cedar->lock);
-
-			if (b != NULL)
-			{
-				char tmp[MAX_SIZE];
-				bool ret;
-				UINT i;
-				// Server certificate
-				PackAddBuf(p, "ServerCert", b);
-				FreeBuf(b);
-
-				// Maximum number of sessions
-				PackAddInt(p, "MaxSessions", GetServerCapsInt(server, "i_max_sessions"));
-
-				// Point
-				PackAddInt(p, "Point", SiGetPoint(server));
-				PackAddInt(p, "Weight", server->Weight);
-
-				// Host name
-				GetMachineName(tmp, sizeof(tmp));
-				PackAddStr(p, "HostName", tmp);
-
-				// Public IP
-				PackAddIp32(p, "PublicIp", server->PublicIp);
-
-				// Public port
-				for (i = 0;i < server->NumPublicPort;i++)
-				{
-					PackAddIntEx(p, "PublicPort", server->PublicPorts[i], i, server->NumPublicPort);
-				}
-
-				ret = HttpClientSend(c->FirstSock, p);
-
-				if (ret)
-				{
-					PACK *p;
-					UINT err = ERR_PROTOCOL_ERROR;
-
-					first_failed = true;
-					p = HttpClientRecv(c->FirstSock);
-					if (p != NULL && (err = GetErrorFromPack(p)) == 0)
-					{
-						// Successful connection
-						SLog(server->Cedar, "LS_FARM_START");
-						f->CurrentConnectedTime = SystemTime64();
-						if (f->FirstConnectedTime == 0)
-						{
-							f->FirstConnectedTime = SystemTime64();
-						}
-						f->NumConnected++;
-						Debug("Connect Succeed.\n");
-						f->Online = true;
-
-						// Main process
-						SiAcceptTasksFromController(f, c->FirstSock);
-
-						f->Online = false;
-					}
-					else
-					{
-						// Error
-						f->LastError = err;
-						SLog(server->Cedar, "LS_FARM_CONNECT_2", server->ControllerName,
-							GetUniErrorStr(err), err);
-					}
-					FreePack(p);
-				}
-				else
-				{
-					f->LastError = ERR_DISCONNECTED;
-
-					if (first_failed)
-					{
-						SLog(server->Cedar, "LS_FARM_CONNECT_3", server->ControllerName, RETRY_CONNECT_TO_CONTROLLER_INTERVAL / 1000);
-						first_failed = false;
-					}
-				}
-			}
-
-			FreePack(p);
-
-			// Disconnect
-			Lock(f->lock);
-			{
-				if (f->Sock != NULL)
-				{
-					ReleaseSock(f->Sock);
-					f->Sock = NULL;
-				}
-			}
-			Unlock(f->lock);
-
-			ReleaseSession(s);
-			s = NULL;
-
-			if (f->LastError == ERR_TRYING_TO_CONNECT)
-			{
-				f->LastError = ERR_DISCONNECTED;
-			}
-		}
-		else
-		{
-			// Connection failure
-			f->LastError = ERR_CONNECT_TO_FARM_CONTROLLER;
-
-			if (first_failed)
-			{
-				SLog(server->Cedar, "LS_FARM_CONNECT_3", server->ControllerName, RETRY_CONNECT_TO_CONTROLLER_INTERVAL / 1000);
-				first_failed = false;
-			}
-		}
-
-		Debug("Controller Disconnected. ERROR = %S\n", _E(f->LastError));
-
-		f->NumFailed = f->NumTry - f->NumConnected;
-
-		// Wait for event
-		Wait(f->HaltEvent, RETRY_CONNECT_TO_CONTROLLER_INTERVAL);
-
-		if (f->Halt)
-		{
-			// Halting flag
-			break;
-		}
-	}
-
-	SLog(server->Cedar, "LS_FARM_DISCONNECT");
-}
-
-// Disconnect the connection to the controller
-void SiStopConnectToController(FARM_CONTROLLER *f)
-{
-	// Validate arguments
-	if (f == NULL)
-	{
-		return;
-	}
-
-	f->Halt = true;
-
-	// Stop the connection
-	Lock(f->lock);
-	{
-		Disconnect(f->Sock);
-	}
-	Unlock(f->lock);
-
-	Set(f->HaltEvent);
-
-	// Wait for the thread termination
-	WaitThread(f->Thread, INFINITE);
-	ReleaseThread(f->Thread);
-
-	DeleteLock(f->lock);
-	ReleaseEvent(f->HaltEvent);
-
-	Free(f);
-}
-
-// Start a connection to the controller
-FARM_CONTROLLER *SiStartConnectToController(SERVER *s)
-{
-	FARM_CONTROLLER *f;
-	THREAD *t;
-	// Validate arguments
-	if (s == NULL)
-	{
-		return NULL;
-	}
-
-	f = ZeroMalloc(sizeof(FARM_CONTROLLER));
-	f->Server = s;
-	f->LastError = ERR_TRYING_TO_CONNECT;
-	f->HaltEvent = NewEvent();
-	f->lock = NewLock();
-
-	t = NewThread(SiConnectToControllerThread, f);
-	WaitThreadInit(t);
-	ReleaseThread(t);
-
-	return f;
-}
-
-// Get the current version
-void SiGetCurrentRegion(CEDAR *c, char *region, UINT region_size)
-{
-	ClearStr(region, region_size);
-	// Validate arguments
-	if (c == NULL || region == NULL)
-	{
-		return;
-	}
-
-	Lock(c->CurrentRegionLock);
-	{
-		StrCpy(region, region_size, c->CurrentRegion);
-	}
-	Unlock(c->CurrentRegionLock);
-
-	if (IsEmptyStr(region))
-	{
-		if (GetCurrentLangId() == SE_LANG_JAPANESE)
-		{
-			StrCpy(region, region_size, "JP");
-		}
-		else if (GetCurrentLangId() == SE_LANG_CHINESE_ZH)
-		{
-			StrCpy(region, region_size, "CN");
-		}
-	}
-}
-
-// Check the current region
-bool SiCheckCurrentRegion(CEDAR *c, char *r)
-{
-	char tmp[64];
-	// Validate arguments
-	if (c == NULL || r == NULL)
-	{
-		return false;
-	}
-
-	SiGetCurrentRegion(c, tmp, sizeof(tmp));
-
-	return (StrCmpi(r, tmp) == 0);
-}
-
-// Check whether some enterprise functions are restricted
-// 
-// ** Hints by Daiyuu Nobori, written on March 19, 2014 **
-// 
-// The following 'enterprise functions' are implemented on SoftEther VPN Server
-// since March 19, 2014. However, these functions are disabled on
-// SoftEther VPN Servers which run in Japan and China.
-// 
-// - RADIUS / NT Domain user authentication
-// - RSA certificate authentication
-// - Deep-inspect packet logging
-// - Source IP address control list
-// - syslog transfer
-// 
-// The SoftEther VPN Project intentionally disables these functions for users
-// in Japan and China. The reason is: Daiyuu Nobori, the chief author of
-// SoftEther VPN, has been liable to observe the existing agreements and
-// restrictions between him and some companies. The agreements have regulated
-// the region-limited restriction to implement and distribute the above
-// enterprise functions on the SoftEther VPN open-source program.
-// 
-// Therefore, the SoftEther VPN Project distributes the binary program and
-// the source code with the "SiIsEnterpriseFunctionsRestrictedOnOpenSource"
-// function. This function identifies whether the SoftEther VPN Server
-// program is running in either Japan or China. If the restricted region is
-// detected, then the above enterprise functions will be disabled.
-// 
-// Please note that the above restriction has been imposed only on the
-// original binaries and source codes from the SoftEther VPN Project.
-// Anyone, except Daiyuu Nobori, who understands and writes the C language
-// program can remove this restriction at his own risk.
-// 
-bool SiIsEnterpriseFunctionsRestrictedOnOpenSource(CEDAR *c)
-{
-	char region[128];
-	bool ret = false;
-	// Validate arguments
-	if (c == NULL)
-	{
-		return false;
-	}
-
-
-	SiGetCurrentRegion(c, region, sizeof(region));
-
-	if (StrCmpi(region, "JP") == 0 || StrCmpi(region, "CN") == 0)
-	{
-		ret = true;
-	}
-
-	return ret;
-}
-
-// Update the current region
-void SiUpdateCurrentRegion(CEDAR *c, char *region, bool force_update)
-{
-	bool changed = false;
-	// Validate arguments
-	if (c == NULL)
-	{
-		return;
-	}
-
-	if (IsEmptyStr(region) == false)
-	{
-		Lock(c->CurrentRegionLock);
-		{
-			if (StrCmpi(c->CurrentRegion, region) != 0)
-			{
-				StrCpy(c->CurrentRegion, sizeof(c->CurrentRegion), region);
-				changed = true;
-			}
-		}
-		Unlock(c->CurrentRegionLock);
-	}
-
-	if (force_update)
-	{
-		changed = true;
-	}
-
-	if (changed)
-	{
-		FlushServerCaps(c->Server);
-	}
-}
-
-// Create a server
-SERVER *SiNewServer(bool bridge)
-{
-	return SiNewServerEx(bridge, false, false);
-}
-SERVER *SiNewServerEx(bool bridge, bool in_client_inner_server, bool relay_server)
-{
-	SERVER *s;
-	LISTENER *inproc;
-	LISTENER *azure;
-	LISTENER *rudp;
-
-	SetGetIpThreadMaxNum(DEFAULT_GETIP_THREAD_MAX_NUM);
-
-	s = ZeroMalloc(sizeof(SERVER));
-
-	SetEraserCheckInterval(0);
-
-	SiInitHubCreateHistory(s);
-
-	InitServerCapsCache(s);
-
-	Rand(s->MyRandomKey, sizeof(s->MyRandomKey));
-
-	s->lock = NewLock();
-
-
-	s->OpenVpnSstpConfigLock = NewLock();
-	s->SaveCfgLock = NewLock();
-	s->ref = NewRef();
-	s->Cedar = NewCedar(NULL, NULL);
-	s->Cedar->Server = s;
-
-
-#ifdef	OS_WIN32
-	s->IsInVm = MsIsInVm();
-#else	// OS_WIN32
-	s->IsInVm = UnixIsInVm();
-#endif	// OS_WIN32
-
-#ifdef	ENABLE_AZURE_SERVER
-	if (IsFileExists("@azureserver.config"))
-	{
-		DisableRDUPServerGlobally();
-		s->AzureServer = NewAzureServer(s->Cedar);
-
-		SleepThread(500);
-	}
-#endif	// ENABLE_AZURE_SERVER
-
-	s->Cedar->CheckExpires = true;
-	s->ServerListenerList = NewList(CompareServerListener);
-	s->StartTime = SystemTime64();
-	s->TasksFromFarmControllerLock = NewLock();
-
-	if (bridge)
-	{
-		SetCedarVpnBridge(s->Cedar);
-	}
-
-#ifdef OS_WIN32
-	if (IsHamMode() == false)
-	{
-		RegistWindowsFirewallAll();
-	}
-#endif
-
-	s->Keep = StartKeep();
-
-	// Log related
-	MakeDir(bridge == false ? SERVER_LOG_DIR_NAME : BRIDGE_LOG_DIR_NAME);
-	s->Logger = NewLog(bridge == false ? SERVER_LOG_DIR_NAME : BRIDGE_LOG_DIR_NAME, SERVER_LOG_PERFIX, LOG_SWITCH_DAY);
-
-	SLog(s->Cedar, "L_LINE");
-	SLog(s->Cedar, "LS_START_2", s->Cedar->ServerStr, s->Cedar->VerString);
-	SLog(s->Cedar, "LS_START_3", s->Cedar->BuildInfo);
-	SLog(s->Cedar, "LS_START_UTF8");
-	SLog(s->Cedar, "LS_START_1");
-
-
-
-	// Initialize the configuration
-	SiInitConfiguration(s);
-
-	s->Syslog = NewSysLog(NULL, 0, &s->Cedar->Server->ListenIP);
-	s->SyslogLock = NewLock();
-
-	SetFifoCurrentReallocMemSize(MEM_FIFO_REALLOC_MEM_SIZE);
-
-
-	if (s->DisableIntelAesAcceleration)
-	{
-		// Disable the Intel AES acceleration
-		DisableIntelAesAccel();
-	}
-
-	// Raise the priority
-	if (s->NoHighPriorityProcess == false)
-	{
-		OSSetHighPriority();
-	}
-
-#ifdef	OS_UNIX
-	UnixSetHighOomScore();
-#endif	// OS_UNIX
-
-	if (s->ServerType == SERVER_TYPE_FARM_MEMBER)
-	{
-		// Start a connection to the controller
-		s->FarmController = SiStartConnectToController(s);
-	}
-	else if (s->ServerType == SERVER_TYPE_FARM_CONTROLLER)
-	{
-		FARM_MEMBER *f;
-		// Start operating as a controller
-		s->FarmMemberList = NewList(NULL);
-
-		f = ZeroMalloc(sizeof(FARM_MEMBER));
-		f->Cedar = s->Cedar;
-		GetMachineName(f->hostname, sizeof(f->hostname));
-		f->Me = true;
-		f->HubList = NewList(CompareHubList);
-		f->Weight = s->Weight;
-
-		s->Me = f;
-
-		Add(s->FarmMemberList, f);
-
-		SiStartFarmControl(s);
-
-		s->FarmControllerInited = true;
-	}
-
-	// Start a in-processlistener 
-	inproc = NewListener(s->Cedar, LISTENER_INPROC, 0);
-	ReleaseListener(inproc);
-
-	// Start a listener for Azure
-	if (s->AzureClient != NULL)
-	{
-		azure = NewListener(s->Cedar, LISTENER_REVERSE, 0);
-		ReleaseListener(azure);
-	}
-
-	// Start a R-UDP listener
-	if (s->DisableNatTraversal == false && s->Cedar->Bridge == false)
-	{
-		rudp = NewListenerEx4(s->Cedar, LISTENER_RUDP, 0, TCPAcceptedThread, NULL, false, false,
-			&s->NatTGlobalUdpPort, RAND_PORT_ID_SERVER_LISTEN);
-		ReleaseListener(rudp);
-	}
-
-	// Start a VPN-over-ICMP listener
-	s->DynListenerIcmp = NewDynamicListener(s->Cedar, &s->EnableVpnOverIcmp, LISTENER_ICMP, 0);
-
-	// Start a VPN-over-DNS listener
-	s->DynListenerDns = NewDynamicListener(s->Cedar, &s->EnableVpnOverDns, LISTENER_DNS, 53);
-
-
-	SiInitDeadLockCheck(s);
-
-	SiUpdateCurrentRegion(s->Cedar, "", true);
-
-	return s;
-}
-
+// SoftEther VPN Source Code - Developer Edition Master Branch
+// Cedar Communication Module
+// 
+// SoftEther VPN Server, Client and Bridge are free software under GPLv2.
+// 
+// Copyright (c) Daiyuu Nobori.
+// Copyright (c) SoftEther VPN Project, University of Tsukuba, Japan.
+// Copyright (c) SoftEther Corporation.
+// 
+// All Rights Reserved.
+// 
+// http://www.softether.org/
+// 
+// Author: Daiyuu Nobori, Ph.D.
+// Comments: Tetsuo Sugiyama, Ph.D.
+// 
+// This program is free software; you can redistribute it and/or
+// modify it under the terms of the GNU General Public License
+// version 2 as published by the Free Software Foundation.
+// 
+// This program is distributed in the hope that it will be useful,
+// but WITHOUT ANY WARRANTY; without even the implied warranty of
+// MERCHANTABILITY or FITNESS FOR A PARTICULAR PURPOSE. See the
+// GNU General Public License for more details.
+// 
+// You should have received a copy of the GNU General Public License version 2
+// along with this program; if not, write to the Free Software
+// Foundation, Inc., 59 Temple Place - Suite 330, Boston, MA 02111-1307, USA.
+// 
+// THE SOFTWARE IS PROVIDED "AS IS", WITHOUT WARRANTY OF ANY KIND,
+// EXPRESS OR IMPLIED, INCLUDING BUT NOT LIMITED TO THE WARRANTIES OF
+// MERCHANTABILITY, FITNESS FOR A PARTICULAR PURPOSE AND NONINFRINGEMENT.
+// IN NO EVENT SHALL THE AUTHORS OR COPYRIGHT HOLDERS BE LIABLE FOR ANY
+// CLAIM, DAMAGES OR OTHER LIABILITY, WHETHER IN AN ACTION OF CONTRACT,
+// TORT OR OTHERWISE, ARISING FROM, OUT OF OR IN CONNECTION WITH THE
+// SOFTWARE OR THE USE OR OTHER DEALINGS IN THE SOFTWARE.
+// 
+// THE LICENSE AGREEMENT IS ATTACHED ON THE SOURCE-CODE PACKAGE
+// AS "LICENSE.TXT" FILE. READ THE TEXT FILE IN ADVANCE TO USE THE SOFTWARE.
+// 
+// 
+// THIS SOFTWARE IS DEVELOPED IN JAPAN, AND DISTRIBUTED FROM JAPAN,
+// UNDER JAPANESE LAWS. YOU MUST AGREE IN ADVANCE TO USE, COPY, MODIFY,
+// MERGE, PUBLISH, DISTRIBUTE, SUBLICENSE, AND/OR SELL COPIES OF THIS
+// SOFTWARE, THAT ANY JURIDICAL DISPUTES WHICH ARE CONCERNED TO THIS
+// SOFTWARE OR ITS CONTENTS, AGAINST US (SOFTETHER PROJECT, SOFTETHER
+// CORPORATION, DAIYUU NOBORI OR OTHER SUPPLIERS), OR ANY JURIDICAL
+// DISPUTES AGAINST US WHICH ARE CAUSED BY ANY KIND OF USING, COPYING,
+// MODIFYING, MERGING, PUBLISHING, DISTRIBUTING, SUBLICENSING, AND/OR
+// SELLING COPIES OF THIS SOFTWARE SHALL BE REGARDED AS BE CONSTRUED AND
+// CONTROLLED BY JAPANESE LAWS, AND YOU MUST FURTHER CONSENT TO
+// EXCLUSIVE JURISDICTION AND VENUE IN THE COURTS SITTING IN TOKYO,
+// JAPAN. YOU MUST WAIVE ALL DEFENSES OF LACK OF PERSONAL JURISDICTION
+// AND FORUM NON CONVENIENS. PROCESS MAY BE SERVED ON EITHER PARTY IN
+// THE MANNER AUTHORIZED BY APPLICABLE LAW OR COURT RULE.
+// 
+// USE ONLY IN JAPAN. DO NOT USE THIS SOFTWARE IN ANOTHER COUNTRY UNLESS
+// YOU HAVE A CONFIRMATION THAT THIS SOFTWARE DOES NOT VIOLATE ANY
+// CRIMINAL LAWS OR CIVIL RIGHTS IN THAT PARTICULAR COUNTRY. USING THIS
+// SOFTWARE IN OTHER COUNTRIES IS COMPLETELY AT YOUR OWN RISK. THE
+// SOFTETHER VPN PROJECT HAS DEVELOPED AND DISTRIBUTED THIS SOFTWARE TO
+// COMPLY ONLY WITH THE JAPANESE LAWS AND EXISTING CIVIL RIGHTS INCLUDING
+// PATENTS WHICH ARE SUBJECTS APPLY IN JAPAN. OTHER COUNTRIES' LAWS OR
+// CIVIL RIGHTS ARE NONE OF OUR CONCERNS NOR RESPONSIBILITIES. WE HAVE
+// NEVER INVESTIGATED ANY CRIMINAL REGULATIONS, CIVIL LAWS OR
+// INTELLECTUAL PROPERTY RIGHTS INCLUDING PATENTS IN ANY OF OTHER 200+
+// COUNTRIES AND TERRITORIES. BY NATURE, THERE ARE 200+ REGIONS IN THE
+// WORLD, WITH DIFFERENT LAWS. IT IS IMPOSSIBLE TO VERIFY EVERY
+// COUNTRIES' LAWS, REGULATIONS AND CIVIL RIGHTS TO MAKE THE SOFTWARE
+// COMPLY WITH ALL COUNTRIES' LAWS BY THE PROJECT. EVEN IF YOU WILL BE
+// SUED BY A PRIVATE ENTITY OR BE DAMAGED BY A PUBLIC SERVANT IN YOUR
+// COUNTRY, THE DEVELOPERS OF THIS SOFTWARE WILL NEVER BE LIABLE TO
+// RECOVER OR COMPENSATE SUCH DAMAGES, CRIMINAL OR CIVIL
+// RESPONSIBILITIES. NOTE THAT THIS LINE IS NOT LICENSE RESTRICTION BUT
+// JUST A STATEMENT FOR WARNING AND DISCLAIMER.
+// 
+// 
+// SOURCE CODE CONTRIBUTION
+// ------------------------
+// 
+// Your contribution to SoftEther VPN Project is much appreciated.
+// Please send patches to us through GitHub.
+// Read the SoftEther VPN Patch Acceptance Policy in advance:
+// http://www.softether.org/5-download/src/9.patch
+// 
+// 
+// DEAR SECURITY EXPERTS
+// ---------------------
+// 
+// If you find a bug or a security vulnerability please kindly inform us
+// about the problem immediately so that we can fix the security problem
+// to protect a lot of users around the world as soon as possible.
+// 
+// Our e-mail address for security reports is:
+// softether-vpn-security [at] softether.org
+// 
+// Please note that the above e-mail address is not a technical support
+// inquiry address. If you need technical assistance, please visit
+// http://www.softether.org/ and ask your question on the users forum.
+// 
+// Thank you for your cooperation.
+// 
+// 
+// NO MEMORY OR RESOURCE LEAKS
+// ---------------------------
+// 
+// The memory-leaks and resource-leaks verification under the stress
+// test has been passed before release this source code.
+
+
+// Server.c
+// VPN Server module
+
+#include "CedarPch.h"
+
+static SERVER *server = NULL;
+static LOCK *server_lock = NULL;
+char *SERVER_CONFIG_FILE_NAME = "@vpn_server.config";
+char *SERVER_CONFIG_FILE_NAME_IN_CLIENT = "@vpn_gate_svc.config";
+char *SERVER_CONFIG_FILE_NAME_IN_CLIENT_RELAY = "@vpn_gate_relay.config";
+char *BRIDGE_CONFIG_FILE_NAME = "@vpn_bridge.config";
+char *SERVER_CONFIG_TEMPLATE_NAME = "@vpn_server_template.config";
+char *BRIDGE_CONFIG_TEMPLATE_NAME = "@vpn_server_template.config";
+
+static bool server_reset_setting = false;
+
+static volatile UINT global_server_flags[NUM_GLOBAL_SERVER_FLAGS] = {0};
+
+UINT vpn_global_parameters[NUM_GLOBAL_PARAMS] = {0};
+
+// Set the OpenVPN and SSTP setting
+void SiSetOpenVPNAndSSTPConfig(SERVER *s, OPENVPN_SSTP_CONFIG *c)
+{
+	// Validate arguments
+	if (s == NULL || c == NULL)
+	{
+		return;
+	}
+
+	Lock(s->OpenVpnSstpConfigLock);
+	{
+		// Save the settings
+		if (s->Cedar->Bridge || s->ServerType != SERVER_TYPE_STANDALONE)
+		{
+			s->DisableSSTPServer = true;
+			s->DisableOpenVPNServer = true;
+		}
+		else
+		{
+			s->DisableSSTPServer = !c->EnableSSTP;
+			s->DisableOpenVPNServer = !c->EnableOpenVPN;
+		}
+
+		NormalizeIntListStr(s->OpenVpnServerUdpPorts, sizeof(s->OpenVpnServerUdpPorts),
+			c->OpenVPNPortList, true, ", ");
+
+		// Apply the OpenVPN configuration
+		if (s->OpenVpnServerUdp != NULL)
+		{
+			if (s->DisableOpenVPNServer)
+			{
+				OvsApplyUdpPortList(s->OpenVpnServerUdp, "", NULL);
+			}
+			else
+			{
+				OvsApplyUdpPortList(s->OpenVpnServerUdp, s->OpenVpnServerUdpPorts, &s->ListenIP);
+			}
+		}
+	}
+	Unlock(s->OpenVpnSstpConfigLock);
+}
+
+// Get the OpenVPN and SSTP setting
+void SiGetOpenVPNAndSSTPConfig(SERVER *s, OPENVPN_SSTP_CONFIG *c)
+{
+	// Validate arguments
+	if (s == NULL || c == NULL)
+	{
+		return;
+	}
+
+	Zero(c, sizeof(OPENVPN_SSTP_CONFIG));
+
+	Lock(s->OpenVpnSstpConfigLock);
+	{
+		if (s->DisableOpenVPNServer == false)
+		{
+			c->EnableOpenVPN = true;
+		}
+
+		if (s->DisableSSTPServer == false)
+		{
+			c->EnableSSTP = true;
+		}
+
+		StrCpy(c->OpenVPNPortList, sizeof(c->OpenVPNPortList), s->OpenVpnServerUdpPorts);
+	}
+	Unlock(s->OpenVpnSstpConfigLock);
+}
+
+// Get whether the number of user objects that are registered in the VPN Server is too many
+bool SiTooManyUserObjectsInServer(SERVER *s, bool oneMore)
+{
+	return false;
+}
+
+// Get the number of user objects that are registered in the VPN Server
+UINT SiGetServerNumUserObjects(SERVER *s)
+{
+	CEDAR *c;
+	UINT ret = 0;
+	// Validate arguments
+	if (s == NULL)
+	{
+		return 0;
+	}
+
+	c = s->Cedar;
+
+	LockList(c->HubList);
+	{
+		UINT i;
+		for (i = 0;i < LIST_NUM(c->HubList);i++)
+		{
+			HUB *h = LIST_DATA(c->HubList, i);
+
+			if (h->HubDb != NULL)
+			{
+				ret += LIST_NUM(h->HubDb->UserList);
+			}
+		}
+	}
+	UnlockList(c->HubList);
+
+	return ret;
+}
+
+
+typedef struct SI_DEBUG_PROC_LIST
+{
+	UINT Id;
+	char *Description;
+	char *Args;
+	SI_DEBUG_PROC *Proc;
+} SI_DEBUG_PROC_LIST;
+
+// Debugging function
+UINT SiDebug(SERVER *s, RPC_TEST *ret, UINT i, char *str)
+{
+	SI_DEBUG_PROC_LIST proc_list[] =
+	{
+		{1, "Hello World", "<test string>", SiDebugProcHelloWorld},
+		{2, "Terminate process now", "", SiDebugProcExit},
+		{3, "Write memory dumpfile", "", SiDebugProcDump},
+		{4, "Restore process priority", "", SiDebugProcRestorePriority},
+		{5, "Set the process priority high", "", SiDebugProcSetHighPriority},
+		{6, "Get the .exe filename of the process", "", SiDebugProcGetExeFileName},
+		{7, "Crash the process", "", SiDebugProcCrash},
+		{8, "Get IPsecMessageDisplayed Flag", "", SiDebugProcGetIPsecMessageDisplayedValue},
+		{9, "Set IPsecMessageDisplayed Flag", "", SiDebugProcSetIPsecMessageDisplayedValue},
+		{10, "Get VgsMessageDisplayed Flag", "", SiDebugProcGetVgsMessageDisplayedValue},
+		{11, "Set VgsMessageDisplayed Flag", "", SiDebugProcSetVgsMessageDisplayedValue},
+		{12, "Get the current TCP send queue length", "", SiDebugProcGetCurrentTcpSendQueueLength},
+		{13, "Get the current GetIP thread count", "", SiDebugProcGetCurrentGetIPThreadCount},
+	};
+	UINT num_proc_list = sizeof(proc_list) / sizeof(proc_list[0]);
+	UINT j;
+	UINT ret_value = ERR_NO_ERROR;
+	// Validate arguments
+	if (s == NULL || ret == NULL)
+	{
+		return ERR_INVALID_PARAMETER;
+	}
+
+	if (i == 0)
+	{
+		char tmp[MAX_SIZE];
+		Zero(ret, sizeof(RPC_TEST));
+
+		StrCat(ret->StrValue, sizeof(ret->StrValue),
+			"\n--- Debug Functions List --\n");
+
+		for (j = 0;j < num_proc_list;j++)
+		{
+			SI_DEBUG_PROC_LIST *p = &proc_list[j];
+
+			if (IsEmptyStr(p->Args) == false)
+			{
+				Format(tmp, sizeof(tmp),
+					" %u: %s - Usage: %u /ARG:\"%s\"\n",
+					p->Id, p->Description, p->Id, p->Args);
+			}
+			else
+			{
+				Format(tmp, sizeof(tmp),
+					" %u: %s - Usage: %u\n",
+					p->Id, p->Description, p->Id);
+			}
+
+			StrCat(ret->StrValue, sizeof(ret->StrValue), tmp);
+		}
+	}
+	else
+	{
+		ret_value = ERR_NOT_SUPPORTED;
+
+		for (j = 0;j < num_proc_list;j++)
+		{
+			SI_DEBUG_PROC_LIST *p = &proc_list[j];
+
+			if (p->Id == i)
+			{
+				ret_value = p->Proc(s, str, ret->StrValue, sizeof(ret->StrValue));
+
+				if (ret_value == ERR_NO_ERROR && IsEmptyStr(ret->StrValue))
+				{
+					StrCpy(ret->StrValue, sizeof(ret->StrValue), "Ok.");
+				}
+				break;
+			}
+		}
+	}
+
+	return ret_value;
+}
+UINT SiDebugProcHelloWorld(SERVER *s, char *in_str, char *ret_str, UINT ret_str_size)
+{
+	// Validate arguments
+	if (s == NULL || in_str == NULL || ret_str == NULL)
+	{
+		return ERR_INVALID_PARAMETER;
+	}
+
+	Format(ret_str, ret_str_size, "Hello World %s\n", in_str);
+
+	return ERR_NO_ERROR;
+}
+UINT SiDebugProcExit(SERVER *s, char *in_str, char *ret_str, UINT ret_str_size)
+{
+	// Validate arguments
+	if (s == NULL || in_str == NULL || ret_str == NULL)
+	{
+		return ERR_INVALID_PARAMETER;
+	}
+
+	_exit(1);
+
+	return ERR_NO_ERROR;
+}
+UINT SiDebugProcDump(SERVER *s, char *in_str, char *ret_str, UINT ret_str_size)
+{
+	// Validate arguments
+	if (s == NULL || in_str == NULL || ret_str == NULL)
+	{
+		return ERR_INVALID_PARAMETER;
+	}
+
+#ifdef	OS_WIN32
+	MsWriteMinidump(NULL, NULL);
+#else	// OS_WIN32
+	return ERR_NOT_SUPPORTED;
+#endif	// OS_WIN32
+
+	return ERR_NO_ERROR;
+}
+UINT SiDebugProcRestorePriority(SERVER *s, char *in_str, char *ret_str, UINT ret_str_size)
+{
+	// Validate arguments
+	if (s == NULL || in_str == NULL || ret_str == NULL)
+	{
+		return ERR_INVALID_PARAMETER;
+	}
+
+	OSRestorePriority();
+
+	return ERR_NO_ERROR;
+}
+UINT SiDebugProcSetHighPriority(SERVER *s, char *in_str, char *ret_str, UINT ret_str_size)
+{
+	// Validate arguments
+	if (s == NULL || in_str == NULL || ret_str == NULL)
+	{
+		return ERR_INVALID_PARAMETER;
+	}
+
+	OSSetHighPriority();
+
+	return ERR_NO_ERROR;
+}
+UINT SiDebugProcGetExeFileName(SERVER *s, char *in_str, char *ret_str, UINT ret_str_size)
+{
+	// Validate arguments
+	if (s == NULL || in_str == NULL || ret_str == NULL)
+	{
+		return ERR_INVALID_PARAMETER;
+	}
+
+	GetExeName(ret_str, ret_str_size);
+
+	return ERR_NO_ERROR;
+}
+UINT SiDebugProcCrash(SERVER *s, char *in_str, char *ret_str, UINT ret_str_size)
+{
+	// Validate arguments
+	if (s == NULL || in_str == NULL || ret_str == NULL)
+	{
+		return ERR_INVALID_PARAMETER;
+	}
+
+	CrashNow();
+
+	return ERR_NO_ERROR;
+}
+UINT SiDebugProcGetIPsecMessageDisplayedValue(SERVER *s, char *in_str, char *ret_str, UINT ret_str_size)
+{
+	// Validate arguments
+	if (s == NULL || in_str == NULL || ret_str == NULL)
+	{
+		return ERR_INVALID_PARAMETER;
+	}
+
+	ToStr(ret_str, s->IPsecMessageDisplayed);
+
+	return ERR_NO_ERROR;
+}
+UINT SiDebugProcSetIPsecMessageDisplayedValue(SERVER *s, char *in_str, char *ret_str, UINT ret_str_size)
+{
+	// Validate arguments
+	if (s == NULL || in_str == NULL || ret_str == NULL)
+	{
+		return ERR_INVALID_PARAMETER;
+	}
+
+	s->IPsecMessageDisplayed = ToInt(in_str);
+
+	return ERR_NO_ERROR;
+}
+UINT SiDebugProcGetVgsMessageDisplayedValue(SERVER *s, char *in_str, char *ret_str, UINT ret_str_size)
+{
+	// Validate arguments
+	if (s == NULL || in_str == NULL || ret_str == NULL)
+	{
+		return ERR_INVALID_PARAMETER;
+	}
+
+#if	0
+	if (VgDoNotPopupMessage() == false)
+	{
+		ToStr(ret_str, s->VgsMessageDisplayed);
+	}
+	else
+	{
+		ToStr(ret_str, 1);
+	}
+#else
+	// Do not show the VGS message in VPN Server of the current version
+	ToStr(ret_str, 1);
+#endif	
+
+	return ERR_NO_ERROR;
+}
+UINT SiDebugProcGetCurrentTcpSendQueueLength(SERVER *s, char *in_str, char *ret_str, UINT ret_str_size)
+{
+	char tmp1[64], tmp2[64], tmp3[64];
+	// Validate arguments
+	if (s == NULL || in_str == NULL || ret_str == NULL)
+	{
+		return ERR_INVALID_PARAMETER;
+	}
+
+	ToStr3(tmp1, 0, CedarGetCurrentTcpQueueSize(s->Cedar));
+	ToStr3(tmp2, 0, CedarGetQueueBudgetConsuming(s->Cedar));
+	ToStr3(tmp3, 0, CedarGetFifoBudgetConsuming(s->Cedar));
+
+	Format(ret_str, 0, 
+		"CurrentTcpQueueSize  = %s\n"
+		"QueueBudgetConsuming = %s\n"
+		"FifoBudgetConsuming  = %s\n",
+		tmp1, tmp2, tmp3);
+
+	return ERR_NO_ERROR;
+}
+UINT SiDebugProcGetCurrentGetIPThreadCount(SERVER *s, char *in_str, char *ret_str, UINT ret_str_size)
+{
+	char tmp1[64], tmp2[64];
+	// Validate arguments
+	if (s == NULL || in_str == NULL || ret_str == NULL)
+	{
+		return ERR_INVALID_PARAMETER;
+	}
+
+	ToStr3(tmp1, 0, GetCurrentGetIpThreadNum());
+	ToStr3(tmp2, 0, GetGetIpThreadMaxNum());
+
+	Format(ret_str, 0, 
+		"Current threads = %s\n"
+		"Quota           = %s\n",
+		tmp1, tmp2);
+
+	return ERR_NO_ERROR;
+}
+UINT SiDebugProcSetVgsMessageDisplayedValue(SERVER *s, char *in_str, char *ret_str, UINT ret_str_size)
+{
+	// Validate arguments
+	if (s == NULL || in_str == NULL || ret_str == NULL)
+	{
+		return ERR_INVALID_PARAMETER;
+	}
+
+
+	return ERR_NO_ERROR;
+}
+
+// Write the debug log
+void SiDebugLog(SERVER *s, char *msg)
+{
+	// Validate arguments
+	if (s == NULL || msg == NULL)
+	{
+		return;
+	}
+
+	if (s->DebugLog != NULL)
+	{
+		WriteTinyLog(s->DebugLog, msg);
+	}
+}
+
+// Deadlock inspection main
+void SiCheckDeadLockMain(SERVER *s, UINT timeout)
+{
+	CEDAR *cedar;
+	// Validate arguments
+	if (s == NULL)
+	{
+		return;
+	}
+
+	//Debug("SiCheckDeadLockMain Start.\n");
+
+
+	cedar = s->Cedar;
+
+	if (s->ServerListenerList != NULL)
+	{
+		CheckDeadLock(s->ServerListenerList->lock, timeout, "s->ServerListenerList->lock");
+	}
+
+	CheckDeadLock(s->lock, timeout, "s->lock");
+
+	if (s->FarmMemberList != NULL)
+	{
+		CheckDeadLock(s->FarmMemberList->lock, timeout, "s->FarmMemberList->lock");
+	}
+
+	if (s->HubCreateHistoryList != NULL)
+	{
+		CheckDeadLock(s->HubCreateHistoryList->lock, timeout, "s->HubCreateHistoryList->lock");
+	}
+
+	CheckDeadLock(s->CapsCacheLock, timeout, "s->CapsCacheLock");
+
+	CheckDeadLock(s->TasksFromFarmControllerLock, timeout, "s->TasksFromFarmControllerLock");
+
+	if (cedar != NULL)
+	{
+		if (cedar->HubList != NULL)
+		{
+			CheckDeadLock(cedar->HubList->lock, timeout, "cedar->HubList->lock");
+		}
+
+		if (cedar->ListenerList != NULL)
+		{
+			UINT i;
+			LIST *o = NewListFast(NULL);
+
+			CheckDeadLock(cedar->ListenerList->lock, timeout, "cedar->ListenerList->lock");
+
+			LockList(cedar->ListenerList);
+			{
+				for (i = 0;i < LIST_NUM(cedar->ListenerList);i++)
+				{
+					LISTENER *r = LIST_DATA(cedar->ListenerList, i);
+
+					AddRef(r->ref);
+
+					Add(o, r);
+				}
+			}
+			UnlockList(cedar->ListenerList);
+
+			for (i = 0;i < LIST_NUM(o);i++)
+			{
+				LISTENER *r = LIST_DATA(o, i);
+
+
+				ReleaseListener(r);
+			}
+
+			ReleaseList(o);
+		}
+
+		if (cedar->ConnectionList != NULL)
+		{
+			CheckDeadLock(cedar->ConnectionList->lock, timeout, "cedar->ConnectionList->lock");
+		}
+
+		if (cedar->CaList != NULL)
+		{
+			CheckDeadLock(cedar->CaList->lock, timeout, "cedar->CaList->lock");
+		}
+
+		if (cedar->TrafficLock != NULL)
+		{
+			CheckDeadLock(cedar->TrafficLock, timeout, "cedar->TrafficLock");
+		}
+
+		if (cedar->TrafficDiffList != NULL)
+		{
+			CheckDeadLock(cedar->TrafficDiffList->lock, timeout, "cedar->TrafficDiffList->lock");
+		}
+
+		if (cedar->LocalBridgeList != NULL)
+		{
+			CheckDeadLock(cedar->LocalBridgeList->lock, timeout, "cedar->LocalBridgeList->lock");
+		}
+
+		if (cedar->L3SwList != NULL)
+		{
+			CheckDeadLock(cedar->L3SwList->lock, timeout, "cedar->L3SwList->lock");
+		}
+	}
+
+	//Debug("SiCheckDeadLockMain Finish.\n");
+}
+
+// Deadlock check thread
+void SiDeadLockCheckThread(THREAD *t, void *param)
+{
+	SERVER *s = (SERVER *)param;
+	// Validate arguments
+	if (s == NULL || t == NULL)
+	{
+		return;
+	}
+
+	while (true)
+	{
+		Wait(s->DeadLockWaitEvent, SERVER_DEADLOCK_CHECK_SPAN);
+
+		if (s->HaltDeadLockThread)
+		{
+			break;
+		}
+
+		SiCheckDeadLockMain(s, SERVER_DEADLOCK_CHECK_TIMEOUT);
+	}
+}
+
+// Initialize the deadlock check
+void SiInitDeadLockCheck(SERVER *s)
+{
+	// Validate arguments
+	if (s == NULL)
+	{
+		return;
+	}
+	if (s->DisableDeadLockCheck)
+	{
+		return;
+	}
+
+	s->HaltDeadLockThread = false;
+	s->DeadLockWaitEvent = NewEvent();
+	s->DeadLockCheckThread = NewThread(SiDeadLockCheckThread, s);
+}
+
+// Release the deadlock check
+void SiFreeDeadLockCheck(SERVER *s)
+{
+	// Validate arguments
+	if (s == NULL)
+	{
+		return;
+	}
+
+	if (s->DeadLockCheckThread == NULL)
+	{
+		return;
+	}
+
+	s->HaltDeadLockThread = true;
+	Set(s->DeadLockWaitEvent);
+
+	WaitThread(s->DeadLockCheckThread, INFINITE);
+
+	ReleaseThread(s->DeadLockCheckThread);
+	s->DeadLockCheckThread = NULL;
+
+	ReleaseEvent(s->DeadLockWaitEvent);
+	s->DeadLockWaitEvent = NULL;
+
+	s->HaltDeadLockThread = false;
+}
+
+// Check whether the specified virtual HUB has been registered to creation history
+bool SiIsHubRegistedOnCreateHistory(SERVER *s, char *name)
+{
+	UINT i;
+	bool ret = false;
+	// Validate arguments
+	if (s == NULL || name == NULL)
+	{
+		return false;
+	}
+
+	SiDeleteOldHubCreateHistory(s);
+
+	LockList(s->HubCreateHistoryList);
+	{
+		for (i = 0;i < LIST_NUM(s->HubCreateHistoryList);i++)
+		{
+			SERVER_HUB_CREATE_HISTORY *h = LIST_DATA(s->HubCreateHistoryList, i);
+
+			if (StrCmpi(h->HubName, name) == 0)
+			{
+				ret = true;
+				break;
+			}
+		}
+	}
+	UnlockList(s->HubCreateHistoryList);
+
+	return ret;
+}
+
+// Delete the Virtual HUB creation history
+void SiDelHubCreateHistory(SERVER *s, char *name)
+{
+	UINT i;
+	// Validate arguments
+	if (s == NULL || name == NULL)
+	{
+		return;
+	}
+
+	LockList(s->HubCreateHistoryList);
+	{
+		SERVER_HUB_CREATE_HISTORY *hh = NULL;
+		for (i = 0;i < LIST_NUM(s->HubCreateHistoryList);i++)
+		{
+			SERVER_HUB_CREATE_HISTORY *h = LIST_DATA(s->HubCreateHistoryList, i);
+
+			if (StrCmpi(h->HubName, name) == 0)
+			{
+				Delete(s->HubCreateHistoryList, h);
+				Free(h);
+				break;
+			}
+		}
+	}
+	UnlockList(s->HubCreateHistoryList);
+
+	SiDeleteOldHubCreateHistory(s);
+}
+
+// Register to the Virtual HUB creation history
+void SiAddHubCreateHistory(SERVER *s, char *name)
+{
+	UINT i;
+	// Validate arguments
+	if (s == NULL || name == NULL)
+	{
+		return;
+	}
+
+	LockList(s->HubCreateHistoryList);
+	{
+		SERVER_HUB_CREATE_HISTORY *hh = NULL;
+		for (i = 0;i < LIST_NUM(s->HubCreateHistoryList);i++)
+		{
+			SERVER_HUB_CREATE_HISTORY *h = LIST_DATA(s->HubCreateHistoryList, i);
+
+			if (StrCmpi(h->HubName, name) == 0)
+			{
+				hh = h;
+				break;
+			}
+		}
+
+		if (hh == NULL)
+		{
+			hh = ZeroMalloc(sizeof(SERVER_HUB_CREATE_HISTORY));
+			StrCpy(hh->HubName, sizeof(hh->HubName), name);
+
+			Add(s->HubCreateHistoryList, hh);
+		}
+
+		hh->CreatedTime = Tick64();
+	}
+	UnlockList(s->HubCreateHistoryList);
+
+	SiDeleteOldHubCreateHistory(s);
+}
+
+// Delete outdated Virtual HUB creation histories
+void SiDeleteOldHubCreateHistory(SERVER *s)
+{
+	UINT i;
+	LIST *o;
+	// Validate arguments
+	if (s == NULL)
+	{
+		return;
+	}
+
+	LockList(s->HubCreateHistoryList);
+	{
+		o = NewListFast(NULL);
+
+		for (i = 0;i < LIST_NUM(s->HubCreateHistoryList);i++)
+		{
+			SERVER_HUB_CREATE_HISTORY *h = LIST_DATA(s->HubCreateHistoryList, i);
+
+			if ((h->CreatedTime + ((UINT64)TICKET_EXPIRES)) <= Tick64())
+			{
+				// Expired
+				Add(o, h);
+			}
+		}
+
+		for (i = 0;i < LIST_NUM(o);i++)
+		{
+			SERVER_HUB_CREATE_HISTORY *h = LIST_DATA(o, i);
+
+			Delete(s->HubCreateHistoryList, h);
+
+			Free(h);
+		}
+
+		ReleaseList(o);
+	}
+	UnlockList(s->HubCreateHistoryList);
+}
+
+// Initialize the Virtual HUB creation history
+void SiInitHubCreateHistory(SERVER *s)
+{
+	// Validate arguments
+	if (s == NULL)
+	{
+		return;
+	}
+
+	s->HubCreateHistoryList = NewList(NULL);
+}
+
+// Release the Virtual HUB creation history
+void SiFreeHubCreateHistory(SERVER *s)
+{
+	UINT i;
+	// Validate arguments
+	if (s == NULL)
+	{
+		return;
+	}
+
+	for (i = 0;i < LIST_NUM(s->HubCreateHistoryList);i++)
+	{
+		SERVER_HUB_CREATE_HISTORY *h = LIST_DATA(s->HubCreateHistoryList, i);
+
+		Free(h);
+	}
+
+	ReleaseList(s->HubCreateHistoryList);
+
+	s->HubCreateHistoryList = NULL;
+}
+
+// Identify whether the server can be connected from the VPN Client that is
+// created by the installer creating kit of Admin Pack
+bool IsAdminPackSupportedServerProduct(char *name)
+{
+	return true;
+}
+
+
+// Get the saving status of syslog
+UINT SiGetSysLogSaveStatus(SERVER *s)
+{
+	SYSLOG_SETTING set;
+	// Validate arguments
+	if (s == NULL)
+	{
+		return SYSLOG_NONE;
+	}
+
+	SiGetSysLogSetting(s, &set);
+
+	return set.SaveType;
+}
+
+// Send a syslog
+void SiWriteSysLog(SERVER *s, char *typestr, char *hubname, wchar_t *message)
+{
+	wchar_t tmp[1024];
+	char machinename[MAX_HOST_NAME_LEN + 1];
+	char datetime[MAX_PATH];
+	SYSTEMTIME st;
+	// Validate arguments
+	if (s == NULL || typestr == NULL || message == NULL)
+	{
+		return;
+	}
+
+	if (GetGlobalServerFlag(GSF_DISABLE_SYSLOG) != 0)
+	{
+		return;
+	}
+
+	// Host name
+	GetMachineName(machinename, sizeof(machinename));
+
+	// Date and time
+	LocalTime(&st);
+	if(s->StrictSyslogDatetimeFormat){
+		GetDateTimeStrRFC3339(datetime, sizeof(datetime), &st, GetCurrentTimezone());
+	}else{
+		GetDateTimeStrMilli(datetime, sizeof(datetime), &st);
+	}
+
+	if (IsEmptyStr(hubname) == false)
+	{
+		UniFormat(tmp, sizeof(tmp), L"[%S/VPN/%S] (%S) <%S>: %s",
+			machinename, hubname, datetime, typestr, message);
+	}
+	else
+	{
+		UniFormat(tmp, sizeof(tmp), L"[%S/VPN] (%S) <%S>: %s",
+			machinename, datetime, typestr, message);
+	}
+
+	Debug("Syslog send: %S\n",tmp);
+
+	SendSysLog(s->Syslog, tmp);
+}
+
+// Write the syslog configuration
+void SiSetSysLogSetting(SERVER *s, SYSLOG_SETTING *setting)
+{
+	SYSLOG_SETTING set;
+	// Validate arguments
+	if (s == NULL || setting == NULL)
+	{
+		return;
+	}
+
+	Zero(&set, sizeof(set));
+	Copy(&set, setting, sizeof(SYSLOG_SETTING));
+
+	if (IsEmptyStr(set.Hostname) || set.Port == 0)
+	{
+		set.SaveType = SYSLOG_NONE;
+	}
+
+	Lock(s->SyslogLock);
+	{
+		Copy(&s->SyslogSetting, &set, sizeof(SYSLOG_SETTING));
+
+		SetSysLog(s->Syslog, set.Hostname, set.Port);
+	}
+	Unlock(s->SyslogLock);
+}
+
+// Read the syslog configuration
+void SiGetSysLogSetting(SERVER *s, SYSLOG_SETTING *setting)
+{
+	// Validate arguments
+	if (s == NULL || setting == NULL)
+	{
+		return;
+	}
+
+	//Lock(s->SyslogLock);
+	{
+		Copy(setting, &s->SyslogSetting, sizeof(SYSLOG_SETTING));
+	}
+	//Unlock(s->SyslogLock);
+}
+
+
+// Get the server product name
+void GetServerProductName(SERVER *s, char *name, UINT size)
+{
+	char *cpu;
+	// Validate arguments
+	if (s == NULL || name == NULL)
+	{
+		return;
+	}
+
+	GetServerProductNameInternal(s, name, size);
+
+#ifdef	CPU_64
+	cpu = " (64 bit)";
+#else	// CPU_64
+	cpu = " (32 bit)";
+#endif	// CPU_64
+
+	StrCat(name, size, cpu);
+
+	StrCat(name, size, " (Open Source)");
+}
+void GetServerProductNameInternal(SERVER *s, char *name, UINT size)
+{
+	// Validate arguments
+	if (s == NULL || name == NULL)
+	{
+		return;
+	}
+
+#ifdef	BETA_NUMBER
+	if (s->Cedar->Bridge)
+	{
+		StrCpy(name, size, CEDAR_BRIDGE_STR);
+	}
+	else
+	{
+		StrCpy(name, size, CEDAR_BETA_SERVER);
+	}
+	return;
+#else	// BETA_NUMBER
+	if (s->Cedar->Bridge)
+	{
+		StrCpy(name, size, CEDAR_BRIDGE_STR);
+	}
+	else
+	{
+		StrCpy(name, size, CEDAR_SERVER_STR);
+	}
+#endif	// BETA_NUMBER
+}
+
+// Adjoin the enumerations of log files
+void AdjoinEnumLogFile(LIST *o, LIST *src)
+{
+	UINT i;
+	// Validate arguments
+	if (o == NULL || src == NULL)
+	{
+		return;
+	}
+
+	for (i = 0;i < LIST_NUM(src);i++)
+	{
+		LOG_FILE *f = LIST_DATA(src, i);
+
+		Insert(o, Clone(f, sizeof(LOG_FILE)));
+	}
+}
+
+// Check whether the log file with the specified name is contained in the enumerated list
+bool CheckLogFileNameFromEnumList(LIST *o, char *name, char *server_name)
+{
+	LOG_FILE t;
+	// Validate arguments
+	if (o == NULL || name == NULL || server_name == NULL)
+	{
+		return false;
+	}
+
+	Zero(&t, sizeof(t));
+	StrCpy(t.Path, sizeof(t.Path), name);
+	StrCpy(t.ServerName, sizeof(t.ServerName), server_name);
+
+	if (Search(o, &t) == NULL)
+	{
+		return false;
+	}
+
+	return true;
+}
+
+// Release the log file enumeration
+void FreeEnumLogFile(LIST *o)
+{
+	UINT i;
+	// Validate arguments
+	if (o == NULL)
+	{
+		return;
+	}
+
+	for (i = 0;i < LIST_NUM(o);i++)
+	{
+		LOG_FILE *f = LIST_DATA(o, i);
+
+		Free(f);
+	}
+
+	ReleaseList(o);
+}
+
+// Enumerate the log files associated with the virtual HUB (All logs are listed in the case of server administrator)
+LIST *EnumLogFile(char *hubname)
+{
+	char exe_dir[MAX_PATH];
+	char tmp[MAX_PATH];
+	LIST *o = NewListFast(CmpLogFile);
+	DIRLIST *dir;
+
+	if (StrLen(hubname) == 0)
+	{
+		hubname = NULL;
+	}
+
+	GetExeDir(exe_dir, sizeof(exe_dir));
+
+	// Enumerate in the server_log
+	if (hubname == NULL)
+	{
+		EnumLogFileDir(o, "server_log");
+	}
+
+	// Enumerate in the packet_log
+	Format(tmp, sizeof(tmp), "%s/packet_log", exe_dir);
+	dir = EnumDir(tmp);
+	if (dir != NULL)
+	{
+		UINT i;
+		for (i = 0;i < dir->NumFiles;i++)
+		{
+			DIRENT *e = dir->File[i];
+
+			if (e->Folder)
+			{
+				char dir_name[MAX_PATH];
+
+				if (hubname == NULL || StrCmpi(hubname, e->FileName) == 0)
+				{
+					Format(dir_name, sizeof(dir_name), "packet_log/%s", e->FileName);
+					EnumLogFileDir(o, dir_name);
+				}
+			}
+		}
+
+		FreeDir(dir);
+	}
+
+	// Enumerate in the security_log
+	Format(tmp, sizeof(tmp), "%s/security_log", exe_dir);
+	dir = EnumDir(tmp);
+	if (dir != NULL)
+	{
+		UINT i;
+		for (i = 0;i < dir->NumFiles;i++)
+		{
+			DIRENT *e = dir->File[i];
+
+			if (e->Folder)
+			{
+				char dir_name[MAX_PATH];
+
+				if (hubname == NULL || StrCmpi(hubname, e->FileName) == 0)
+				{
+					Format(dir_name, sizeof(dir_name), "security_log/%s", e->FileName);
+					EnumLogFileDir(o, dir_name);
+				}
+			}
+		}
+
+		FreeDir(dir);
+	}
+
+	return o;
+}
+
+// Enumerate log files in the specified directory
+void EnumLogFileDir(LIST *o, char *dirname)
+{
+	UINT i;
+	char exe_dir[MAX_PATH];
+	char dir_full_path[MAX_PATH];
+	DIRLIST *dir;
+	// Validate arguments
+	if (o == NULL || dirname == NULL)
+	{
+		return;
+	}
+
+	GetExeDir(exe_dir, sizeof(exe_dir));
+	Format(dir_full_path, sizeof(dir_full_path), "%s/%s", exe_dir, dirname);
+
+	dir = EnumDir(dir_full_path);
+	if (dir == NULL)
+	{
+		return;
+	}
+
+	for (i = 0;i < dir->NumFiles;i++)
+	{
+		DIRENT *e = dir->File[i];
+
+		if (e->Folder == false && e->FileSize > 0)
+		{
+			char full_path[MAX_PATH];
+			char file_path[MAX_PATH];
+
+			Format(file_path, sizeof(file_path), "%s/%s", dirname, e->FileName);
+			Format(full_path, sizeof(full_path), "%s/%s", exe_dir, file_path);
+
+			if (EndWith(file_path, ".log"))
+			{
+				LOG_FILE *f = ZeroMalloc(sizeof(LOG_FILE));
+
+				StrCpy(f->Path, sizeof(f->Path), file_path);
+				f->FileSize = (UINT)(MIN(e->FileSize, 0xffffffffUL));
+				f->UpdatedTime = e->UpdateDate;
+
+				GetMachineName(f->ServerName, sizeof(f->ServerName));
+
+				Insert(o, f);
+			}
+		}
+	}
+
+	FreeDir(dir);
+}
+
+// Log file list entry comparison
+int CmpLogFile(void *p1, void *p2)
+{
+	LOG_FILE *f1, *f2;
+	UINT i;
+	if (p1 == NULL || p2 == NULL)
+	{
+		return 0;
+	}
+	f1 = *(LOG_FILE **)p1;
+	f2 = *(LOG_FILE **)p2;
+	if (f1 == NULL || f2 == NULL)
+	{
+		return 0;
+	}
+
+	i = StrCmpi(f1->Path, f2->Path);
+	if (i != 0)
+	{
+		return i;
+	}
+
+	return StrCmpi(f1->ServerName, f2->ServerName);
+}
+
+// Get the Caps of the server
+UINT GetServerCapsInt(SERVER *s, char *name)
+{
+	CAPSLIST t;
+	UINT ret;
+	// Validate arguments
+	if (s == NULL || name == NULL)
+	{
+		return 0;
+	}
+
+	Zero(&t, sizeof(t));
+	GetServerCaps(s, &t);
+
+	ret = GetCapsInt(&t, name);
+
+	return ret;
+}
+bool GetServerCapsBool(SERVER *s, char *name)
+{
+	return (GetServerCapsInt(s, name) == 0) ? false : true;
+}
+
+// Initialize the Caps cache of the server
+void InitServerCapsCache(SERVER *s)
+{
+	// Validate arguments
+	if (s == NULL)
+	{
+		return;
+	}
+
+	s->CapsCacheLock = NewLock();
+	s->CapsListCache = NULL;
+}
+
+// Release the Caps cache of the server
+void FreeServerCapsCache(SERVER *s)
+{
+	// Validate arguments
+	if (s == NULL)
+	{
+		return;
+	}
+
+	if (s->CapsListCache != NULL)
+	{
+		FreeCapsList(s->CapsListCache);
+		s->CapsListCache = NULL;
+	}
+	DeleteLock(s->CapsCacheLock);
+}
+
+// Dispose the Caps cache of the server
+void DestroyServerCapsCache(SERVER *s)
+{
+	// Validate arguments
+	if (s == NULL)
+	{
+		return;
+	}
+
+	Lock(s->CapsCacheLock);
+	{
+		if (s->CapsListCache != NULL)
+		{
+			FreeCapsList(s->CapsListCache);
+			s->CapsListCache = NULL;
+		}
+	}
+	Unlock(s->CapsCacheLock);
+}
+
+// Flush the Caps list for this server
+void FlushServerCaps(SERVER *s)
+{
+	CAPSLIST t;
+	// Validate arguments
+	if (s == NULL)
+	{
+		return;
+	}
+
+	DestroyServerCapsCache(s);
+
+	Zero(&t, sizeof(t));
+	GetServerCaps(s, &t);
+}
+
+// Get the Caps list for this server
+void GetServerCaps(SERVER *s, CAPSLIST *t)
+{
+	// Validate arguments
+	if (s == NULL || t == NULL)
+	{
+		return;
+	}
+
+	Lock(s->CapsCacheLock);
+	{
+
+		if (s->CapsListCache == NULL)
+		{
+			s->CapsListCache = ZeroMalloc(sizeof(CAPSLIST));
+			GetServerCapsMain(s, s->CapsListCache);
+		}
+
+		Copy(t, s->CapsListCache, sizeof(s->CapsListCache));
+	}
+	Unlock(s->CapsCacheLock);
+}
+
+// Update the global server flags
+void UpdateGlobalServerFlags(SERVER *s, CAPSLIST *t)
+{
+	bool is_restricted = false;
+	// Validate arguments
+	if (s == NULL || t == NULL)
+	{
+		return;
+	}
+
+	is_restricted = SiIsEnterpriseFunctionsRestrictedOnOpenSource(s->Cedar);
+
+	SetGlobalServerFlag(GSF_DISABLE_PUSH_ROUTE, is_restricted);
+	SetGlobalServerFlag(GSF_DISABLE_RADIUS_AUTH, is_restricted);
+	SetGlobalServerFlag(GSF_DISABLE_CERT_AUTH, is_restricted);
+	SetGlobalServerFlag(GSF_DISABLE_DEEP_LOGGING, is_restricted);
+	SetGlobalServerFlag(GSF_DISABLE_AC, is_restricted);
+	SetGlobalServerFlag(GSF_DISABLE_SYSLOG, is_restricted);
+}
+
+// Set a global server flag
+void SetGlobalServerFlag(UINT index, UINT value)
+{
+	// Validate arguments
+	if (index >= NUM_GLOBAL_SERVER_FLAGS)
+	{
+		return;
+	}
+
+	global_server_flags[index] = value;
+}
+
+// Get a global server flag
+UINT GetGlobalServerFlag(UINT index)
+{
+	// Validate arguments
+	if (index >= NUM_GLOBAL_SERVER_FLAGS)
+	{
+		return 0;
+	}
+
+	return global_server_flags[index];
+}
+
+// Main of the aquisition of Caps of the server
+void GetServerCapsMain(SERVER *s, CAPSLIST *t)
+{
+	bool is_restricted = false;
+
+	// Validate arguments
+	if (s == NULL || t == NULL)
+	{
+		return;
+	}
+
+	is_restricted = SiIsEnterpriseFunctionsRestrictedOnOpenSource(s->Cedar);
+
+	// Initialize
+	InitCapsList(t);
+
+	// Maximum Ethernet packet size
+	AddCapsInt(t, "i_max_packet_size", MAX_PACKET_SIZE);
+
+	if (s->Cedar->Bridge == false)
+	{
+		UINT max_sessions, max_clients, max_bridges, max_user_creations;
+
+		max_clients = INFINITE;
+		max_bridges = INFINITE;
+		max_sessions = SERVER_MAX_SESSIONS_FOR_CARRIER_EDITION;
+		max_user_creations = INFINITE;
+
+		// Maximum number of virtual HUBs
+		AddCapsInt(t, "i_max_hubs", SERVER_MAX_SESSIONS_FOR_CARRIER_EDITION);
+
+		// The maximum number of concurrent sessions
+		AddCapsInt(t, "i_max_sessions", max_sessions);
+
+		// Maximum number of creatable users
+		AddCapsInt(t, "i_max_user_creation", max_user_creations);
+
+		// Maximum number of clients
+		AddCapsInt(t, "i_max_clients", max_clients);
+
+		// Maximum number of bridges
+		AddCapsInt(t, "i_max_bridges", max_bridges);
+
+		if (s->ServerType != SERVER_TYPE_FARM_MEMBER)
+		{
+			// Maximum number of registrable users / Virtual HUB
+			AddCapsInt(t, "i_max_users_per_hub", MAX_USERS);
+
+			// Maximum number of registrable groups / Virtual HUB
+			AddCapsInt(t, "i_max_groups_per_hub", MAX_GROUPS);
+
+			// Maximum number of registrable access list entries / Virtual HUB
+			AddCapsInt(t, "i_max_access_lists", MAX_ACCESSLISTS);
+		}
+		else
+		{
+			// Maximum number of registrable users / Virtual HUB
+			AddCapsInt(t, "i_max_users_per_hub", 0);
+
+			// Maximum number of registrable groups / Virtual HUB
+			AddCapsInt(t, "i_max_groups_per_hub", 0);
+
+			// Maximum number of registrable access list entries / Virtual HUB
+			AddCapsInt(t, "i_max_access_lists", 0);
+		}
+
+		// The policy related to multiple logins
+		AddCapsBool(t, "b_support_limit_multilogin", true);
+
+		// QoS / VoIP
+		AddCapsBool(t, "b_support_qos", true);
+
+		// syslog
+		AddCapsBool(t, "b_support_syslog", true);
+
+		// IPsec
+		// (Only works in stand-alone mode currently)
+		AddCapsBool(t, "b_support_ipsec", (s->ServerType == SERVER_TYPE_STANDALONE));
+
+		// SSTP
+		// (Only works in stand-alone mode currently)
+		AddCapsBool(t, "b_support_sstp", (s->ServerType == SERVER_TYPE_STANDALONE));
+
+		// OpenVPN
+		// (Only works in stand-alone mode currently)
+		AddCapsBool(t, "b_support_openvpn", (s->ServerType == SERVER_TYPE_STANDALONE));
+
+		// DDNS
+		AddCapsBool(t, "b_support_ddns", (s->DDnsClient != NULL));
+
+		if (s->DDnsClient != NULL)
+		{
+			// DDNS via Proxy
+			AddCapsBool(t, "b_support_ddns_proxy", true);
+		}
+
+		// VPN over ICMP, VPN over DNS
+		AddCapsBool(t, "b_support_special_listener", true);
+	}
+	else
+	{
+		// Maximum number of virtual HUBs
+		AddCapsInt(t, "i_max_hubs", 0);
+
+		// The maximum number of concurrent sessions
+		AddCapsInt(t, "i_max_sessions", 0);
+
+		// Maximum number of clients
+		AddCapsInt(t, "i_max_clients", 0);
+
+		// Maximum number of bridges
+		AddCapsInt(t, "i_max_bridges", 0);
+
+		// Maximum number of registrable users / Virtual HUB
+		AddCapsInt(t, "i_max_users_per_hub", 0);
+
+		// Maximum number of registrable groups / Virtual HUB
+		AddCapsInt(t, "i_max_groups_per_hub", 0);
+
+		// Maximum number of registrable access list entries / Virtual HUB
+		AddCapsInt(t, "i_max_access_lists", 0);
+
+		// QoS / VoIP
+		AddCapsBool(t, "b_support_qos", true);
+
+		// syslog
+		AddCapsBool(t, "b_support_syslog", true);
+
+		// IPsec
+		AddCapsBool(t, "b_support_ipsec", false);
+
+		// SSTP
+		AddCapsBool(t, "b_support_sstp", false);
+
+		// OpenVPN
+		AddCapsBool(t, "b_support_openvpn", false);
+
+		// DDNS
+		AddCapsBool(t, "b_support_ddns", false);
+
+		// VPN over ICMP, VPN over DNS
+		AddCapsBool(t, "b_support_special_listener", false);
+	}
+
+	// Changing the type of Virtual HUB in cluster is prohibited
+	AddCapsBool(t, "b_cluster_hub_type_fixed", true);
+
+	// Maximum MAC address table  size / Virtual HUB
+	AddCapsInt(t, "i_max_mac_tables", MAX_MAC_TABLES);
+
+	// Maximum IP address table  size / Virtual HUB
+	AddCapsInt(t, "i_max_ip_tables", MAX_IP_TABLES);
+
+	// SecureNAT function is available
+	AddCapsBool(t, "b_support_securenat", true);
+
+	// Pushing routing table function of SecureNAT Virtual DHCP Server is available
+	AddCapsBool(t, "b_suppport_push_route", !is_restricted);
+	AddCapsBool(t, "b_suppport_push_route_config", true);
+
+	if (s->ServerType != SERVER_TYPE_STANDALONE)
+	{
+		AddCapsBool(t, "b_virtual_nat_disabled", true);
+	}
+
+	// Maximum NAT table size / Virtual HUB
+	AddCapsInt(t, "i_max_secnat_tables", NAT_MAX_SESSIONS);
+
+	// Cascade connction
+	if (s->ServerType == SERVER_TYPE_STANDALONE)
+	{
+		AddCapsBool(t, "b_support_cascade", true);
+	}
+	else
+	{
+		AddCapsBool(t, "b_support_cascade", false);
+	}
+
+	if (s->Cedar->Bridge)
+	{
+		// Bridge mode
+		AddCapsBool(t, "b_bridge", true);
+	}
+	else if (s->ServerType == SERVER_TYPE_STANDALONE)
+	{
+		// Stand-alone mode
+		AddCapsBool(t, "b_standalone", true);
+	}
+	else if (s->ServerType == SERVER_TYPE_FARM_CONTROLLER)
+	{
+		// Cluster controller mode
+		AddCapsBool(t, "b_cluster_controller", true);
+	}
+	else
+	{
+		// Cluster member mode
+		AddCapsBool(t, "b_cluster_member", true);
+	}
+
+	// Virtual HUB is modifiable
+	AddCapsBool(t, "b_support_config_hub", s->ServerType != SERVER_TYPE_FARM_MEMBER &&
+		s->Cedar->Bridge == false);
+
+	// VPN client can be connected
+	AddCapsBool(t, "b_vpn_client_connect", s->Cedar->Bridge == false ? true : false);
+
+	// External authentication server is available
+	AddCapsBool(t, "b_support_radius", s->ServerType != SERVER_TYPE_FARM_MEMBER &&
+		s->Cedar->Bridge == false);
+
+	// Local-bridge function is available
+	AddCapsBool(t, "b_local_bridge", IsBridgeSupported());
+
+	if (OS_IS_WINDOWS(GetOsInfo()->OsType))
+	{
+		// Packet capture driver is not installed
+		AddCapsBool(t, "b_must_install_pcap", IsEthSupported() == false ? true : false);
+	}
+	else
+	{
+		// Regard that the driver is installed in the Linux version
+		AddCapsBool(t, "b_must_install_pcap", false);
+	}
+
+	if (IsBridgeSupported())
+	{
+		// Tun / tap device is available (only Linux)
+		AddCapsBool(t, "b_tap_supported", GetOsInfo()->OsType == OSTYPE_LINUX ? true : false);
+	}
+
+	// Cascade connction
+	if (s->ServerType == SERVER_TYPE_STANDALONE)
+	{
+		AddCapsBool(t, "b_support_cascade", true);
+	}
+	else
+	{
+		AddCapsBool(t, "b_support_cascade", false);
+	}
+
+	// Server authentication can be used in cascade connection
+	AddCapsBool(t, "b_support_cascade_cert", true);
+
+	//  the log file settings is modifiable
+	AddCapsBool(t, "b_support_config_log", s->ServerType != SERVER_TYPE_FARM_MEMBER);
+
+	// Automatic deletion of log file is available
+	AddCapsBool(t, "b_support_autodelete", true);
+
+	// Config file operation is available
+	AddCapsBool(t, "b_support_config_rw", true);
+
+	// Attribute of each Virtual HUB can be set
+	AddCapsBool(t, "b_support_hub_admin_option", true);
+
+	// Client certificate can be set in a cascade connection
+	AddCapsBool(t, "b_support_cascade_client_cert", true);
+
+	// Virtual HUB can be hidden
+	AddCapsBool(t, "b_support_hide_hub", true);
+
+	// Integrated management
+	AddCapsBool(t, "b_support_cluster_admin", true);
+
+	// Flag of open-source version
+	AddCapsBool(t, "b_is_softether", true);
+
+	if (s->Cedar->Bridge == false)
+	{
+
+		// The virtual layer 3 switch function is available
+		AddCapsBool(t, "b_support_layer3", true);
+
+		AddCapsInt(t, "i_max_l3_sw", MAX_NUM_L3_SWITCH);
+		AddCapsInt(t, "i_max_l3_if", MAX_NUM_L3_IF);
+		AddCapsInt(t, "i_max_l3_table", MAX_NUM_L3_TABLE);
+
+		// Can act as a part of a cluster
+		AddCapsBool(t, "b_support_cluster", true);
+	}
+	else
+	{
+		AddCapsBool(t, "b_support_layer3", false);
+
+		AddCapsInt(t, "i_max_l3_sw", 0);
+		AddCapsInt(t, "i_max_l3_if", 0);
+		AddCapsInt(t, "i_max_l3_table", 0);
+
+		AddCapsBool(t, "b_support_cluster", false);
+	}
+
+	if (s->ServerType != SERVER_TYPE_FARM_MEMBER && s->Cedar->Bridge == false)
+	{
+		// Support for CRL
+		AddCapsBool(t, "b_support_crl", true);
+
+		// Supports AC
+		AddCapsBool(t, "b_support_ac", true);
+	}
+
+	// Supports downloading a log file
+	AddCapsBool(t, "b_support_read_log", true);
+
+	// Cascade connection can be renamed
+	AddCapsBool(t, "b_support_rename_cascade", true);
+
+
+	if (s->Cedar->Beta)
+	{
+		// Beta version
+		AddCapsBool(t, "b_beta_version", true);
+	}
+
+	// VM discrimination
+	AddCapsBool(t, "b_is_in_vm", s->IsInVm);
+
+	// Support for display name of the network connection for the local bridge
+#ifdef	OS_WIN32
+	if (IsBridgeSupported() && IsNt() && GetOsInfo()->OsType >= OSTYPE_WINDOWS_2000_PROFESSIONAL)
+	{
+		AddCapsBool(t, "b_support_network_connection_name", true);
+	}
+#else	// OS_WIN32
+	if (IsBridgeSupported() && EthIsInterfaceDescriptionSupportedUnix())
+	{
+		AddCapsBool(t, "b_support_network_connection_name", true);
+	}
+#endif	// OS_WIN32
+
+	// Support for MAC address filtering
+	AddCapsBool(t, "b_support_check_mac", true);
+
+	// Support for status check of the TCP connection
+	AddCapsBool(t, "b_support_check_tcp_state", true);
+
+	// Can specify multiple server and retry intervals in Radius authentication
+	AddCapsBool(t, "b_support_radius_retry_interval_and_several_servers", s->ServerType != SERVER_TYPE_FARM_MEMBER &&
+		s->Cedar->Bridge == false);
+
+	// Can manage the ID of the tagged VLAN in the MAC address table
+	AddCapsBool(t, "b_support_vlan", true);
+
+	// Support for Virtual HUB extended options
+	if ((s->Cedar->Bridge == false) &&
+		(s->ServerType == SERVER_TYPE_STANDALONE || s->ServerType == SERVER_TYPE_FARM_CONTROLLER))
+	{
+		AddCapsBool(t, "b_support_hub_ext_options", true);
+	}
+	else
+	{
+		AddCapsBool(t, "b_support_hub_ext_options", false);
+	}
+
+	// Support for Security Policy version 3.0
+	AddCapsBool(t, "b_support_policy_ver_3", true);
+
+	// Support for IPv6 access list
+	AddCapsBool(t, "b_support_ipv6_acl", true);
+
+	// Support for setting of delay, jitter and packet loss in the access list
+	AddCapsBool(t, "b_support_ex_acl", true);
+
+	// Support for URL redirection in the access list
+	AddCapsBool(t, "b_support_redirect_url_acl", true);
+
+	// Supports the specification by the group name in the access list
+	AddCapsBool(t, "b_support_acl_group", true);
+
+	// Support for IPv6 in connection source IP restriction list
+	AddCapsBool(t, "b_support_ipv6_ac", true);
+
+	// Support for VLAN tagged packet transmission configuration tool
+	AddCapsBool(t, "b_support_eth_vlan", (OS_IS_WINDOWS_NT(GetOsType()) && GET_KETA(GetOsType(), 100) >= 2));
+
+	// Support for the message display function when the VPN connect to the Virtual HUB
+	AddCapsBool(t, "b_support_msg", true);
+
+	// UDP acceleration feature
+	AddCapsBool(t, "b_support_udp_acceleration", true);
+
+	// Intel AES Acceleration function
+	AddCapsBool(t, "b_support_intel_aes", IsIntelAesNiSupported());
+
+#ifdef	OS_WIN32
+	// SeLow driver
+	AddCapsBool(t, "b_using_selow_driver", Win32IsUsingSeLow());
+#endif	// OS_WIN32
+
+	// VPN Azure function
+	AddCapsBool(t, "b_support_azure", SiIsAzureSupported(s));
+
+	// VPN3
+	AddCapsBool(t, "b_vpn3", true);
+
+	// VPN4
+	AddCapsBool(t, "b_vpn4", true);
+
+
+	UpdateGlobalServerFlags(s, t);
+}
+
+// SYSLOG_SETTING
+void InRpcSysLogSetting(SYSLOG_SETTING *t, PACK *p)
+{
+	// Validate arguments
+	if (t == NULL || p == NULL)
+	{
+		return;
+	}
+
+	Zero(t, sizeof(SYSLOG_SETTING));
+	t->SaveType = PackGetInt(p, "SaveType");
+	t->Port = PackGetInt(p, "Port");
+	PackGetStr(p, "Hostname", t->Hostname, sizeof(t->Hostname));
+}
+void OutRpcSysLogSetting(PACK *p, SYSLOG_SETTING *t)
+{
+	// Validate arguments
+	if (t == NULL || p == NULL)
+	{
+		return;
+	}
+
+	PackAddInt(p, "SaveType", t->SaveType);
+	PackAddInt(p, "Port", t->Port);
+	PackAddStr(p, "Hostname", t->Hostname);
+}
+
+// CAPSLIST
+void InitCapsList(CAPSLIST *t)
+{
+	// Validate arguments
+	if (t == NULL)
+	{
+		return;
+	}
+
+	Zero(t, sizeof(CAPSLIST));
+	t->CapsList = NewListFast(NULL);
+}
+void InRpcCapsList(CAPSLIST *t, PACK *p)
+{
+	UINT i;
+	// Validate arguments
+	if (t == NULL || p == NULL)
+	{
+		return;
+	}
+
+	Zero(t, sizeof(CAPSLIST));
+	t->CapsList = NewListFast(CompareCaps);
+
+	for (i = 0;i < LIST_NUM(p->elements);i++)
+	{
+		ELEMENT *e = LIST_DATA(p->elements, i);
+
+		if (StartWith(e->name, "caps_") && e->type == VALUE_INT && e->num_value == 1)
+		{
+			CAPS *c = NewCaps(e->name + 5, e->values[0]->IntValue);
+			Insert(t->CapsList, c);
+		}
+	}
+}
+void OutRpcCapsList(PACK *p, CAPSLIST *t)
+{
+	UINT i;
+	// Validate arguments
+	if (t == NULL || p == NULL)
+	{
+		return;
+	}
+
+	for (i = 0;i < LIST_NUM(t->CapsList);i++)
+	{
+		char tmp[MAX_SIZE];
+		CAPS *c = LIST_DATA(t->CapsList, i);
+
+		Format(tmp, sizeof(tmp), "caps_%s", c->Name);
+		PackAddInt(p, tmp, c->Value);
+	}
+}
+void FreeRpcCapsList(CAPSLIST *t)
+{
+	UINT i;
+	// Validate arguments
+	if (t == NULL)
+	{
+		return;
+	}
+
+	for (i = 0;i < LIST_NUM(t->CapsList);i++)
+	{
+		CAPS *c = LIST_DATA(t->CapsList, i);
+
+		FreeCaps(c);
+	}
+
+	ReleaseList(t->CapsList);
+}
+
+// Add a bool type to Caps list
+void AddCapsBool(CAPSLIST *caps, char *name, bool b)
+{
+	CAPS *c;
+	// Validate arguments
+	if (caps == NULL || name == NULL)
+	{
+		return;
+	}
+
+	c = NewCaps(name, b == false ? 0 : 1);
+	AddCaps(caps, c);
+}
+
+// Add the int type to Caps list
+void AddCapsInt(CAPSLIST *caps, char *name, UINT i)
+{
+	CAPS *c;
+	// Validate arguments
+	if (caps == NULL || name == NULL)
+	{
+		return;
+	}
+
+	c = NewCaps(name, i);
+	AddCaps(caps, c);
+}
+
+// Get the int type from the Caps list
+UINT GetCapsInt(CAPSLIST *caps, char *name)
+{
+	CAPS *c;
+	// Validate arguments
+	if (caps == NULL || name == NULL)
+	{
+		return 0;
+	}
+
+	c = GetCaps(caps, name);
+	if (c == NULL)
+	{
+		return 0;
+	}
+
+	return c->Value;
+}
+
+// Get bool type from the Caps list
+bool GetCapsBool(CAPSLIST *caps, char *name)
+{
+	CAPS *c;
+	// Validate arguments
+	if (caps == NULL || name == NULL)
+	{
+		return false;
+	}
+
+	c = GetCaps(caps, name);
+	if (c == NULL)
+	{
+		return false;
+	}
+
+	return c->Value == 0 ? false : true;
+}
+
+// Release the Caps list
+void FreeCapsList(CAPSLIST *caps)
+{
+	UINT i;
+	// Validate arguments
+	if (caps == NULL)
+	{
+		return;
+	}
+
+	for (i = 0;i < LIST_NUM(caps->CapsList);i++)
+	{
+		CAPS *c = LIST_DATA(caps->CapsList, i);
+
+		FreeCaps(c);
+	}
+
+	ReleaseList(caps->CapsList);
+	Free(caps);
+}
+
+// Get the Caps
+CAPS *GetCaps(CAPSLIST *caps, char *name)
+{
+	UINT i;
+	// Validate arguments
+	if (caps == NULL || name == NULL)
+	{
+		return NULL;
+	}
+
+	for (i = 0;i < LIST_NUM(caps->CapsList);i++)
+	{
+		CAPS *c = LIST_DATA(caps->CapsList, i);
+
+		if (StrCmpi(c->Name, name) == 0)
+		{
+			return c;
+		}
+	}
+
+	return NULL;
+}
+
+// Add to the Caps
+void AddCaps(CAPSLIST *caps, CAPS *c)
+{
+	// Validate arguments
+	if (caps == NULL || c == NULL)
+	{
+		return;
+	}
+
+	Insert(caps->CapsList, c);
+}
+
+// Comparison of Caps
+int CompareCaps(void *p1, void *p2)
+{
+	CAPS *c1, *c2;
+	if (p1 == NULL || p2 == NULL)
+	{
+		return 0;
+	}
+	c1 = *(CAPS **)p1;
+	c2 = *(CAPS **)p2;
+	if (c1 == NULL || c2 == NULL)
+	{
+		return 0;
+	}
+
+	return StrCmpi(c1->Name, c2->Name);
+}
+
+// Create a Caps list
+CAPSLIST *NewCapsList()
+{
+	CAPSLIST *caps = ZeroMalloc(sizeof(CAPSLIST));
+
+	caps->CapsList = NewListFast(CompareCaps);
+
+	return caps;
+}
+
+// Release the Caps
+void FreeCaps(CAPS *c)
+{
+	// Validate arguments
+	if (c == NULL)
+	{
+		return;
+	}
+
+	Free(c->Name);
+	Free(c);
+}
+
+// Create a Caps
+CAPS *NewCaps(char *name, UINT value)
+{
+	CAPS *c;
+	// Validate arguments
+	if (name == NULL)
+	{
+		return NULL;
+	}
+
+	c = ZeroMalloc(sizeof(CAPS));
+	c->Name = CopyStr(name);
+	c->Value = value;
+
+	return c;
+}
+
+// Calculate the score from the current number of connections and weight
+UINT SiCalcPoint(SERVER *s, UINT num, UINT weight)
+{
+	UINT server_max_sessions = SERVER_MAX_SESSIONS;
+	if (s == NULL)
+	{
+		return 0;
+	}
+	if (weight == 0)
+	{
+		weight = 100;
+	}
+
+	server_max_sessions = GetServerCapsInt(s, "i_max_sessions");
+
+	return (UINT)(((double)server_max_sessions -
+		MIN((double)num * 100.0 / (double)weight, (double)server_max_sessions))
+		* (double)FARM_BASE_POINT / (double)server_max_sessions);
+}
+
+// Get the server score
+UINT SiGetPoint(SERVER *s)
+{
+	UINT num_session;
+	// Validate arguments
+	if (s == NULL)
+	{
+		return 0;
+	}
+
+	num_session = Count(s->Cedar->CurrentSessions);
+
+	return SiCalcPoint(s, num_session, s->Weight);
+}
+
+// Generate the default certificate
+void SiGenerateDefaultCert(X **server_x, K **server_k)
+{
+	SiGenerateDefaultCertEx(server_x, server_k, NULL);
+}
+void SiGenerateDefaultCertEx(X **server_x, K **server_k, char *common_name)
+{
+	X *x;
+	K *private_key, *public_key;
+	NAME *name;
+	char tmp[MAX_SIZE];
+	wchar_t cn[MAX_SIZE];
+	// Validate arguments
+	if (server_x == NULL || server_k == NULL)
+	{
+		return;
+	}
+
+	// Create a key pair
+	RsaGen(&private_key, &public_key, 2048);
+
+	if (IsEmptyStr(common_name))
+	{
+		// Get the host name
+		StrCpy(tmp, sizeof(tmp), "server.softether.vpn");
+		GetMachineName(tmp, sizeof(tmp));
+		StrToUni(cn, sizeof(cn), tmp);
+	}
+	else
+	{
+		StrToUni(cn, sizeof(cn), common_name);
+	}
+
+	name = NewName(cn, cn, cn,
+		L"US", NULL, NULL);
+	x = NewRootX(public_key, private_key, name, GetDaysUntil2038Ex(), NULL);
+
+	*server_x = x;
+	*server_k = private_key;
+
+	FreeName(name);
+
+	FreeK(public_key);
+}
+
+// Set the server certificate to default
+void SiInitDefaultServerCert(SERVER *s)
+{
+	X *x = NULL;
+	K *k = NULL;
+	// Validate arguments
+	if (s == NULL)
+	{
+		return;
+	}
+
+	// Generate a server certificate and private key
+	SiGenerateDefaultCert(&x, &k);
+
+	// Configure
+	SetCedarCert(s->Cedar, x, k);
+
+	FreeX(x);
+	FreeK(k);
+}
+
+// Set the encryption algorithm name to default
+void SiInitCipherName(SERVER *s)
+{
+	// Validate arguments
+	if (s == NULL)
+	{
+		return;
+	}
+
+	SetCedarCipherList(s->Cedar, SERVER_DEFAULT_CIPHER_NAME);
+}
+
+// Initialize the listener list
+void SiInitListenerList(SERVER *s)
+{
+	// Validate arguments
+	if (s == NULL)
+	{
+		return;
+	}
+
+	SiLockListenerList(s);
+	{
+		{
+			// Register the 4 ports (443, 992, 1194, 8888) as the default port
+			SiAddListener(s, SERVER_DEF_PORTS_1, true);
+			SiAddListener(s, SERVER_DEF_PORTS_2, true);
+			SiAddListener(s, SERVER_DEF_PORTS_3, true);
+			SiAddListener(s, SERVER_DEF_PORTS_4, true);
+		}
+	}
+	SiUnlockListenerList(s);
+}
+
+// Remove the listener
+bool SiDeleteListener(SERVER *s, UINT port)
+{
+	SERVER_LISTENER *e;
+	// Validate arguments
+	if (s == NULL || port == 0)
+	{
+		return false;
+	}
+
+	e = SiGetListener(s, port);
+	if (e == NULL)
+	{
+		return false;
+	}
+
+	// Stop if still alive
+	SiDisableListener(s, port);
+
+	if (e->Listener != NULL)
+	{
+		ReleaseListener(e->Listener);
+	}
+
+	Delete(s->ServerListenerList, e);
+	Free(e);
+
+	return true;
+}
+
+// Compare the SERVER_LISTENER
+int CompareServerListener(void *p1, void *p2)
+{
+	SERVER_LISTENER *s1, *s2;
+	if (p1 == NULL || p2 == NULL)
+	{
+		return 0;
+	}
+	s1 = *(SERVER_LISTENER **)p1;
+	s2 = *(SERVER_LISTENER **)p2;
+	if (s1 == NULL || s2 == NULL)
+	{
+		return 0;
+	}
+
+	if (s1->Port > s2->Port)
+	{
+		return 1;
+	}
+	else if (s1->Port < s2->Port)
+	{
+		return -1;
+	}
+	else
+	{
+		return 0;
+	}
+}
+
+// Stop the listener
+bool SiDisableListener(SERVER *s, UINT port)
+{
+	SERVER_LISTENER *e;
+	// Validate arguments
+	if (s == NULL || port == 0)
+	{
+		return false;
+	}
+
+	// Get the listener
+	e = SiGetListener(s, port);
+	if (e == NULL)
+	{
+		return false;
+	}
+
+	if (e->Enabled == false || e->Listener == NULL)
+	{
+		// Already stopped
+		return true;
+	}
+
+	// Stop the listener
+	StopListener(e->Listener);
+
+	// Release the listener
+	ReleaseListener(e->Listener);
+	e->Listener = NULL;
+
+	e->Enabled = false;
+
+	return true;
+}
+
+// Start the listener
+bool SiEnableListener(SERVER *s, UINT port)
+{
+	SERVER_LISTENER *e;
+	// Validate arguments
+	if (s == NULL || port == 0)
+	{
+		return false;
+	}
+
+	// Get the listener
+	e = SiGetListener(s, port);
+	if (e == NULL)
+	{
+		return false;
+	}
+
+	if (e->Enabled)
+	{
+		// It has already started
+		return true;
+	}
+
+	// Create a listener
+	e->Listener = NewListener(s->Cedar, LISTENER_TCP, e->Port);
+	if (e->Listener == NULL)
+	{
+		// Failure
+		return false;
+	}
+
+	e->Listener->DisableDos = e->DisableDos;
+
+	e->Enabled = true;
+
+	return true;
+}
+
+// Get the listener
+SERVER_LISTENER *SiGetListener(SERVER *s, UINT port)
+{
+	UINT i;
+	// Validate arguments
+	if (s == NULL || port == 0)
+	{
+		return NULL;
+	}
+
+	for (i = 0;i < LIST_NUM(s->ServerListenerList);i++)
+	{
+		SERVER_LISTENER *e = LIST_DATA(s->ServerListenerList, i);
+		if (e->Port == port)
+		{
+			return e;
+		}
+	}
+
+	return NULL;
+}
+
+// Add a listener
+bool SiAddListener(SERVER *s, UINT port, bool enabled)
+{
+	return SiAddListenerEx(s, port, enabled, false);
+}
+bool SiAddListenerEx(SERVER *s, UINT port, bool enabled, bool disable_dos)
+{
+	SERVER_LISTENER *e;
+	UINT i;
+	// Validate arguments
+	if (s == NULL || port == 0)
+	{
+		return false;
+	}
+
+	// Check whether the listener exists already
+	for (i = 0;i < LIST_NUM(s->ServerListenerList);i++)
+	{
+		e = LIST_DATA(s->ServerListenerList, i);
+		if (e->Port == port)
+		{
+			// Already exist
+			return false;
+		}
+	}
+
+	// Register by initializing a new listener
+	e = ZeroMalloc(sizeof(SERVER_LISTENER));
+	e->Enabled = enabled;
+	e->Port = port;
+	e->DisableDos = disable_dos;
+
+	if (e->Enabled)
+	{
+		// Create a listener
+		e->Listener = NewListener(s->Cedar, LISTENER_TCP, e->Port);
+		if (e->Listener != NULL)
+		{
+			e->Listener->DisableDos = e->DisableDos;
+		}
+	}
+
+	Insert(s->ServerListenerList, e);
+
+	return true;
+}
+
+// Lock the listener list
+void SiLockListenerList(SERVER *s)
+{
+	// Validate arguments
+	if (s == NULL)
+	{
+		return;
+	}
+
+	LockList(s->ServerListenerList);
+}
+
+// Unlock the listener list
+void SiUnlockListenerList(SERVER *s)
+{
+	// Validate arguments
+	if (s == NULL)
+	{
+		return;
+	}
+
+	UnlockList(s->ServerListenerList);
+}
+
+// Initialize the Bridge
+void SiInitBridge(SERVER *s)
+{
+	HUB *h;
+	HUB_OPTION o;
+	HUB_LOG g;
+	// Validate arguments
+	if (s == NULL)
+	{
+		return;
+	}
+
+	Zero(&o, sizeof(o));
+	o.MaxSession = 0;
+
+	h = NewHub(s->Cedar, SERVER_DEFAULT_BRIDGE_NAME, &o);
+	AddHub(s->Cedar, h);
+
+	h->Offline = true;
+	SetHubOnline(h);
+
+	// Log settings
+	SiSetDefaultLogSetting(&g);
+	SetHubLogSetting(h, &g);
+
+	ReleaseHub(h);
+}
+
+// Set the default value of the Virtual HUB options
+void SiSetDefaultHubOption(HUB_OPTION *o)
+{
+	// Validate arguments
+	if (o == NULL)
+	{
+		return;
+	}
+
+	o->MaxSession = 0;
+	o->VlanTypeId = MAC_PROTO_TAGVLAN;
+	o->NoIPv6DefaultRouterInRAWhenIPv6 = true;
+	o->ManageOnlyPrivateIP = true;
+	o->ManageOnlyLocalUnicastIPv6 = true;
+	o->NoMacAddressLog = true;
+	o->NoDhcpPacketLogOutsideHub = true;
+	o->AccessListIncludeFileCacheLifetime = ACCESS_LIST_INCLUDE_FILE_CACHE_LIFETIME;
+	o->RemoveDefGwOnDhcpForLocalhost = true;
+	o->FloodingSendQueueBufferQuota = DEFAULT_FLOODING_QUEUE_LENGTH;
+}
+
+// Create a default virtual HUB
+void SiInitDefaultHubList(SERVER *s)
+{
+	HUB *h;
+	HUB_OPTION o;
+	HUB_LOG g;
+	// Validate arguments
+	if (s == NULL)
+	{
+		return;
+	}
+
+	Zero(&o, sizeof(o));
+
+	// Configure a default Virtual HUB management options
+	SiSetDefaultHubOption(&o);
+
+	h = NewHub(s->Cedar, s->Cedar->Bridge == false ? SERVER_DEFAULT_HUB_NAME : SERVER_DEFAULT_BRIDGE_NAME, &o);
+	h->CreatedTime = SystemTime64();
+	AddHub(s->Cedar, h);
+
+	if (s->Cedar->Bridge)
+	{
+		// Randomize the password
+		Rand(h->HashedPassword, sizeof(h->HashedPassword));
+		Rand(h->SecurePassword, sizeof(h->SecurePassword));
+	}
+
+	h->Offline = true;
+	SetHubOnline(h);
+
+	// Log settings
+	SiSetDefaultLogSetting(&g);
+	SetHubLogSetting(h, &g);
+
+	{
+		UINT i;
+		for (i = 0;i < 0;i++)
+		{
+			char tmp[MAX_SIZE];
+			USER *u;
+			sprintf(tmp, "user%u", i);
+			AcLock(h);
+			u = NewUser(tmp, L"test", L"", AUTHTYPE_ANONYMOUS, NULL);
+			AcAddUser(h, u);
+			ReleaseUser(u);
+			AcUnlock(h);
+		}
+	}
+
+	ReleaseHub(h);
+}
+
+// Set the log settings to default
+void SiSetDefaultLogSetting(HUB_LOG *g)
+{
+	// Validate arguments
+	if (g == NULL)
+	{
+		return;
+	}
+
+	Zero(g, sizeof(HUB_LOG));
+	g->SaveSecurityLog = true;
+	g->SecurityLogSwitchType = LOG_SWITCH_DAY;
+	g->SavePacketLog = true;
+	g->PacketLogSwitchType = LOG_SWITCH_DAY;
+	g->PacketLogConfig[PACKET_LOG_TCP_CONN] =
+		g->PacketLogConfig[PACKET_LOG_DHCP] = PACKET_LOG_HEADER;
+}
+
+// Test
+void SiTest(SERVER *s)
+{
+}
+
+// Set the initial configuration
+void SiLoadInitialConfiguration(SERVER *s)
+{
+	RPC_KEEP k;
+	// Validate arguments
+	if (s == NULL)
+	{
+		return;
+	}
+
+	// Default to TLS only; mitigates CVE-2016-0800
+	s->Cedar->SslAcceptSettings.AcceptOnlyTls = true;
+
+	// Auto saving interval related
+	s->AutoSaveConfigSpan = SERVER_FILE_SAVE_INTERVAL_DEFAULT;
+	s->BackupConfigOnlyWhenModified = true;
+
+	s->Weight = FARM_DEFAULT_WEIGHT;
+
+	SiLoadGlobalParamsCfg(NULL);
+
+	// KEEP related
+	Zero(&k, sizeof(k));
+
+	{
+		k.UseKeepConnect = true;
+	}
+	k.KeepConnectPort = 80;
+	StrCpy(k.KeepConnectHost, sizeof(k.KeepConnectHost), CLIENT_DEFAULT_KEEPALIVE_HOST);
+	k.KeepConnectInterval = KEEP_INTERVAL_DEFAULT * 1000;
+	k.KeepConnectProtocol = CONNECTION_UDP;
+
+	Lock(s->Keep->lock);
+	{
+		KEEP *keep = s->Keep;
+		keep->Enable = k.UseKeepConnect;
+		keep->Server = true;
+		StrCpy(keep->ServerName, sizeof(keep->ServerName), k.KeepConnectHost);
+		keep->ServerPort = k.KeepConnectPort;
+		keep->UdpMode = k.KeepConnectProtocol;
+		keep->Interval = k.KeepConnectInterval;
+	}
+	Unlock(s->Keep->lock);
+
+	// Initialize the password
+	{
+		Hash(s->HashedPassword, "", 0, true);
+	}
+
+	// Set the encryption algorithm name to default
+	SiInitCipherName(s);
+
+	// Set the server certificate to default
+	SiInitDefaultServerCert(s);
+
+	// Create a default HUB
+	{
+		SiInitDefaultHubList(s);
+	}
+
+	if (s->Cedar->Bridge == false)
+	{
+		// Create a DDNS client
+		s->DDnsClient = NewDDNSClient(s->Cedar, NULL, NULL);
+	}
+
+
+	// Set the listener list to default setting
+	SiInitListenerList(s);
+
+	if (s->Cedar->Bridge)
+	{
+		// SSTP, OpenVPN, and NAT traversal function can not be used in the bridge environment
+		s->DisableNatTraversal = true;
+		s->DisableSSTPServer = true;
+		s->DisableOpenVPNServer = true;
+	}
+	else
+	{
+		// Enable the SSTP and OpenVPN for default setting
+		OPENVPN_SSTP_CONFIG c;
+
+		Zero(&c, sizeof(c));
+		c.EnableOpenVPN = true;
+		c.EnableSSTP = true;
+
+		{
+			ToStr(c.OpenVPNPortList, OPENVPN_UDP_PORT);
+		}
+
+		SiSetOpenVPNAndSSTPConfig(s, &c);
+
+		{
+			// Enable VPN-over-ICMP" and VPN-over-DNS for default setting
+			s->EnableVpnOverIcmp = false;
+			s->EnableVpnOverDns = false;
+		}
+	}
+
+	s->Eraser = NewEraser(s->Logger, 0);
+}
+
+// Check whether the ports required for VPN-over-ICMP can be opened
+bool SiCanOpenVpnOverIcmpPort()
+{
+	// Whether the ICMP can be opened
+	SOCK *s = NewUDP(MAKE_SPECIAL_PORT(IP_PROTO_ICMPV4));
+
+	if (s == NULL)
+	{
+		// Failure
+		return false;
+	}
+
+	Disconnect(s);
+	ReleaseSock(s);
+
+	return true;
+}
+
+// Check whether the ports required for VPN-over-DNS can be opened
+bool SiCanOpenVpnOverDnsPort()
+{
+	// Whether UDP Port 53 can be listen on
+	SOCK *s = NewUDP(53);
+
+	if (s == NULL)
+	{
+		// Listening failure
+		return false;
+	}
+
+	Disconnect(s);
+	ReleaseSock(s);
+
+	return true;
+}
+
+// Read the configuration file (main)
+bool SiLoadConfigurationFileMain(SERVER *s, FOLDER *root)
+{
+	// Validate arguments
+	if (s == NULL || root == NULL)
+	{
+		return false;
+	}
+
+	return SiLoadConfigurationCfg(s, root);
+}
+
+// Read the configuration file
+bool SiLoadConfigurationFile(SERVER *s)
+{
+	// Validate arguments
+	bool ret = false;
+	FOLDER *root;
+	char *server_config_filename = SERVER_CONFIG_FILE_NAME;
+	if (s == NULL)
+	{
+		return false;
+	}
+
+
+	s->CfgRw = NewCfgRwEx2A(&root,
+		s->Cedar->Bridge == false ? server_config_filename : BRIDGE_CONFIG_FILE_NAME, false,
+		s->Cedar->Bridge == false ? SERVER_CONFIG_TEMPLATE_NAME : BRIDGE_CONFIG_TEMPLATE_NAME);
+
+	if (server_reset_setting)
+	{
+		CfgDeleteFolder(root);
+		root = NULL;
+		server_reset_setting = false;
+	}
+
+	if (root == NULL)
+	{
+		return false;
+	}
+
+	ret = SiLoadConfigurationFileMain(s, root);
+
+	CfgDeleteFolder(root);
+
+	return ret;
+}
+
+// Initialize the configuration
+void SiInitConfiguration(SERVER *s)
+{
+	// Validate arguments
+	if (s == NULL)
+	{
+		return;
+	}
+
+	s->AutoSaveConfigSpan = SERVER_FILE_SAVE_INTERVAL_DEFAULT;
+	s->BackupConfigOnlyWhenModified = true;
+
+	// IPsec server
+	if (s->Cedar->Bridge == false)
+	{
+		s->IPsecServer = NewIPsecServer(s->Cedar);
+	}
+
+	// OpenVPN server (UDP)
+	if (s->Cedar->Bridge == false)
+	{
+		s->OpenVpnServerUdp = NewOpenVpnServerUdp(s->Cedar);
+	}
+
+	SLog(s->Cedar, "LS_LOAD_CONFIG_1");
+	if (SiLoadConfigurationFile(s) == false)
+	{
+		// Ethernet initialization
+		InitEth();
+
+		SLog(s->Cedar, "LS_LOAD_CONFIG_3");
+		SiLoadInitialConfiguration(s);
+
+		SetFifoCurrentReallocMemSize(MEM_FIFO_REALLOC_MEM_SIZE);
+
+		server_reset_setting = false;
+	}
+	else
+	{
+		SLog(s->Cedar, "LS_LOAD_CONFIG_2");
+	}
+
+	s->CfgRw->DontBackup = s->DontBackupConfig;
+
+	// The arp_filter in Linux
+	if (GetOsInfo()->OsType == OSTYPE_LINUX)
+	{
+		if (s->NoLinuxArpFilter == false)
+		{
+			SetLinuxArpFilter();
+		}
+	}
+
+	if (s->DisableDosProction)
+	{
+		DisableDosProtect();
+	}
+	else
+	{
+		EnableDosProtect();
+	}
+
+	s->AutoSaveConfigSpanSaved = s->AutoSaveConfigSpan;
+
+	// Create a VPN Azure client
+	if (s->DDnsClient != NULL && s->Cedar->Bridge == false && s->ServerType == SERVER_TYPE_STANDALONE)
+	{
+		s->AzureClient = NewAzureClient(s->Cedar, s);
+
+		AcSetEnable(s->AzureClient, s->EnableVpnAzure);
+	}
+
+	// Reduce the storage interval in the case of user mode
+#ifdef	OS_WIN32
+	if (MsIsUserMode())
+	{
+		s->AutoSaveConfigSpan = MIN(s->AutoSaveConfigSpan, SERVER_FILE_SAVE_INTERVAL_USERMODE);
+	}
+#endif	//OS_WIN32
+
+	// Create a saving thread
+	SLog(s->Cedar, "LS_INIT_SAVE_THREAD", s->AutoSaveConfigSpan / 1000);
+	s->SaveHaltEvent = NewEvent();
+	s->SaveThread = NewThread(SiSaverThread, s);
+}
+
+// Set the state of Enabled / Disabled of Azure Client
+void SiSetAzureEnable(SERVER *s, bool enabled)
+{
+	// Validate arguments
+	if (s == NULL)
+	{
+		return;
+	}
+
+	if (s->AzureClient != NULL)
+	{
+		AcSetEnable(s->AzureClient, enabled);
+	}
+
+	s->EnableVpnAzure = enabled;
+}
+
+// Get the state of Enabled / Disabled of Azure Client
+bool SiGetAzureEnable(SERVER *s)
+{
+	// Validate arguments
+	if (s == NULL)
+	{
+		return false;
+	}
+
+	if (s->AzureClient != NULL)
+	{
+		return AcGetEnable(s->AzureClient);
+	}
+	else
+	{
+		return false;
+	}
+}
+
+// Apply the Config to the Azure Client
+void SiApplyAzureConfig(SERVER *s, DDNS_CLIENT_STATUS *ddns_status)
+{
+	// Validate arguments
+	if (s == NULL)
+	{
+		return;
+	}
+
+	AcApplyCurrentConfig(s->AzureClient, ddns_status);
+}
+
+// Get whether the Azure Client is enabled
+bool SiIsAzureEnabled(SERVER *s)
+{
+	// Validate arguments
+	if (s == NULL)
+	{
+		return false;
+	}
+
+	if (s->AzureClient == NULL)
+	{
+		return false;
+	}
+
+	return s->EnableVpnAzure;
+}
+
+// Get whether the Azure Client is supported
+bool SiIsAzureSupported(SERVER *s)
+{
+	// Validate arguments
+	if (s == NULL)
+	{
+		return false;
+	}
+
+	if (s->AzureClient == NULL)
+	{
+		return false;
+	}
+
+	return true;
+}
+
+// Read the server settings from the CFG
+bool SiLoadConfigurationCfg(SERVER *s, FOLDER *root)
+{
+	FOLDER *f1, *f2, *f3, *f4, *f5, *f6, *f7, *f8, *f;
+	bool is_vgs_enabled = false;
+	// Validate arguments
+	if (s == NULL || root == NULL)
+	{
+		return false;
+	}
+
+	f = NULL;
+
+
+	f1 = CfgGetFolder(root, "ServerConfiguration");
+	f2 = CfgGetFolder(root, "VirtualHUB");
+	f3 = CfgGetFolder(root, "ListenerList");
+	f4 = CfgGetFolder(root, "LocalBridgeList");
+	f5 = CfgGetFolder(root, "VirtualLayer3SwitchList");
+	f6 = CfgGetFolder(root, "LicenseManager");
+	f7 = CfgGetFolder(root, "IPsec");
+	f8 = CfgGetFolder(root, "DDnsClient");
+
+	if (f1 == NULL)
+	{
+		SLog(s->Cedar, "LS_BAD_CONFIG");
+		return false;
+	}
+
+#ifdef	OS_WIN32
+	if (f4 != NULL)
+	{
+		// Read the flag of using the SeLow driver
+		bool b = true;
+
+		if (CfgIsItem(f4, "EnableSoftEtherKernelModeDriver"))
+		{
+			b = CfgGetBool(f4, "EnableSoftEtherKernelModeDriver");
+		}
+
+		Win32SetEnableSeLow(b);
+	}
+#endif	// OS_WIN32
+
+	// Ethernet initialization
+	InitEth();
+
+	s->ConfigRevision = CfgGetInt(root, "ConfigRevision");
+
+	if (s->Cedar->Bridge == false && f6 != NULL)
+	{
+		if (GetServerCapsBool(s, "b_support_license"))
+		{
+			SiLoadLicenseManager(s, f6);
+		}
+	}
+
+	DestroyServerCapsCache(s);
+
+	SiLoadServerCfg(s, f1);
+
+	if (s->ServerType != SERVER_TYPE_FARM_MEMBER)
+	{
+		SiLoadHubs(s, f2);
+	}
+
+	SiLoadListeners(s, f3);
+
+	if (f4 != NULL)
+	{
+		SiLoadLocalBridges(s, f4);
+	}
+
+	if (s->Cedar->Bridge == false && f5 != NULL)
+	{
+		SiLoadL3Switchs(s, f5);
+	}
+
+	if (f7 != NULL && GetServerCapsBool(s, "b_support_ipsec"))
+	{
+		SiLoadIPsec(s, f7);
+	}
+
+	if (s->Cedar->Bridge == false)
+	{
+		if (f8 == NULL)
+		{
+			// Create a DDNS client with a new key
+			s->DDnsClient = NewDDNSClient(s->Cedar, NULL, NULL);
+		}
+		else
+		{
+			// Create by reading the setting of the DDNS client
+			UCHAR key[SHA1_SIZE];
+			if (CfgGetBool(f8, "Disabled"))
+			{
+				// Disabled
+			}
+			else
+			{
+				char machine_name[MAX_SIZE];
+				char machine_name2[MAX_SIZE];
+				INTERNET_SETTING t;
+				BUF *pw;
+
+				// Proxy Setting
+				Zero(&t, sizeof(t));
+				t.ProxyType = CfgGetInt(f8, "ProxyType");
+				CfgGetStr(f8, "ProxyHostName", t.ProxyHostName, sizeof(t.ProxyHostName));
+				t.ProxyPort = CfgGetInt(f8, "ProxyPort");
+				CfgGetStr(f8, "ProxyUsername", t.ProxyUsername, sizeof(t.ProxyUsername));
+				pw = CfgGetBuf(f8, "ProxyPassword");
+				if (pw != NULL)
+				{
+					char *pw_str = DecryptPassword(pw);
+					StrCpy(t.ProxyPassword, sizeof(t.ProxyPassword), pw_str);
+
+					Free(pw_str);
+					FreeBuf(pw);
+				}
+
+				GetMachineHostName(machine_name, sizeof(machine_name));
+
+				CfgGetStr(f8, "LocalHostname", machine_name2, sizeof(machine_name2));
+
+				if (CfgGetByte(f8, "Key", key, sizeof(key)) != sizeof(key) || StrCmpi(machine_name, machine_name2) != 0)
+				{
+					// Create a DDNS client with a new key
+					s->DDnsClient = NewDDNSClient(s->Cedar, NULL, &t);
+				}
+				else
+				{
+					// Create the DDNS client with stored key
+					s->DDnsClient = NewDDNSClient(s->Cedar, key, &t);
+				}
+			}
+		}
+	}
+
+
+	{
+		HUB *h = NULL;
+
+		// Remove the virtual HUB "VPNGATE" when VGS disabled
+		LockHubList(s->Cedar);
+		{
+			h = GetHub(s->Cedar, VG_HUBNAME);
+		}
+		UnlockHubList(s->Cedar);
+
+		if (h != NULL)
+		{
+			StopHub(h);
+			DelHub(s->Cedar, h);
+			ReleaseHub(h);
+		}
+	}
+
+	s->IPsecMessageDisplayed = CfgGetBool(root, "IPsecMessageDisplayed");
+
+
+	return true;
+}
+
+// Write the listener configuration
+void SiWriteListenerCfg(FOLDER *f, SERVER_LISTENER *r)
+{
+	// Validate arguments
+	if (f == NULL || r == NULL)
+	{
+		return;
+	}
+
+	CfgAddBool(f, "Enabled", r->Enabled);
+	CfgAddInt(f, "Port", r->Port);
+	CfgAddBool(f, "DisableDos", r->DisableDos);
+}
+
+// Read the listener configuration
+void SiLoadListenerCfg(SERVER *s, FOLDER *f)
+{
+	bool enable;
+	UINT port;
+	bool disable_dos;
+	// Validate arguments
+	if (s == NULL || f == NULL)
+	{
+		return;
+	}
+
+	enable = CfgGetBool(f, "Enabled");
+	port = CfgGetInt(f, "Port");
+	disable_dos = CfgGetBool(f, "DisableDos");
+
+	if (port == 0)
+	{
+		return;
+	}
+
+	SiAddListenerEx(s, port, enable, disable_dos);
+}
+
+// Read the listener list
+void SiLoadListeners(SERVER *s, FOLDER *f)
+{
+	TOKEN_LIST *t;
+	UINT i;
+	// Validate arguments
+	if (s == NULL || f == NULL)
+	{
+		return;
+	}
+
+	t = CfgEnumFolderToTokenList(f);
+	for (i = 0;i < t->NumTokens;i++)
+	{
+		FOLDER *ff = CfgGetFolder(f, t->Token[i]);
+		if (ff != NULL)
+		{
+			SiLoadListenerCfg(s, ff);
+		}
+	}
+	FreeToken(t);
+}
+
+// Write the listener list
+void SiWriteListeners(FOLDER *f, SERVER *s)
+{
+	// Validate arguments
+	if (f == NULL || s == NULL)
+	{
+		return;
+	}
+
+	LockList(s->ServerListenerList);
+	{
+		UINT i;
+		for (i = 0;i < LIST_NUM(s->ServerListenerList);i++)
+		{
+			SERVER_LISTENER *r = LIST_DATA(s->ServerListenerList, i);
+			char name[MAX_SIZE];
+			Format(name, sizeof(name), "Listener%u", i);
+			SiWriteListenerCfg(CfgCreateFolder(f, name), r);
+		}
+	}
+	UnlockList(s->ServerListenerList);
+}
+
+// Write the bridge
+void SiWriteLocalBridgeCfg(FOLDER *f, LOCALBRIDGE *br)
+{
+	// Validate arguments
+	if (f == NULL || br == NULL)
+	{
+		return;
+	}
+
+	CfgAddStr(f, "DeviceName", br->DeviceName);
+	CfgAddStr(f, "HubName", br->HubName);
+	CfgAddBool(f, "NoPromiscuousMode", br->Local);
+	CfgAddBool(f, "MonitorMode", br->Monitor);
+	CfgAddBool(f, "LimitBroadcast", br->LimitBroadcast);
+
+	if (OS_IS_UNIX(GetOsInfo()->OsType))
+	{
+		CfgAddBool(f, "TapMode", br->TapMode);
+
+		if (br->TapMode)
+		{
+			char tmp[MAX_SIZE];
+			MacToStr(tmp, sizeof(tmp), br->TapMacAddress);
+			CfgAddStr(f, "TapMacAddress", tmp);
+		}
+	}
+}
+
+// Write the bridge list
+void SiWriteLocalBridges(FOLDER *f, SERVER *s)
+{
+	// Validate arguments
+	if (s == NULL || f == NULL)
+	{
+		return;
+	}
+
+#ifdef	OS_WIN32
+	CfgAddBool(f, "ShowAllInterfaces", Win32EthGetShowAllIf());
+
+	CfgAddBool(f, "EnableSoftEtherKernelModeDriver", Win32GetEnableSeLow());
+#endif	// OS_WIN32
+
+#ifdef	UNIX_LINUX
+	CfgAddBool(f, "DoNotDisableOffloading", GetGlobalServerFlag(GSF_LOCALBRIDGE_NO_DISABLE_OFFLOAD));
+#endif	// UNIX_LINUX
+
+	LockList(s->Cedar->LocalBridgeList);
+	{
+		UINT i;
+		for (i = 0;i < LIST_NUM(s->Cedar->LocalBridgeList);i++)
+		{
+			LOCALBRIDGE *br = LIST_DATA(s->Cedar->LocalBridgeList, i);
+			char name[MAX_SIZE];
+
+			Format(name, sizeof(name), "LocalBridge%u", i);
+			SiWriteLocalBridgeCfg(CfgCreateFolder(f, name), br);
+		}
+	}
+	UnlockList(s->Cedar->LocalBridgeList);
+}
+
+// Read the bridge
+void SiLoadLocalBridgeCfg(SERVER *s, FOLDER *f)
+{
+	char hub[MAX_SIZE];
+	char nic[MAX_SIZE];
+	bool tapmode = false;
+	UCHAR tapaddr[6];
+	// Validate arguments
+	if (s == NULL || f == NULL)
+	{
+		return;
+	}
+
+	Zero(hub, sizeof(hub));
+	Zero(nic, sizeof(nic));
+
+	CfgGetStr(f, "HubName", hub, sizeof(hub));
+	CfgGetStr(f, "DeviceName", nic, sizeof(nic));
+
+	if (IsEmptyStr(hub) || IsEmptyStr(nic)
+		)
+	{
+		return;
+	}
+
+	if (OS_IS_UNIX(GetOsInfo()->OsType))
+	{
+		if (CfgGetBool(f, "TapMode"))
+		{
+			char tmp[MAX_SIZE];
+			tapmode = true;
+			Zero(tapaddr, sizeof(tapaddr));
+			if (CfgGetStr(f, "TapMacAddress", tmp, sizeof(tmp)))
+			{
+				BUF *b;
+				b = StrToBin(tmp);
+				if (b != NULL && b->Size == 6)
+				{
+					Copy(tapaddr, b->Buf, sizeof(tapaddr));
+				}
+				FreeBuf(b);
+			}
+		}
+	}
+
+	AddLocalBridge(s->Cedar, hub, nic, CfgGetBool(f, "NoPromiscuousMode"), CfgGetBool(f, "MonitorMode"),
+		tapmode, tapaddr, CfgGetBool(f, "LimitBroadcast"));
+}
+
+// Read the bridge list
+void SiLoadLocalBridges(SERVER *s, FOLDER *f)
+{
+	TOKEN_LIST *t;
+	UINT i;
+	// Validate arguments
+	if (s == NULL || f == NULL)
+	{
+		return;
+	}
+
+#ifdef	OS_WIN32
+	Win32EthSetShowAllIf(CfgGetBool(f, "ShowAllInterfaces"));
+#endif	// OS_WIN32
+
+#ifdef	UNIX_LINUX
+	SetGlobalServerFlag(GSF_LOCALBRIDGE_NO_DISABLE_OFFLOAD, CfgGetBool(f, "DoNotDisableOffloading"));
+#endif	// UNIX_LINUX
+
+	t = CfgEnumFolderToTokenList(f);
+
+	for (i = 0;i < t->NumTokens;i++)
+	{
+		char *name = t->Token[i];
+
+		SiLoadLocalBridgeCfg(s, CfgGetFolder(f, name));
+	}
+
+	FreeToken(t);
+}
+
+// Increment the configuration revision of the server
+void IncrementServerConfigRevision(SERVER *s)
+{
+	// Validate arguments
+	if (s == NULL)
+	{
+		return;
+	}
+
+	s->ConfigRevision++;
+}
+
+// Write the server settings to CFG
+FOLDER *SiWriteConfigurationToCfg(SERVER *s)
+{
+	FOLDER *root;
+	char region[128];
+	// Validate arguments
+	if (s == NULL)
+	{
+		return NULL;
+	}
+
+	root = CfgCreateFolder(NULL, TAG_ROOT);
+
+	SiGetCurrentRegion(s->Cedar, region, sizeof(region));
+
+	CfgAddStr(root, "Region", region);
+
+	CfgAddInt(root, "ConfigRevision", s->ConfigRevision);
+
+	SiWriteListeners(CfgCreateFolder(root, "ListenerList"), s);
+
+	SiWriteLocalBridges(CfgCreateFolder(root, "LocalBridgeList"), s);
+
+	SiWriteServerCfg(CfgCreateFolder(root, "ServerConfiguration"), s);
+
+
+	if (s->UpdatedServerType != SERVER_TYPE_FARM_MEMBER)
+	{
+		SiWriteHubs(CfgCreateFolder(root, "VirtualHUB"), s);
+	}
+
+	if (s->Cedar->Bridge == false)
+	{
+		SiWriteL3Switchs(CfgCreateFolder(root, "VirtualLayer3SwitchList"), s);
+
+		if (GetServerCapsBool(s, "b_support_license"))
+		{
+			SiWriteLicenseManager(CfgCreateFolder(root, "LicenseManager"), s);
+		}
+	}
+
+	if (s->Led)
+	{
+		CfgAddBool(root, "Led", true);
+		CfgAddBool(root, "LedSpecial", s->LedSpecial);
+	}
+
+	if (GetServerCapsBool(s, "b_support_ipsec"))
+	{
+		SiWriteIPsec(CfgCreateFolder(root, "IPsec"), s);
+	}
+
+	if (s->Cedar->Bridge == false)
+	{
+		FOLDER *ddns_folder = CfgCreateFolder(root, "DDnsClient");
+
+		if (s->DDnsClient == NULL)
+		{
+			// Disabled
+			CfgAddBool(ddns_folder, "Disabled", true);
+		}
+		else
+		{
+			char machine_name[MAX_SIZE];
+			BUF *pw;
+			INTERNET_SETTING *t;
+			// Enabled
+			CfgAddBool(ddns_folder, "Disabled", false);
+			CfgAddByte(ddns_folder, "Key", s->DDnsClient->Key, SHA1_SIZE);
+
+			GetMachineHostName(machine_name, sizeof(machine_name));
+			CfgAddStr(ddns_folder, "LocalHostname", machine_name);
+
+			t = &s->DDnsClient->InternetSetting;
+
+			CfgAddInt(ddns_folder, "ProxyType", t->ProxyType);
+			CfgAddStr(ddns_folder, "ProxyHostName", t->ProxyHostName);
+			CfgAddInt(ddns_folder, "ProxyPort", t->ProxyPort);
+			CfgAddStr(ddns_folder, "ProxyUsername", t->ProxyUsername);
+
+			if (IsEmptyStr(t->ProxyPassword) == false)
+			{
+				pw = EncryptPassword(t->ProxyPassword);
+
+				CfgAddBuf(ddns_folder, "ProxyPassword", pw);
+
+				FreeBuf(pw);
+			}
+		}
+	}
+
+	CfgAddBool(root, "IPsecMessageDisplayed", s->IPsecMessageDisplayed);
+
+
+	return root;
+}
+
+// Read the policy
+void SiLoadPolicyCfg(POLICY *p, FOLDER *f)
+{
+	// Validate arguments
+	if (f == NULL || p == NULL)
+	{
+		return;
+	}
+
+	Zero(p, sizeof(POLICY));
+
+	// Ver 2
+	p->Access = CfgGetBool(f, "Access");
+	p->DHCPFilter = CfgGetBool(f, "DHCPFilter");
+	p->DHCPNoServer = CfgGetBool(f, "DHCPNoServer");
+	p->DHCPForce = CfgGetBool(f, "DHCPForce");
+	p->NoBridge = CfgGetBool(f, "NoBridge");
+	p->NoRouting = CfgGetBool(f, "NoRouting");
+	p->CheckMac = CfgGetBool(f, "CheckMac");
+	p->CheckIP = CfgGetBool(f, "CheckIP");
+	p->ArpDhcpOnly = CfgGetBool(f, "ArpDhcpOnly");
+	p->PrivacyFilter = CfgGetBool(f, "PrivacyFilter");
+	p->NoServer = CfgGetBool(f, "NoServer");
+	p->NoBroadcastLimiter = CfgGetBool(f, "NoBroadcastLimiter");
+	p->MonitorPort = CfgGetBool(f, "MonitorPort");
+	p->MaxConnection = CfgGetInt(f, "MaxConnection");
+	p->TimeOut = CfgGetInt(f, "TimeOut");
+	p->MaxMac = CfgGetInt(f, "MaxMac");
+	p->MaxIP = CfgGetInt(f, "MaxIP");
+	p->MaxUpload = CfgGetInt(f, "MaxUpload");
+	p->MaxDownload = CfgGetInt(f, "MaxDownload");
+	p->FixPassword = CfgGetBool(f, "FixPassword");
+	p->MultiLogins = CfgGetInt(f, "MultiLogins");
+	p->NoQoS = CfgGetBool(f, "NoQoS");
+
+	// Ver 3
+	p->RSandRAFilter = CfgGetBool(f, "RSandRAFilter");
+	p->RAFilter = CfgGetBool(f, "RAFilter");
+	p->DHCPv6Filter = CfgGetBool(f, "DHCPv6Filter");
+	p->DHCPv6NoServer = CfgGetBool(f, "DHCPv6NoServer");
+	p->NoRoutingV6 = CfgGetBool(f, "NoRoutingV6");
+	p->CheckIPv6 = CfgGetBool(f, "CheckIPv6");
+	p->NoServerV6 = CfgGetBool(f, "NoServerV6");
+	p->MaxIPv6 = CfgGetInt(f, "MaxIPv6");
+	p->NoSavePassword = CfgGetBool(f, "NoSavePassword");
+	p->AutoDisconnect = CfgGetInt(f, "AutoDisconnect");
+	p->FilterIPv4 = CfgGetBool(f, "FilterIPv4");
+	p->FilterIPv6 = CfgGetBool(f, "FilterIPv6");
+	p->FilterNonIP = CfgGetBool(f, "FilterNonIP");
+	p->NoIPv6DefaultRouterInRA = CfgGetBool(f, "NoIPv6DefaultRouterInRA");
+	p->NoIPv6DefaultRouterInRAWhenIPv6 = CfgGetBool(f, "NoIPv6DefaultRouterInRAWhenIPv6");
+	p->VLanId = CfgGetInt(f, "VLanId");
+}
+
+// Write the policy
+void SiWritePolicyCfg(FOLDER *f, POLICY *p, bool cascade_mode)
+{
+	// Validate arguments
+	if (f == NULL || p == NULL)
+	{
+		return;
+	}
+
+	// Ver 2.0
+	if (cascade_mode == false)
+	{
+		CfgAddBool(f, "Access", p->Access);
+	}
+
+	CfgAddBool(f, "DHCPFilter", p->DHCPFilter);
+	CfgAddBool(f, "DHCPNoServer", p->DHCPNoServer);
+	CfgAddBool(f, "DHCPForce", p->DHCPForce);
+
+	if (cascade_mode == false)
+	{
+		CfgAddBool(f, "NoBridge", p->NoBridge);
+		CfgAddBool(f, "NoRouting", p->NoRouting);
+	}
+
+	CfgAddBool(f, "CheckMac", p->CheckMac);
+	CfgAddBool(f, "CheckIP", p->CheckIP);
+	CfgAddBool(f, "ArpDhcpOnly", p->ArpDhcpOnly);
+
+	if (cascade_mode == false)
+	{
+		CfgAddBool(f, "PrivacyFilter", p->PrivacyFilter);
+	}
+
+	CfgAddBool(f, "NoServer", p->NoServer);
+	CfgAddBool(f, "NoBroadcastLimiter", p->NoBroadcastLimiter);
+
+	if (cascade_mode == false)
+	{
+		CfgAddBool(f, "MonitorPort", p->MonitorPort);
+		CfgAddInt(f, "MaxConnection", p->MaxConnection);
+		CfgAddInt(f, "TimeOut", p->TimeOut);
+	}
+
+	CfgAddInt(f, "MaxMac", p->MaxMac);
+	CfgAddInt(f, "MaxIP", p->MaxIP);
+	CfgAddInt(f, "MaxUpload", p->MaxUpload);
+	CfgAddInt(f, "MaxDownload", p->MaxDownload);
+
+	if (cascade_mode == false)
+	{
+		CfgAddBool(f, "FixPassword", p->FixPassword);
+		CfgAddInt(f, "MultiLogins", p->MultiLogins);
+		CfgAddBool(f, "NoQoS", p->NoQoS);
+	}
+
+	// Ver 3.0
+	CfgAddBool(f, "RSandRAFilter", p->RSandRAFilter);
+	CfgAddBool(f, "RAFilter", p->RAFilter);
+	CfgAddBool(f, "DHCPv6Filter", p->DHCPv6Filter);
+	CfgAddBool(f, "DHCPv6NoServer", p->DHCPv6NoServer);
+
+	if (cascade_mode == false)
+	{
+		CfgAddBool(f, "NoRoutingV6", p->NoRoutingV6);
+	}
+
+	CfgAddBool(f, "CheckIPv6", p->CheckIPv6);
+	CfgAddBool(f, "NoServerV6", p->NoServerV6);
+	CfgAddInt(f, "MaxIPv6", p->MaxIPv6);
+
+	if (cascade_mode == false)
+	{
+		CfgAddBool(f, "NoSavePassword", p->NoSavePassword);
+		CfgAddInt(f, "AutoDisconnect", p->AutoDisconnect);
+	}
+
+	CfgAddBool(f, "FilterIPv4", p->FilterIPv4);
+	CfgAddBool(f, "FilterIPv6", p->FilterIPv6);
+	CfgAddBool(f, "FilterNonIP", p->FilterNonIP);
+	CfgAddBool(f, "NoIPv6DefaultRouterInRA", p->NoIPv6DefaultRouterInRA);
+	CfgAddBool(f, "NoIPv6DefaultRouterInRAWhenIPv6", p->NoIPv6DefaultRouterInRAWhenIPv6);
+	CfgAddInt(f, "VLanId", p->VLanId);
+}
+
+// Write the link information of the Virtual HUB
+void SiWriteHubLinkCfg(FOLDER *f, LINK *k)
+{
+	// Validate arguments
+	if (f == NULL || k == NULL)
+	{
+		return;
+	}
+
+	Lock(k->lock);
+	{
+		// Online
+		CfgAddBool(f, "Online", k->Offline ? false : true);
+
+		// Client options
+		CiWriteClientOption(CfgCreateFolder(f, "ClientOption"), k->Option);
+
+		// Client authentication data
+		CiWriteClientAuth(CfgCreateFolder(f, "ClientAuth"), k->Auth);
+
+		// Policy
+		if (k->Policy != NULL)
+		{
+			SiWritePolicyCfg(CfgCreateFolder(f, "Policy"), k->Policy, true);
+		}
+
+		CfgAddBool(f, "CheckServerCert", k->CheckServerCert);
+
+		if (k->ServerCert != NULL)
+		{
+			BUF *b = XToBuf(k->ServerCert, false);
+			CfgAddBuf(f, "ServerCert", b);
+			FreeBuf(b);
+		}
+	}
+	Unlock(k->lock);
+}
+
+// Read the link information
+void SiLoadHubLinkCfg(FOLDER *f, HUB *h)
+{
+	bool online;
+	CLIENT_OPTION *o;
+	CLIENT_AUTH *a;
+	FOLDER *pf;
+	POLICY p;
+	LINK *k;
+	// Validate arguments
+	if (f == NULL || h == NULL)
+	{
+		return;
+	}
+
+	pf = CfgGetFolder(f, "Policy");
+	if (pf == NULL)
+	{
+		return;
+	}
+
+	SiLoadPolicyCfg(&p, pf);
+
+	online = CfgGetBool(f, "Online");
+
+	o = CiLoadClientOption(CfgGetFolder(f, "ClientOption"));
+	a = CiLoadClientAuth(CfgGetFolder(f, "ClientAuth"));
+	if (o == NULL || a == NULL)
+	{
+		Free(o);
+		CiFreeClientAuth(a);
+		return;
+	}
+
+	k = NewLink(h->Cedar, h, o, a, &p);
+	if (k != NULL)
+	{
+		BUF *b;
+		k->CheckServerCert = CfgGetBool(f, "CheckServerCert");
+		b = CfgGetBuf(f, "ServerCert");
+		if (b != NULL)
+		{
+			k->ServerCert = BufToX(b, false);
+			FreeBuf(b);
+		}
+
+		if (online)
+		{
+			k->Offline = true;
+			SetLinkOnline(k);
+		}
+		else
+		{
+			k->Offline = false;
+			SetLinkOffline(k);
+		}
+		ReleaseLink(k);
+	}
+
+	Free(o);
+	CiFreeClientAuth(a);
+}
+
+// Write the SecureNAT of the Virtual HUB
+void SiWriteSecureNAT(HUB *h, FOLDER *f)
+{
+	// Validate arguments
+	if (h == NULL || f == NULL)
+	{
+		return;
+	}
+
+	CfgAddBool(f, "Disabled", h->EnableSecureNAT ? false : true);
+
+	NiWriteVhOptionEx(h->SecureNATOption, f);
+}
+
+// Read the administration options for the virtual HUB
+void SiLoadHubAdminOptions(HUB *h, FOLDER *f)
+{
+	TOKEN_LIST *t;
+	// Validate arguments
+	if (h == NULL || f == NULL)
+	{
+		return;
+	}
+
+	t = CfgEnumItemToTokenList(f);
+	if (t != NULL)
+	{
+		UINT i;
+
+		LockList(h->AdminOptionList);
+		{
+			DeleteAllHubAdminOption(h, false);
+
+			for (i = 0;i < t->NumTokens;i++)
+			{
+				char *name = t->Token[i];
+				ADMIN_OPTION *a;
+				UINT value = CfgGetInt(f, name);;
+
+				Trim(name);
+
+				a = ZeroMalloc(sizeof(ADMIN_OPTION));
+				StrCpy(a->Name, sizeof(a->Name), name);
+				a->Value = value;
+
+				Insert(h->AdminOptionList, a);
+			}
+
+			AddHubAdminOptionsDefaults(h, false);
+		}
+		UnlockList(h->AdminOptionList);
+
+		FreeToken(t);
+	}
+}
+
+// Write the administration options for the virtual HUB
+void SiWriteHubAdminOptions(FOLDER *f, HUB *h)
+{
+	// Validate arguments
+	if (f == NULL || h == NULL)
+	{
+		return;
+	}
+
+	LockList(h->AdminOptionList);
+	{
+		UINT i;
+		for (i = 0;i < LIST_NUM(h->AdminOptionList);i++)
+		{
+			ADMIN_OPTION *a = LIST_DATA(h->AdminOptionList, i);
+
+			CfgAddInt(f, a->Name, a->Value);
+		}
+	}
+	UnlockList(h->AdminOptionList);
+}
+
+// Write the link list of the Virtual HUB
+void SiWriteHubLinks(FOLDER *f, HUB *h)
+{
+	// Validate arguments
+	if (f == NULL || h == NULL)
+	{
+		return;
+	}
+
+	LockList(h->LinkList);
+	{
+		UINT i;
+		for (i = 0;i < LIST_NUM(h->LinkList);i++)
+		{
+			LINK *k = LIST_DATA(h->LinkList, i);
+			char name[MAX_SIZE];
+			Format(name, sizeof(name), "Cascade%u", i);
+			SiWriteHubLinkCfg(CfgCreateFolder(f, name), k);
+		}
+	}
+	UnlockList(h->LinkList);
+}
+
+// Read the link list
+void SiLoadHubLinks(HUB *h, FOLDER *f)
+{
+	TOKEN_LIST *t;
+	UINT i;
+	// Validate arguments
+	if (h == NULL || f == NULL)
+	{
+		return;
+	}
+
+	t = CfgEnumFolderToTokenList(f);
+
+	for (i = 0;i < t->NumTokens;i++)
+	{
+		char *name = t->Token[i];
+		SiLoadHubLinkCfg(CfgGetFolder(f, name), h);
+	}
+
+	FreeToken(t);
+}
+
+// Write an item of the access list
+void SiWriteHubAccessCfg(FOLDER *f, ACCESS *a)
+{
+	// Validate arguments
+	if (f == NULL || a == NULL)
+	{
+		return;
+	}
+
+	CfgAddUniStr(f, "Note", a->Note);
+	CfgAddBool(f, "Active", a->Active);
+	CfgAddInt(f, "Priority", a->Priority);
+	CfgAddBool(f, "Discard", a->Discard);
+	CfgAddBool(f, "IsIPv6", a->IsIPv6);
+
+	if (a->IsIPv6 == false)
+	{
+		CfgAddIp32(f, "SrcIpAddress", a->SrcIpAddress);
+		CfgAddIp32(f, "SrcSubnetMask", a->SrcSubnetMask);
+		CfgAddIp32(f, "DestIpAddress", a->DestIpAddress);
+		CfgAddIp32(f, "DestSubnetMask", a->DestSubnetMask);
+	}
+	else
+	{
+		CfgAddIp6Addr(f, "SrcIpAddress6", &a->SrcIpAddress6);
+		CfgAddIp6Addr(f, "SrcSubnetMask6", &a->SrcSubnetMask6);
+		CfgAddIp6Addr(f, "DestIpAddress6", &a->DestIpAddress6);
+		CfgAddIp6Addr(f, "DestSubnetMask6", &a->DestSubnetMask6);
+	}
+
+	CfgAddInt(f, "Protocol", a->Protocol);
+	CfgAddInt(f, "SrcPortStart", a->SrcPortStart);
+	CfgAddInt(f, "SrcPortEnd", a->SrcPortEnd);
+	CfgAddInt(f, "DestPortStart", a->DestPortStart);
+	CfgAddInt(f, "DestPortEnd", a->DestPortEnd);
+	CfgAddStr(f, "SrcUsername", a->SrcUsername);
+	CfgAddStr(f, "DestUsername", a->DestUsername);
+	CfgAddBool(f, "CheckSrcMac", a->CheckSrcMac);
+
+	if (a->CheckSrcMac)
+	{
+		char tmp[MAX_PATH];
+
+		MacToStr(tmp, sizeof(tmp), a->SrcMacAddress);
+		CfgAddStr(f, "SrcMacAddress", tmp);
+
+		MacToStr(tmp, sizeof(tmp), a->SrcMacMask);
+		CfgAddStr(f, "SrcMacMask", tmp);
+	}
+
+	CfgAddBool(f, "CheckDstMac", a->CheckDstMac);
+
+	if (a->CheckDstMac)
+	{
+		char tmp[MAX_PATH];
+
+		MacToStr(tmp, sizeof(tmp), a->DstMacAddress);
+		CfgAddStr(f, "DstMacAddress", tmp);
+
+		MacToStr(tmp, sizeof(tmp), a->DstMacMask);
+		CfgAddStr(f, "DstMacMask", tmp);
+	}
+
+	CfgAddBool(f, "CheckTcpState", a->CheckTcpState);
+	CfgAddBool(f, "Established", a->Established);
+
+	CfgAddStr(f, "RedirectUrl", a->RedirectUrl);
+
+	CfgAddInt(f, "Delay", a->Delay);
+	CfgAddInt(f, "Jitter", a->Jitter);
+	CfgAddInt(f, "Loss", a->Loss);
+}
+
+// Read an item of the access list
+void SiLoadHubAccessCfg(HUB *h, FOLDER *f)
+{
+	ACCESS a;
+	char tmp[MAX_PATH];
+	// Validate arguments
+	if (h == NULL || f == NULL)
+	{
+		return;
+	}
+
+	Zero(&a, sizeof(a));
+
+	CfgGetUniStr(f, "Note", a.Note, sizeof(a.Note));
+	a.Active = CfgGetBool(f, "Active");
+	a.Priority = CfgGetInt(f, "Priority");
+	a.Discard = CfgGetBool(f, "Discard");
+	a.IsIPv6 = CfgGetBool(f, "IsIPv6");
+
+	if (a.IsIPv6 == false)
+	{
+		a.SrcIpAddress = CfgGetIp32(f, "SrcIpAddress");
+		a.SrcSubnetMask = CfgGetIp32(f, "SrcSubnetMask");
+		a.DestIpAddress = CfgGetIp32(f, "DestIpAddress");
+		a.DestSubnetMask = CfgGetIp32(f, "DestSubnetMask");
+	}
+	else
+	{
+		CfgGetIp6Addr(f, "SrcIpAddress6", &a.SrcIpAddress6);
+		CfgGetIp6Addr(f, "SrcSubnetMask6", &a.SrcSubnetMask6);
+		CfgGetIp6Addr(f, "DestIpAddress6", &a.DestIpAddress6);
+		CfgGetIp6Addr(f, "DestSubnetMask6", &a.DestSubnetMask6);
+	}
+
+	a.Protocol = CfgGetInt(f, "Protocol");
+	a.SrcPortStart = CfgGetInt(f, "SrcPortStart");
+	a.SrcPortEnd = CfgGetInt(f, "SrcPortEnd");
+	a.DestPortStart = CfgGetInt(f, "DestPortStart");
+	a.DestPortEnd = CfgGetInt(f, "DestPortEnd");
+	CfgGetStr(f, "SrcUsername", a.SrcUsername, sizeof(a.SrcUsername));
+	CfgGetStr(f, "DestUsername", a.DestUsername, sizeof(a.DestUsername));
+	a.CheckSrcMac = CfgGetBool(f, "CheckSrcMac");
+
+	if (CfgGetByte(f, "SrcMacAddress", a.SrcMacAddress, sizeof(a.SrcMacAddress)) == 0)
+	{
+		CfgGetStr(f, "SrcMacAddress", tmp, sizeof(tmp));
+		if (StrToMac(a.SrcMacAddress, tmp) == false)
+		{
+			a.CheckSrcMac = false;
+		}
+	}
+
+	if (CfgGetByte(f, "SrcMacMask", a.SrcMacMask, sizeof(a.SrcMacMask)) == 0)
+	{
+		CfgGetStr(f, "SrcMacMask", tmp, sizeof(tmp));
+		if (StrToMac(a.SrcMacMask, tmp) == false)
+		{
+			a.CheckSrcMac = false;
+		}
+	}
+
+	a.CheckDstMac = CfgGetBool(f, "CheckDstMac");
+
+	if (CfgGetByte(f, "DstMacAddress", a.DstMacAddress, sizeof(a.DstMacAddress)) == 0)
+	{
+		CfgGetStr(f, "DstMacAddress", tmp, sizeof(tmp));
+		if (StrToMac(a.DstMacAddress, tmp) == false)
+		{
+			a.CheckDstMac = false;
+		}
+	}
+
+	if (CfgGetByte(f, "DstMacMask", a.DstMacMask, sizeof(a.DstMacMask)) == 0)
+	{
+		CfgGetStr(f, "DstMacMask", tmp, sizeof(tmp));
+		if (StrToMac(a.DstMacMask, tmp) == false)
+		{
+			a.CheckDstMac = false;
+		}
+	}
+
+	a.CheckTcpState = CfgGetBool(f, "CheckTcpState");
+	a.Established = CfgGetBool(f, "Established");
+	a.Delay = MAKESURE(CfgGetInt(f, "Delay"), 0, HUB_ACCESSLIST_DELAY_MAX);
+	a.Jitter = MAKESURE(CfgGetInt(f, "Jitter"), 0, HUB_ACCESSLIST_JITTER_MAX);
+	a.Loss = MAKESURE(CfgGetInt(f, "Loss"), 0, HUB_ACCESSLIST_LOSS_MAX);
+
+	CfgGetStr(f, "RedirectUrl", a.RedirectUrl, sizeof(a.RedirectUrl));
+
+	AddAccessList(h, &a);
+}
+
+// Write the access list
+void SiWriteHubAccessLists(FOLDER *f, HUB *h)
+{
+	// Validate arguments
+	if (f == NULL || h == NULL)
+	{
+		return;
+	}
+
+	LockList(h->AccessList);
+	{
+		UINT i;
+		for (i = 0;i < LIST_NUM(h->AccessList);i++)
+		{
+			ACCESS *a = LIST_DATA(h->AccessList, i);
+			char name[MAX_SIZE];
+			ToStr(name, a->Id);
+			SiWriteHubAccessCfg(CfgCreateFolder(f, name), a);
+		}
+	}
+	UnlockList(h->AccessList);
+}
+
+// Read the access list
+void SiLoadHubAccessLists(HUB *h, FOLDER *f)
+{
+	TOKEN_LIST *t;
+	UINT i;
+	// Validate arguments
+	if (f == NULL || h == NULL)
+	{
+		return;
+	}
+
+	t = CfgEnumFolderToTokenList(f);
+
+	for (i = 0;i < t->NumTokens;i++)
+	{
+		char *name = t->Token[i];
+		UINT id = ToInt(name);
+		SiLoadHubAccessCfg(h, CfgGetFolder(f, name));
+	}
+
+	FreeToken(t);
+}
+
+// Read the HUB_OPTION
+void SiLoadHubOptionCfg(FOLDER *f, HUB_OPTION *o)
+{
+	char tmp[MAX_SIZE];
+	// Validate arguments
+	if (f == NULL || o == NULL)
+	{
+		return;
+	}
+
+	o->MaxSession = CfgGetInt(f, "MaxSession");
+	o->NoArpPolling = CfgGetBool(f, "NoArpPolling");
+	o->NoIPv6AddrPolling = CfgGetBool(f, "NoIPv6AddrPolling");
+	o->NoIpTable = CfgGetBool(f, "NoIpTable");
+	o->NoEnum = CfgGetBool(f, "NoEnum");
+	o->FilterPPPoE = CfgGetBool(f, "FilterPPPoE");
+	o->FilterOSPF = CfgGetBool(f, "FilterOSPF");
+	o->FilterIPv4 = CfgGetBool(f, "FilterIPv4");
+	o->FilterIPv6 = CfgGetBool(f, "FilterIPv6");
+	o->FilterNonIP = CfgGetBool(f, "FilterNonIP");
+	o->FilterBPDU = CfgGetBool(f, "FilterBPDU");
+	o->NoIPv4PacketLog = CfgGetBool(f, "NoIPv4PacketLog");
+	o->NoIPv6PacketLog = CfgGetBool(f, "NoIPv6PacketLog");
+	o->NoIPv6DefaultRouterInRAWhenIPv6 = CfgGetBool(f, "NoIPv6DefaultRouterInRAWhenIPv6");
+	o->DisableIPParsing = CfgGetBool(f, "DisableIPParsing");
+	o->YieldAfterStorePacket = CfgGetBool(f, "YieldAfterStorePacket");
+	o->NoSpinLockForPacketDelay = CfgGetBool(f, "NoSpinLockForPacketDelay");
+	o->BroadcastStormDetectionThreshold = CfgGetInt(f, "BroadcastStormDetectionThreshold");
+	o->ClientMinimumRequiredBuild = CfgGetInt(f, "ClientMinimumRequiredBuild");
+	o->RequiredClientId = CfgGetInt(f, "RequiredClientId");
+	o->NoManageVlanId = CfgGetBool(f, "NoManageVlanId");
+	o->VlanTypeId = 0;
+	if (CfgGetStr(f, "VlanTypeId", tmp, sizeof(tmp)))
+	{
+		o->VlanTypeId = HexToInt(tmp);
+	}
+	if (o->VlanTypeId == 0)
+	{
+		o->VlanTypeId = MAC_PROTO_TAGVLAN;
+	}
+	o->FixForDLinkBPDU = CfgGetBool(f, "FixForDLinkBPDU");
+	o->BroadcastLimiterStrictMode = CfgGetBool(f, "BroadcastLimiterStrictMode");
+	o->MaxLoggedPacketsPerMinute = CfgGetInt(f, "MaxLoggedPacketsPerMinute");
+	if (CfgIsItem(f, "FloodingSendQueueBufferQuota"))
+	{
+		o->FloodingSendQueueBufferQuota = CfgGetInt(f, "FloodingSendQueueBufferQuota");
+	}
+	else
+	{
+		o->FloodingSendQueueBufferQuota = DEFAULT_FLOODING_QUEUE_LENGTH;
+	}
+	o->DoNotSaveHeavySecurityLogs = CfgGetBool(f, "DoNotSaveHeavySecurityLogs");
+
+	if (CfgIsItem(f, "DropBroadcastsInPrivacyFilterMode"))
+	{
+		o->DropBroadcastsInPrivacyFilterMode = CfgGetBool(f, "DropBroadcastsInPrivacyFilterMode");
+	}
+	else
+	{
+		o->DropBroadcastsInPrivacyFilterMode = true;
+	}
+
+	if (CfgIsItem(f, "DropArpInPrivacyFilterMode"))
+	{
+		o->DropArpInPrivacyFilterMode = CfgGetBool(f, "DropArpInPrivacyFilterMode");
+	}
+	else
+	{
+		o->DropArpInPrivacyFilterMode = true;
+	}
+
+	o->NoLookBPDUBridgeId = CfgGetBool(f, "NoLookBPDUBridgeId");
+	o->AdjustTcpMssValue = CfgGetInt(f, "AdjustTcpMssValue");
+	o->DisableAdjustTcpMss = CfgGetBool(f, "DisableAdjustTcpMss");
+	if (CfgIsItem(f, "NoDhcpPacketLogOutsideHub"))
+	{
+		o->NoDhcpPacketLogOutsideHub = CfgGetBool(f, "NoDhcpPacketLogOutsideHub");
+	}
+	else
+	{
+		o->NoDhcpPacketLogOutsideHub = true;
+	}
+	o->DisableHttpParsing = CfgGetBool(f, "DisableHttpParsing");
+	o->DisableUdpAcceleration = CfgGetBool(f, "DisableUdpAcceleration");
+	o->DisableUdpFilterForLocalBridgeNic = CfgGetBool(f, "DisableUdpFilterForLocalBridgeNic");
+	o->ApplyIPv4AccessListOnArpPacket = CfgGetBool(f, "ApplyIPv4AccessListOnArpPacket");
+	if (CfgIsItem(f, "RemoveDefGwOnDhcpForLocalhost"))
+	{
+		o->RemoveDefGwOnDhcpForLocalhost = CfgGetBool(f, "RemoveDefGwOnDhcpForLocalhost");
+	}
+	else
+	{
+		o->RemoveDefGwOnDhcpForLocalhost = true;
+	}
+	o->SecureNAT_MaxTcpSessionsPerIp = CfgGetInt(f, "SecureNAT_MaxTcpSessionsPerIp");
+	o->SecureNAT_MaxTcpSynSentPerIp = CfgGetInt(f, "SecureNAT_MaxTcpSynSentPerIp");
+	o->SecureNAT_MaxUdpSessionsPerIp = CfgGetInt(f, "SecureNAT_MaxUdpSessionsPerIp");
+	o->SecureNAT_MaxDnsSessionsPerIp = CfgGetInt(f, "SecureNAT_MaxDnsSessionsPerIp");
+	o->SecureNAT_MaxIcmpSessionsPerIp = CfgGetInt(f, "SecureNAT_MaxIcmpSessionsPerIp");
+	o->AccessListIncludeFileCacheLifetime = CfgGetInt(f, "AccessListIncludeFileCacheLifetime");
+
+	if (o->AccessListIncludeFileCacheLifetime == 0)
+	{
+		o->AccessListIncludeFileCacheLifetime = ACCESS_LIST_INCLUDE_FILE_CACHE_LIFETIME;
+	}
+
+	o->DisableKernelModeSecureNAT = CfgGetBool(f, "DisableKernelModeSecureNAT");
+	o->DisableIpRawModeSecureNAT = CfgGetBool(f, "DisableIpRawModeSecureNAT");
+	o->DisableUserModeSecureNAT = CfgGetBool(f, "DisableUserModeSecureNAT");
+	o->DisableCheckMacOnLocalBridge = CfgGetBool(f, "DisableCheckMacOnLocalBridge");
+	o->DisableCorrectIpOffloadChecksum = CfgGetBool(f, "DisableCorrectIpOffloadChecksum");
+	o->SuppressClientUpdateNotification = CfgGetBool(f, "SuppressClientUpdateNotification");
+	o->AssignVLanIdByRadiusAttribute = CfgGetBool(f, "AssignVLanIdByRadiusAttribute");
+	o->DenyAllRadiusLoginWithNoVlanAssign = CfgGetBool(f, "DenyAllRadiusLoginWithNoVlanAssign");
+	o->SecureNAT_RandomizeAssignIp = CfgGetBool(f, "SecureNAT_RandomizeAssignIp");
+	o->DetectDormantSessionInterval = CfgGetInt(f, "DetectDormantSessionInterval");
+	o->NoPhysicalIPOnPacketLog = CfgGetBool(f, "NoPhysicalIPOnPacketLog");
+	o->UseHubNameAsDhcpUserClassOption = CfgGetBool(f, "UseHubNameAsDhcpUserClassOption");
+	o->UseHubNameAsRadiusNasId = CfgGetBool(f, "UseHubNameAsRadiusNasId");
+
+	// Enabled by default
+	if (CfgIsItem(f, "ManageOnlyPrivateIP"))
+	{
+		o->ManageOnlyPrivateIP = CfgGetBool(f, "ManageOnlyPrivateIP");
+	}
+	else
+	{
+		o->ManageOnlyPrivateIP = true;
+	}
+	if (CfgIsItem(f, "ManageOnlyLocalUnicastIPv6"))
+	{
+		o->ManageOnlyLocalUnicastIPv6 = CfgGetBool(f, "ManageOnlyLocalUnicastIPv6");
+	}
+	else
+	{
+		o->ManageOnlyLocalUnicastIPv6 = true;
+	}
+	if (CfgIsItem(f, "NoMacAddressLog"))
+	{
+		o->NoMacAddressLog = CfgGetBool(f, "NoMacAddressLog");
+	}
+	else
+	{
+		o->NoMacAddressLog = true;
+	}
+}
+
+// Write the HUB_OPTION
+void SiWriteHubOptionCfg(FOLDER *f, HUB_OPTION *o)
+{
+	char tmp[MAX_SIZE];
+	// Validate arguments
+	if (f == NULL || o == NULL)
+	{
+		return;
+	}
+
+	CfgAddInt(f, "MaxSession", o->MaxSession);
+	CfgAddBool(f, "NoArpPolling", o->NoArpPolling);
+	CfgAddBool(f, "NoIPv6AddrPolling", o->NoIPv6AddrPolling);
+	CfgAddBool(f, "NoIpTable", o->NoIpTable);
+	CfgAddBool(f, "NoEnum", o->NoEnum);
+	CfgAddBool(f, "FilterPPPoE", o->FilterPPPoE);
+	CfgAddBool(f, "FilterOSPF", o->FilterOSPF);
+	CfgAddBool(f, "FilterIPv4", o->FilterIPv4);
+	CfgAddBool(f, "FilterIPv6", o->FilterIPv6);
+	CfgAddBool(f, "FilterNonIP", o->FilterNonIP);
+	CfgAddBool(f, "NoIPv4PacketLog", o->NoIPv4PacketLog);
+	CfgAddBool(f, "NoIPv6PacketLog", o->NoIPv6PacketLog);
+	CfgAddBool(f, "FilterBPDU", o->FilterBPDU);
+	CfgAddBool(f, "NoIPv6DefaultRouterInRAWhenIPv6", o->NoIPv6DefaultRouterInRAWhenIPv6);
+	CfgAddBool(f, "NoMacAddressLog", o->NoMacAddressLog);
+	CfgAddBool(f, "ManageOnlyPrivateIP", o->ManageOnlyPrivateIP);
+	CfgAddBool(f, "ManageOnlyLocalUnicastIPv6", o->ManageOnlyLocalUnicastIPv6);
+	CfgAddBool(f, "DisableIPParsing", o->DisableIPParsing);
+	CfgAddBool(f, "YieldAfterStorePacket", o->YieldAfterStorePacket);
+	CfgAddBool(f, "NoSpinLockForPacketDelay", o->NoSpinLockForPacketDelay);
+	CfgAddInt(f, "BroadcastStormDetectionThreshold", o->BroadcastStormDetectionThreshold);
+	CfgAddInt(f, "ClientMinimumRequiredBuild", o->ClientMinimumRequiredBuild);
+	CfgAddInt(f, "RequiredClientId", o->RequiredClientId);
+	CfgAddBool(f, "NoManageVlanId", o->NoManageVlanId);
+	Format(tmp, sizeof(tmp), "0x%x", o->VlanTypeId);
+	CfgAddStr(f, "VlanTypeId", tmp);
+	if (o->FixForDLinkBPDU)
+	{
+		CfgAddBool(f, "FixForDLinkBPDU", o->FixForDLinkBPDU);
+	}
+	CfgAddBool(f, "BroadcastLimiterStrictMode", o->BroadcastLimiterStrictMode);
+	CfgAddInt(f, "MaxLoggedPacketsPerMinute", o->MaxLoggedPacketsPerMinute);
+	CfgAddInt(f, "FloodingSendQueueBufferQuota", o->FloodingSendQueueBufferQuota);
+	CfgAddBool(f, "DoNotSaveHeavySecurityLogs", o->DoNotSaveHeavySecurityLogs);
+	CfgAddBool(f, "DropBroadcastsInPrivacyFilterMode", o->DropBroadcastsInPrivacyFilterMode);
+	CfgAddBool(f, "DropArpInPrivacyFilterMode", o->DropArpInPrivacyFilterMode);
+	CfgAddBool(f, "SuppressClientUpdateNotification", o->SuppressClientUpdateNotification);
+	CfgAddBool(f, "AssignVLanIdByRadiusAttribute", o->AssignVLanIdByRadiusAttribute);
+	CfgAddBool(f, "DenyAllRadiusLoginWithNoVlanAssign", o->DenyAllRadiusLoginWithNoVlanAssign);
+	CfgAddBool(f, "SecureNAT_RandomizeAssignIp", o->SecureNAT_RandomizeAssignIp);
+	CfgAddBool(f, "NoPhysicalIPOnPacketLog", o->NoPhysicalIPOnPacketLog);
+	CfgAddInt(f, "DetectDormantSessionInterval", o->DetectDormantSessionInterval);
+	CfgAddBool(f, "NoLookBPDUBridgeId", o->NoLookBPDUBridgeId);
+	CfgAddInt(f, "AdjustTcpMssValue", o->AdjustTcpMssValue);
+	CfgAddBool(f, "DisableAdjustTcpMss", o->DisableAdjustTcpMss);
+	CfgAddBool(f, "NoDhcpPacketLogOutsideHub", o->NoDhcpPacketLogOutsideHub);
+	CfgAddBool(f, "DisableHttpParsing", o->DisableHttpParsing);
+	CfgAddBool(f, "DisableUdpAcceleration", o->DisableUdpAcceleration);
+	CfgAddBool(f, "DisableUdpFilterForLocalBridgeNic", o->DisableUdpFilterForLocalBridgeNic);
+	CfgAddBool(f, "ApplyIPv4AccessListOnArpPacket", o->ApplyIPv4AccessListOnArpPacket);
+	CfgAddBool(f, "RemoveDefGwOnDhcpForLocalhost", o->RemoveDefGwOnDhcpForLocalhost);
+	CfgAddInt(f, "SecureNAT_MaxTcpSessionsPerIp", o->SecureNAT_MaxTcpSessionsPerIp);
+	CfgAddInt(f, "SecureNAT_MaxTcpSynSentPerIp", o->SecureNAT_MaxTcpSynSentPerIp);
+	CfgAddInt(f, "SecureNAT_MaxUdpSessionsPerIp", o->SecureNAT_MaxUdpSessionsPerIp);
+	CfgAddInt(f, "SecureNAT_MaxDnsSessionsPerIp", o->SecureNAT_MaxDnsSessionsPerIp);
+	CfgAddInt(f, "SecureNAT_MaxIcmpSessionsPerIp", o->SecureNAT_MaxIcmpSessionsPerIp);
+	CfgAddInt(f, "AccessListIncludeFileCacheLifetime", o->AccessListIncludeFileCacheLifetime);
+	CfgAddBool(f, "DisableKernelModeSecureNAT", o->DisableKernelModeSecureNAT);
+	CfgAddBool(f, "DisableIpRawModeSecureNAT", o->DisableIpRawModeSecureNAT);
+	CfgAddBool(f, "DisableUserModeSecureNAT", o->DisableUserModeSecureNAT);
+	CfgAddBool(f, "DisableCheckMacOnLocalBridge", o->DisableCheckMacOnLocalBridge);
+	CfgAddBool(f, "DisableCorrectIpOffloadChecksum", o->DisableCorrectIpOffloadChecksum);
+	CfgAddBool(f, "UseHubNameAsDhcpUserClassOption", o->UseHubNameAsDhcpUserClassOption);
+	CfgAddBool(f, "UseHubNameAsRadiusNasId", o->UseHubNameAsRadiusNasId);
+}
+
+// Write the user
+void SiWriteUserCfg(FOLDER *f, USER *u)
+{
+	BUF *b;
+	AUTHPASSWORD *password;
+	AUTHRADIUS *radius;
+	AUTHNT *nt;
+	AUTHUSERCERT *usercert;
+	AUTHROOTCERT *rootcert;
+	// Validate arguments
+	if (f == NULL || u == NULL)
+	{
+		return;
+	}
+
+	Lock(u->lock);
+	{
+		CfgAddUniStr(f, "RealName", u->RealName);
+		CfgAddUniStr(f, "Note", u->Note);
+		if (u->Group != NULL)
+		{
+			CfgAddStr(f, "GroupName", u->GroupName);
+		}
+		CfgAddInt64(f, "CreatedTime", u->CreatedTime);
+		CfgAddInt64(f, "UpdatedTime", u->UpdatedTime);
+		CfgAddInt64(f, "ExpireTime", u->ExpireTime);
+		CfgAddInt64(f, "LastLoginTime", u->LastLoginTime);
+		CfgAddInt(f, "NumLogin", u->NumLogin);
+		if (u->Policy != NULL)
+		{
+			SiWritePolicyCfg(CfgCreateFolder(f, "Policy"), u->Policy, false);
+		}
+		SiWriteTraffic(f, "Traffic", u->Traffic);
+
+		CfgAddInt(f, "AuthType", u->AuthType);
+		if (u->AuthData != NULL)
+		{
+			switch (u->AuthType)
+			{
+			case AUTHTYPE_ANONYMOUS:
+				break;
+
+			case AUTHTYPE_PASSWORD:
+				password = (AUTHPASSWORD *)u->AuthData;
+				CfgAddByte(f, "AuthPassword", password->HashedKey, sizeof(password->HashedKey));
+
+				if (IsZero(password->NtLmSecureHash, sizeof(password->NtLmSecureHash)) == false)
+				{
+					CfgAddByte(f, "AuthNtLmSecureHash", password->NtLmSecureHash, sizeof(password->NtLmSecureHash));
+				}
+				break;
+
+			case AUTHTYPE_NT:
+				nt = (AUTHNT *)u->AuthData;
+				CfgAddUniStr(f, "AuthNtUserName", nt->NtUsername);
+				break;
+
+			case AUTHTYPE_RADIUS:
+				radius = (AUTHRADIUS *)u->AuthData;
+				CfgAddUniStr(f, "AuthRadiusUsername", radius->RadiusUsername);
+				break;
+
+			case AUTHTYPE_USERCERT:
+				usercert = (AUTHUSERCERT *)u->AuthData;
+				b = XToBuf(usercert->UserX, false);
+				if (b != NULL)
+				{
+					CfgAddBuf(f, "AuthUserCert", b);
+					FreeBuf(b);
+				}
+				break;
+
+			case AUTHTYPE_ROOTCERT:
+				rootcert = (AUTHROOTCERT *)u->AuthData;
+				if (rootcert->Serial != NULL && rootcert->Serial->size >= 1)
+				{
+					CfgAddByte(f, "AuthSerial", rootcert->Serial->data, rootcert->Serial->size);
+				}
+				if (rootcert->CommonName != NULL && UniIsEmptyStr(rootcert->CommonName) == false)
+				{
+					CfgAddUniStr(f, "AuthCommonName", rootcert->CommonName);
+				}
+				break;
+			}
+		}
+	}
+	Unlock(u->lock);
+}
+
+// Read an user
+void SiLoadUserCfg(HUB *h, FOLDER *f)
+{
+	char *username;
+	wchar_t realname[MAX_SIZE];
+	wchar_t note[MAX_SIZE];
+	char groupname[MAX_SIZE];
+	FOLDER *pf;
+	UINT64 created_time;
+	UINT64 updated_time;
+	UINT64 expire_time;
+	UINT64 last_login_time;
+	UINT num_login;
+	POLICY p;
+	TRAFFIC t;
+	BUF *b;
+	UINT authtype;
+	void *authdata;
+	X_SERIAL *serial = NULL;
+	wchar_t common_name[MAX_SIZE];
+	UCHAR hashed_password[SHA1_SIZE];
+	UCHAR md4_password[MD5_SIZE];
+	wchar_t tmp[MAX_SIZE];
+	USER *u;
+	USERGROUP *g;
+	// Validate arguments
+	if (h == NULL || f == NULL)
+	{
+		return;
+	}
+
+	username = f->Name;
+	CfgGetUniStr(f, "RealName", realname, sizeof(realname));
+	CfgGetUniStr(f, "Note", note, sizeof(note));
+	CfgGetStr(f, "GroupName", groupname, sizeof(groupname));
+
+	created_time = CfgGetInt64(f, "CreatedTime");
+	updated_time = CfgGetInt64(f, "UpdatedTime");
+	expire_time = CfgGetInt64(f, "ExpireTime");
+	last_login_time = CfgGetInt64(f, "LastLoginTime");
+	num_login = CfgGetInt(f, "NumLogin");
+	pf = CfgGetFolder(f, "Policy");
+	if (pf != NULL)
+	{
+		SiLoadPolicyCfg(&p, pf);
+	}
+	SiLoadTraffic(f, "Traffic", &t);
+
+	authtype = CfgGetInt(f, "AuthType");
+	authdata = NULL;
+
+	switch (authtype)
+	{
+	case AUTHTYPE_PASSWORD:
+		Zero(hashed_password, sizeof(hashed_password));
+		Zero(md4_password, sizeof(md4_password));
+		CfgGetByte(f, "AuthPassword", hashed_password, sizeof(hashed_password));
+		CfgGetByte(f, "AuthNtLmSecureHash", md4_password, sizeof(md4_password));
+		authdata = NewPasswordAuthDataRaw(hashed_password, md4_password);
+		break;
+
+	case AUTHTYPE_NT:
+		if (CfgGetUniStr(f, "AuthNtUserName", tmp, sizeof(tmp)))
+		{
+			authdata = NewNTAuthData(tmp);
+		}
+		else
+		{
+			authdata = NewNTAuthData(NULL);
+		}
+		break;
+
+	case AUTHTYPE_RADIUS:
+		if (CfgGetUniStr(f, "AuthRadiusUsername", tmp, sizeof(tmp)))
+		{
+			authdata = NewRadiusAuthData(tmp);
+		}
+		else
+		{
+			authdata = NewRadiusAuthData(NULL);
+		}
+		break;
+
+	case AUTHTYPE_USERCERT:
+		b = CfgGetBuf(f, "AuthUserCert");
+		if (b != NULL)
+		{
+			X *x = BufToX(b, false);
+			if (x != NULL)
+			{
+				authdata = NewUserCertAuthData(x);
+				FreeX(x);
+			}
+			FreeBuf(b);
+		}
+		break;
+
+	case AUTHTYPE_ROOTCERT:
+		b = CfgGetBuf(f, "AuthSerial");
+		if (b != NULL)
+		{
+			serial = NewXSerial(b->Buf, b->Size);
+			FreeBuf(b);
+		}
+		CfgGetUniStr(f, "AuthCommonName", common_name, sizeof(common_name));
+		authdata = NewRootCertAuthData(serial, common_name);
+		break;
+	}
+
+	// Add an user
+	AcLock(h);
+	{
+		if (StrLen(groupname) > 0)
+		{
+			g = AcGetGroup(h, groupname);
+		}
+		else
+		{
+			g = NULL;
+		}
+
+		u = NewUser(username, realname, note, authtype, authdata);
+		if (u != NULL)
+		{
+			if (g != NULL)
+			{
+				JoinUserToGroup(u, g);
+			}
+
+			SetUserTraffic(u, &t);
+
+			if (pf != NULL)
+			{
+				SetUserPolicy(u, &p);
+			}
+
+			Lock(u->lock);
+			{
+				u->CreatedTime = created_time;
+				u->UpdatedTime = updated_time;
+				u->ExpireTime = expire_time;
+				u->LastLoginTime = last_login_time;
+				u->NumLogin = num_login;
+			}
+			Unlock(u->lock);
+
+			AcAddUser(h, u);
+
+			ReleaseUser(u);
+		}
+
+		if (g != NULL)
+		{
+			ReleaseGroup(g);
+		}
+	}
+	AcUnlock(h);
+
+	if (serial != NULL)
+	{
+		FreeXSerial(serial);
+	}
+}
+
+// Write the user list
+void SiWriteUserList(FOLDER *f, LIST *o)
+{
+	// Validate arguments
+	if (f == NULL || o == NULL)
+	{
+		return;
+	}
+
+	LockList(o);
+	{
+		UINT i;
+		for (i = 0;i < LIST_NUM(o);i++)
+		{
+			USER *u = LIST_DATA(o, i);
+			SiWriteUserCfg(CfgCreateFolder(f, u->Name), u);
+		}
+	}
+	UnlockList(o);
+}
+
+// Read the user list
+void SiLoadUserList(HUB *h, FOLDER *f)
+{
+	TOKEN_LIST *t;
+	UINT i;
+	char *name;
+	// Validate arguments
+	if (f == NULL || h == NULL)
+	{
+		return;
+	}
+
+	t = CfgEnumFolderToTokenList(f);
+
+	for (i = 0;i < t->NumTokens;i++)
+	{
+		FOLDER *ff;
+		name = t->Token[i];
+		ff = CfgGetFolder(f, name);
+		SiLoadUserCfg(h, ff);
+	}
+
+	FreeToken(t);
+}
+
+// Write the group information
+void SiWriteGroupCfg(FOLDER *f, USERGROUP *g)
+{
+	// Validate arguments
+	if (f == NULL || g == NULL)
+	{
+		return;
+	}
+
+	Lock(g->lock);
+	{
+		CfgAddUniStr(f, "RealName", g->RealName);
+		CfgAddUniStr(f, "Note", g->Note);
+		if (g->Policy != NULL)
+		{
+			SiWritePolicyCfg(CfgCreateFolder(f, "Policy"), g->Policy, false);
+		}
+		SiWriteTraffic(f, "Traffic", g->Traffic);
+	}
+	Unlock(g->lock);
+}
+
+// Read the group information
+void SiLoadGroupCfg(HUB *h, FOLDER *f)
+{
+	wchar_t realname[MAX_SIZE];
+	wchar_t note[MAX_SIZE];
+	char *name;
+	FOLDER *pf;
+	POLICY p;
+	TRAFFIC t;
+	USERGROUP *g;
+	// Validate arguments
+	if (h == NULL || f == NULL)
+	{
+		return;
+	}
+
+	name = f->Name;
+
+	CfgGetUniStr(f, "RealName", realname, sizeof(realname));
+	CfgGetUniStr(f, "Note", note, sizeof(note));
+
+	pf = CfgGetFolder(f, "Policy");
+	if (pf != NULL)
+	{
+		SiLoadPolicyCfg(&p, pf);
+	}
+
+	SiLoadTraffic(f, "Traffic", &t);
+
+	g = NewGroup(name, realname, note);
+	if (g == NULL)
+	{
+		return;
+	}
+
+	if (pf != NULL)
+	{
+		SetGroupPolicy(g, &p);
+	}
+
+	SetGroupTraffic(g, &t);
+
+	AcLock(h);
+	{
+		AcAddGroup(h, g);
+	}
+	AcUnlock(h);
+
+	ReleaseGroup(g);
+}
+
+// Write the group list
+void SiWriteGroupList(FOLDER *f, LIST *o)
+{
+	// Validate arguments
+	if (f == NULL || o == NULL)
+	{
+		return;
+	}
+
+	LockList(o);
+	{
+		UINT i;
+		for (i = 0;i < LIST_NUM(o);i++)
+		{
+			USERGROUP *g = LIST_DATA(o, i);
+			SiWriteGroupCfg(CfgCreateFolder(f, g->Name), g);
+		}
+	}
+	UnlockList(o);
+}
+
+// Read the group List
+void SiLoadGroupList(HUB *h, FOLDER *f)
+{
+	TOKEN_LIST *t;
+	UINT i;
+	char *name;
+	// Validate arguments
+	if (f == NULL || h == NULL)
+	{
+		return;
+	}
+
+	t = CfgEnumFolderToTokenList(f);
+
+	for (i = 0;i < t->NumTokens;i++)
+	{
+		name = t->Token[i];
+		SiLoadGroupCfg(h, CfgGetFolder(f, name));
+	}
+
+	FreeToken(t);
+}
+
+// Write the AC list
+void SiWriteAcList(FOLDER *f, LIST *o)
+{
+	// Validate arguments
+	if (f == NULL || o == NULL)
+	{
+		return;
+	}
+
+	LockList(o);
+	{
+		UINT i;
+		for (i = 0;i < LIST_NUM(o);i++)
+		{
+			char name[MAX_SIZE];
+			AC *ac = LIST_DATA(o, i);
+			FOLDER *ff;
+
+			Format(name, sizeof(name), "Acl%u", i + 1);
+
+			ff = CfgCreateFolder(f, name);
+
+			CfgAddBool(ff, "Deny", ac->Deny);
+			CfgAddInt(ff, "Priority", ac->Priority);
+			CfgAddIp(ff, "IpAddress", &ac->IpAddress);
+
+			if (ac->Masked)
+			{
+				CfgAddIp(ff, "NetMask", &ac->SubnetMask);
+			}
+		}
+	}
+	UnlockList(o);
+}
+
+// Read the AC list
+void SiLoadAcList(LIST *o, FOLDER *f)
+{
+	// Validate arguments
+	if (o == NULL || f == NULL)
+	{
+		return;
+	}
+
+	LockList(o);
+	{
+		TOKEN_LIST *t = CfgEnumFolderToTokenList(f);
+
+		if (t != NULL)
+		{
+			UINT i;
+
+			for (i = 0;i < t->NumTokens;i++)
+			{
+				FOLDER *ff = CfgGetFolder(f, t->Token[i]);
+
+				if (ff != NULL)
+				{
+					AC ac;
+
+					Zero(&ac, sizeof(ac));
+					ac.Deny = CfgGetBool(ff, "Deny");
+					ac.Priority = CfgGetInt(ff, "Priority");
+					CfgGetIp(ff, "IpAddress", &ac.IpAddress);
+
+					if (CfgGetIp(ff, "NetMask", &ac.SubnetMask))
+					{
+						ac.Masked = true;
+					}
+
+					AddAc(o, &ac);
+				}
+			}
+
+			FreeToken(t);
+		}
+	}
+	UnlockList(o);
+}
+
+// Write the certificate revocation list
+void SiWriteCrlList(FOLDER *f, LIST *o)
+{
+	// Validate arguments
+	if (f == NULL || o == NULL)
+	{
+		return;
+	}
+
+	LockList(o);
+	{
+		UINT i;
+		for (i = 0;i < LIST_NUM(o);i++)
+		{
+			char name[MAX_SIZE];
+			CRL *crl = LIST_DATA(o, i);
+			FOLDER *ff;
+			NAME *n;
+
+			Format(name, sizeof(name), "Crl%u", i);
+
+			ff = CfgCreateFolder(f, name);
+			n = crl->Name;
+
+			if (UniIsEmptyStr(n->CommonName) == false)
+			{
+				CfgAddUniStr(ff, "CommonName", n->CommonName);
+			}
+
+			if (UniIsEmptyStr(n->Organization) == false)
+			{
+				CfgAddUniStr(ff, "Organization", n->Organization);
+			}
+
+			if (UniIsEmptyStr(n->Unit) == false)
+			{
+				CfgAddUniStr(ff, "Unit", n->Unit);
+			}
+
+			if (UniIsEmptyStr(n->Country) == false)
+			{
+				CfgAddUniStr(ff, "Country", n->Country);
+			}
+
+			if (UniIsEmptyStr(n->State) == false)
+			{
+				CfgAddUniStr(ff, "State", n->State);
+			}
+
+			if (UniIsEmptyStr(n->Local) == false)
+			{
+				CfgAddUniStr(ff, "Local", n->Local);
+			}
+
+			if (IsZero(crl->DigestMD5, MD5_SIZE) == false)
+			{
+				char tmp[MAX_SIZE];
+
+				BinToStr(tmp, sizeof(tmp), crl->DigestMD5, MD5_SIZE);
+				CfgAddStr(ff, "DigestMD5", tmp);
+			}
+
+			if (IsZero(crl->DigestSHA1, SHA1_SIZE) == false)
+			{
+				char tmp[MAX_SIZE];
+
+				BinToStr(tmp, sizeof(tmp), crl->DigestSHA1, SHA1_SIZE);
+				CfgAddStr(ff, "DigestSHA1", tmp);
+			}
+
+			if (crl->Serial != NULL)
+			{
+				char tmp[MAX_SIZE];
+
+				BinToStr(tmp, sizeof(tmp), crl->Serial->data, crl->Serial->size);
+				CfgAddStr(ff, "Serial", tmp);
+			}
+		}
+	}
+	UnlockList(o);
+}
+
+// Read the certificate revocation list
+void SiLoadCrlList(LIST *o, FOLDER *f)
+{
+	// Validate arguments
+	if (o == NULL || f == NULL)
+	{
+		return;
+	}
+
+	LockList(o);
+	{
+		UINT i;
+		TOKEN_LIST *t;
+
+		t = CfgEnumFolderToTokenList(f);
+
+		for (i = 0;i < t->NumTokens;i++)
+		{
+			CRL *crl;
+			FOLDER *ff = CfgGetFolder(f, t->Token[i]);
+			wchar_t cn[MAX_SIZE], org[MAX_SIZE], u[MAX_SIZE], c[MAX_SIZE],
+				st[MAX_SIZE], l[MAX_SIZE];
+			char tmp[MAX_SIZE];
+
+			if (ff != NULL)
+			{
+				BUF *b;
+
+				crl = ZeroMalloc(sizeof(CRL));
+
+				CfgGetUniStr(ff, "CommonName", cn, sizeof(cn));
+				CfgGetUniStr(ff, "Organization", org, sizeof(org));
+				CfgGetUniStr(ff, "Unit", u, sizeof(u));
+				CfgGetUniStr(ff, "Country", c, sizeof(c));
+				CfgGetUniStr(ff, "State", st, sizeof(st));
+				CfgGetUniStr(ff, "Local", l, sizeof(l));
+
+				crl->Name = NewName(cn, org, u, c, st, l);
+
+				if (CfgGetStr(ff, "Serial", tmp, sizeof(tmp)))
+				{
+					b = StrToBin(tmp);
+
+					if (b != NULL)
+					{
+						if (b->Size >= 1)
+						{
+							crl->Serial = NewXSerial(b->Buf, b->Size);
+						}
+
+						FreeBuf(b);
+					}
+				}
+
+				if (CfgGetStr(ff, "DigestMD5", tmp, sizeof(tmp)))
+				{
+					b = StrToBin(tmp);
+
+					if (b != NULL)
+					{
+						if (b->Size == MD5_SIZE)
+						{
+							Copy(crl->DigestMD5, b->Buf, MD5_SIZE);
+						}
+
+						FreeBuf(b);
+					}
+				}
+
+				if (CfgGetStr(ff, "DigestSHA1", tmp, sizeof(tmp)))
+				{
+					b = StrToBin(tmp);
+
+					if (b != NULL)
+					{
+						if (b->Size == SHA1_SIZE)
+						{
+							Copy(crl->DigestSHA1, b->Buf, SHA1_SIZE);
+						}
+
+						FreeBuf(b);
+					}
+				}
+
+				Insert(o, crl);
+			}
+		}
+
+		FreeToken(t);
+	}
+	UnlockList(o);
+}
+
+// Write the certificates list
+void SiWriteCertList(FOLDER *f, LIST *o)
+{
+	// Validate arguments
+	if (f == NULL || o == NULL)
+	{
+		return;
+	}
+
+	LockList(o);
+	{
+		UINT i;
+		X *x;
+		for (i = 0;i < LIST_NUM(o);i++)
+		{
+			char name[MAX_SIZE];
+			BUF *b;
+			x = LIST_DATA(o, i);
+			Format(name, sizeof(name), "Cert%u", i);
+			b = XToBuf(x, false);
+			if (b != NULL)
+			{
+				CfgAddBuf(CfgCreateFolder(f, name), "X509", b);
+				FreeBuf(b);
+			}
+		}
+	}
+	UnlockList(o);
+}
+
+// Read the certificates list
+void SiLoadCertList(LIST *o, FOLDER *f)
+{
+	// Validate arguments
+	if (o == NULL || f == NULL)
+	{
+		return;
+	}
+
+	LockList(o);
+	{
+		UINT i;
+		TOKEN_LIST *t;
+
+		t = CfgEnumFolderToTokenList(f);
+
+		for (i = 0;i < t->NumTokens;i++)
+		{
+			FOLDER *ff = CfgGetFolder(f, t->Token[i]);
+			BUF *b;
+
+			b = CfgGetBuf(ff, "X509");
+			if (b != NULL)
+			{
+				X *x = BufToX(b, false);
+				if (x != NULL)
+				{
+					Insert(o, x);
+				}
+				FreeBuf(b);
+			}
+		}
+
+		FreeToken(t);
+	}
+	UnlockList(o);
+}
+
+// Write the database
+void SiWriteHubDb(FOLDER *f, HUBDB *db, bool no_save_ac_list)
+{
+	// Validate arguments
+	if (f == NULL || db == NULL)
+	{
+		return;
+	}
+
+	SiWriteUserList(CfgCreateFolder(f, "UserList"), db->UserList);
+	SiWriteGroupList(CfgCreateFolder(f, "GroupList"), db->GroupList);
+	SiWriteCertList(CfgCreateFolder(f, "CertList"), db->RootCertList);
+	SiWriteCrlList(CfgCreateFolder(f, "CrlList"), db->CrlList);
+
+	if (no_save_ac_list == false)
+	{
+		SiWriteAcList(CfgCreateFolder(f, "IPAccessControlList"), db->AcList);
+	}
+}
+
+// Read the database
+void SiLoadHubDb(HUB *h, FOLDER *f)
+{
+	// Validate arguments
+	if (f == NULL || h == NULL)
+	{
+		return;
+	}
+
+	SiLoadGroupList(h, CfgGetFolder(f, "GroupList"));
+	SiLoadUserList(h, CfgGetFolder(f, "UserList"));
+
+	if (h->HubDb != NULL)
+	{
+		SiLoadCertList(h->HubDb->RootCertList, CfgGetFolder(f, "CertList"));
+		SiLoadCrlList(h->HubDb->CrlList, CfgGetFolder(f, "CrlList"));
+		SiLoadAcList(h->HubDb->AcList, CfgGetFolder(f, "IPAccessControlList"));
+	}
+}
+
+// Write the Virtual HUB setting
+void SiWriteHubCfg(FOLDER *f, HUB *h)
+{
+	// Validate arguments
+	if (f == NULL || h == NULL)
+	{
+		return;
+	}
+
+	// Radius server name
+	Lock(h->RadiusOptionLock);
+	{
+		if (h->RadiusServerName != NULL)
+		{
+			CfgAddStr(f, "RadiusServerName", h->RadiusServerName);
+			CfgAddBuf(f, "RadiusSecret", h->RadiusSecret);
+		}
+		CfgAddInt(f, "RadiusServerPort", h->RadiusServerPort);
+		CfgAddInt(f, "RadiusRetryInterval", h->RadiusRetryInterval);
+		CfgAddStr(f, "RadiusSuffixFilter", h->RadiusSuffixFilter);
+		CfgAddStr(f, "RadiusRealm", h->RadiusRealm);
+
+		CfgAddBool(f, "RadiusConvertAllMsChapv2AuthRequestToEap", h->RadiusConvertAllMsChapv2AuthRequestToEap);
+		CfgAddBool(f, "RadiusUsePeapInsteadOfEap", h->RadiusUsePeapInsteadOfEap);
+	}
+	Unlock(h->RadiusOptionLock);
+
+	// Password
+	CfgAddByte(f, "HashedPassword", h->HashedPassword, sizeof(h->HashedPassword));
+	CfgAddByte(f, "SecurePassword", h->SecurePassword, sizeof(h->SecurePassword));
+
+	// Online / Offline flag
+	if (h->Cedar->Bridge == false)
+	{
+		CfgAddBool(f, "Online", (h->Offline && (h->HubIsOnlineButHalting == false)) ? false : true);
+	}
+
+	// Traffic information
+	SiWriteTraffic(f, "Traffic", h->Traffic);
+
+	// HUB options
+	SiWriteHubOptionCfg(CfgCreateFolder(f, "Option"), h->Option);
+
+	// Message
+	{
+		FOLDER *folder = CfgCreateFolder(f, "Message");
+
+		if (IsEmptyUniStr(h->Msg) == false)
+		{
+			CfgAddUniStr(folder, "MessageText", h->Msg);
+		}
+	}
+
+	// HUB_LOG
+	SiWriteHubLogCfg(CfgCreateFolder(f, "LogSetting"), &h->LogSetting);
+
+	if (h->Type == HUB_TYPE_STANDALONE)
+	{
+		// Link list
+		SiWriteHubLinks(CfgCreateFolder(f, "CascadeList"), h);
+	}
+
+	if (h->Type != HUB_TYPE_FARM_STATIC)
+	{
+		if (GetServerCapsBool(h->Cedar->Server, "b_support_securenat"))
+		{
+			// SecureNAT
+			SiWriteSecureNAT(h, CfgCreateFolder(f, "SecureNAT"));
+		}
+	}
+
+	// Access list
+	SiWriteHubAccessLists(CfgCreateFolder(f, "AccessList"), h);
+
+	// Administration options
+	SiWriteHubAdminOptions(CfgCreateFolder(f, "AdminOption"), h);
+
+	// Type of HUB
+	CfgAddInt(f, "Type", h->Type);
+
+	// Database
+	if (h->Cedar->Bridge == false)
+	{
+		SiWriteHubDb(CfgCreateFolder(f, "SecurityAccountDatabase"), h->HubDb,
+			false
+			);
+	}
+
+	// Usage status
+	CfgAddInt64(f, "LastCommTime", h->LastCommTime);
+	CfgAddInt64(f, "LastLoginTime", h->LastLoginTime);
+	CfgAddInt64(f, "CreatedTime", h->CreatedTime);
+	CfgAddInt(f, "NumLogin", h->NumLogin);
+}
+
+// Read the logging options
+void SiLoadHubLogCfg(HUB_LOG *g, FOLDER *f)
+{
+	// Validate arguments
+	if (f == NULL || g == NULL)
+	{
+		return;
+	}
+
+	Zero(g, sizeof(HUB_LOG));
+	g->SaveSecurityLog = CfgGetBool(f, "SaveSecurityLog");
+	g->SecurityLogSwitchType = CfgGetInt(f, "SecurityLogSwitchType");
+	g->SavePacketLog = CfgGetBool(f, "SavePacketLog");
+	g->PacketLogSwitchType = CfgGetInt(f, "PacketLogSwitchType");
+
+	g->PacketLogConfig[PACKET_LOG_TCP_CONN] = CfgGetInt(f, "PACKET_LOG_TCP_CONN");
+	g->PacketLogConfig[PACKET_LOG_TCP] = CfgGetInt(f, "PACKET_LOG_TCP");
+	g->PacketLogConfig[PACKET_LOG_DHCP] = CfgGetInt(f, "PACKET_LOG_DHCP");
+	g->PacketLogConfig[PACKET_LOG_UDP] = CfgGetInt(f, "PACKET_LOG_UDP");
+	g->PacketLogConfig[PACKET_LOG_ICMP] = CfgGetInt(f, "PACKET_LOG_ICMP");
+	g->PacketLogConfig[PACKET_LOG_IP] = CfgGetInt(f, "PACKET_LOG_IP");
+	g->PacketLogConfig[PACKET_LOG_ARP] = CfgGetInt(f, "PACKET_LOG_ARP");
+	g->PacketLogConfig[PACKET_LOG_ETHERNET] = CfgGetInt(f, "PACKET_LOG_ETHERNET");
+}
+
+// Write the logging options
+void SiWriteHubLogCfg(FOLDER *f, HUB_LOG *g)
+{
+	SiWriteHubLogCfgEx(f, g, false);
+}
+void SiWriteHubLogCfgEx(FOLDER *f, HUB_LOG *g, bool el_mode)
+{
+	// Validate arguments
+	if (f == NULL || g == NULL)
+	{
+		return;
+	}
+
+	if (el_mode == false)
+	{
+		CfgAddBool(f, "SaveSecurityLog", g->SaveSecurityLog);
+		CfgAddInt(f, "SecurityLogSwitchType", g->SecurityLogSwitchType);
+		CfgAddBool(f, "SavePacketLog", g->SavePacketLog);
+	}
+
+	CfgAddInt(f, "PacketLogSwitchType", g->PacketLogSwitchType);
+
+	CfgAddInt(f, "PACKET_LOG_TCP_CONN", g->PacketLogConfig[PACKET_LOG_TCP_CONN]);
+	CfgAddInt(f, "PACKET_LOG_TCP", g->PacketLogConfig[PACKET_LOG_TCP]);
+	CfgAddInt(f, "PACKET_LOG_DHCP", g->PacketLogConfig[PACKET_LOG_DHCP]);
+	CfgAddInt(f, "PACKET_LOG_UDP", g->PacketLogConfig[PACKET_LOG_UDP]);
+	CfgAddInt(f, "PACKET_LOG_ICMP", g->PacketLogConfig[PACKET_LOG_ICMP]);
+	CfgAddInt(f, "PACKET_LOG_IP", g->PacketLogConfig[PACKET_LOG_IP]);
+	CfgAddInt(f, "PACKET_LOG_ARP", g->PacketLogConfig[PACKET_LOG_ARP]);
+	CfgAddInt(f, "PACKET_LOG_ETHERNET", g->PacketLogConfig[PACKET_LOG_ETHERNET]);
+}
+
+// Read the Virtual HUB settings
+void SiLoadHubCfg(SERVER *s, FOLDER *f, char *name)
+{
+	HUB *h;
+	CEDAR *c;
+	HUB_OPTION o;
+	bool online;
+	UINT hub_old_type = 0;
+	// Validate arguments
+	if (s == NULL || f == NULL || name == NULL)
+	{
+		return;
+	}
+
+	c = s->Cedar;
+
+	// Get the option
+	Zero(&o, sizeof(o));
+	SiLoadHubOptionCfg(CfgGetFolder(f, "Option"), &o);
+
+	// Create a HUB
+	h = NewHub(c, name, &o);
+	if (h != NULL)
+	{
+		HUB_LOG g;
+		// Radius server settings
+		Lock(h->RadiusOptionLock);
+		{
+			char name[MAX_SIZE];
+			BUF *secret;
+			UINT port;
+			UINT interval;
+
+			port = CfgGetInt(f, "RadiusServerPort");
+			interval = CfgGetInt(f, "RadiusRetryInterval");
+
+			CfgGetStr(f, "RadiusSuffixFilter", h->RadiusSuffixFilter, sizeof(h->RadiusSuffixFilter));
+			CfgGetStr(f, "RadiusRealm", h->RadiusRealm, sizeof(h->RadiusRealm));
+
+			h->RadiusConvertAllMsChapv2AuthRequestToEap = CfgGetBool(f, "RadiusConvertAllMsChapv2AuthRequestToEap");
+			h->RadiusUsePeapInsteadOfEap = CfgGetBool(f, "RadiusUsePeapInsteadOfEap");
+
+			if (interval == 0)
+			{
+				interval = RADIUS_RETRY_INTERVAL;
+			}
+
+			if (port != 0 && CfgGetStr(f, "RadiusServerName", name, sizeof(name)))
+			{
+				secret = CfgGetBuf(f, "RadiusSecret");
+				if (secret != NULL)
+				{
+					char secret_str[MAX_SIZE];
+					Zero(secret_str, sizeof(secret_str));
+					if (secret->Size < sizeof(secret_str))
+					{
+						Copy(secret_str, secret->Buf, secret->Size);
+					}
+					secret_str[sizeof(secret_str) - 1] = 0;
+					//SetRadiusServer(h, name, port, secret_str);
+					SetRadiusServerEx(h, name, port, secret_str, interval);
+					FreeBuf(secret);
+				}
+			}
+		}
+		Unlock(h->RadiusOptionLock);
+
+		// Password
+		if (CfgGetByte(f, "HashedPassword", h->HashedPassword, sizeof(h->HashedPassword)) != sizeof(h->HashedPassword))
+		{
+			Hash(h->HashedPassword, "", 0, true);
+		}
+		if (CfgGetByte(f, "SecurePassword", h->SecurePassword, sizeof(h->SecurePassword)) != sizeof(h->SecurePassword))
+		{
+			HashPassword(h->SecurePassword, ADMINISTRATOR_USERNAME, "");
+		}
+
+		// Log Settings
+		Zero(&g, sizeof(g));
+		SiLoadHubLogCfg(&g, CfgGetFolder(f, "LogSetting"));
+		SetHubLogSetting(h, &g);
+
+		// Online / Offline flag
+		if (h->Cedar->Bridge == false)
+		{
+			online = CfgGetBool(f, "Online");
+		}
+		else
+		{
+			online = true;
+		}
+
+		// Traffic information
+		SiLoadTraffic(f, "Traffic", h->Traffic);
+
+		// Access list
+		SiLoadHubAccessLists(h, CfgGetFolder(f, "AccessList"));
+
+		// Type of HUB
+		hub_old_type = h->Type = CfgGetInt(f, "Type");
+
+		if (s->ServerType == SERVER_TYPE_STANDALONE)
+		{
+			if (h->Type != HUB_TYPE_STANDALONE)
+			{
+				// Change the type of all HUB to a stand-alone if the server is a stand-alone
+				h->Type = HUB_TYPE_STANDALONE;
+			}
+		}
+		else
+		{
+			if (h->Type == HUB_TYPE_STANDALONE)
+			{
+				// If the server is a farm controller, change the type of HUB to the farm supported types
+				h->Type = HUB_TYPE_FARM_DYNAMIC;
+			}
+		}
+
+		if (h->Type == HUB_TYPE_FARM_DYNAMIC)
+		{
+			h->CurrentVersion = h->LastVersion = 1;
+		}
+
+		// Message
+		{
+			FOLDER *folder = CfgGetFolder(f, "Message");
+			if (folder != NULL)
+			{
+				wchar_t *tmp = Malloc(sizeof(wchar_t) * (HUB_MAXMSG_LEN + 1));
+				if (CfgGetUniStr(folder, "MessageText", tmp, sizeof(wchar_t) * (HUB_MAXMSG_LEN + 1)))
+				{
+					SetHubMsg(h, tmp);
+				}
+				Free(tmp);
+			}
+		}
+
+		// Link list
+		if (h->Type == HUB_TYPE_STANDALONE)
+		{
+			// The link list is used only on stand-alone HUB
+			// In VPN Gate hubs, don't load this
+			{
+				SiLoadHubLinks(h, CfgGetFolder(f, "CascadeList"));
+			}
+		}
+
+		// SecureNAT
+		if (GetServerCapsBool(h->Cedar->Server, "b_support_securenat"))
+		{
+			if (h->Type == HUB_TYPE_STANDALONE || h->Type == HUB_TYPE_FARM_DYNAMIC)
+			{
+				// SecureNAT is used only in the case of dynamic HUB or standalone HUB
+				SiLoadSecureNAT(h, CfgGetFolder(f, "SecureNAT"));
+
+				if (h->Type != HUB_TYPE_STANDALONE && h->Cedar != NULL && h->Cedar->Server != NULL &&
+					h->Cedar->Server->ServerType == SERVER_TYPE_FARM_CONTROLLER)
+				{
+					NiClearUnsupportedVhOptionForDynamicHub(h->SecureNATOption,
+						hub_old_type == HUB_TYPE_STANDALONE);
+				}
+
+			}
+		}
+
+		// Administration options
+		SiLoadHubAdminOptions(h, CfgGetFolder(f, "AdminOption"));
+
+		// Database
+		if (h->Cedar->Bridge == false)
+		{
+			SiLoadHubDb(h, CfgGetFolder(f, "SecurityAccountDatabase"));
+		}
+
+		// Usage status
+		h->LastCommTime = CfgGetInt64(f, "LastCommTime");
+		if (h->LastCommTime == 0)
+		{
+			h->LastCommTime = SystemTime64();
+		}
+		h->LastLoginTime = CfgGetInt64(f, "LastLoginTime");
+		if (h->LastLoginTime == 0)
+		{
+			h->LastLoginTime = SystemTime64();
+		}
+		h->CreatedTime = CfgGetInt64(f, "CreatedTime");
+		h->NumLogin = CfgGetInt(f, "NumLogin");
+
+		// Start the operation of the HUB
+		AddHub(c, h);
+
+		if (online)
+		{
+			h->Offline = true;
+			SetHubOnline(h);
+		}
+		else
+		{
+			h->Offline = false;
+			SetHubOffline(h);
+		}
+
+		WaitLogFlush(h->SecurityLogger);
+		WaitLogFlush(h->PacketLogger);
+
+		ReleaseHub(h);
+	}
+}
+
+// Read the SecureNAT configuration
+void SiLoadSecureNAT(HUB *h, FOLDER *f)
+{
+	VH_OPTION o;
+	// Validate arguments
+	if (h == NULL || f == NULL)
+	{
+		return;
+	}
+
+	// Read the VH_OPTION
+	NiLoadVhOptionEx(&o, f);
+
+	// Set the VH_OPTION
+	Copy(h->SecureNATOption, &o, sizeof(VH_OPTION));
+
+	EnableSecureNAT(h, CfgGetBool(f, "Disabled") ? false : true);
+}
+
+// Read the virtual layer 3 switch settings
+void SiLoadL3SwitchCfg(L3SW *sw, FOLDER *f)
+{
+	UINT i;
+	FOLDER *if_folder, *table_folder;
+	TOKEN_LIST *t;
+	bool active = false;
+	// Validate arguments
+	if (sw == NULL || f == NULL)
+	{
+		return;
+	}
+
+	active = CfgGetBool(f, "Active");
+
+	// Interface list
+	if_folder = CfgGetFolder(f, "InterfaceList");
+	if (if_folder != NULL)
+	{
+		t = CfgEnumFolderToTokenList(if_folder);
+		if (t != NULL)
+		{
+			for (i = 0;i < t->NumTokens;i++)
+			{
+				FOLDER *ff = CfgGetFolder(if_folder, t->Token[i]);
+				char name[MAX_HUBNAME_LEN + 1];
+				UINT ip, subnet;
+
+				CfgGetStr(ff, "HubName", name, sizeof(name));
+				ip = CfgGetIp32(ff, "IpAddress");
+				subnet = CfgGetIp32(ff, "SubnetMask");
+
+				{
+					L3AddIf(sw, name, ip, subnet);
+				}
+			}
+			FreeToken(t);
+		}
+	}
+
+	// Routing table
+	table_folder = CfgGetFolder(f, "RoutingTable");
+	if (table_folder != NULL)
+	{
+		t = CfgEnumFolderToTokenList(table_folder);
+		if (t != NULL)
+		{
+			for (i = 0;i < t->NumTokens;i++)
+			{
+				FOLDER *ff = CfgGetFolder(table_folder, t->Token[i]);
+				L3TABLE tbl;
+
+				Zero(&tbl, sizeof(tbl));
+				tbl.NetworkAddress = CfgGetIp32(ff, "NetworkAddress");
+				tbl.SubnetMask = CfgGetIp32(ff, "SubnetMask");
+				tbl.GatewayAddress = CfgGetIp32(ff, "GatewayAddress");
+				tbl.Metric = CfgGetInt(ff, "Metric");
+
+				L3AddTable(sw, &tbl);
+			}
+			FreeToken(t);
+		}
+	}
+
+	if (active)
+	{
+		L3SwStart(sw);
+	}
+}
+
+// Write the virtual layer 3 switch settings
+void SiWriteL3SwitchCfg(FOLDER *f, L3SW *sw)
+{
+	UINT i;
+	FOLDER *if_folder, *table_folder;
+	char tmp[MAX_SIZE];
+	// Validate arguments
+	if (f == NULL || sw == NULL)
+	{
+		return;
+	}
+
+	// Active flag
+	CfgAddBool(f, "Active", sw->Active);
+
+	// Interface list
+	if_folder = CfgCreateFolder(f, "InterfaceList");
+	for (i = 0;i < LIST_NUM(sw->IfList);i++)
+	{
+		L3IF *e = LIST_DATA(sw->IfList, i);
+		FOLDER *ff;
+
+		Format(tmp, sizeof(tmp), "Interface%u", i);
+		ff = CfgCreateFolder(if_folder, tmp);
+
+		CfgAddStr(ff, "HubName", e->HubName);
+		CfgAddIp32(ff, "IpAddress", e->IpAddress);
+		CfgAddIp32(ff, "SubnetMask", e->SubnetMask);
+	}
+
+	// Routing table
+	table_folder = CfgCreateFolder(f, "RoutingTable");
+	for (i = 0;i < LIST_NUM(sw->TableList);i++)
+	{
+		L3TABLE *e = LIST_DATA(sw->TableList, i);
+		FOLDER *ff;
+
+		Format(tmp, sizeof(tmp), "Entry%u", i);
+		ff = CfgCreateFolder(table_folder, tmp);
+
+		CfgAddIp32(ff, "NetworkAddress", e->NetworkAddress);
+		CfgAddIp32(ff, "SubnetMask", e->SubnetMask);
+		CfgAddIp32(ff, "GatewayAddress", e->GatewayAddress);
+		CfgAddInt(ff, "Metric", e->Metric);
+	}
+}
+
+// Read the Virtual Layer 3 switch list
+void SiLoadL3Switchs(SERVER *s, FOLDER *f)
+{
+	UINT i;
+	TOKEN_LIST *t;
+	CEDAR *c;
+	// Validate arguments
+	if (s == NULL || f == NULL)
+	{
+		return;
+	}
+	c = s->Cedar;
+
+	t = CfgEnumFolderToTokenList(f);
+	if (t != NULL)
+	{
+		for (i = 0;i < t->NumTokens;i++)
+		{
+			char *name = t->Token[i];
+			L3SW *sw = L3AddSw(c, name);
+
+			SiLoadL3SwitchCfg(sw, CfgGetFolder(f, name));
+
+			ReleaseL3Sw(sw);
+		}
+	}
+	FreeToken(t);
+}
+
+// Write the Virtual Layer 3 switch list
+void SiWriteL3Switchs(FOLDER *f, SERVER *s)
+{
+	UINT i;
+	FOLDER *folder;
+	CEDAR *c;
+	// Validate arguments
+	if (f == NULL || s == NULL)
+	{
+		return;
+	}
+	c = s->Cedar;
+
+	LockList(c->L3SwList);
+	{
+		for (i = 0;i < LIST_NUM(c->L3SwList);i++)
+		{
+			L3SW *sw = LIST_DATA(c->L3SwList, i);
+
+			Lock(sw->lock);
+			{
+				folder = CfgCreateFolder(f, sw->Name);
+
+				SiWriteL3SwitchCfg(folder, sw);
+			}
+			Unlock(sw->lock);
+		}
+	}
+	UnlockList(c->L3SwList);
+}
+
+// Read the IPsec server configuration
+void SiLoadIPsec(SERVER *s, FOLDER *f)
+{
+	IPSEC_SERVICES sl;
+	FOLDER *list_folder;
+	// Validate arguments
+	if (s == NULL || f == NULL)
+	{
+		return;
+	}
+
+	Zero(&sl, sizeof(sl));
+
+	CfgGetStr(f, "IPsec_Secret", sl.IPsec_Secret, sizeof(sl.IPsec_Secret));
+	CfgGetStr(f, "L2TP_DefaultHub", sl.L2TP_DefaultHub, sizeof(sl.L2TP_DefaultHub));
+
+	if (s->ServerType == SERVER_TYPE_STANDALONE)
+	{
+		// IPsec feature only be enabled on a standalone server
+		sl.L2TP_Raw = CfgGetBool(f, "L2TP_Raw");
+		sl.L2TP_IPsec = CfgGetBool(f, "L2TP_IPsec");
+		sl.EtherIP_IPsec = CfgGetBool(f, "EtherIP_IPsec");
+	}
+
+	IPsecServerSetServices(s->IPsecServer, &sl);
+
+	list_folder = CfgGetFolder(f, "EtherIP_IDSettingsList");
+
+	if (list_folder != NULL)
+	{
+		TOKEN_LIST *t = CfgEnumFolderToTokenList(list_folder);
+		if (t != NULL)
+		{
+			UINT i;
+
+			for (i = 0;i < t->NumTokens;i++)
+			{
+				char *name = t->Token[i];
+				FOLDER *f = CfgGetFolder(list_folder, name);
+
+				if (f != NULL)
+				{
+					ETHERIP_ID d;
+					BUF *b;
+
+					Zero(&d, sizeof(d));
+
+					StrCpy(d.Id, sizeof(d.Id), name);
+					CfgGetStr(f, "HubName", d.HubName, sizeof(d.HubName));
+					CfgGetStr(f, "UserName", d.UserName, sizeof(d.UserName));
+
+					b = CfgGetBuf(f, "EncryptedPassword");
+					if (b != NULL)
+					{
+						char *pass = DecryptPassword2(b);
+
+						StrCpy(d.Password, sizeof(d.Password), pass);
+
+						Free(pass);
+
+						AddEtherIPId(s->IPsecServer, &d);
+
+						FreeBuf(b);
+					}
+				}
+			}
+
+			FreeToken(t);
+		}
+	}
+}
+
+// Write the IPsec server configuration
+void SiWriteIPsec(FOLDER *f, SERVER *s)
+{
+	IPSEC_SERVICES sl;
+	FOLDER *list_folder;
+	UINT i;
+	// Validate arguments
+	if (s == NULL || f == NULL)
+	{
+		return;
+	}
+
+	if (s->IPsecServer == NULL)
+	{
+		return;
+	}
+
+	Zero(&sl, sizeof(sl));
+	IPsecServerGetServices(s->IPsecServer, &sl);
+
+	CfgAddStr(f, "IPsec_Secret", sl.IPsec_Secret);
+	CfgAddStr(f, "L2TP_DefaultHub", sl.L2TP_DefaultHub);
+
+	CfgAddBool(f, "L2TP_Raw", sl.L2TP_Raw);
+	CfgAddBool(f, "L2TP_IPsec", sl.L2TP_IPsec);
+	CfgAddBool(f, "EtherIP_IPsec", sl.EtherIP_IPsec);
+
+	list_folder = CfgCreateFolder(f, "EtherIP_IDSettingsList");
+
+	Lock(s->IPsecServer->LockSettings);
+	{
+		for (i = 0;i < LIST_NUM(s->IPsecServer->EtherIPIdList);i++)
+		{
+			ETHERIP_ID *d = LIST_DATA(s->IPsecServer->EtherIPIdList, i);
+			FOLDER *f;
+			BUF *b;
+
+			f = CfgCreateFolder(list_folder, d->Id);
+
+			CfgAddStr(f, "HubName", d->HubName);
+			CfgAddStr(f, "UserName", d->UserName);
+
+			b = EncryptPassword2(d->Password);
+
+			CfgAddBuf(f, "EncryptedPassword", b);
+
+			FreeBuf(b);
+		}
+	}
+	Unlock(s->IPsecServer->LockSettings);
+}
+
+// Write the license list
+void SiWriteLicenseManager(FOLDER *f, SERVER *s)
+{
+}
+
+// Read the license list
+void SiLoadLicenseManager(SERVER *s, FOLDER *f)
+{
+}
+
+// Write the Virtual HUB list
+void SiWriteHubs(FOLDER *f, SERVER *s)
+{
+	UINT i;
+	FOLDER *hub_folder;
+	CEDAR *c;
+	UINT num;
+	HUB **hubs;
+	// Validate arguments
+	if (f == NULL || s == NULL)
+	{
+		return;
+	}
+	c = s->Cedar;
+
+	LockList(c->HubList);
+	{
+		hubs = ToArray(c->HubList);
+		num = LIST_NUM(c->HubList);
+
+		for (i = 0;i < num;i++)
+		{
+			AddRef(hubs[i]->ref);
+		}
+	}
+	UnlockList(c->HubList);
+
+	for (i = 0;i < num;i++)
+	{
+		HUB *h = hubs[i];
+
+		Lock(h->lock);
+		{
+			hub_folder = CfgCreateFolder(f, h->Name);
+			SiWriteHubCfg(hub_folder, h);
+		}
+		Unlock(h->lock);
+
+		ReleaseHub(h);
+
+		if ((i % 30) == 1)
+		{
+			YieldCpu();
+		}
+	}
+
+	Free(hubs);
+}
+
+// Read the Virtual HUB list
+void SiLoadHubs(SERVER *s, FOLDER *f)
+{
+	UINT i;
+	FOLDER *hub_folder;
+	CEDAR *c;
+	TOKEN_LIST *t;
+	bool b = false;
+	// Validate arguments
+	if (f == NULL || s == NULL)
+	{
+		return;
+	}
+	c = s->Cedar;
+
+	t = CfgEnumFolderToTokenList(f);
+	for (i = 0;i < t->NumTokens;i++)
+	{
+		char *name = t->Token[i];
+
+
+		if (s->Cedar->Bridge)
+		{
+			if (StrCmpi(name, SERVER_DEFAULT_BRIDGE_NAME) == 0)
+			{
+				// Read only the setting of Virtual HUB named "BRIDGE"
+				// in the case of the Bridge
+				b = true;
+			}
+			else
+			{
+				continue;
+			}
+		}
+		hub_folder = CfgGetFolder(f, name);
+		if (hub_folder != NULL)
+		{
+			SiLoadHubCfg(s, hub_folder, name);
+		}
+	}
+	FreeToken(t);
+
+	if (s->Cedar->Bridge && b == false)
+	{
+		// If there isn't "BRIDGE" virtual HUB setting, create it newly
+		SiInitDefaultHubList(s);
+	}
+}
+
+// Read the server-specific settings
+void SiLoadServerCfg(SERVER *s, FOLDER *f)
+{
+	BUF *b;
+	CEDAR *c;
+	char tmp[MAX_SIZE];
+	X *x = NULL;
+	K *k = NULL;
+	bool cluster_allowed = false;
+	UINT num_connections_per_ip = 0;
+	FOLDER *params_folder;
+	UINT i;
+	// Validate arguments
+	if (s == NULL || f == NULL)
+	{
+		return;
+	}
+
+	// Save interval related
+	s->AutoSaveConfigSpan = CfgGetInt(f, "AutoSaveConfigSpan") * 1000;
+	if (s->AutoSaveConfigSpan == 0)
+	{
+		s->AutoSaveConfigSpan = SERVER_FILE_SAVE_INTERVAL_DEFAULT;
+	}
+	else
+	{
+		s->AutoSaveConfigSpan = MAKESURE(s->AutoSaveConfigSpan, SERVER_FILE_SAVE_INTERVAL_MIN, SERVER_FILE_SAVE_INTERVAL_MAX);
+	}
+
+	i = CfgGetInt(f, "MaxConcurrentDnsClientThreads");
+	if (i != 0)
+	{
+		SetGetIpThreadMaxNum(i);
+	}
+	else
+	{
+		SetGetIpThreadMaxNum(DEFAULT_GETIP_THREAD_MAX_NUM);
+	}
+
+	s->DontBackupConfig = CfgGetBool(f, "DontBackupConfig");
+	CfgGetIp(f, "ListenIP", &s->ListenIP);
+
+	if (CfgIsItem(f, "BackupConfigOnlyWhenModified"))
+	{
+		s->BackupConfigOnlyWhenModified = CfgGetBool(f, "BackupConfigOnlyWhenModified");
+	}
+	else
+	{
+		s->BackupConfigOnlyWhenModified = true;
+	}
+
+	// Server log switch type
+	if (CfgIsItem(f, "ServerLogSwitchType"))
+	{
+		UINT st = CfgGetInt(f, "ServerLogSwitchType");
+
+		SetLogSwitchType(s->Logger, st);
+	}
+
+	SetMaxLogSize(CfgGetInt64(f, "LoggerMaxLogSize"));
+
+	params_folder = CfgGetFolder(f, "GlobalParams");
+	SiLoadGlobalParamsCfg(params_folder);
+
+	c = s->Cedar;
+	Lock(c->lock);
+	{
+		OPENVPN_SSTP_CONFIG config;
+		FOLDER *syslog_f;
+		{
+			RPC_KEEP k;
+
+			// Keep-alive related
+			Zero(&k, sizeof(k));
+			k.UseKeepConnect = CfgGetBool(f, "UseKeepConnect");
+			CfgGetStr(f, "KeepConnectHost", k.KeepConnectHost, sizeof(k.KeepConnectHost));
+			k.KeepConnectPort = CfgGetInt(f, "KeepConnectPort");
+			k.KeepConnectProtocol = CfgGetInt(f, "KeepConnectProtocol");
+			k.KeepConnectInterval = CfgGetInt(f, "KeepConnectInterval") * 1000;
+			if (k.KeepConnectPort == 0)
+			{
+				k.KeepConnectPort = 80;
+			}
+			if (StrLen(k.KeepConnectHost) == 0)
+			{
+				StrCpy(k.KeepConnectHost, sizeof(k.KeepConnectHost), CLIENT_DEFAULT_KEEPALIVE_HOST);
+			}
+			if (k.KeepConnectInterval == 0)
+			{
+				k.KeepConnectInterval = KEEP_INTERVAL_DEFAULT * 1000;
+			}
+			if (k.KeepConnectInterval < 5000)
+			{
+				k.KeepConnectInterval = 5000;
+			}
+			if (k.KeepConnectInterval > 600000)
+			{
+				k.KeepConnectInterval = 600000;
+			}
+
+			Lock(s->Keep->lock);
+			{
+				KEEP *keep = s->Keep;
+				keep->Enable = k.UseKeepConnect;
+				keep->Server = true;
+				StrCpy(keep->ServerName, sizeof(keep->ServerName), k.KeepConnectHost);
+				keep->ServerPort = k.KeepConnectPort;
+				keep->UdpMode = k.KeepConnectProtocol;
+				keep->Interval = k.KeepConnectInterval;
+			}
+			Unlock(s->Keep->lock);
+		}
+
+		// syslog
+		syslog_f = CfgGetFolder(f, "SyslogSettings");
+		if (syslog_f != NULL && GetServerCapsBool(s, "b_support_syslog"))
+		{
+			SYSLOG_SETTING set;
+
+			Zero(&set, sizeof(set));
+
+			set.SaveType = CfgGetInt(syslog_f, "SaveType");
+			CfgGetStr(syslog_f, "HostName", set.Hostname, sizeof(set.Hostname));
+			set.Port = CfgGetInt(syslog_f, "Port");
+
+			SiSetSysLogSetting(s, &set);
+		}
+
+		// Whether to disable the IPv6 listener
+		s->Cedar->DisableIPv6Listener = CfgGetBool(f, "DisableIPv6Listener");
+
+		// DoS
+		s->DisableDosProction = CfgGetBool(f, "DisableDosProction");
+
+		// Num Connections Per IP
+		SetMaxConnectionsPerIp(CfgGetInt(f, "MaxConnectionsPerIP"));
+
+		// MaxUnestablishedConnections
+		SetMaxUnestablishedConnections(CfgGetInt(f, "MaxUnestablishedConnections"));
+
+		// DeadLock
+		s->DisableDeadLockCheck = CfgGetBool(f, "DisableDeadLockCheck");
+
+		// Eraser
+		SetEraserCheckInterval(CfgGetInt(f, "AutoDeleteCheckIntervalSecs"));
+		s->Eraser = NewEraser(s->Logger, CfgGetInt64(f, "AutoDeleteCheckDiskFreeSpaceMin"));
+
+		// WebUI
+		s->UseWebUI = CfgGetBool(f, "UseWebUI");
+
+
+		// WebTimePage
+		s->UseWebTimePage = CfgGetBool(f, "UseWebTimePage");
+
+		// NoLinuxArpFilter
+		s->NoLinuxArpFilter = CfgGetBool(f, "NoLinuxArpFilter");
+
+		// NoHighPriorityProcess
+		s->NoHighPriorityProcess = CfgGetBool(f, "NoHighPriorityProcess");
+
+		// NoDebugDump
+		s->NoDebugDump = CfgGetBool(f, "NoDebugDump");
+		if (s->NoDebugDump)
+		{
+#ifdef	OS_WIN32
+			MsSetEnableMinidump(false);
+#endif	// OS_WIN32
+		}
+
+		// Disable the SSTP server function
+		s->DisableSSTPServer = CfgGetBool(f, "DisableSSTPServer");
+
+		// Disable the OpenVPN server function
+		s->DisableOpenVPNServer = CfgGetBool(f, "DisableOpenVPNServer");
+
+		// OpenVPN Default Option String
+		if (CfgGetStr(f, "OpenVPNDefaultClientOption", tmp, sizeof(tmp)))
+		{
+			if (IsEmptyStr(tmp) == false)
+			{
+				StrCpy(c->OpenVPNDefaultClientOption,
+					sizeof(c->OpenVPNDefaultClientOption), tmp);
+			}
+		}
+
+		// Disable the NAT-traversal feature
+		s->DisableNatTraversal = CfgGetBool(f, "DisableNatTraversal");
+
+		// Intel AES
+		s->DisableIntelAesAcceleration = CfgGetBool(f, "DisableIntelAesAcceleration");
+
+		if (s->Cedar->Bridge == false)
+		{
+			// Enable the VPN-over-ICMP
+			if (CfgIsItem(f, "EnableVpnOverIcmp"))
+			{
+				s->EnableVpnOverIcmp = CfgGetBool(f, "EnableVpnOverIcmp");
+			}
+			else
+			{
+				s->EnableVpnOverIcmp = false;
+			}
+
+			// Enable the VPN-over-DNS
+			if (CfgIsItem(f, "EnableVpnOverDns"))
+			{
+				s->EnableVpnOverDns = CfgGetBool(f, "EnableVpnOverDns");
+			}
+			else
+			{
+				s->EnableVpnOverDns = false;
+			}
+		}
+
+		// Debug log
+		s->SaveDebugLog = CfgGetBool(f, "SaveDebugLog");
+		if (s->SaveDebugLog)
+		{
+			s->DebugLog = NewTinyLog();
+		}
+
+		// Let the client not to send a signature
+		s->NoSendSignature = CfgGetBool(f, "NoSendSignature");
+
+		// Server certificate
+		b = CfgGetBuf(f, "ServerCert");
+		if (b != NULL)
+		{
+			x = BufToX(b, false);
+			FreeBuf(b);
+		}
+
+		// Server private key
+		b = CfgGetBuf(f, "ServerKey");
+		if (b != NULL)
+		{
+			k = BufToK(b, true, false, NULL);
+			FreeBuf(b);
+		}
+
+		if (x == NULL || k == NULL || CheckXandK(x, k) == false)
+		{
+			FreeX(x);
+			FreeK(k);
+			SiGenerateDefaultCert(&x, &k);
+
+			SetCedarCert(c, x, k);
+
+			FreeX(x);
+			FreeK(k);
+		}
+		else
+		{
+			SetCedarCert(c, x, k);
+
+			FreeX(x);
+			FreeK(k);
+		}
+
+		// Cipher Name
+		if (CfgGetStr(f, "CipherName", tmp, sizeof(tmp)))
+		{
+			StrUpper(tmp);
+			if (CheckCipherListName(tmp))
+			{
+				SetCedarCipherList(c, tmp);
+			}
+		}
+
+		// Traffic information
+		Lock(c->TrafficLock);
+		{
+			SiLoadTraffic(f, "ServerTraffic", c->Traffic);
+		}
+		Unlock(c->TrafficLock);
+
+		// Get whether the current license allows cluster mode
+		cluster_allowed = true;
+
+
+		// Type of server
+		s->UpdatedServerType = s->ServerType = 
+			cluster_allowed ? CfgGetInt(f, "ServerType") : SERVER_TYPE_STANDALONE;
+
+		// Password
+		if (CfgGetByte(f, "HashedPassword", s->HashedPassword, sizeof(s->HashedPassword)) != sizeof(s->HashedPassword))
+		{
+			Hash(s->HashedPassword, "", 0, true);
+		}
+
+		if (s->ServerType != SERVER_TYPE_STANDALONE)
+		{
+			// Performance ratio of the server
+			s->Weight = CfgGetInt(f, "ClusterMemberWeight");
+			if (s->Weight == 0)
+			{
+				s->Weight = FARM_DEFAULT_WEIGHT;
+			}
+		}
+		else
+		{
+			s->Weight = FARM_DEFAULT_WEIGHT;
+		}
+
+		if (s->ServerType == SERVER_TYPE_FARM_CONTROLLER)
+		{
+			s->ControllerOnly = CfgGetBool(f, "ControllerOnly");
+		}
+
+		if (s->ServerType != SERVER_TYPE_STANDALONE)
+		{
+			// SSTP, OpenVPN, and NAT traversal can not be used in a cluster environment
+			s->DisableNatTraversal = true;
+			s->DisableSSTPServer = true;
+			s->DisableOpenVPNServer = true;
+		}
+
+		if (s->Cedar->Bridge)
+		{
+			// SSTP, OpenVPN, and NAT traversal function can not be used in the bridge environment
+			s->DisableNatTraversal = true;
+			s->DisableSSTPServer = true;
+			s->DisableOpenVPNServer = true;
+		}
+
+		// Read the OpenVPN Port List
+		if (CfgGetStr(f, "OpenVPN_UdpPortList", tmp, sizeof(tmp)) == false)
+		{
+			{
+				ToStr(tmp, OPENVPN_UDP_PORT);
+			}
+		}
+
+		// Apply the configuration of SSTP and OpenVPN
+		Zero(&config, sizeof(config));
+		config.EnableOpenVPN = !s->DisableOpenVPNServer;
+		config.EnableSSTP = !s->DisableSSTPServer;
+		StrCpy(config.OpenVPNPortList, sizeof(config.OpenVPNPortList), tmp);
+
+		SiSetOpenVPNAndSSTPConfig(s, &config);
+
+		if (s->ServerType == SERVER_TYPE_FARM_MEMBER)
+		{
+			char tmp[6 * MAX_PUBLIC_PORT_NUM + 1];
+			// Load the settings item in the case of farm members
+			CfgGetStr(f, "ControllerName", s->ControllerName, sizeof(s->ControllerName));
+			s->ControllerPort = CfgGetInt(f, "ControllerPort");
+			CfgGetByte(f, "MemberPassword", s->MemberPassword, SHA1_SIZE);
+			s->PublicIp = CfgGetIp32(f, "PublicIp");
+			if (CfgGetStr(f, "PublicPorts", tmp, sizeof(tmp)))
+			{
+				TOKEN_LIST *t = ParseToken(tmp, ", ");
+				UINT i;
+				s->NumPublicPort = t->NumTokens;
+				s->PublicPorts = ZeroMalloc(s->NumPublicPort * sizeof(UINT));
+				for (i = 0;i < s->NumPublicPort;i++)
+				{
+					s->PublicPorts[i] = ToInt(t->Token[i]);
+				}
+				FreeToken(t);
+			}
+		}
+
+		// Configuration of VPN Azure Client
+		s->EnableVpnAzure = CfgGetBool(f, "EnableVpnAzure");
+
+		// Disable GetHostName when accepting TCP
+		s->DisableGetHostNameWhenAcceptTcp = CfgGetBool(f, "DisableGetHostNameWhenAcceptTcp");
+
+		if (s->DisableGetHostNameWhenAcceptTcp)
+		{
+			DisableGetHostNameWhenAcceptInit();
+		}
+
+		// Disable core dump on UNIX
+		s->DisableCoreDumpOnUnix = CfgGetBool(f, "DisableCoreDumpOnUnix");
+
+		// Disable session reconnect
+		SetGlobalServerFlag(GSF_DISABLE_SESSION_RECONNECT, CfgGetBool(f, "DisableSessionReconnect"));
+
+		// AcceptOnlyTls
+		if (CfgIsItem(f, "AcceptOnlyTls"))
+		{
+			c->SslAcceptSettings.AcceptOnlyTls = CfgGetBool(f, "AcceptOnlyTls");
+		}
+		else
+		{
+			// Default to TLS only; mitigates CVE-2016-0800
+			c->SslAcceptSettings.AcceptOnlyTls = true;
+		}
+		c->SslAcceptSettings.Tls_Disable1_0 = CfgGetBool(f, "Tls_Disable1_0");
+		c->SslAcceptSettings.Tls_Disable1_1 = CfgGetBool(f, "Tls_Disable1_1");
+		c->SslAcceptSettings.Tls_Disable1_2 = CfgGetBool(f, "Tls_Disable1_2");
+
+		s->StrictSyslogDatetimeFormat = CfgGetBool(f, "StrictSyslogDatetimeFormat");
+                // Bits of Diffie-Hellman parameters
+		c->DhParamBits = CfgGetInt(f, "DhParamBits");
+		if (c->DhParamBits == 0)
+		{
+			c->DhParamBits = DH_PARAM_BITS_DEFAULT;
+		}
+
+		SetDhParam(DhNewFromBits(c->DhParamBits));
+		if (s->OpenVpnServerUdp)
+		{
+			OpenVpnServerUdpSetDhParam(s->OpenVpnServerUdp, DhNewFromBits(c->DhParamBits));
+		}
+	}
+	Unlock(c->lock);
+
+#ifdef	OS_UNIX
+	if (s->DisableCoreDumpOnUnix)
+	{
+		UnixDisableCoreDump();
+	}
+#endif	// OS_UNIX
+}
+
+// Load global params
+void SiLoadGlobalParamsCfg(FOLDER *f)
+{
+	SiLoadGlobalParamItem(GP_MAX_SEND_SOCKET_QUEUE_SIZE, CfgGetInt(f, "MAX_SEND_SOCKET_QUEUE_SIZE"));
+	SiLoadGlobalParamItem(GP_MIN_SEND_SOCKET_QUEUE_SIZE, CfgGetInt(f, "MIN_SEND_SOCKET_QUEUE_SIZE"));
+	SiLoadGlobalParamItem(GP_MAX_SEND_SOCKET_QUEUE_NUM, CfgGetInt(f, "MAX_SEND_SOCKET_QUEUE_NUM"));
+	SiLoadGlobalParamItem(GP_SELECT_TIME, CfgGetInt(f, "SELECT_TIME"));
+	SiLoadGlobalParamItem(GP_SELECT_TIME_FOR_NAT, CfgGetInt(f, "SELECT_TIME_FOR_NAT"));
+	SiLoadGlobalParamItem(GP_MAX_STORED_QUEUE_NUM, CfgGetInt(f, "MAX_STORED_QUEUE_NUM"));
+	SiLoadGlobalParamItem(GP_MAX_BUFFERING_PACKET_SIZE, CfgGetInt(f, "MAX_BUFFERING_PACKET_SIZE"));
+	SiLoadGlobalParamItem(GP_HUB_ARP_SEND_INTERVAL, CfgGetInt(f, "HUB_ARP_SEND_INTERVAL"));
+	SiLoadGlobalParamItem(GP_MAC_TABLE_EXPIRE_TIME, CfgGetInt(f, "MAC_TABLE_EXPIRE_TIME"));
+	SiLoadGlobalParamItem(GP_IP_TABLE_EXPIRE_TIME, CfgGetInt(f, "IP_TABLE_EXPIRE_TIME"));
+	SiLoadGlobalParamItem(GP_IP_TABLE_EXPIRE_TIME_DHCP, CfgGetInt(f, "IP_TABLE_EXPIRE_TIME_DHCP"));
+	SiLoadGlobalParamItem(GP_STORM_CHECK_SPAN, CfgGetInt(f, "STORM_CHECK_SPAN"));
+	SiLoadGlobalParamItem(GP_STORM_DISCARD_VALUE_START, CfgGetInt(f, "STORM_DISCARD_VALUE_START"));
+	SiLoadGlobalParamItem(GP_STORM_DISCARD_VALUE_END, CfgGetInt(f, "STORM_DISCARD_VALUE_END"));
+	SiLoadGlobalParamItem(GP_MAX_MAC_TABLES, CfgGetInt(f, "MAX_MAC_TABLES"));
+	SiLoadGlobalParamItem(GP_MAX_IP_TABLES, CfgGetInt(f, "MAX_IP_TABLES"));
+	SiLoadGlobalParamItem(GP_MAX_HUB_LINKS, CfgGetInt(f, "MAX_HUB_LINKS"));
+	SiLoadGlobalParamItem(GP_MEM_FIFO_REALLOC_MEM_SIZE, CfgGetInt(f, "MEM_FIFO_REALLOC_MEM_SIZE"));
+	SiLoadGlobalParamItem(GP_QUEUE_BUDGET, CfgGetInt(f, "QUEUE_BUDGET"));
+	SiLoadGlobalParamItem(GP_FIFO_BUDGET, CfgGetInt(f, "FIFO_BUDGET"));
+
+	SetFifoCurrentReallocMemSize(MEM_FIFO_REALLOC_MEM_SIZE);
+}
+
+// Load global param itesm
+void SiLoadGlobalParamItem(UINT id, UINT value)
+{
+	// Validate arguments
+	if (id == 0)
+	{
+		return;
+	}
+
+	vpn_global_parameters[id] = value;
+}
+
+// Write global params
+void SiWriteGlobalParamsCfg(FOLDER *f)
+{
+	// Validate arguments
+	if (f == NULL)
+	{
+		return;
+	}
+
+	CfgAddInt(f, "MAX_SEND_SOCKET_QUEUE_SIZE", MAX_SEND_SOCKET_QUEUE_SIZE);
+	CfgAddInt(f, "MIN_SEND_SOCKET_QUEUE_SIZE", MIN_SEND_SOCKET_QUEUE_SIZE);
+	CfgAddInt(f, "MAX_SEND_SOCKET_QUEUE_NUM", MAX_SEND_SOCKET_QUEUE_NUM);
+	CfgAddInt(f, "SELECT_TIME", SELECT_TIME);
+	CfgAddInt(f, "SELECT_TIME_FOR_NAT", SELECT_TIME_FOR_NAT);
+	CfgAddInt(f, "MAX_STORED_QUEUE_NUM", MAX_STORED_QUEUE_NUM);
+	CfgAddInt(f, "MAX_BUFFERING_PACKET_SIZE", MAX_BUFFERING_PACKET_SIZE);
+	CfgAddInt(f, "HUB_ARP_SEND_INTERVAL", HUB_ARP_SEND_INTERVAL);
+	CfgAddInt(f, "MAC_TABLE_EXPIRE_TIME", MAC_TABLE_EXPIRE_TIME);
+	CfgAddInt(f, "IP_TABLE_EXPIRE_TIME", IP_TABLE_EXPIRE_TIME);
+	CfgAddInt(f, "IP_TABLE_EXPIRE_TIME_DHCP", IP_TABLE_EXPIRE_TIME_DHCP);
+	CfgAddInt(f, "STORM_CHECK_SPAN", STORM_CHECK_SPAN);
+	CfgAddInt(f, "STORM_DISCARD_VALUE_START", STORM_DISCARD_VALUE_START);
+	CfgAddInt(f, "STORM_DISCARD_VALUE_END", STORM_DISCARD_VALUE_END);
+	CfgAddInt(f, "MAX_MAC_TABLES", MAX_MAC_TABLES);
+	CfgAddInt(f, "MAX_IP_TABLES", MAX_IP_TABLES);
+	CfgAddInt(f, "MAX_HUB_LINKS", MAX_HUB_LINKS);
+	CfgAddInt(f, "MEM_FIFO_REALLOC_MEM_SIZE", MEM_FIFO_REALLOC_MEM_SIZE);
+	CfgAddInt(f, "QUEUE_BUDGET", QUEUE_BUDGET);
+	CfgAddInt(f, "FIFO_BUDGET", FIFO_BUDGET);
+}
+
+// Write the server-specific settings
+void SiWriteServerCfg(FOLDER *f, SERVER *s)
+{
+	BUF *b;
+	CEDAR *c;
+	FOLDER *params_folder;
+	// Validate arguments
+	if (f == NULL || s == NULL)
+	{
+		return;
+	}
+
+	CfgAddInt(f, "MaxConcurrentDnsClientThreads", GetGetIpThreadMaxNum());
+
+	CfgAddInt(f, "CurrentBuild", s->Cedar->Build);
+
+	CfgAddInt(f, "AutoSaveConfigSpan", s->AutoSaveConfigSpanSaved / 1000);
+
+	CfgAddBool(f, "DontBackupConfig", s->DontBackupConfig);
+	CfgAddBool(f, "BackupConfigOnlyWhenModified", s->BackupConfigOnlyWhenModified);
+
+	CfgAddIp(f, "ListenIP", &s->ListenIP);
+
+	if (s->Logger != NULL)
+	{
+		CfgAddInt(f, "ServerLogSwitchType", s->Logger->SwitchType);
+	}
+
+	CfgAddInt64(f, "LoggerMaxLogSize", GetMaxLogSize());
+
+	params_folder = CfgCreateFolder(f, "GlobalParams");
+
+	if (params_folder != NULL)
+	{
+		SiWriteGlobalParamsCfg(params_folder);
+	}
+
+	c = s->Cedar;
+
+	Lock(c->lock);
+	{
+		bool is_vgs_cert = false;
+		FOLDER *syslog_f;
+		Lock(s->Keep->lock);
+		{
+			KEEP *k = s->Keep;
+			CfgAddBool(f, "UseKeepConnect", k->Enable);
+			CfgAddStr(f, "KeepConnectHost", k->ServerName);
+			CfgAddInt(f, "KeepConnectPort", k->ServerPort);
+			CfgAddInt(f, "KeepConnectProtocol", k->UdpMode);
+			CfgAddInt(f, "KeepConnectInterval", k->Interval / 1000);
+		}
+		Unlock(s->Keep->lock);
+
+		// syslog
+		syslog_f = CfgCreateFolder(f, "SyslogSettings");
+		if (syslog_f != NULL)
+		{
+			SYSLOG_SETTING set;
+
+			SiGetSysLogSetting(s, &set);
+
+			CfgAddInt(syslog_f, "SaveType", set.SaveType);
+			CfgAddStr(syslog_f, "HostName", set.Hostname);
+			CfgAddInt(syslog_f, "Port", set.Port);
+		}
+
+		// IPv6 listener disable setting
+		CfgAddBool(f, "DisableIPv6Listener", s->Cedar->DisableIPv6Listener);
+
+		// DoS
+		CfgAddBool(f, "DisableDosProction", s->DisableDosProction);
+
+		// MaxConnectionsPerIP
+		CfgAddInt(f, "MaxConnectionsPerIP", GetMaxConnectionsPerIp());
+
+		// MaxUnestablishedConnections
+		CfgAddInt(f, "MaxUnestablishedConnections", GetMaxUnestablishedConnections());
+
+		// DeadLock
+		CfgAddBool(f, "DisableDeadLockCheck", s->DisableDeadLockCheck);
+
+		// Eraser related
+		CfgAddInt64(f, "AutoDeleteCheckDiskFreeSpaceMin", s->Eraser->MinFreeSpace);
+		CfgAddInt(f, "AutoDeleteCheckIntervalSecs", GetEraserCheckInterval());
+
+		// WebUI
+		CfgAddBool(f, "UseWebUI", s->UseWebUI);
+
+
+		// NoLinuxArpFilter
+		if (GetOsInfo()->OsType == OSTYPE_LINUX)
+		{
+			CfgAddBool(f, "NoLinuxArpFilter", s->NoLinuxArpFilter);
+		}
+
+		// NoHighPriorityProcess
+		CfgAddBool(f, "NoHighPriorityProcess", s->NoHighPriorityProcess);
+
+#ifdef	OS_WIN32
+		CfgAddBool(f, "NoDebugDump", s->NoDebugDump);
+#endif	// OS_WIN32
+
+		if (s->ServerType == SERVER_TYPE_STANDALONE)
+		{
+			if (c->Bridge == false)
+			{
+				// Disable the NAT-traversal feature
+				CfgAddBool(f, "DisableNatTraversal", s->DisableNatTraversal);
+
+				// Disable the SSTP server function
+				CfgAddBool(f, "DisableSSTPServer", s->DisableSSTPServer);
+
+				// Disable the OpenVPN server function
+				CfgAddBool(f, "DisableOpenVPNServer", s->DisableOpenVPNServer);
+			}
+		}
+
+		CfgAddStr(f, "OpenVPNDefaultClientOption", c->OpenVPNDefaultClientOption);
+
+		if (c->Bridge == false)
+		{
+			// VPN over ICMP
+			CfgAddBool(f, "EnableVpnOverIcmp", s->EnableVpnOverIcmp);
+
+			// VPN over DNS
+			CfgAddBool(f, "EnableVpnOverDns", s->EnableVpnOverDns);
+		}
+
+		// Intel AES
+		CfgAddBool(f, "DisableIntelAesAcceleration", s->DisableIntelAesAcceleration);
+
+		if (c->Bridge == false)
+		{
+			OPENVPN_SSTP_CONFIG config;
+
+			SiGetOpenVPNAndSSTPConfig(s, &config);
+
+			CfgAddStr(f, "OpenVPN_UdpPortList", config.OpenVPNPortList);
+		}
+
+		// WebTimePage
+		CfgAddBool(f, "UseWebTimePage", s->UseWebTimePage);
+
+		// Debug log
+		CfgAddBool(f, "SaveDebugLog", s->SaveDebugLog);
+
+		// Let the client not to send a signature
+		CfgAddBool(f, "NoSendSignature", s->NoSendSignature);
+
+
+		if (is_vgs_cert == false)
+		{
+			// Server certificate
+			b = XToBuf(c->ServerX, false);
+			CfgAddBuf(f, "ServerCert", b);
+			FreeBuf(b);
+
+			// Server private key
+			b = KToBuf(c->ServerK, false, NULL);
+			CfgAddBuf(f, "ServerKey", b);
+			FreeBuf(b);
+		}
+
+		// Traffic information
+		Lock(c->TrafficLock);
+		{
+			SiWriteTraffic(f, "ServerTraffic", c->Traffic);
+		}
+		Unlock(c->TrafficLock);
+
+		// Type of server
+		if (s->Cedar->Bridge == false)
+		{
+			CfgAddInt(f, "ServerType", s->UpdatedServerType);
+		}
+
+		// Cipher Name
+		CfgAddStr(f, "CipherName", s->Cedar->CipherList);
+
+		// Password
+		CfgAddByte(f, "HashedPassword", s->HashedPassword, sizeof(s->HashedPassword));
+
+		if (s->UpdatedServerType == SERVER_TYPE_FARM_MEMBER)
+		{
+			char tmp[6 * MAX_PUBLIC_PORT_NUM + 1];
+			UINT i;
+			// Setting items in the case of farm members
+			CfgAddStr(f, "ControllerName", s->ControllerName);
+			CfgAddInt(f, "ControllerPort", s->ControllerPort);
+			CfgAddByte(f, "MemberPassword", s->MemberPassword, SHA1_SIZE);
+			CfgAddIp32(f, "PublicIp", s->PublicIp);
+			tmp[0] = 0;
+			for (i = 0;i < s->NumPublicPort;i++)
+			{
+				char tmp2[MAX_SIZE];
+				ToStr(tmp2, s->PublicPorts[i]);
+				StrCat(tmp, sizeof(tmp), tmp2);
+				StrCat(tmp, sizeof(tmp), ",");
+			}
+			if (StrLen(tmp) >= 1)
+			{
+				if (tmp[StrLen(tmp) - 1] == ',')
+				{
+					tmp[StrLen(tmp) - 1] = 0;
+				}
+			}
+			CfgAddStr(f, "PublicPorts", tmp);
+		}
+
+		if (s->UpdatedServerType != SERVER_TYPE_STANDALONE)
+		{
+			CfgAddInt(f, "ClusterMemberWeight", s->Weight);
+		}
+
+		if (s->UpdatedServerType == SERVER_TYPE_FARM_CONTROLLER)
+		{
+			CfgAddBool(f, "ControllerOnly", s->ControllerOnly);
+		}
+
+		// VPN Azure Client
+		if (s->AzureClient != NULL)
+		{
+			CfgAddBool(f, "EnableVpnAzure", s->EnableVpnAzure);
+		}
+
+		CfgAddBool(f, "DisableGetHostNameWhenAcceptTcp", s->DisableGetHostNameWhenAcceptTcp);
+		CfgAddBool(f, "DisableCoreDumpOnUnix", s->DisableCoreDumpOnUnix);
+
+		CfgAddBool(f, "AcceptOnlyTls", c->SslAcceptSettings.AcceptOnlyTls);
+		CfgAddBool(f, "Tls_Disable1_0", c->SslAcceptSettings.Tls_Disable1_0);
+		CfgAddBool(f, "Tls_Disable1_1", c->SslAcceptSettings.Tls_Disable1_1);
+		CfgAddBool(f, "Tls_Disable1_2", c->SslAcceptSettings.Tls_Disable1_2);
+		CfgAddInt(f, "DhParamBits", c->DhParamBits);
+
+		// Disable session reconnect
+		CfgAddBool(f, "DisableSessionReconnect", GetGlobalServerFlag(GSF_DISABLE_SESSION_RECONNECT));
+
+		CfgAddBool(f, "StrictSyslogDatetimeFormat", s->StrictSyslogDatetimeFormat);
+	}
+	Unlock(c->lock);
+}
+
+// Read the traffic information
+void SiLoadTraffic(FOLDER *parent, char *name, TRAFFIC *t)
+{
+	FOLDER *f;
+	// Validate arguments
+	if (t != NULL)
+	{
+		Zero(t, sizeof(TRAFFIC));
+	}
+	if (parent == NULL || name == NULL || t == NULL)
+	{
+		return;
+	}
+
+	f = CfgGetFolder(parent, name);
+
+	if (f == NULL)
+	{
+		return;
+	}
+
+	SiLoadTrafficInner(f, "SendTraffic", &t->Send);
+	SiLoadTrafficInner(f, "RecvTraffic", &t->Recv);
+}
+void SiLoadTrafficInner(FOLDER *parent, char *name, TRAFFIC_ENTRY *e)
+{
+	FOLDER *f;
+	// Validate arguments
+	if (e != NULL)
+	{
+		Zero(e, sizeof(TRAFFIC_ENTRY));
+	}
+	if (parent == NULL || name == NULL || e == NULL)
+	{
+		return;
+	}
+
+	f = CfgGetFolder(parent, name);
+	if (f == NULL)
+	{
+		return;
+	}
+
+	e->BroadcastCount = CfgGetInt64(f, "BroadcastCount");
+	e->BroadcastBytes = CfgGetInt64(f, "BroadcastBytes");
+	e->UnicastCount = CfgGetInt64(f, "UnicastCount");
+	e->UnicastBytes = CfgGetInt64(f, "UnicastBytes");
+}
+
+// Write the traffic information
+void SiWriteTraffic(FOLDER *parent, char *name, TRAFFIC *t)
+{
+	FOLDER *f;
+	// Validate arguments
+	if (parent == NULL || name == NULL || t == NULL)
+	{
+		return;
+	}
+
+	f = CfgCreateFolder(parent, name);
+
+	SiWriteTrafficInner(f, "SendTraffic", &t->Send);
+	SiWriteTrafficInner(f, "RecvTraffic", &t->Recv);
+}
+void SiWriteTrafficInner(FOLDER *parent, char *name, TRAFFIC_ENTRY *e)
+{
+	FOLDER *f;
+	// Validate arguments
+	if (parent == NULL || name == NULL || e == NULL)
+	{
+		return;
+	}
+
+	f = CfgCreateFolder(parent, name);
+	CfgAddInt64(f, "BroadcastCount", e->BroadcastCount);
+	CfgAddInt64(f, "BroadcastBytes", e->BroadcastBytes);
+	CfgAddInt64(f, "UnicastCount", e->UnicastCount);
+	CfgAddInt64(f, "UnicastBytes", e->UnicastBytes);
+}
+
+// Thread for writing configuration file
+void SiSaverThread(THREAD *thread, void *param)
+{
+	SERVER *s = (SERVER *)param;
+	// Validate arguments
+	if (thread == NULL || param == NULL)
+	{
+		return;
+	}
+
+	while (s->Halt == false)
+	{
+		// Save to the configuration file
+		if (s->NoMoreSave == false)
+		{
+			SiWriteConfigurationFile(s);
+		}
+
+		Wait(s->SaveHaltEvent, s->AutoSaveConfigSpan);
+	}
+}
+
+// Write to the configuration file
+UINT SiWriteConfigurationFile(SERVER *s)
+{
+	UINT ret;
+	// Validate arguments
+	if (s == NULL)
+	{
+		return 0;
+	}
+
+	if (s->CfgRw == NULL)
+	{
+		return 0;
+	}
+
+	if (s->NoMoreSave)
+	{
+		return 0;
+	}
+
+	Lock(s->SaveCfgLock);
+	{
+		FOLDER *f;
+
+		Debug("save: SiWriteConfigurationToCfg() start.\n");
+		f = SiWriteConfigurationToCfg(s);
+		Debug("save: SiWriteConfigurationToCfg() finished.\n");
+
+		Debug("save: SaveCfgRw() start.\n");
+		ret = SaveCfgRwEx(s->CfgRw, f, s->BackupConfigOnlyWhenModified ? s->ConfigRevision : INFINITE);
+		Debug("save: SaveCfgRw() finished.\n");
+
+		Debug("save: CfgDeleteFolder() start.\n");
+		CfgDeleteFolder(f);
+		Debug("save: CfgDeleteFolder() finished.\n");
+	}
+	Unlock(s->SaveCfgLock);
+
+	return ret;
+}
+
+// Release the configuration
+void SiFreeConfiguration(SERVER *s)
+{
+	// Validate arguments
+	if (s == NULL)
+	{
+		return;
+	}
+
+	// Write to the configuration file
+	SiWriteConfigurationFile(s);
+
+	// Terminate the configuration file saving thread
+	s->NoMoreSave = true;
+	s->Halt = true;
+	Set(s->SaveHaltEvent);
+	WaitThread(s->SaveThread, INFINITE);
+
+	ReleaseEvent(s->SaveHaltEvent);
+	ReleaseThread(s->SaveThread);
+
+	s->SaveHaltEvent = NULL;
+	s->SaveThread = NULL;
+
+
+	// Stop the IPsec server
+	if (s->IPsecServer != NULL)
+	{
+		FreeIPsecServer(s->IPsecServer);
+		s->IPsecServer = NULL;
+	}
+
+	// Terminate the OpenVPN server
+	if (s->OpenVpnServerUdp != NULL)
+	{
+		FreeOpenVpnServerUdp(s->OpenVpnServerUdp);
+		s->OpenVpnServerUdp = NULL;
+	}
+
+
+	// Terminate the DDNS client
+	if (s->DDnsClient != NULL)
+	{
+		FreeDDNSClient(s->DDnsClient);
+		s->DDnsClient = NULL;
+	}
+
+	// Terminate the VPN Azure client
+	if (s->AzureClient != NULL)
+	{
+		FreeAzureClient(s->AzureClient);
+		s->AzureClient = NULL;
+	}
+
+	FreeCfgRw(s->CfgRw);
+	s->CfgRw = NULL;
+
+	// Release the Ethernet 
+	FreeEth();
+}
+
+// Initialize the StXxx related function
+void StInit()
+{
+	if (server_lock != NULL)
+	{
+		return;
+	}
+
+	server_lock = NewLock();
+}
+
+// Release the StXxx related function
+void StFree()
+{
+	DeleteLock(server_lock);
+	server_lock = NULL;
+}
+
+// Start the server
+void StStartServer(bool bridge)
+{
+	Lock(server_lock);
+	{
+		if (server != NULL)
+		{
+			// It has already started
+			Unlock(server_lock);
+			return;
+		}
+
+		// Create a server
+		server = SiNewServer(bridge);
+	}
+	Unlock(server_lock);
+
+//	StartCedarLog();
+}
+
+// Get the server
+SERVER *StGetServer()
+{
+	if (server == NULL)
+	{
+		return NULL;
+	}
+	return server;
+}
+
+// Stop the server
+void StStopServer()
+{
+	Lock(server_lock);
+	{
+		if (server == NULL)
+		{
+			// Not started
+			Unlock(server_lock);
+			return;
+		}
+
+		// Release the server
+		SiReleaseServer(server);
+		server = NULL;
+	}
+	Unlock(server_lock);
+
+	StopCedarLog();
+}
+
+// Set the type of server
+void SiSetServerType(SERVER *s, UINT type,
+					 UINT ip, UINT num_port, UINT *ports,
+					 char *controller_name, UINT controller_port, UCHAR *password, UINT weight, bool controller_only)
+{
+	bool bridge;
+	// Validate arguments
+	if (s == NULL)
+	{
+		return;
+	}
+	if (type == SERVER_TYPE_FARM_MEMBER &&
+		(num_port == 0 || ports == NULL || controller_name == NULL ||
+		controller_port == 0 || password == NULL || num_port > MAX_PUBLIC_PORT_NUM))
+	{
+		return;
+	}
+	if (weight == 0)
+	{
+		weight = FARM_DEFAULT_WEIGHT;
+	}
+
+	bridge = s->Cedar->Bridge;
+
+	Lock(s->lock);
+	{
+		// Update types
+		s->UpdatedServerType = type;
+
+		s->Weight = weight;
+
+		// Set the value
+		if (type == SERVER_TYPE_FARM_MEMBER)
+		{
+			StrCpy(s->ControllerName, sizeof(s->ControllerName), controller_name);
+			s->ControllerPort = controller_port;
+			if (IsZero(password, SHA1_SIZE) == false)
+			{
+				Copy(s->MemberPassword, password, SHA1_SIZE);
+			}
+			s->PublicIp = ip;
+			s->NumPublicPort = num_port;
+			if (s->PublicPorts != NULL)
+			{
+				Free(s->PublicPorts);
+			}
+			s->PublicPorts = ZeroMalloc(num_port * sizeof(UINT));
+			Copy(s->PublicPorts, ports, num_port * sizeof(UINT));
+		}
+
+		if (type == SERVER_TYPE_FARM_CONTROLLER)
+		{
+			s->ControllerOnly = controller_only;
+		}
+	}
+	Unlock(s->lock);
+
+	// Restart the server
+	SiRebootServer(bridge);
+}
+
+// Thread to restart the server
+void SiRebootServerThread(THREAD *thread, void *param)
+{
+	// Validate arguments
+	if (thread == NULL)
+	{
+		return;
+	}
+
+	if (server == NULL)
+	{
+		return;
+	}
+
+	// Stop the server
+	StStopServer();
+
+	// Start the server
+	StStartServer((bool)param);
+}
+
+// Restart the server
+void SiRebootServer(bool bridge)
+{
+	SiRebootServerEx(bridge, false);
+}
+void SiRebootServerEx(bool bridge, bool reset_setting)
+{
+	THREAD *t;
+
+	server_reset_setting = reset_setting;
+
+	t = NewThread(SiRebootServerThread, (void *)bridge);
+	ReleaseThread(t);
+}
+
+// Set the state of the special listener
+void SiApplySpecialListenerStatus(SERVER *s)
+{
+	// Validate arguments
+	if (s == NULL)
+	{
+		return;
+	}
+
+	if (s->DynListenerDns != NULL)
+	{
+		*s->DynListenerDns->EnablePtr = s->EnableVpnOverDns;
+		ApplyDynamicListener(s->DynListenerDns);
+	}
+
+	if (s->DynListenerIcmp != NULL)
+	{
+		*s->DynListenerIcmp->EnablePtr = s->EnableVpnOverIcmp;
+		ApplyDynamicListener(s->DynListenerIcmp);
+	}
+}
+
+// Stop all listeners
+void SiStopAllListener(SERVER *s)
+{
+	// Validate arguments
+	if (s == NULL)
+	{
+		return;
+	}
+
+	SiLockListenerList(s);
+	{
+		UINT i;
+		LIST *o = NewListFast(NULL);
+		for (i = 0;i < LIST_NUM(s->ServerListenerList);i++)
+		{
+			SERVER_LISTENER *e = LIST_DATA(s->ServerListenerList, i);
+			Add(o, e);
+		}
+
+		for (i = 0;i < LIST_NUM(o);i++)
+		{
+			SERVER_LISTENER *e = LIST_DATA(o, i);
+			SiDeleteListener(s, e->Port);
+		}
+
+		ReleaseList(o);
+	}
+	SiUnlockListenerList(s);
+
+	ReleaseList(s->ServerListenerList);
+
+	// Stop the VPN over ICMP listener
+	FreeDynamicListener(s->DynListenerIcmp);
+	s->DynListenerIcmp = NULL;
+
+	// Stop the VPN over DNS listener
+	FreeDynamicListener(s->DynListenerDns);
+	s->DynListenerDns = NULL;
+}
+
+// Clean-up the server
+void SiCleanupServer(SERVER *s)
+{
+	UINT i;
+	CEDAR *c;
+	LISTENER **listener_list;
+	UINT num_listener;
+	HUB **hub_list;
+	UINT num_hub;
+	// Validate arguments
+	if (s == NULL)
+	{
+		return;
+	}
+
+	SiFreeDeadLockCheck(s);
+
+
+	c = s->Cedar;
+
+	if (s->ServerType == SERVER_TYPE_FARM_MEMBER)
+	{
+		// In the case of farm members, stop the connection to the farm controller
+		SLog(c, "LS_STOP_FARM_MEMBER");
+		SiStopConnectToController(s->FarmController);
+		s->FarmController = NULL;
+		SLog(c, "LS_STOP_FARM_MEMBER_2");
+	}
+
+	IncrementServerConfigRevision(s);
+
+	SLog(c, "LS_END_2");
+
+	SLog(c, "LS_STOP_ALL_LISTENER");
+	// Stop all listeners
+	LockList(c->ListenerList);
+	{
+		listener_list = ToArray(c->ListenerList);
+		num_listener = LIST_NUM(c->ListenerList);
+		for (i = 0;i < num_listener;i++)
+		{
+			AddRef(listener_list[i]->ref);
+		}
+	}
+	UnlockList(c->ListenerList);
+
+	for (i = 0;i < num_listener;i++)
+	{
+		StopListener(listener_list[i]);
+		ReleaseListener(listener_list[i]);
+	}
+	Free(listener_list);
+	SLog(c, "LS_STOP_ALL_LISTENER_2");
+
+	SLog(c, "LS_STOP_ALL_HUB");
+	// Stop all HUBs
+	LockList(c->HubList);
+	{
+		hub_list = ToArray(c->HubList);
+		num_hub = LIST_NUM(c->HubList);
+		for (i = 0;i < num_hub;i++)
+		{
+			AddRef(hub_list[i]->ref);
+		}
+	}
+	UnlockList(c->HubList);
+
+	for (i = 0;i < num_hub;i++)
+	{
+		StopHub(hub_list[i]);
+		ReleaseHub(hub_list[i]);
+	}
+	Free(hub_list);
+	SLog(c, "LS_STOP_ALL_HUB_2");
+
+	// Release the configuration
+	SiFreeConfiguration(s);
+
+	// Stop the Cedar
+	SLog(c, "LS_STOP_CEDAR");
+	StopCedar(s->Cedar);
+	SLog(c, "LS_STOP_CEDAR_2");
+
+	// Stop all listeners
+	SiStopAllListener(s);
+
+	if (s->ServerType == SERVER_TYPE_FARM_CONTROLLER)
+	{
+		// In the case of farm controller
+		UINT i;
+
+		SLog(c, "LS_STOP_FARM_CONTROL");
+
+		// Stop the farm controling
+		SiStopFarmControl(s);
+
+		// Release the farm member information
+		ReleaseList(s->FarmMemberList);
+		s->FarmMemberList = NULL;
+
+		for (i = 0;i < LIST_NUM(s->Me->HubList);i++)
+		{
+			Free(LIST_DATA(s->Me->HubList, i));
+		}
+		ReleaseList(s->Me->HubList);
+
+		Free(s->Me);
+
+		SLog(c, "LS_STOP_FARM_CONTROL_2");
+	}
+
+	if (s->PublicPorts != NULL)
+	{
+		Free(s->PublicPorts);
+	}
+
+	SLog(s->Cedar, "LS_END_1");
+	SLog(s->Cedar, "L_LINE");
+
+#ifdef	ENABLE_AZURE_SERVER
+	if (s->AzureServer != NULL)
+	{
+		FreeAzureServer(s->AzureServer);
+	}
+#endif	// ENABLE_AZURE_SERVER
+
+	ReleaseCedar(s->Cedar);
+	DeleteLock(s->lock);
+	DeleteLock(s->SaveCfgLock);
+
+	StopKeep(s->Keep);
+
+	FreeEraser(s->Eraser);
+
+
+	FreeLog(s->Logger);
+
+	FreeSysLog(s->Syslog);
+	DeleteLock(s->SyslogLock);
+
+	FreeServerCapsCache(s);
+
+	SiFreeHubCreateHistory(s);
+
+	// Stop the debug log
+	FreeTinyLog(s->DebugLog);
+
+	DeleteLock(s->TasksFromFarmControllerLock);
+	DeleteLock(s->OpenVpnSstpConfigLock);
+
+
+	Free(s);
+}
+
+// Release the server
+void SiReleaseServer(SERVER *s)
+{
+	// Validate arguments
+	if (s == NULL)
+	{
+		return;
+	}
+
+	if (Release(s->ref) == 0)
+	{
+		SiCleanupServer(s);
+	}
+}
+
+// Get the URL of the member selector
+bool SiGetMemberSelectorUrl(char *url, UINT url_size)
+{
+	BUF *b;
+	bool ret = false;
+	// Validate arguments
+	if (url == NULL)
+	{
+		return false;
+	}
+
+	b = ReadDump(MEMBER_SELECTOR_TXT_FILENAME);
+	if (b == NULL)
+	{
+		return false;
+	}
+
+	while (true)
+	{
+		char *line = CfgReadNextLine(b);
+		if (line == NULL)
+		{
+			break;
+		}
+
+		Trim(line);
+
+		if (IsEmptyStr(line) == false && ret == false)
+		{
+			StrCpy(url, url_size, line);
+			ret = true;
+		}
+
+		Free(line);
+	}
+
+	FreeBuf(b);
+
+	return ret;
+}
+
+// Specify the farm member for the next processing
+FARM_MEMBER *SiGetNextFarmMember(SERVER *s, CONNECTION *c, HUB *h)
+{
+	UINT i, num;
+	UINT min_point = 0;
+	FARM_MEMBER *ret = NULL;
+	PACK *p;
+	char url[MAX_SIZE];
+	// Validate arguments
+	if (s == NULL || s->ServerType != SERVER_TYPE_FARM_CONTROLLER || c == NULL || h == NULL)
+	{
+		return NULL;
+	}
+
+	num = LIST_NUM(s->FarmMemberList);
+	if (num == 0)
+	{
+		return NULL;
+	}
+
+	if (SiGetMemberSelectorUrl(url, sizeof(url)))
+	{
+		UINT64 ret_key = 0;
+		// Generate the data for the member selector
+		p = NewPack();
+		for (i = 0;i < num;i++)
+		{
+			UINT num_sessions;
+			UINT max_sessions;
+			FARM_MEMBER *f = LIST_DATA(s->FarmMemberList, i);
+			bool do_not_select = false;
+			if (s->ControllerOnly)
+			{
+				if (f->Me)
+				{
+					// No to select myself in the case of ControllerOnly
+					do_not_select = true;
+				}
+			}
+
+			if (f->Me == false)
+			{
+				num_sessions = f->NumSessions;
+				max_sessions = f->MaxSessions;
+			}
+			else
+			{
+				num_sessions = Count(s->Cedar->CurrentSessions);
+				max_sessions = GetServerCapsInt(s, "i_max_sessions");
+			}
+
+			if (max_sessions == 0)
+			{
+				max_sessions = GetServerCapsInt(s, "i_max_sessions");
+			}
+
+			if (num_sessions >= max_sessions)
+			{
+				do_not_select = true;
+			}
+
+			if (true)
+			{
+				UINT point = f->Point;
+				char public_ip_str[MAX_SIZE];
+
+				IPToStr32(public_ip_str, sizeof(public_ip_str), f->Ip);
+
+				PackAddIntEx(p, "Point", point, i, num);
+				PackAddInt64Ex(p, "Key", (UINT64)f, i, num);
+				PackAddStrEx(p, "Hostname", f->hostname, i, num);
+				PackAddStrEx(p, "PublicIp", public_ip_str, i, num);
+				PackAddIntEx(p, "NumSessions", num_sessions, i, num);
+				PackAddIntEx(p, "MaxSessions", max_sessions, i, num);
+				PackAddIntEx(p, "AssignedClientLicense", f->AssignedClientLicense, i, num);
+				PackAddIntEx(p, "AssignedBridgeLicense", f->AssignedBridgeLicense, i, num);
+				PackAddIntEx(p, "Weight", f->Weight, i, num);
+				PackAddDataEx(p, "RandomKey", f->RandomKey, SHA1_SIZE, i, num);
+				PackAddIntEx(p, "NumTcpConnections", f->NumTcpConnections, i, num);
+				PackAddIntEx(p, "NumHubs", LIST_NUM(f->HubList), i, num);
+				PackAddBoolEx(p, "Me", f->Me, i, num);
+				PackAddInt64Ex(p, "ConnectedTime", f->ConnectedTime, i, num);
+				PackAddInt64Ex(p, "SystemId", f->SystemId, i, num);
+				PackAddBoolEx(p, "DoNotSelect", do_not_select, i, num);
+			}
+		}
+
+		if (true)
+		{
+			char client_ip_str[MAX_SIZE];
+			UINT client_port = 0;
+			UINT server_port = 0;
+			SOCK *s = c->FirstSock;
+
+			Zero(client_ip_str, sizeof(client_ip_str));
+			if (s != NULL)
+			{
+				IPToStr(client_ip_str, sizeof(client_ip_str), &s->RemoteIP);
+				client_port = s->RemotePort;
+				server_port = s->LocalPort;
+			}
+
+			PackAddStr(p, "ClientIp", client_ip_str);
+			PackAddInt(p, "ClientPort", client_port);
+			PackAddInt(p, "ServerPort", server_port);
+
+			PackAddInt(p, "ClientBuild", c->ClientBuild);
+			PackAddStr(p, "CipherName", c->CipherName);
+			PackAddStr(p, "ClientStr", c->ClientStr);
+			PackAddInt(p, "ClientVer", c->ClientVer);
+			PackAddInt64(p, "ConnectedTime", Tick64ToTime64(c->ConnectedTick));
+
+			PackAddStr(p, "HubName", h->Name);
+			PackAddBool(p, "StaticHub", h->Type == HUB_TYPE_FARM_STATIC);
+		}
+
+		PackAddInt(p, "NumMembers", num);
+
+		// Make the member selector choose a member
+		UnlockList(s->FarmMemberList);
+		Unlock(s->Cedar->CedarSuperLock);
+		{
+			PACK *ret;
+
+			Debug("Calling %s ...\n", url);
+
+			ret = WpcCall(url, NULL, MEMBER_SELECTOR_CONNECT_TIMEOUT, MEMBER_SELECTOR_DATA_TIMEOUT,
+				"Select", p, NULL, NULL, NULL);
+
+			if (GetErrorFromPack(ret) == ERR_NO_ERROR)
+			{
+				ret_key = PackGetInt64(ret, "Key");
+				Debug("Ret Key = %I64u\n", ret_key);
+			}
+			else
+			{
+				Debug("Error: %u\n", GetErrorFromPack(ret));
+			}
+
+			FreePack(ret);
+		}
+		Lock(s->Cedar->CedarSuperLock);
+		LockList(s->FarmMemberList);
+
+		FreePack(p);
+
+		if (ret_key != 0)
+		{
+			FARM_MEMBER *f = (FARM_MEMBER *)ret_key;
+			if (IsInList(s->FarmMemberList, f))
+			{
+				Debug("Farm Member Selected by Selector: %s\n", f->hostname);
+
+				return f;
+			}
+			else
+			{
+				Debug("Farm Member Key = %I64u Not Found.\n", ret_key);
+			}
+		}
+		else
+		{
+			// The member selector failed to select a member
+			return NULL;
+		}
+	}
+
+	num = LIST_NUM(s->FarmMemberList);
+	if (num == 0)
+	{
+		return NULL;
+	}
+
+	for (i = 0;i < num;i++)
+	{
+		UINT num_sessions;
+		UINT max_sessions;
+		FARM_MEMBER *f = LIST_DATA(s->FarmMemberList, i);
+		if (s->ControllerOnly)
+		{
+			if (f->Me)
+			{
+				// No to select myself in the case of ControllerOnly
+				continue;
+			}
+		}
+
+		if (f->Me == false)
+		{
+			num_sessions = f->NumSessions;
+			max_sessions = f->MaxSessions;
+		}
+		else
+		{
+			num_sessions = Count(s->Cedar->CurrentSessions);
+			max_sessions = GetServerCapsInt(s, "i_max_sessions");
+		}
+
+		if (max_sessions == 0)
+		{
+			max_sessions = GetServerCapsInt(s, "i_max_sessions");
+		}
+
+		if (num_sessions < max_sessions)
+		{
+			if (f->Point >= min_point)
+			{
+				min_point = f->Point;
+				ret = f;
+			}
+		}
+	}
+
+	return ret;
+}
+
+// Receive a HUB enumeration directive
+void SiCalledEnumHub(SERVER *s, PACK *p, PACK *req)
+{
+	UINT i;
+	CEDAR *c;
+	UINT num = 0;
+	// Validate arguments
+	if (s == NULL || p == NULL || req == NULL)
+	{
+		return;
+	}
+
+
+	c = s->Cedar;
+
+	LockList(c->HubList);
+	{
+		UINT num = LIST_NUM(c->HubList);
+		for (i = 0;i < num;i++)
+		{
+			HUB *h = LIST_DATA(c->HubList, i);
+			Lock(h->lock);
+			{
+				PackAddStrEx(p, "HubName", h->Name, i, num);
+				PackAddIntEx(p, "HubType", h->Type, i, num);
+				PackAddIntEx(p, "NumSession", Count(h->NumSessions), i, num);
+
+				PackAddIntEx(p, "NumSessions", LIST_NUM(h->SessionList), i, num);
+				PackAddIntEx(p, "NumSessionsClient", Count(h->NumSessionsClient), i, num);
+				PackAddIntEx(p, "NumSessionsBridge", Count(h->NumSessionsBridge), i, num);
+
+				PackAddIntEx(p, "NumMacTables", HASH_LIST_NUM(h->MacHashTable), i, num);
+
+				PackAddIntEx(p, "NumIpTables", LIST_NUM(h->IpTable), i, num);
+
+				PackAddInt64Ex(p, "LastCommTime", h->LastCommTime, i, num);
+				PackAddInt64Ex(p, "CreatedTime", h->CreatedTime, i, num);
+			}
+			Unlock(h->lock);
+		}
+	}
+	UnlockList(c->HubList);
+
+	PackAddInt(p, "Point", SiGetPoint(s));
+	PackAddInt(p, "NumTcpConnections", Count(s->Cedar->CurrentTcpConnections));
+	PackAddInt(p, "NumTotalSessions", Count(s->Cedar->CurrentSessions));
+	PackAddInt(p, "MaxSessions", GetServerCapsInt(s, "i_max_sessions"));
+
+	PackAddInt(p, "AssignedClientLicense", Count(s->Cedar->AssignedClientLicense));
+	PackAddInt(p, "AssignedBridgeLicense", Count(s->Cedar->AssignedBridgeLicense));
+
+	PackAddData(p, "RandomKey", s->MyRandomKey, SHA1_SIZE);
+
+
+	Lock(c->TrafficLock);
+	{
+		OutRpcTraffic(p, c->Traffic);
+	}
+	Unlock(c->TrafficLock);
+
+	LockList(c->TrafficDiffList);
+	{
+		UINT num = LIST_NUM(c->TrafficDiffList);
+		UINT i;
+
+		for (i = 0;i < num;i++)
+		{
+			TRAFFIC_DIFF *d = LIST_DATA(c->TrafficDiffList, i);
+
+			PackAddIntEx(p, "TdType", d->Type, i, num);
+			PackAddStrEx(p, "TdHubName", d->HubName, i, num);
+			PackAddStrEx(p, "TdName", d->Name, i, num);
+
+			OutRpcTrafficEx(&d->Traffic, p, i, num);
+
+			Free(d->HubName);
+			Free(d->Name);
+			Free(d);
+		}
+
+		DeleteAll(c->TrafficDiffList);
+	}
+	UnlockList(c->TrafficDiffList);
+}
+
+// Receive a HUB delete directive
+void SiCalledDeleteHub(SERVER *s, PACK *p)
+{
+	char name[MAX_SIZE];
+	HUB *h;
+	// Validate arguments
+	if (s == NULL || p == NULL)
+	{
+		return;
+	}
+
+	if (PackGetStr(p, "HubName", name, sizeof(name)) == false)
+	{
+		return;
+	}
+
+	LockHubList(s->Cedar);
+
+	h = GetHub(s->Cedar, name);
+	if (h == NULL)
+	{
+		UnlockHubList(s->Cedar);
+		return;
+	}
+	UnlockHubList(s->Cedar);
+
+	SetHubOffline(h);
+
+	LockHubList(s->Cedar);
+
+	DelHubEx(s->Cedar, h, true);
+
+	UnlockHubList(s->Cedar);
+
+	ReleaseHub(h);
+}
+
+// Receive a HUB update directive
+void SiCalledUpdateHub(SERVER *s, PACK *p)
+{
+	char name[MAX_SIZE];
+	UINT type;
+	HUB_OPTION o;
+	HUB_LOG log;
+	bool save_packet_log;
+	UINT packet_log_switch_type;
+	UINT packet_log_config[NUM_PACKET_LOG];
+	bool save_security_log;
+	bool type_changed = false;
+	UINT security_log_switch_type;
+	UINT i;
+	HUB *h;
+	// Validate arguments
+	if (s == NULL || p == NULL)
+	{
+		return;
+	}
+
+	PackGetStr(p, "HubName", name, sizeof(name));
+	type = PackGetInt(p, "HubType");
+	Zero(&o, sizeof(o));
+	o.MaxSession = PackGetInt(p, "MaxSession");
+	o.NoArpPolling = PackGetBool(p, "NoArpPolling");
+	o.NoIPv6AddrPolling = PackGetBool(p, "NoIPv6AddrPolling");
+	o.FilterPPPoE = PackGetBool(p, "FilterPPPoE");
+	o.YieldAfterStorePacket = PackGetBool(p, "YieldAfterStorePacket");
+	o.NoSpinLockForPacketDelay = PackGetBool(p, "NoSpinLockForPacketDelay");
+	o.BroadcastStormDetectionThreshold = PackGetInt(p, "BroadcastStormDetectionThreshold");
+	o.ClientMinimumRequiredBuild = PackGetInt(p, "ClientMinimumRequiredBuild");
+	o.FixForDLinkBPDU = PackGetBool(p, "FixForDLinkBPDU");
+	o.BroadcastLimiterStrictMode = PackGetBool(p, "BroadcastLimiterStrictMode");
+	o.NoLookBPDUBridgeId = PackGetBool(p, "NoLookBPDUBridgeId");
+	o.NoManageVlanId = PackGetBool(p, "NoManageVlanId");
+	o.MaxLoggedPacketsPerMinute = PackGetInt(p, "MaxLoggedPacketsPerMinute");
+	o.FloodingSendQueueBufferQuota = PackGetInt(p, "FloodingSendQueueBufferQuota");
+	o.DoNotSaveHeavySecurityLogs = PackGetBool(p, "DoNotSaveHeavySecurityLogs");
+	o.DropBroadcastsInPrivacyFilterMode = PackGetBool(p, "DropBroadcastsInPrivacyFilterMode");
+	o.DropArpInPrivacyFilterMode = PackGetBool(p, "DropArpInPrivacyFilterMode");
+	o.SuppressClientUpdateNotification = PackGetBool(p, "SuppressClientUpdateNotification");
+	o.AssignVLanIdByRadiusAttribute = PackGetBool(p, "AssignVLanIdByRadiusAttribute");
+	o.DenyAllRadiusLoginWithNoVlanAssign = PackGetBool(p, "DenyAllRadiusLoginWithNoVlanAssign");
+	o.SecureNAT_RandomizeAssignIp = PackGetBool(p, "SecureNAT_RandomizeAssignIp");
+	o.DetectDormantSessionInterval = PackGetInt(p, "DetectDormantSessionInterval");
+	o.VlanTypeId = PackGetInt(p, "VlanTypeId");
+	o.NoPhysicalIPOnPacketLog = PackGetBool(p, "NoPhysicalIPOnPacketLog");
+	if (o.VlanTypeId == 0)
+	{
+		o.VlanTypeId = MAC_PROTO_TAGVLAN;
+	}
+	o.FilterOSPF = PackGetBool(p, "FilterOSPF");
+	o.FilterIPv4 = PackGetBool(p, "FilterIPv4");
+	o.FilterIPv6 = PackGetBool(p, "FilterIPv6");
+	o.FilterNonIP = PackGetBool(p, "FilterNonIP");
+	o.NoIPv4PacketLog = PackGetBool(p, "NoIPv4PacketLog");
+	o.NoIPv6PacketLog = PackGetBool(p, "NoIPv6PacketLog");
+	o.FilterBPDU = PackGetBool(p, "FilterBPDU");
+	o.NoIPv6DefaultRouterInRAWhenIPv6 = PackGetBool(p, "NoIPv6DefaultRouterInRAWhenIPv6");
+	o.NoMacAddressLog = PackGetBool(p, "NoMacAddressLog");
+	o.ManageOnlyPrivateIP = PackGetBool(p, "ManageOnlyPrivateIP");
+	o.ManageOnlyLocalUnicastIPv6 = PackGetBool(p, "ManageOnlyLocalUnicastIPv6");
+	o.DisableIPParsing = PackGetBool(p, "DisableIPParsing");
+	o.NoIpTable = PackGetBool(p, "NoIpTable");
+	o.NoEnum = PackGetBool(p, "NoEnum");
+	o.AdjustTcpMssValue = PackGetInt(p, "AdjustTcpMssValue");
+	o.DisableAdjustTcpMss = PackGetBool(p, "DisableAdjustTcpMss");
+	o.NoDhcpPacketLogOutsideHub = PackGetBool(p, "NoDhcpPacketLogOutsideHub");
+	o.DisableHttpParsing = PackGetBool(p, "DisableHttpParsing");
+	o.DisableUdpAcceleration = PackGetBool(p, "DisableUdpAcceleration");
+	o.DisableUdpFilterForLocalBridgeNic = PackGetBool(p, "DisableUdpFilterForLocalBridgeNic");
+	o.ApplyIPv4AccessListOnArpPacket = PackGetBool(p, "ApplyIPv4AccessListOnArpPacket");
+	o.RemoveDefGwOnDhcpForLocalhost = PackGetBool(p, "RemoveDefGwOnDhcpForLocalhost");
+	o.SecureNAT_MaxTcpSessionsPerIp = PackGetInt(p, "SecureNAT_MaxTcpSessionsPerIp");
+	o.SecureNAT_MaxTcpSynSentPerIp = PackGetInt(p, "SecureNAT_MaxTcpSynSentPerIp");
+	o.SecureNAT_MaxUdpSessionsPerIp = PackGetInt(p, "SecureNAT_MaxUdpSessionsPerIp");
+	o.SecureNAT_MaxDnsSessionsPerIp = PackGetInt(p, "SecureNAT_MaxDnsSessionsPerIp");
+	o.SecureNAT_MaxIcmpSessionsPerIp = PackGetInt(p, "SecureNAT_MaxIcmpSessionsPerIp");
+	o.AccessListIncludeFileCacheLifetime = PackGetInt(p, "AccessListIncludeFileCacheLifetime");
+	if (o.AccessListIncludeFileCacheLifetime == 0)
+	{
+		o.AccessListIncludeFileCacheLifetime = ACCESS_LIST_INCLUDE_FILE_CACHE_LIFETIME;
+	}
+	o.DisableKernelModeSecureNAT = PackGetBool(p, "DisableKernelModeSecureNAT");
+	o.DisableIpRawModeSecureNAT = PackGetBool(p, "DisableIpRawModeSecureNAT");
+	o.DisableUserModeSecureNAT = PackGetBool(p, "DisableUserModeSecureNAT");
+	o.DisableCheckMacOnLocalBridge = PackGetBool(p, "DisableCheckMacOnLocalBridge");
+	o.DisableCorrectIpOffloadChecksum = PackGetBool(p, "DisableCorrectIpOffloadChecksum");
+	o.UseHubNameAsDhcpUserClassOption = PackGetBool(p, "UseHubNameAsDhcpUserClassOption");
+	o.UseHubNameAsRadiusNasId = PackGetBool(p, "UseHubNameAsRadiusNasId");
+
+	save_packet_log = PackGetInt(p, "SavePacketLog");
+	packet_log_switch_type = PackGetInt(p, "PacketLogSwitchType");
+	for (i = 0;i < NUM_PACKET_LOG;i++)
+	{
+		packet_log_config[i] = PackGetIntEx(p, "PacketLogConfig", i);
+	}
+	save_security_log = PackGetInt(p, "SaveSecurityLog");
+	security_log_switch_type = PackGetInt(p, "SecurityLogSwitchType");
+
+	Zero(&log, sizeof(log));
+	log.SavePacketLog = save_packet_log;
+	log.PacketLogSwitchType = packet_log_switch_type;
+	Copy(log.PacketLogConfig, packet_log_config, sizeof(log.PacketLogConfig));
+	log.SaveSecurityLog = save_security_log;
+	log.SecurityLogSwitchType = security_log_switch_type;
+
+	h = GetHub(s->Cedar, name);
+	if (h == NULL)
+	{
+		return;
+	}
+
+	h->FarmMember_MaxSessionClient = PackGetInt(p, "MaxSessionClient");
+	h->FarmMember_MaxSessionBridge = PackGetInt(p, "MaxSessionBridge");
+	h->FarmMember_MaxSessionClientBridgeApply = PackGetBool(p, "MaxSessionClientBridgeApply");
+
+	if (h->FarmMember_MaxSessionClientBridgeApply == false)
+	{
+		h->FarmMember_MaxSessionClient = INFINITE;
+		h->FarmMember_MaxSessionBridge = INFINITE;
+	}
+
+	Lock(h->lock);
+	{
+		Copy(h->Option, &o, sizeof(HUB_OPTION));
+		PackGetData2(p, "SecurePassword", h->SecurePassword, SHA1_SIZE);
+		PackGetData2(p, "HashedPassword", h->HashedPassword, SHA1_SIZE);
+	}
+	Unlock(h->lock);
+
+	SetHubLogSetting(h, &log);
+
+	if (h->Type != type)
+	{
+		h->Type = type;
+		type_changed = true;
+	}
+
+	LockList(h->AccessList);
+	{
+		UINT i;
+		for (i = 0;i < LIST_NUM(h->AccessList);i++)
+		{
+			ACCESS *a = LIST_DATA(h->AccessList, i);
+			Free(a);
+		}
+		DeleteAll(h->AccessList);
+	}
+	UnlockList(h->AccessList);
+
+	for (i = 0;i < SiNumAccessFromPack(p);i++)
+	{
+		ACCESS *a = SiPackToAccess(p, i);
+		AddAccessList(h, a);
+		Free(a);
+	}
+
+	if (PackGetBool(p, "EnableSecureNAT"))
+	{
+		VH_OPTION t;
+		bool changed;
+
+		InVhOption(&t, p);
+
+		changed = Cmp(h->SecureNATOption, &t, sizeof(VH_OPTION)) == 0 ? false : true;
+		Copy(h->SecureNATOption, &t, sizeof(VH_OPTION));
+
+		EnableSecureNAT(h, true);
+
+		if (changed)
+		{
+			Lock(h->lock_online);
+			{
+				if (h->SecureNAT != NULL)
+				{
+					SetVirtualHostOption(h->SecureNAT->Nat->Virtual, &t);
+					Debug("SiCalledUpdateHub: SecureNAT Updated.\n");
+				}
+			}
+			Unlock(h->lock_online);
+		}
+	}
+	else
+	{
+		EnableSecureNAT(h, false);
+		Debug("SiCalledUpdateHub: SecureNAT Disabled.\n");
+	}
+
+	if (type_changed)
+	{
+		// Remove all sessions since the type of HUB has been changed
+		if (h->Offline == false)
+		{
+			SetHubOffline(h);
+			SetHubOnline(h);
+		}
+	}
+
+	ReleaseHub(h);
+}
+
+// Inspect the ticket
+bool SiCheckTicket(HUB *h, UCHAR *ticket, char *username, UINT username_size, char *usernamereal, UINT usernamereal_size, POLICY *policy, char *sessionname, UINT sessionname_size, char *groupname, UINT groupname_size)
+{
+	bool ret = false;
+	// Validate arguments
+	if (h == NULL || ticket == NULL || username == NULL || usernamereal == NULL || policy == NULL || sessionname == NULL)
+	{
+		return false;
+	}
+
+	LockList(h->TicketList);
+	{
+		UINT i;
+		for (i = 0;i < LIST_NUM(h->TicketList);i++)
+		{
+			TICKET *t = LIST_DATA(h->TicketList, i);
+			if (Cmp(t->Ticket, ticket, SHA1_SIZE) == 0)
+			{
+				ret = true;
+				StrCpy(username, username_size, t->Username);
+				StrCpy(usernamereal, usernamereal_size, t->UsernameReal);
+				StrCpy(sessionname, sessionname_size, t->SessionName);
+				StrCpy(groupname, groupname_size, t->GroupName);
+				Copy(policy, &t->Policy, sizeof(POLICY));
+				Delete(h->TicketList, t);
+				Free(t);
+				break;
+			}
+		}
+	}
+	UnlockList(h->TicketList);
+
+	return ret;
+}
+
+// Receive a MAC address deletion directive
+void SiCalledDeleteMacTable(SERVER *s, PACK *p)
+{
+	UINT key;
+	char hubname[MAX_HUBNAME_LEN + 1];
+	HUB *h;
+	// Validate arguments
+	if (s == NULL || p == NULL)
+	{
+		return;
+	}
+
+	if (PackGetStr(p, "HubName", hubname, sizeof(hubname)) == false)
+	{
+		return;
+	}
+	key = PackGetInt(p, "Key");
+
+	LockHubList(s->Cedar);
+	{
+		h = GetHub(s->Cedar, hubname);
+	}
+	UnlockHubList(s->Cedar);
+
+	if (h == NULL)
+	{
+		return;
+	}
+
+	LockHashList(h->MacHashTable);
+	{
+		MAC_TABLE_ENTRY *e = HashListKeyToPointer(h->MacHashTable, key);
+		DeleteHash(h->MacHashTable, e);
+		Free(e);
+	}
+	UnlockHashList(h->MacHashTable);
+
+	ReleaseHub(h);
+}
+
+// Receive an IP address delete directive
+void SiCalledDeleteIpTable(SERVER *s, PACK *p)
+{
+	UINT key;
+	char hubname[MAX_HUBNAME_LEN + 1];
+	HUB *h;
+	// Validate arguments
+	if (s == NULL || p == NULL)
+	{
+		return;
+	}
+
+	if (PackGetStr(p, "HubName", hubname, sizeof(hubname)) == false)
+	{
+		return;
+	}
+	key = PackGetInt(p, "Key");
+
+	LockHubList(s->Cedar);
+	{
+		h = GetHub(s->Cedar, hubname);
+	}
+	UnlockHubList(s->Cedar);
+
+	if (h == NULL)
+	{
+		return;
+	}
+
+	LockList(h->IpTable);
+	{
+		if (IsInList(h->IpTable, (void *)key))
+		{
+			IP_TABLE_ENTRY *e = (IP_TABLE_ENTRY *)key;
+			Delete(h->IpTable, e);
+			Free(e);
+		}
+	}
+	UnlockList(h->IpTable);
+
+	ReleaseHub(h);
+}
+
+// Receive a session deletion directive
+void SiCalledDeleteSession(SERVER *s, PACK *p)
+{
+	char name[MAX_SESSION_NAME_LEN + 1];
+	char hubname[MAX_HUBNAME_LEN + 1];
+	HUB *h;
+	SESSION *sess;
+	// Validate arguments
+	if (s == NULL || p == NULL)
+	{
+		return;
+	}
+
+	if (PackGetStr(p, "HubName", hubname, sizeof(hubname)) == false)
+	{
+		return;
+	}
+	if (PackGetStr(p, "SessionName", name, sizeof(name)) == false)
+	{
+		return;
+	}
+
+	LockHubList(s->Cedar);
+	{
+		h = GetHub(s->Cedar, hubname);
+	}
+	UnlockHubList(s->Cedar);
+
+	if (h == NULL)
+	{
+		return;
+	}
+
+	sess = GetSessionByName(h, name);
+
+	if (sess != NULL)
+	{
+		if (sess->BridgeMode == false && sess->LinkModeServer == false && sess->SecureNATMode == false)
+		{
+			StopSession(sess);
+		}
+		ReleaseSession(sess);
+	}
+
+	ReleaseHub(h);
+}
+
+// Receive a log file reading directive
+PACK *SiCalledReadLogFile(SERVER *s, PACK *p)
+{
+	RPC_READ_LOG_FILE t;
+	PACK *ret;
+	char filepath[MAX_PATH];
+	UINT offset;
+	// Validate arguments
+	if (s == NULL || p == NULL)
+	{
+		return NULL;
+	}
+
+	PackGetStr(p, "FilePath", filepath, sizeof(filepath));
+	offset = PackGetInt(p, "Offset");
+
+	Zero(&t, sizeof(t));
+
+	SiReadLocalLogFile(s, filepath, offset, &t);
+
+	ret = NewPack();
+
+	OutRpcReadLogFile(ret, &t);
+	FreeRpcReadLogFile(&t);
+
+	return ret;
+}
+
+// Receive a log file enumeration directive
+PACK *SiCalledEnumLogFileList(SERVER *s, PACK *p)
+{
+	RPC_ENUM_LOG_FILE t;
+	PACK *ret;
+	char hubname[MAX_HUBNAME_LEN + 1];
+	// Validate arguments
+	if (s == NULL || p == NULL)
+	{
+		return NULL;
+	}
+
+	PackGetStr(p, "HubName", hubname, sizeof(hubname));
+
+	Zero(&t, sizeof(t));
+
+	SiEnumLocalLogFileList(s, hubname, &t);
+
+	ret = NewPack();
+
+	OutRpcEnumLogFile(ret, &t);
+	FreeRpcEnumLogFile(&t);
+
+	return ret;
+}
+
+// Receive a session information directive
+PACK *SiCalledGetSessionStatus(SERVER *s, PACK *p)
+{
+	RPC_SESSION_STATUS t;
+	ADMIN a;
+	PACK *ret;
+	// Validate arguments
+	if (s == NULL || p == NULL)
+	{
+		return NULL;
+	}
+
+	Zero(&t, sizeof(t));
+	InRpcSessionStatus(&t, p);
+
+	Zero(&a, sizeof(a));
+	a.Server = s;
+	a.ServerAdmin = true;
+
+	if (StGetSessionStatus(&a, &t) != ERR_NO_ERROR)
+	{
+		FreeRpcSessionStatus(&t);
+		return NULL;
+	}
+
+	ret = NewPack();
+
+	OutRpcSessionStatus(ret, &t);
+
+	FreeRpcSessionStatus(&t);
+
+	return ret;
+}
+
+// IP table enumeration directive
+PACK *SiCalledEnumIpTable(SERVER *s, PACK *p)
+{
+	char hubname[MAX_HUBNAME_LEN + 1];
+	RPC_ENUM_IP_TABLE t;
+	PACK *ret;
+	// Validate arguments
+	if (s == NULL || p == NULL)
+	{
+		return NewPack();
+	}
+	if (PackGetStr(p, "HubName", hubname, sizeof(hubname)) == false)
+	{
+		return NewPack();
+	}
+	Zero(&t, sizeof(t));
+
+	SiEnumIpTable(s, hubname, &t);
+
+	ret = NewPack();
+	OutRpcEnumIpTable(ret, &t);
+	FreeRpcEnumIpTable(&t);
+
+	return ret;
+}
+
+// MAC table enumeration directive
+PACK *SiCalledEnumMacTable(SERVER *s, PACK *p)
+{
+	char hubname[MAX_HUBNAME_LEN + 1];
+	RPC_ENUM_MAC_TABLE t;
+	PACK *ret;
+	// Validate arguments
+	if (s == NULL || p == NULL)
+	{
+		return NewPack();
+	}
+	if (PackGetStr(p, "HubName", hubname, sizeof(hubname)) == false)
+	{
+		return NewPack();
+	}
+	Zero(&t, sizeof(t));
+
+	SiEnumMacTable(s, hubname, &t);
+
+	ret = NewPack();
+	OutRpcEnumMacTable(ret, &t);
+	FreeRpcEnumMacTable(&t);
+
+	return ret;
+}
+
+// NAT status acquisition directive
+PACK *SiCalledGetNatStatus(SERVER *s, PACK *p)
+{
+	char hubname[MAX_HUBNAME_LEN + 1];
+	RPC_NAT_STATUS t;
+	PACK *ret;
+	HUB *h;
+	// Validate arguments
+	if (s == NULL || p == NULL)
+	{
+		return NewPack();
+	}
+	if (PackGetStr(p, "HubName", hubname, sizeof(hubname)) == false)
+	{
+		return NewPack();
+	}
+	Zero(&t, sizeof(t));
+
+	LockHubList(s->Cedar);
+	{
+		h = GetHub(s->Cedar, hubname);
+	}
+	UnlockHubList(s->Cedar);
+
+	if (h != NULL)
+	{
+		Lock(h->lock_online);
+		{
+			if (h->SecureNAT != NULL)
+			{
+				NtGetStatus(h->SecureNAT->Nat, &t);
+			}
+		}
+		Unlock(h->lock_online);
+	}
+
+	ReleaseHub(h);
+
+	ret = NewPack();
+	OutRpcNatStatus(ret, &t);
+	FreeRpcNatStatus(&t);
+
+	return ret;
+}
+
+// DHCP table enumeration directive
+PACK *SiCalledEnumDhcp(SERVER *s, PACK *p)
+{
+	char hubname[MAX_HUBNAME_LEN + 1];
+	RPC_ENUM_DHCP t;
+	PACK *ret;
+	HUB *h;
+	// Validate arguments
+	if (s == NULL || p == NULL)
+	{
+		return NewPack();
+	}
+	if (PackGetStr(p, "HubName", hubname, sizeof(hubname)) == false)
+	{
+		return NewPack();
+	}
+	Zero(&t, sizeof(t));
+
+	LockHubList(s->Cedar);
+	{
+		h = GetHub(s->Cedar, hubname);
+	}
+	UnlockHubList(s->Cedar);
+
+	if (h != NULL)
+	{
+		Lock(h->lock_online);
+		{
+			if (h->SecureNAT != NULL)
+			{
+				NtEnumDhcpList(h->SecureNAT->Nat, &t);
+			}
+		}
+		Unlock(h->lock_online);
+	}
+
+	ReleaseHub(h);
+
+	ret = NewPack();
+	OutRpcEnumDhcp(ret, &t);
+	FreeRpcEnumDhcp(&t);
+
+	return ret;
+}
+
+// NAT table enumeration directive
+PACK *SiCalledEnumNat(SERVER *s, PACK *p)
+{
+	char hubname[MAX_HUBNAME_LEN + 1];
+	RPC_ENUM_NAT t;
+	PACK *ret;
+	HUB *h;
+	// Validate arguments
+	if (s == NULL || p == NULL)
+	{
+		return NewPack();
+	}
+	if (PackGetStr(p, "HubName", hubname, sizeof(hubname)) == false)
+	{
+		return NewPack();
+	}
+	Zero(&t, sizeof(t));
+
+	LockHubList(s->Cedar);
+	{
+		h = GetHub(s->Cedar, hubname);
+	}
+	UnlockHubList(s->Cedar);
+
+	if (h != NULL)
+	{
+		Lock(h->lock_online);
+		{
+			if (h->SecureNAT != NULL)
+			{
+				NtEnumNatList(h->SecureNAT->Nat, &t);
+			}
+		}
+		Unlock(h->lock_online);
+	}
+
+	ReleaseHub(h);
+
+	ret = NewPack();
+	OutRpcEnumNat(ret, &t);
+	FreeRpcEnumNat(&t);
+
+	return ret;
+}
+
+// Receive a session enumeration directive
+PACK *SiCalledEnumSession(SERVER *s, PACK *p)
+{
+	char hubname[MAX_HUBNAME_LEN + 1];
+	RPC_ENUM_SESSION t;
+	PACK *ret;
+	// Validate arguments
+	if (s == NULL || p == NULL)
+	{
+		return NewPack();
+	}
+	if (PackGetStr(p, "HubName", hubname, sizeof(hubname)) == false)
+	{
+		return NewPack();
+	}
+	Zero(&t, sizeof(t));
+
+	SiEnumLocalSession(s, hubname, &t);
+
+	ret = NewPack();
+	OutRpcEnumSession(ret, &t);
+	FreeRpcEnumSession(&t);
+
+	return ret;
+}
+
+// Receive a ticket creation directive
+PACK *SiCalledCreateTicket(SERVER *s, PACK *p)
+{
+	char username[MAX_SIZE];
+	char hubname[MAX_SIZE];
+	char groupname[MAX_SIZE];
+	char realusername[MAX_SIZE];
+	char sessionname[MAX_SESSION_NAME_LEN + 1];
+	POLICY policy;
+	UCHAR ticket[SHA1_SIZE];
+	char ticket_str[MAX_SIZE];
+	HUB *h;
+	UINT i;
+	PACK *ret;
+	TICKET *t;
+	// Validate arguments
+	if (s == NULL || p == NULL)
+	{
+		return NewPack();
+	}
+
+	PackGetStr(p, "UserName", username, sizeof(username));
+	PackGetStr(p, "GroupName", groupname, sizeof(groupname));
+	PackGetStr(p, "HubName", hubname, sizeof(hubname));
+	PackGetStr(p, "RealUserName", realusername, sizeof(realusername));
+	PackGetStr(p, "SessionName", sessionname, sizeof(sessionname));
+
+	InRpcPolicy(&policy, p);
+	if (PackGetDataSize(p, "Ticket") == SHA1_SIZE)
+	{
+		PackGetData(p, "Ticket", ticket);
+	}
+
+	BinToStr(ticket_str, sizeof(ticket_str), ticket, SHA1_SIZE);
+
+	SLog(s->Cedar, "LS_TICKET_2", hubname, username, realusername, sessionname,
+		ticket_str, TICKET_EXPIRES / 1000);
+
+	// Get the HUB
+	h = GetHub(s->Cedar, hubname);
+	if (h == NULL)
+	{
+		return NewPack();
+	}
+
+	LockList(h->TicketList);
+	{
+		LIST *o = NewListFast(NULL);
+		// Discard old tickets
+		for (i = 0;i < LIST_NUM(h->TicketList);i++)
+		{
+			TICKET *t = LIST_DATA(h->TicketList, i);
+			if ((t->CreatedTick + TICKET_EXPIRES) < Tick64())
+			{
+				Add(o, t);
+			}
+		}
+		for (i = 0;i < LIST_NUM(o);i++)
+		{
+			TICKET *t = LIST_DATA(o, i);
+			Delete(h->TicketList, t);
+			Free(t);
+		}
+		ReleaseList(o);
+
+		// Create a ticket
+		t = ZeroMalloc(sizeof(TICKET));
+		t->CreatedTick = Tick64();
+		Copy(&t->Policy, &policy, sizeof(POLICY));
+		Copy(t->Ticket, ticket, SHA1_SIZE);
+		StrCpy(t->Username, sizeof(t->Username), username);
+		StrCpy(t->UsernameReal, sizeof(t->UsernameReal), realusername);
+		StrCpy(t->GroupName, sizeof(t->GroupName), groupname);
+		StrCpy(t->SessionName, sizeof(t->SessionName), sessionname);
+
+		Add(h->TicketList, t);
+	}
+	UnlockList(h->TicketList);
+
+	ReleaseHub(h);
+
+	ret = NewPack();
+
+	PackAddInt(ret, "Point", SiGetPoint(s));
+
+	return ret;
+}
+
+// Receive a HUB creation directive
+void SiCalledCreateHub(SERVER *s, PACK *p)
+{
+	char name[MAX_SIZE];
+	UINT type;
+	HUB_OPTION o;
+	HUB_LOG log;
+	bool save_packet_log;
+	UINT packet_log_switch_type;
+	UINT packet_log_config[NUM_PACKET_LOG];
+	bool save_security_log;
+	UINT security_log_switch_type;
+	UINT i;
+	HUB *h;
+	// Validate arguments
+	if (s == NULL || p == NULL)
+	{
+		return;
+	}
+
+	PackGetStr(p, "HubName", name, sizeof(name));
+	type = PackGetInt(p, "HubType");
+	Zero(&o, sizeof(o));
+	o.MaxSession = PackGetInt(p, "MaxSession");
+	save_packet_log = PackGetInt(p, "SavePacketLog");
+	packet_log_switch_type = PackGetInt(p, "PacketLogSwitchType");
+	for (i = 0;i < NUM_PACKET_LOG;i++)
+	{
+		packet_log_config[i] = PackGetIntEx(p, "PacketLogConfig", i);
+	}
+	save_security_log = PackGetInt(p, "SaveSecurityLog");
+	security_log_switch_type = PackGetInt(p, "SecurityLogSwitchType");
+
+	Zero(&log, sizeof(log));
+	log.SavePacketLog = save_packet_log;
+	log.PacketLogSwitchType = packet_log_switch_type;
+	Copy(log.PacketLogConfig, packet_log_config, sizeof(log.PacketLogConfig));
+	log.SaveSecurityLog = save_security_log;
+	log.SecurityLogSwitchType = security_log_switch_type;
+
+	h = NewHub(s->Cedar, name, &o);
+	h->LastCommTime = h->LastLoginTime = h->CreatedTime = 0;
+	SetHubLogSetting(h, &log);
+	h->Type = type;
+	h->FarmMember_MaxSessionClient = PackGetInt(p, "MaxSessionClient");
+	h->FarmMember_MaxSessionBridge = PackGetInt(p, "MaxSessionBridge");
+	h->FarmMember_MaxSessionClientBridgeApply = PackGetBool(p, "MaxSessionClientBridgeApply");
+
+	if (h->FarmMember_MaxSessionClientBridgeApply == false)
+	{
+		h->FarmMember_MaxSessionClient = INFINITE;
+		h->FarmMember_MaxSessionBridge = INFINITE;
+	}
+
+	PackGetData2(p, "SecurePassword", h->SecurePassword, SHA1_SIZE);
+	PackGetData2(p, "HashedPassword", h->HashedPassword, SHA1_SIZE);
+
+	for (i = 0;i < SiNumAccessFromPack(p);i++)
+	{
+		ACCESS *a = SiPackToAccess(p, i);
+		AddAccessList(h, a);
+		Free(a);
+	}
+
+	if (PackGetBool(p, "EnableSecureNAT"))
+	{
+		VH_OPTION t;
+
+		InVhOption(&t, p);
+
+		Copy(h->SecureNATOption, &t, sizeof(VH_OPTION));
+		EnableSecureNAT(h, true);
+
+		Debug("SiCalledCreateHub: SecureNAT Created.\n");
+	}
+
+	AddHub(s->Cedar, h);
+	h->Offline = true;
+	SetHubOnline(h);
+
+	ReleaseHub(h);
+}
+
+// Farm control thread
+void SiFarmControlThread(THREAD *thread, void *param)
+{
+	SERVER *s;
+	CEDAR *c;
+	EVENT *e;
+	LIST *o;
+	UINT i;
+	char tmp[MAX_PATH];
+	// Validate arguments
+	if (thread == NULL || param == NULL)
+	{
+		return;
+	}
+
+	s = (SERVER *)param;
+	c = s->Cedar;
+	e = s->FarmControlThreadHaltEvent;
+
+	while (true)
+	{
+		Lock(c->CedarSuperLock);
+
+		// Enumerate HUB list which is hosted by each farm member
+		Format(tmp, sizeof(tmp), "CONTROLLER: %s %u", __FILE__, __LINE__);
+		SiDebugLog(s, tmp);
+
+		LockList(s->FarmMemberList);
+		{
+			UINT i;
+			UINT num;
+			UINT assigned_client_license = 0;
+			UINT assigned_bridge_license = 0;
+			LIST *fm_list = NewListFast(NULL);
+
+			Format(tmp, sizeof(tmp), "CONTROLLER: %s %u", __FILE__, __LINE__);
+			SiDebugLog(s, tmp);
+
+			num = 0;
+
+			while (true)
+			{
+				bool escape = true;
+				for (i = 0;i < LIST_NUM(s->FarmMemberList);i++)
+				{
+					FARM_MEMBER *f = LIST_DATA(s->FarmMemberList, i);
+
+					if (IsInList(fm_list, f) == false)
+					{
+						SiCallEnumHub(s, f);
+						// Get the total number of sessions across the server farm
+						num += f->NumSessions;
+
+						assigned_client_license += f->AssignedClientLicense;
+						assigned_bridge_license += f->AssignedBridgeLicense;
+
+						escape = false;
+
+						Add(fm_list, f);
+						break;
+					}
+				}
+
+				if (escape)
+				{
+					break;
+				}
+
+				UnlockList(s->FarmMemberList);
+				LockList(s->FarmMemberList);
+			}
+
+			ReleaseList(fm_list);
+
+			s->CurrentTotalNumSessionsOnFarm = num;
+
+			// Update the number of assigned licenses
+			s->CurrentAssignedBridgeLicense = assigned_bridge_license;
+			s->CurrentAssignedClientLicense = assigned_client_license;
+
+			Format(tmp, sizeof(tmp), "CONTROLLER: %s %u", __FILE__, __LINE__);
+			SiDebugLog(s, tmp);
+		}
+		UnlockList(s->FarmMemberList);
+
+		Format(tmp, sizeof(tmp), "CONTROLLER: %s %u", __FILE__, __LINE__);
+		SiDebugLog(s, tmp);
+
+		o = NewListFast(NULL);
+
+		Format(tmp, sizeof(tmp), "CONTROLLER: %s %u", __FILE__, __LINE__);
+		SiDebugLog(s, tmp);
+
+		// Emit an update notification for each HUB
+		LockList(c->HubList);
+		{
+			UINT i;
+			for (i = 0;i < LIST_NUM(c->HubList);i++)
+			{
+				HUB *h = LIST_DATA(c->HubList, i);
+				AddRef(h->ref);
+				Add(o, h);
+			}
+		}
+		UnlockList(c->HubList);
+
+		Format(tmp, sizeof(tmp), "CONTROLLER: %s %u", __FILE__, __LINE__);
+		SiDebugLog(s, tmp);
+
+		for (i = 0;i < LIST_NUM(o);i++)
+		{
+			HUB *h = LIST_DATA(o, i);
+			SiHubUpdateProc(h);
+			ReleaseHub(h);
+		}
+
+		Format(tmp, sizeof(tmp), "CONTROLLER: %s %u", __FILE__, __LINE__);
+		SiDebugLog(s, tmp);
+
+		ReleaseList(o);
+
+		Unlock(c->CedarSuperLock);
+
+		Wait(e, SERVER_FARM_CONTROL_INTERVAL);
+		if (s->Halt)
+		{
+			break;
+		}
+	}
+}
+
+// Start the farm controling
+void SiStartFarmControl(SERVER *s)
+{
+	// Validate arguments
+	if (s == NULL || s->ServerType != SERVER_TYPE_FARM_CONTROLLER)
+	{
+		return;
+	}
+
+	s->FarmControlThreadHaltEvent = NewEvent();
+	s->FarmControlThread = NewThread(SiFarmControlThread, s);
+}
+
+// Stop the farm controling
+void SiStopFarmControl(SERVER *s)
+{
+	// Validate arguments
+	if (s == NULL || s->ServerType != SERVER_TYPE_FARM_CONTROLLER)
+	{
+		return;
+	}
+
+	Set(s->FarmControlThreadHaltEvent);
+	WaitThread(s->FarmControlThread, INFINITE);
+	ReleaseEvent(s->FarmControlThreadHaltEvent);
+	ReleaseThread(s->FarmControlThread);
+}
+
+// HUB enumeration directive (asynchronous start)
+void SiCallEnumHubBegin(SERVER *s, FARM_MEMBER *f)
+{
+	// Validate arguments
+	if (s == NULL || f == NULL)
+	{
+		return;
+	}
+}
+
+// HUB enumeration directive (asynchronous end)
+void SiCallEnumHubEnd(SERVER *s, FARM_MEMBER *f)
+{
+	// Validate arguments
+	if (s == NULL || f == NULL)
+	{
+		return;
+	}
+}
+
+
+// HUB enumeration directive
+void SiCallEnumHub(SERVER *s, FARM_MEMBER *f)
+{
+	CEDAR *c;
+	// Validate arguments
+	if (s == NULL || f == NULL)
+	{
+		return;
+	}
+
+	c = s->Cedar;
+
+	if (f->Me)
+	{
+
+		// Enumerate local HUBs
+		LockList(f->HubList);
+		{
+			// For a local HUB, re-enumerate by erasing all STATIC HUB list once first
+			UINT i;
+			LIST *o = NewListFast(NULL);
+			for (i = 0;i < LIST_NUM(f->HubList);i++)
+			{
+				HUB_LIST *h = LIST_DATA(f->HubList, i);
+				if (h->DynamicHub == false)
+				{
+					Add(o, h);
+				}
+			}
+
+			// Clear all the STATIC HUB
+			for (i = 0;i < LIST_NUM(o);i++)
+			{
+				HUB_LIST *h = LIST_DATA(o, i);
+				Free(h);
+				Delete(f->HubList, h);
+			}
+			ReleaseList(o);
+
+			// Second, stop DYNAMIC HUBs without user
+			o = NewListFast(NULL);
+			for (i = 0;i < LIST_NUM(f->HubList);i++)
+			{
+				HUB_LIST *h = LIST_DATA(f->HubList, i);
+				if (h->DynamicHub == true)
+				{
+					LockList(c->HubList);
+					{
+						HUB *hub = GetHub(s->Cedar, h->Name);
+						if (hub != NULL)
+						{
+							if (Count(hub->NumSessions) == 0 || hub->Type != HUB_TYPE_FARM_DYNAMIC)
+							{
+								Add(o, h);
+							}
+							ReleaseHub(hub);
+						}
+					}
+					UnlockList(c->HubList);
+				}
+			}
+
+			for (i = 0;i < LIST_NUM(o);i++)
+			{
+				HUB_LIST *h = LIST_DATA(o, i);
+				Debug("Delete HUB: %s\n", h->Name);
+				Free(h);
+				Delete(f->HubList, h);
+			}
+
+			ReleaseList(o);
+
+			// Set the enumeration results
+			LockList(c->HubList);
+			{
+				for (i = 0;i < LIST_NUM(c->HubList);i++)
+				{
+					HUB *h = LIST_DATA(c->HubList, i);
+					if (h->Offline == false)
+					{
+						if (h->Type == HUB_TYPE_FARM_STATIC)
+						{
+							HUB_LIST *hh = ZeroMalloc(sizeof(HUB_LIST));
+							hh->FarmMember = f;
+							hh->DynamicHub = false;
+							StrCpy(hh->Name, sizeof(hh->Name), h->Name);
+							Add(f->HubList, hh);
+
+							LockList(h->SessionList);
+							{
+								hh->NumSessions = LIST_NUM(h->SessionList);
+								hh->NumSessionsBridge = Count(h->NumSessionsBridge);
+								hh->NumSessionsClient = Count(h->NumSessionsClient);
+							}
+							UnlockList(h->SessionList);
+
+							LockHashList(h->MacHashTable);
+							{
+								hh->NumMacTables = HASH_LIST_NUM(h->MacHashTable);
+							}
+							UnlockHashList(h->MacHashTable);
+
+							LockList(h->IpTable);
+							{
+								hh->NumIpTables = LIST_NUM(h->IpTable);
+							}
+							UnlockList(h->IpTable);
+						}
+					}
+				}
+			}
+			UnlockList(c->HubList);
+		}
+		UnlockList(f->HubList);
+
+		// Point
+		f->Point = SiGetPoint(s);
+		f->NumSessions = Count(s->Cedar->CurrentSessions);
+		f->MaxSessions = GetServerCapsInt(s, "i_max_sessions");
+		f->NumTcpConnections = Count(s->Cedar->CurrentTcpConnections);
+
+		Lock(s->Cedar->TrafficLock);
+		{
+			Copy(&f->Traffic, s->Cedar->Traffic, sizeof(TRAFFIC));
+		}
+		Unlock(s->Cedar->TrafficLock);
+
+		f->AssignedBridgeLicense = Count(s->Cedar->AssignedBridgeLicense);
+		f->AssignedClientLicense = Count(s->Cedar->AssignedClientLicense);
+
+		Copy(f->RandomKey, s->MyRandomKey, SHA1_SIZE);
+
+
+		Debug("Server %s: Point %u\n", f->hostname, f->Point);
+	}
+	else
+	{
+		// Enumerate HUBs which are remote member
+		PACK *p = NewPack();
+		UINT i, num, j;
+		LIST *o = NewListFast(NULL);
+
+		num = 0;
+
+		for (i = 0;i < LIST_NUM(s->FarmMemberList);i++)
+		{
+			FARM_MEMBER *f = LIST_DATA(s->FarmMemberList, i);
+
+			if (IsZero(f->RandomKey, SHA1_SIZE) == false && f->SystemId != 0)
+			{
+				num++;
+			}
+		}
+
+		j = 0;
+
+		for (i = 0;i < LIST_NUM(s->FarmMemberList);i++)
+		{
+			FARM_MEMBER *f = LIST_DATA(s->FarmMemberList, i);
+
+			if (IsZero(f->RandomKey, SHA1_SIZE) == false && f->SystemId != 0)
+			{
+				PackAddDataEx(p, "MemberRandomKey", f->RandomKey, SHA1_SIZE, j, num);
+				PackAddInt64Ex(p, "MemberSystemId", f->SystemId, j, num);
+				j++;
+			}
+		}
+		PackAddInt(p, "MemberSystemIdNum", num);
+
+		p = SiCallTask(f, p, "enumhub");
+		if (p != NULL)
+		{
+			LockList(f->HubList);
+			{
+				UINT i;
+				// Erase the list
+				for (i = 0;i < LIST_NUM(f->HubList);i++)
+				{
+					HUB_LIST *hh = LIST_DATA(f->HubList, i);
+					Free(hh);
+				}
+				DeleteAll(f->HubList);
+
+				for (i = 0;i < PackGetIndexCount(p, "HubName");i++)
+				{
+					HUB_LIST *hh = ZeroMalloc(sizeof(HUB_LIST));
+					UINT num;
+					UINT64 LastCommTime;
+
+					PackGetStrEx(p, "HubName", hh->Name, sizeof(hh->Name), i);
+					num = PackGetIntEx(p, "NumSession", i);
+					hh->DynamicHub = ((PackGetIntEx(p, "HubType", i) == HUB_TYPE_FARM_DYNAMIC) ? true : false);
+					hh->FarmMember = f;
+					hh->NumSessions = PackGetIntEx(p, "NumSessions", i);
+					hh->NumSessionsClient = PackGetIntEx(p, "NumSessionsClient", i);
+					hh->NumSessionsBridge = PackGetIntEx(p, "NumSessionsBridge", i);
+					hh->NumIpTables = PackGetIntEx(p, "NumIpTables", i);
+					hh->NumMacTables = PackGetIntEx(p, "NumMacTables", i);
+					LastCommTime = PackGetInt64Ex(p, "LastCommTime", i);
+					Add(f->HubList, hh);
+					//Debug("%s\n", hh->Name);
+
+					LockList(c->HubList);
+					{
+						HUB *h = GetHub(c, hh->Name);
+
+						if (h != NULL)
+						{
+							// Update the LastCommTime of the Virtual HUB
+							Lock(h->lock);
+							{
+								if (h->LastCommTime < LastCommTime)
+								{
+									h->LastCommTime = LastCommTime;
+								}
+							}
+							Unlock(h->lock);
+
+							ReleaseHub(h);
+						}
+					}
+					UnlockList(c->HubList);
+
+					if (hh->DynamicHub && num >= 1)
+					{
+						// It is not necessary to be registered in the virtual HUB creation
+						// history list because user session is already connected.
+						// Remove from the Virtual HUB creation history list
+						SiDelHubCreateHistory(s, hh->Name);
+					}
+
+					if (hh->DynamicHub && num == 0)
+					{
+						// Check the Virtual HUB creation history list.
+						// If it is created within 60 seconds of the most recent
+						// in the case of Virtual HUB which the first user is not
+						// connected yet, not to remove because there is no user
+						if (SiIsHubRegistedOnCreateHistory(s, hh->Name) == false)
+						{
+							// Stop because all uses have gone in the dynamic HUB
+							HUB *h;
+							LockList(c->HubList);
+							{
+								h = GetHub(c, hh->Name);
+							}
+							UnlockList(c->HubList);
+
+							if (h != NULL)
+							{
+								Add(o, h);
+							}
+						}
+					}
+				}
+			}
+			UnlockList(f->HubList);
+			f->Point = PackGetInt(p, "Point");
+			Debug("Server %s: Point %u\n", f->hostname, f->Point);
+			f->NumSessions = PackGetInt(p, "NumTotalSessions");
+			if (f->NumSessions == 0)
+			{
+				f->NumSessions = PackGetInt(p, "NumSessions");
+			}
+			f->MaxSessions = PackGetInt(p, "MaxSessions");
+			f->NumTcpConnections = PackGetInt(p, "NumTcpConnections");
+			InRpcTraffic(&f->Traffic, p);
+
+			f->AssignedBridgeLicense = PackGetInt(p, "AssignedBridgeLicense");
+			f->AssignedClientLicense = PackGetInt(p, "AssignedClientLicense");
+
+			if (PackGetDataSize(p, "RandomKey") == SHA1_SIZE)
+			{
+				PackGetData(p, "RandomKey", f->RandomKey);
+			}
+
+			f->SystemId = PackGetInt64(p, "SystemId");
+
+			// Apply the traffic difference information
+			num = PackGetIndexCount(p, "TdType");
+			for (i = 0;i < num;i++)
+			{
+				TRAFFIC traffic;
+				UINT type;
+				HUB *h;
+				char name[MAX_SIZE];
+				char hubname[MAX_SIZE];
+
+				type = PackGetIntEx(p, "TdType", i);
+				PackGetStrEx(p, "TdName", name, sizeof(name), i);
+				PackGetStrEx(p, "TdHubName", hubname, sizeof(hubname), i);
+				InRpcTrafficEx(&traffic, p, i);
+
+				LockList(c->HubList);
+				{
+					h = GetHub(c, hubname);
+					if (h != NULL)
+					{
+						if (type == TRAFFIC_DIFF_HUB)
+						{
+							Lock(h->TrafficLock);
+							{
+								AddTraffic(h->Traffic, &traffic);
+							}
+							Unlock(h->TrafficLock);
+						}
+						else
+						{
+							AcLock(h);
+							{
+								USER *u = AcGetUser(h, name);
+								if (u != NULL)
+								{
+									Lock(u->lock);
+									{
+										AddTraffic(u->Traffic, &traffic);
+									}
+									Unlock(u->lock);
+									if (u->Group != NULL)
+									{
+										Lock(u->Group->lock);
+										{
+											AddTraffic(u->Group->Traffic, &traffic);
+										}
+										Unlock(u->Group->lock);
+									}
+									ReleaseUser(u);
+								}
+							}
+							AcUnlock(h);
+						}
+						ReleaseHub(h);
+					}
+					UnlockList(c->HubList);
+				}
+			}
+
+			FreePack(p);
+		}
+
+		for (i = 0;i < LIST_NUM(o);i++)
+		{
+			HUB *h = LIST_DATA(o, i);
+			SiCallDeleteHub(s, f, h);
+			Debug("Delete HUB: %s\n", h->Name);
+			ReleaseHub(h);
+		}
+
+		ReleaseList(o);
+	}
+}
+
+// Send a session information directive
+bool SiCallGetSessionStatus(SERVER *s, FARM_MEMBER *f, RPC_SESSION_STATUS *t)
+{
+	PACK *p;
+	// Validate arguments
+	if (s == NULL || f == NULL)
+	{
+		return false;
+	}
+
+	p = NewPack();
+	OutRpcSessionStatus(p, t);
+	FreeRpcSessionStatus(t);
+	Zero(t, sizeof(RPC_SESSION_STATUS));
+
+	p = SiCallTask(f, p, "getsessionstatus");
+
+	if (p == NULL)
+	{
+		return false;
+	}
+
+	InRpcSessionStatus(t, p);
+	FreePack(p);
+
+	return true;
+}
+
+// Log file reading directive
+bool SiCallReadLogFile(SERVER *s, FARM_MEMBER *f, RPC_READ_LOG_FILE *t)
+{
+	PACK *p;
+	// Validate arguments
+	if (s == NULL || f == NULL)
+	{
+		return false;
+	}
+
+	p = NewPack();
+	OutRpcReadLogFile(p, t);
+	FreeRpcReadLogFile(t);
+	Zero(t, sizeof(RPC_READ_LOG_FILE));
+
+	p = SiCallTask(f, p, "readlogfile");
+
+	if (p == NULL)
+	{
+		return false;
+	}
+
+	InRpcReadLogFile(t, p);
+	FreePack(p);
+
+	return true;
+}
+
+// Log file enumeration directive
+bool SiCallEnumLogFileList(SERVER *s, FARM_MEMBER *f, RPC_ENUM_LOG_FILE *t, char *hubname)
+{
+	PACK *p;
+	// Validate arguments
+	if (s == NULL || f == NULL)
+	{
+		return false;
+	}
+
+	p = NewPack();
+	OutRpcEnumLogFile(p, t);
+	FreeRpcEnumLogFile(t);
+	Zero(t, sizeof(RPC_ENUM_LOG_FILE));
+
+	PackAddStr(p, "HubName", hubname);
+
+	p = SiCallTask(f, p, "enumlogfilelist");
+
+	if (p == NULL)
+	{
+		return false;
+	}
+
+	InRpcEnumLogFile(t, p);
+	FreePack(p);
+
+	return true;
+}
+
+// HUB delete directive
+void SiCallDeleteHub(SERVER *s, FARM_MEMBER *f, HUB *h)
+{
+	PACK *p;
+	UINT i;
+	// Validate arguments
+	if (s == NULL || f == NULL)
+	{
+		return;
+	}
+
+	if (f->Me == false)
+	{
+		p = NewPack();
+
+		PackAddStr(p, "HubName", h->Name);
+
+		p = SiCallTask(f, p, "deletehub");
+		FreePack(p);
+	}
+
+	LockList(f->HubList);
+	{
+		for (i = 0;i < LIST_NUM(f->HubList);i++)
+		{
+			HUB_LIST *hh = LIST_DATA(f->HubList, i);
+			if (StrCmpi(hh->Name, h->Name) == 0)
+			{
+				Free(hh);
+				Delete(f->HubList, hh);
+			}
+		}
+	}
+	UnlockList(f->HubList);
+}
+
+// Submit a HUB update directive
+void SiCallUpdateHub(SERVER *s, FARM_MEMBER *f, HUB *h)
+{
+	PACK *p;
+	// Validate arguments
+	if (s == NULL || f == NULL)
+	{
+		return;
+	}
+
+	if (f->Me == false)
+	{
+		p = NewPack();
+
+		SiPackAddCreateHub(p, h);
+
+		p = SiCallTask(f, p, "updatehub");
+		FreePack(p);
+	}
+}
+
+// Send a ticket creation directive
+void SiCallCreateTicket(SERVER *s, FARM_MEMBER *f, char *hubname, char *username, char *realusername, POLICY *policy, UCHAR *ticket, UINT counter, char *groupname)
+{
+	PACK *p;
+	char name[MAX_SESSION_NAME_LEN + 1];
+	char hub_name_upper[MAX_SIZE];
+	char user_name_upper[MAX_USERNAME_LEN + 1];
+	char ticket_str[MAX_SIZE];
+	UINT point;
+	// Validate arguments
+	if (s == NULL || f == NULL || realusername == NULL || hubname == NULL || username == NULL || policy == NULL || ticket == NULL)
+	{
+		return;
+	}
+	if (groupname == NULL)
+	{
+		groupname = "";
+	}
+
+	p = NewPack();
+	PackAddStr(p, "HubName", hubname);
+	PackAddStr(p, "UserName", username);
+	PackAddStr(p, "groupname", groupname);
+	PackAddStr(p, "RealUserName", realusername);
+	OutRpcPolicy(p, policy);
+	PackAddData(p, "Ticket", ticket, SHA1_SIZE);
+
+	BinToStr(ticket_str, sizeof(ticket_str), ticket, SHA1_SIZE);
+
+	StrCpy(hub_name_upper, sizeof(hub_name_upper), hubname);
+	StrUpper(hub_name_upper);
+	StrCpy(user_name_upper, sizeof(user_name_upper), username);
+	StrUpper(user_name_upper);
+	Format(name, sizeof(name), "SID-%s-%u", user_name_upper,
+		counter);
+	PackAddStr(p, "SessionName", name);
+
+	p = SiCallTask(f, p, "createticket");
+
+	SLog(s->Cedar, "LS_TICKET_1", f->hostname, hubname, username, realusername, name, ticket_str);
+
+	point = PackGetInt(p, "Point");
+	if (point != 0)
+	{
+		f->Point = point;
+		f->NumSessions++;
+	}
+
+	FreePack(p);
+}
+
+// Send a MAC address deletion directive
+void SiCallDeleteMacTable(SERVER *s, FARM_MEMBER *f, char *hubname, UINT key)
+{
+	PACK *p;
+	// Validate arguments
+	if (s == NULL || f == NULL || hubname == NULL)
+	{
+		return;
+	}
+
+	p = NewPack();
+	PackAddStr(p, "HubName", hubname);
+	PackAddInt(p, "Key", key);
+
+	p = SiCallTask(f, p, "deletemactable");
+
+	FreePack(p);
+}
+
+// Send an IP address delete directive
+void SiCallDeleteIpTable(SERVER *s, FARM_MEMBER *f, char *hubname, UINT key)
+{
+	PACK *p;
+	// Validate arguments
+	if (s == NULL || f == NULL || hubname == NULL)
+	{
+		return;
+	}
+
+	p = NewPack();
+	PackAddStr(p, "HubName", hubname);
+	PackAddInt(p, "Key", key);
+
+	p = SiCallTask(f, p, "deleteiptable");
+
+	FreePack(p);
+}
+
+// Send a session deletion directive
+void SiCallDeleteSession(SERVER *s, FARM_MEMBER *f, char *hubname, char *session_name)
+{
+	PACK *p;
+	// Validate arguments
+	if (s == NULL || f == NULL || hubname == NULL || session_name == NULL)
+	{
+		return;
+	}
+
+	p = NewPack();
+	PackAddStr(p, "HubName", hubname);
+	PackAddStr(p, "SessionName", session_name);
+
+	p = SiCallTask(f, p, "deletesession");
+
+	FreePack(p);
+}
+
+// Send an IP table enumeration directive
+void SiCallEnumIpTable(SERVER *s, FARM_MEMBER *f, char *hubname, RPC_ENUM_IP_TABLE *t)
+{
+	PACK *p;
+	UINT i;
+	// Validate arguments
+	if (s == NULL || f == NULL || hubname == NULL || t == NULL)
+	{
+		return;
+	}
+
+	p = NewPack();
+	PackAddStr(p, "HubName", hubname);
+
+	p = SiCallTask(f, p, "enumiptable");
+
+	Zero(t, sizeof(RPC_ENUM_IP_TABLE));
+	InRpcEnumIpTable(t, p);
+
+	for (i = 0;i < t->NumIpTable;i++)
+	{
+		t->IpTables[i].RemoteItem = true;
+		StrCpy(t->IpTables[i].RemoteHostname, sizeof(t->IpTables[i].RemoteHostname),
+			f->hostname);
+	}
+
+	FreePack(p);
+}
+
+// Submit a MAC table enumeration directive
+void SiCallEnumMacTable(SERVER *s, FARM_MEMBER *f, char *hubname, RPC_ENUM_MAC_TABLE *t)
+{
+	PACK *p;
+	UINT i;
+	// Validate arguments
+	if (s == NULL || f == NULL || hubname == NULL || t == NULL)
+	{
+		return;
+	}
+
+	p = NewPack();
+	PackAddStr(p, "HubName", hubname);
+
+	p = SiCallTask(f, p, "enummactable");
+
+	Zero(t, sizeof(RPC_ENUM_MAC_TABLE));
+	InRpcEnumMacTable(t, p);
+
+	for (i = 0;i < t->NumMacTable;i++)
+	{
+		t->MacTables[i].RemoteItem = true;
+		StrCpy(t->MacTables[i].RemoteHostname, sizeof(t->MacTables[i].RemoteHostname),
+			f->hostname);
+	}
+
+	FreePack(p);
+}
+
+// Send a SecureNAT status acquisition directive
+void SiCallGetNatStatus(SERVER *s, FARM_MEMBER *f, char *hubname, RPC_NAT_STATUS *t)
+{
+	PACK *p;
+	// Validate arguments
+	if (s == NULL || f == NULL || hubname == NULL || t == NULL)
+	{
+		return;
+	}
+
+	p = NewPack();
+	PackAddStr(p, "HubName", hubname);
+
+	p = SiCallTask(f, p, "getnatstatus");
+
+	Zero(t, sizeof(RPC_NAT_STATUS));
+	InRpcNatStatus(t, p);
+
+	FreePack(p);
+}
+
+// Submit a DHCP entry enumeration directive
+void SiCallEnumDhcp(SERVER *s, FARM_MEMBER *f, char *hubname, RPC_ENUM_DHCP *t)
+{
+	PACK *p;
+	// Validate arguments
+	if (s == NULL || f == NULL || hubname == NULL || t == NULL)
+	{
+		return;
+	}
+
+	p = NewPack();
+	PackAddStr(p, "HubName", hubname);
+
+	p = SiCallTask(f, p, "enumdhcp");
+
+	Zero(t, sizeof(RPC_ENUM_DHCP));
+	InRpcEnumDhcp(t, p);
+
+	FreePack(p);
+}
+
+// Submit a NAT entry enumeration directive 
+void SiCallEnumNat(SERVER *s, FARM_MEMBER *f, char *hubname, RPC_ENUM_NAT *t)
+{
+	PACK *p;
+	// Validate arguments
+	if (s == NULL || f == NULL || hubname == NULL || t == NULL)
+	{
+		return;
+	}
+
+	p = NewPack();
+	PackAddStr(p, "HubName", hubname);
+
+	p = SiCallTask(f, p, "enumnat");
+
+	Zero(t, sizeof(RPC_ENUM_NAT));
+	InRpcEnumNat(t, p);
+
+	FreePack(p);
+}
+
+// Send a session enumeration directive
+void SiCallEnumSession(SERVER *s, FARM_MEMBER *f, char *hubname, RPC_ENUM_SESSION *t)
+{
+	PACK *p;
+	UINT i;
+	// Validate arguments
+	if (s == NULL || f == NULL || hubname == NULL || t == NULL)
+	{
+		return;
+	}
+
+	p = NewPack();
+	PackAddStr(p, "HubName", hubname);
+
+	p = SiCallTask(f, p, "enumsession");
+
+	Zero(t, sizeof(RPC_ENUM_SESSION));
+	InRpcEnumSession(t, p);
+
+	for (i = 0;i < t->NumSession;i++)
+	{
+		t->Sessions[i].RemoteSession = true;
+		StrCpy(t->Sessions[i].RemoteHostname, sizeof(t->Sessions[i].RemoteHostname),
+			f->hostname);
+	}
+
+	FreePack(p);
+}
+
+// Send a HUB creation directive
+void SiCallCreateHub(SERVER *s, FARM_MEMBER *f, HUB *h)
+{
+	PACK *p;
+	HUB_LIST *hh;
+	// Validate arguments
+	if (s == NULL || f == NULL)
+	{
+		return;
+	}
+
+	if (f->Me == false)
+	{
+		p = NewPack();
+
+		SiPackAddCreateHub(p, h);
+
+		p = SiCallTask(f, p, "createhub");
+		FreePack(p);
+	}
+
+	hh = ZeroMalloc(sizeof(HUB_LIST));
+	hh->DynamicHub = (h->Type == HUB_TYPE_FARM_DYNAMIC ? true : false);
+	StrCpy(hh->Name, sizeof(hh->Name), h->Name);
+	hh->FarmMember = f;
+
+	LockList(f->HubList);
+	{
+		bool exists = false;
+		UINT i;
+		for (i = 0;i < LIST_NUM(f->HubList);i++)
+		{
+			HUB_LIST *t = LIST_DATA(f->HubList, i);
+			if (StrCmpi(t->Name, hh->Name) == 0)
+			{
+				exists = true;
+			}
+		}
+		if (exists == false)
+		{
+			Add(f->HubList, hh);
+		}
+		else
+		{
+			Free(hh);
+		}
+	}
+	UnlockList(f->HubList);
+}
+
+// Write the PACK for creating HUB
+void SiPackAddCreateHub(PACK *p, HUB *h)
+{
+	UINT i;
+	UINT max_session;
+	SERVER *s;
+
+
+	// Validate arguments
+	if (p == NULL || h == NULL)
+	{
+		return;
+	}
+
+
+	s = h->Cedar->Server;
+	if (s != NULL)
+	{
+	}
+
+	PackAddStr(p, "HubName", h->Name);
+	PackAddInt(p, "HubType", h->Type);
+
+	max_session = h->Option->MaxSession;
+
+	if (GetHubAdminOption(h, "max_sessions") != 0)
+	{
+		if (max_session == 0)
+		{
+			max_session = GetHubAdminOption(h, "max_sessions");
+		}
+		else
+		{
+			UINT r = GetHubAdminOption(h, "max_sessions");
+			max_session = MIN(max_session, r);
+		}
+	}
+
+	PackAddInt(p, "MaxSession", max_session);
+
+	if (GetHubAdminOption(h, "max_sessions_client_bridge_apply") != 0
+		)
+	{
+		PackAddInt(p, "MaxSessionClient", GetHubAdminOption(h, "max_sessions_client"));
+		PackAddInt(p, "MaxSessionBridge", GetHubAdminOption(h, "max_sessions_bridge"));
+		PackAddBool(p, "MaxSessionClientBridgeApply", true);
+	}
+	else
+	{
+		PackAddInt(p, "MaxSessionClient", INFINITE);
+		PackAddInt(p, "MaxSessionBridge", INFINITE);
+	}
+
+	PackAddBool(p, "NoArpPolling", h->Option->NoArpPolling);
+	PackAddBool(p, "NoIPv6AddrPolling", h->Option->NoIPv6AddrPolling);
+	PackAddBool(p, "NoIpTable", h->Option->NoIpTable);
+	PackAddBool(p, "NoEnum", h->Option->NoEnum);
+	PackAddBool(p, "FilterPPPoE", h->Option->FilterPPPoE);
+	PackAddBool(p, "YieldAfterStorePacket", h->Option->YieldAfterStorePacket);
+	PackAddBool(p, "NoSpinLockForPacketDelay", h->Option->NoSpinLockForPacketDelay);
+	PackAddInt(p, "BroadcastStormDetectionThreshold", h->Option->BroadcastStormDetectionThreshold);
+	PackAddInt(p, "MaxLoggedPacketsPerMinute", h->Option->MaxLoggedPacketsPerMinute);
+	PackAddInt(p, "FloodingSendQueueBufferQuota", h->Option->FloodingSendQueueBufferQuota);
+	PackAddBool(p, "DoNotSaveHeavySecurityLogs", h->Option->DoNotSaveHeavySecurityLogs);
+	PackAddBool(p, "DropBroadcastsInPrivacyFilterMode", h->Option->DropBroadcastsInPrivacyFilterMode);
+	PackAddBool(p, "DropArpInPrivacyFilterMode", h->Option->DropArpInPrivacyFilterMode);
+	PackAddBool(p, "SuppressClientUpdateNotification", h->Option->SuppressClientUpdateNotification);
+	PackAddBool(p, "AssignVLanIdByRadiusAttribute", h->Option->AssignVLanIdByRadiusAttribute);
+	PackAddBool(p, "DenyAllRadiusLoginWithNoVlanAssign", h->Option->DenyAllRadiusLoginWithNoVlanAssign);
+	PackAddInt(p, "ClientMinimumRequiredBuild", h->Option->ClientMinimumRequiredBuild);
+	PackAddBool(p, "SecureNAT_RandomizeAssignIp", h->Option->SecureNAT_RandomizeAssignIp);
+	PackAddBool(p, "NoPhysicalIPOnPacketLog", h->Option->NoPhysicalIPOnPacketLog);
+	PackAddInt(p, "DetectDormantSessionInterval", h->Option->DetectDormantSessionInterval);
+	PackAddBool(p, "FixForDLinkBPDU", h->Option->FixForDLinkBPDU);
+	PackAddBool(p, "BroadcastLimiterStrictMode", h->Option->BroadcastLimiterStrictMode);
+	PackAddBool(p, "NoLookBPDUBridgeId", h->Option->NoLookBPDUBridgeId);
+	PackAddBool(p, "NoManageVlanId", h->Option->NoManageVlanId);
+	PackAddInt(p, "VlanTypeId", h->Option->VlanTypeId);
+	PackAddBool(p, "FilterOSPF", h->Option->FilterOSPF);
+	PackAddBool(p, "FilterIPv4", h->Option->FilterIPv4);
+	PackAddBool(p, "FilterIPv6", h->Option->FilterIPv6);
+	PackAddBool(p, "FilterNonIP", h->Option->FilterNonIP);
+	PackAddBool(p, "NoIPv4PacketLog", h->Option->NoIPv4PacketLog);
+	PackAddBool(p, "NoIPv6PacketLog", h->Option->NoIPv6PacketLog);
+	PackAddBool(p, "FilterBPDU", h->Option->FilterBPDU);
+	PackAddBool(p, "NoIPv6DefaultRouterInRAWhenIPv6", h->Option->NoIPv6DefaultRouterInRAWhenIPv6);
+	PackAddBool(p, "NoMacAddressLog", h->Option->NoMacAddressLog);
+	PackAddBool(p, "ManageOnlyPrivateIP", h->Option->ManageOnlyPrivateIP);
+	PackAddBool(p, "ManageOnlyLocalUnicastIPv6", h->Option->ManageOnlyLocalUnicastIPv6);
+	PackAddBool(p, "DisableIPParsing", h->Option->DisableIPParsing);
+	PackAddInt(p, "AdjustTcpMssValue", h->Option->AdjustTcpMssValue);
+	PackAddBool(p, "DisableAdjustTcpMss", h->Option->DisableAdjustTcpMss);
+	PackAddBool(p, "NoDhcpPacketLogOutsideHub", h->Option->NoDhcpPacketLogOutsideHub);
+	PackAddBool(p, "DisableHttpParsing", h->Option->DisableHttpParsing);
+	PackAddBool(p, "DisableUdpAcceleration", h->Option->DisableUdpAcceleration);
+	PackAddBool(p, "DisableUdpFilterForLocalBridgeNic", h->Option->DisableUdpFilterForLocalBridgeNic);
+	PackAddBool(p, "ApplyIPv4AccessListOnArpPacket", h->Option->ApplyIPv4AccessListOnArpPacket);
+	PackAddBool(p, "RemoveDefGwOnDhcpForLocalhost", h->Option->RemoveDefGwOnDhcpForLocalhost);
+
+	PackAddInt(p, "SecureNAT_MaxTcpSessionsPerIp", h->Option->SecureNAT_MaxTcpSessionsPerIp);
+	PackAddInt(p, "SecureNAT_MaxTcpSynSentPerIp", h->Option->SecureNAT_MaxTcpSynSentPerIp);
+	PackAddInt(p, "SecureNAT_MaxUdpSessionsPerIp", h->Option->SecureNAT_MaxUdpSessionsPerIp);
+	PackAddInt(p, "SecureNAT_MaxDnsSessionsPerIp", h->Option->SecureNAT_MaxDnsSessionsPerIp);
+	PackAddInt(p, "SecureNAT_MaxIcmpSessionsPerIp", h->Option->SecureNAT_MaxIcmpSessionsPerIp);
+	PackAddInt(p, "AccessListIncludeFileCacheLifetime", h->Option->AccessListIncludeFileCacheLifetime);
+	PackAddBool(p, "DisableKernelModeSecureNAT", h->Option->DisableKernelModeSecureNAT);
+	PackAddBool(p, "DisableIpRawModeSecureNAT", h->Option->DisableIpRawModeSecureNAT);
+	PackAddBool(p, "DisableUserModeSecureNAT", h->Option->DisableUserModeSecureNAT);
+	PackAddBool(p, "DisableCheckMacOnLocalBridge", h->Option->DisableCheckMacOnLocalBridge);
+	PackAddBool(p, "DisableCorrectIpOffloadChecksum", h->Option->DisableCorrectIpOffloadChecksum);
+
+	PackAddInt(p, "SavePacketLog", h->LogSetting.SavePacketLog);
+	PackAddInt(p, "PacketLogSwitchType", h->LogSetting.PacketLogSwitchType);
+	for (i = 0;i < NUM_PACKET_LOG;i++)
+	{
+		PackAddIntEx(p, "PacketLogConfig", h->LogSetting.PacketLogConfig[i], i, NUM_PACKET_LOG);
+	}
+	PackAddInt(p, "SaveSecurityLog", h->LogSetting.SaveSecurityLog);
+	PackAddInt(p, "SecurityLogSwitchType", h->LogSetting.SecurityLogSwitchType);
+	PackAddData(p, "HashedPassword", h->HashedPassword, SHA1_SIZE);
+	PackAddData(p, "SecurePassword", h->SecurePassword, SHA1_SIZE);
+	PackAddBool(p, "UseHubNameAsDhcpUserClassOption", h->Option->UseHubNameAsDhcpUserClassOption);
+	PackAddBool(p, "UseHubNameAsRadiusNasId", h->Option->UseHubNameAsRadiusNasId);
+
+	SiAccessListToPack(p, h->AccessList);
+
+	if (h->EnableSecureNAT)
+	{
+		PackAddBool(p, "EnableSecureNAT", h->EnableSecureNAT);
+		OutVhOption(p, h->SecureNATOption);
+	}
+}
+
+// Setting of the HUB has been updated
+void SiHubUpdateProc(HUB *h)
+{
+	SERVER *s;
+	UINT i;
+	// Validate arguments
+	if (h == NULL || h->Cedar->Server == NULL || h->Cedar->Server->ServerType != SERVER_TYPE_FARM_CONTROLLER)
+	{
+		return;
+	}
+
+	s = h->Cedar->Server;
+
+	if (s->FarmMemberList == NULL)
+	{
+		return;
+	}
+
+	if (h->LastVersion != h->CurrentVersion || h->CurrentVersion == 0)
+	{
+		LIST *fm_list;
+		if (h->CurrentVersion == 0)
+		{
+			h->CurrentVersion = 1;
+		}
+		h->LastVersion = h->CurrentVersion;
+
+		Debug("SiHubUpdateProc HUB=%s, Ver=%u, Type=%u, Offline=%u\n", h->Name, h->CurrentVersion,
+			h->Type, h->Offline);
+
+		fm_list = NewListFast(NULL);
+
+		LockList(s->FarmMemberList);
+		{
+			while (true)
+			{
+				bool escape = true;
+				// Update the HUB on all members
+				for (i = 0;i < LIST_NUM(s->FarmMemberList);i++)
+				{
+					FARM_MEMBER *f = LIST_DATA(s->FarmMemberList, i);
+
+					if (IsInList(fm_list, f) == false)
+					{
+						Add(fm_list, f);
+						escape = false;
+
+						if (f->Me == false)
+						{
+							SiCallUpdateHub(s, f, h);
+						}
+
+						break;
+					}
+				}
+
+				if (escape)
+				{
+					break;
+				}
+
+				UnlockList(s->FarmMemberList);
+				LockList(s->FarmMemberList);
+			}
+		}
+		UnlockList(s->FarmMemberList);
+
+		ReleaseList(fm_list);
+	}
+
+	if (h->Offline == false)
+	{
+		SiHubOnlineProc(h);
+	}
+}
+
+// HUB turns to online
+void SiHubOnlineProc(HUB *h)
+{
+	SERVER *s;
+	UINT i;
+	// Validate arguments
+	if (h == NULL || h->Cedar->Server == NULL || h->Cedar->Server->ServerType != SERVER_TYPE_FARM_CONTROLLER)
+	{
+		// Process only on the farm controller
+		return;
+	}
+
+	s = h->Cedar->Server;
+
+	if (s->FarmMemberList == NULL)
+	{
+		return;
+	}
+
+	LockList(s->FarmMemberList);
+	{
+		if (h->Type == HUB_TYPE_FARM_STATIC)
+		{
+			// Static HUB
+			// Create the HUB on all members
+			for (i = 0;i < LIST_NUM(s->FarmMemberList);i++)
+			{
+				UINT j;
+				bool exists = false;
+				FARM_MEMBER *f = LIST_DATA(s->FarmMemberList, i);
+
+				LockList(f->HubList);
+				{
+					for (j = 0;j < LIST_NUM(f->HubList);j++)
+					{
+						HUB_LIST *hh = LIST_DATA(f->HubList, j);
+						if (StrCmpi(hh->Name, h->Name) == 0)
+						{
+							exists = true;
+						}
+					}
+				}
+				UnlockList(f->HubList);
+
+				if (exists == false)
+				{
+					SiCallCreateHub(s, f, h);
+				}
+			}
+		}
+	}
+	UnlockList(s->FarmMemberList);
+}
+
+// HUB turns to offline
+void SiHubOfflineProc(HUB *h)
+{
+	SERVER *s;
+	char hubname[MAX_HUBNAME_LEN + 1];
+	UINT i;
+	LIST *fm_list;
+	// Validate arguments
+	if (h == NULL || h->Cedar->Server == NULL || h->Cedar->Server->ServerType != SERVER_TYPE_FARM_CONTROLLER)
+	{
+		// Process only on the farm controller
+		return;
+	}
+
+	s = h->Cedar->Server;
+
+	if (s->FarmMemberList == NULL)
+	{
+		return;
+	}
+
+	StrCpy(hubname, sizeof(hubname), h->Name);
+
+	fm_list = NewListFast(NULL);
+
+	LockList(s->FarmMemberList);
+	{
+		while (true)
+		{
+			bool escape = true;
+
+			// Stop the HUB on all members
+			for (i = 0;i < LIST_NUM(s->FarmMemberList);i++)
+			{
+				FARM_MEMBER *f = LIST_DATA(s->FarmMemberList, i);
+
+				if (IsInList(fm_list, f) == false)
+				{
+					Add(fm_list, f);
+					escape = false;
+
+					SiCallDeleteHub(s, f, h);
+
+					break;
+				}
+			}
+
+			if (escape)
+			{
+				break;
+			}
+
+			UnlockList(s->FarmMemberList);
+			LockList(s->FarmMemberList);
+		}
+	}
+	UnlockList(s->FarmMemberList);
+
+	ReleaseList(fm_list);
+}
+
+// Convert an access to PACK
+void SiAccessToPack(PACK *p, ACCESS *a, UINT i, UINT total)
+{
+	// Validate arguments
+	if (p == NULL || a == NULL)
+	{
+		return;
+	}
+
+	PackAddUniStrEx(p, "Note", a->Note, i, total);
+	PackAddIntEx(p, "Active", a->Active, i, total);
+	PackAddIntEx(p, "Priority", a->Priority, i, total);
+	PackAddIntEx(p, "Discard", a->Discard, i, total);
+	if (a->IsIPv6)
+	{
+		PackAddIp32Ex(p, "SrcIpAddress", 0xFDFFFFDF, i, total);
+		PackAddIp32Ex(p, "SrcSubnetMask", 0xFFFFFFFF, i, total);
+		PackAddIp32Ex(p, "DestIpAddress", 0xFDFFFFDF, i, total);
+		PackAddIp32Ex(p, "DestSubnetMask", 0xFFFFFFFF, i, total);
+	}
+	else
+	{
+		PackAddIp32Ex(p, "SrcIpAddress", a->SrcIpAddress, i, total);
+		PackAddIp32Ex(p, "SrcSubnetMask", a->SrcSubnetMask, i, total);
+		PackAddIp32Ex(p, "DestIpAddress", a->DestIpAddress, i, total);
+		PackAddIp32Ex(p, "DestSubnetMask", a->DestSubnetMask, i, total);
+	}
+	PackAddIntEx(p, "Protocol", a->Protocol, i, total);
+	PackAddIntEx(p, "SrcPortStart", a->SrcPortStart, i, total);
+	PackAddIntEx(p, "SrcPortEnd", a->SrcPortEnd, i, total);
+	PackAddIntEx(p, "DestPortStart", a->DestPortStart, i, total);
+	PackAddIntEx(p, "DestPortEnd", a->DestPortEnd, i, total);
+	PackAddStrEx(p, "SrcUsername", a->SrcUsername, i, total);
+	PackAddStrEx(p, "DestUsername", a->DestUsername, i, total);
+	PackAddBoolEx(p, "CheckSrcMac", a->CheckSrcMac, i, total);
+	PackAddDataEx(p, "SrcMacAddress", a->SrcMacAddress, sizeof(a->SrcMacAddress), i, total);
+	PackAddDataEx(p, "SrcMacMask", a->SrcMacMask, sizeof(a->SrcMacMask), i, total);
+	PackAddBoolEx(p, "CheckDstMac", a->CheckDstMac, i, total);
+	PackAddDataEx(p, "DstMacAddress", a->DstMacAddress, sizeof(a->DstMacAddress), i, total);
+	PackAddDataEx(p, "DstMacMask", a->DstMacMask, sizeof(a->DstMacMask), i, total);
+	PackAddBoolEx(p, "CheckTcpState", a->CheckTcpState, i, total);
+	PackAddBoolEx(p, "Established", a->Established, i, total);
+	PackAddIntEx(p, "Delay", a->Delay, i, total);
+	PackAddIntEx(p, "Jitter", a->Jitter, i, total);
+	PackAddIntEx(p, "Loss", a->Loss, i, total);
+	PackAddStrEx(p, "RedirectUrl", a->RedirectUrl, i, total);
+	PackAddBoolEx(p, "IsIPv6", a->IsIPv6, i, total);
+	if (a->IsIPv6)
+	{
+		PackAddIp6AddrEx(p, "SrcIpAddress6", &a->SrcIpAddress6, i, total);
+		PackAddIp6AddrEx(p, "SrcSubnetMask6", &a->SrcSubnetMask6, i, total);
+		PackAddIp6AddrEx(p, "DestIpAddress6", &a->DestIpAddress6, i, total);
+		PackAddIp6AddrEx(p, "DestSubnetMask6", &a->DestSubnetMask6, i, total);
+	}
+	else
+	{
+		IPV6_ADDR zero;
+
+		Zero(&zero, sizeof(zero));
+
+		PackAddIp6AddrEx(p, "SrcIpAddress6", &zero, i, total);
+		PackAddIp6AddrEx(p, "SrcSubnetMask6", &zero, i, total);
+		PackAddIp6AddrEx(p, "DestIpAddress6", &zero, i, total);
+		PackAddIp6AddrEx(p, "DestSubnetMask6", &zero, i, total);
+	}
+}
+
+// Get number of access contained in the PACK
+UINT SiNumAccessFromPack(PACK *p)
+{
+	// Validate arguments
+	if (p == NULL)
+	{
+		return 0;
+	}
+
+	return PackGetIndexCount(p, "Active");
+}
+
+// Convert the PACK to access
+ACCESS *SiPackToAccess(PACK *p, UINT i)
+{
+	ACCESS *a;
+	// Validate arguments
+	if (p == NULL)
+	{
+		return NULL;
+	}
+
+	a = ZeroMalloc(sizeof(ACCESS));
+
+	PackGetUniStrEx(p, "Note", a->Note, sizeof(a->Note), i);
+	a->Active = PackGetIntEx(p, "Active", i);
+	a->Priority = PackGetIntEx(p, "Priority", i);
+	a->Discard = PackGetIntEx(p, "Discard", i);
+	a->SrcIpAddress = PackGetIp32Ex(p, "SrcIpAddress", i);
+	a->SrcSubnetMask = PackGetIp32Ex(p, "SrcSubnetMask", i);
+	a->DestIpAddress = PackGetIp32Ex(p, "DestIpAddress", i);
+	a->DestSubnetMask = PackGetIp32Ex(p, "DestSubnetMask", i);
+	a->Protocol = PackGetIntEx(p, "Protocol", i);
+	a->SrcPortStart = PackGetIntEx(p, "SrcPortStart", i);
+	a->SrcPortEnd = PackGetIntEx(p, "SrcPortEnd", i);
+	a->DestPortStart = PackGetIntEx(p, "DestPortStart", i);
+	a->DestPortEnd = PackGetIntEx(p, "DestPortEnd", i);
+	PackGetStrEx(p, "SrcUsername", a->SrcUsername, sizeof(a->SrcUsername), i);
+	PackGetStrEx(p, "DestUsername", a->DestUsername, sizeof(a->DestUsername), i);
+	a->CheckSrcMac = PackGetBoolEx(p, "CheckSrcMac", i);
+	PackGetDataEx2(p, "SrcMacAddress", a->SrcMacAddress, sizeof(a->SrcMacAddress), i);
+	PackGetDataEx2(p, "SrcMacMask", a->SrcMacMask, sizeof(a->SrcMacMask), i);
+	a->CheckDstMac = PackGetBoolEx(p, "CheckDstMac", i);
+	PackGetDataEx2(p, "DstMacAddress", a->DstMacAddress, sizeof(a->DstMacAddress), i);
+	PackGetDataEx2(p, "DstMacMask", a->DstMacMask, sizeof(a->DstMacMask), i);
+	a->CheckTcpState = PackGetBoolEx(p, "CheckTcpState", i);
+	a->Established = PackGetBoolEx(p, "Established", i);
+	a->Delay = PackGetIntEx(p, "Delay", i);
+	a->Jitter = PackGetIntEx(p, "Jitter", i);
+	a->Loss = PackGetIntEx(p, "Loss", i);
+	a->IsIPv6 = PackGetBoolEx(p, "IsIPv6", i);
+	PackGetStrEx(p, "RedirectUrl", a->RedirectUrl, sizeof(a->RedirectUrl), i);
+	if (a->IsIPv6)
+	{
+		PackGetIp6AddrEx(p, "SrcIpAddress6", &a->SrcIpAddress6, i);
+		PackGetIp6AddrEx(p, "SrcSubnetMask6", &a->SrcSubnetMask6, i);
+		PackGetIp6AddrEx(p, "DestIpAddress6", &a->DestIpAddress6, i);
+		PackGetIp6AddrEx(p, "DestSubnetMask6", &a->DestSubnetMask6, i);
+	}
+
+	return a;
+}
+
+// Convert the PACK to an access list
+void SiAccessListToPack(PACK *p, LIST *o)
+{
+	// Validate arguments
+	if (p == NULL || o == NULL)
+	{
+		return;
+	}
+
+	LockList(o);
+	{
+		UINT i;
+		for (i = 0;i < LIST_NUM(o);i++)
+		{
+			ACCESS *a = LIST_DATA(o, i);
+			SiAccessToPack(p, a, i, LIST_NUM(o));
+		}
+	}
+	UnlockList(o);
+}
+
+// Get the member that is hosting the specified HUB
+FARM_MEMBER *SiGetHubHostingMember(SERVER *s, HUB *h, bool admin_mode, CONNECTION *c)
+{
+	FARM_MEMBER *ret = NULL;
+	char name[MAX_SIZE];
+	UINT i;
+	// Validate arguments
+	if (s == NULL || h == NULL || c == NULL)
+	{
+		return NULL;
+	}
+
+	StrCpy(name, sizeof(name), h->Name);
+
+	if (h->Type == HUB_TYPE_FARM_STATIC)
+	{
+		// It is good to select any member in the case of static HUB
+		if (admin_mode == false)
+		{
+			ret = SiGetNextFarmMember(s, c, h);
+		}
+		else
+		{
+			UINT i;
+			ret = NULL;
+
+			for (i = 0;i < LIST_NUM(s->FarmMemberList);i++)
+			{
+				FARM_MEMBER *f = LIST_DATA(s->FarmMemberList, i);
+				if (f->Me)
+				{
+					ret = f;
+					break;
+				}
+			}
+		}
+	}
+	else
+	{
+		// Examine whether there is a member that is hosting the HUB already in the case of dynamic HUB
+		for (i = 0;i < LIST_NUM(s->FarmMemberList);i++)
+		{
+			FARM_MEMBER *f = LIST_DATA(s->FarmMemberList, i);
+			HUB_LIST *hh, t;
+			StrCpy(t.Name, sizeof(t.Name), name);
+			LockList(f->HubList);
+			{
+				hh = Search(f->HubList, &t);
+				if (hh != NULL)
+				{
+					// Found
+					ret = f;
+				}
+			}
+			UnlockList(f->HubList);
+		}
+
+		if (ret == NULL)
+		{
+			// Let host the new HUB
+			FARM_MEMBER *f;
+
+			// Select the member to host
+			ret = SiGetNextFarmMember(s, c, h);
+
+			f = ret;
+			if (f != NULL)
+			{
+				// HUB creation directive
+				SiAddHubCreateHistory(s, name);
+				SiCallCreateHub(s, f, h);
+				SiCallUpdateHub(s, f, h);
+			}
+		}
+	}
+
+	return ret;
+}
+
+// Task is called
+PACK *SiCalledTask(FARM_CONTROLLER *f, PACK *p, char *taskname)
+{
+	PACK *ret;
+	SERVER *s;
+	// Validate arguments
+	if (f == NULL || p == NULL || taskname == NULL)
+	{
+		return NULL;
+	}
+
+	ret = NULL;
+	s = f->Server;
+
+	if (StrCmpi(taskname, "noop") == 0)
+	{
+		// NO OPERATION
+		ret = NewPack();
+	}
+	else
+	{
+		Debug("Task Called: [%s].\n", taskname);
+		if (StrCmpi(taskname, "createhub") == 0)
+		{
+			SiCalledCreateHub(s, p);
+			ret = NewPack();
+		}
+		else if (StrCmpi(taskname, "deletehub") == 0)
+		{
+			SiCalledDeleteHub(s, p);
+			ret = NewPack();
+		}
+		else if (StrCmpi(taskname, "enumhub") == 0)
+		{
+			ret = NewPack();
+			SiCalledEnumHub(s, ret, p);
+		}
+		else if (StrCmpi(taskname, "updatehub") == 0)
+		{
+			SiCalledUpdateHub(s, p);
+			ret = NewPack();
+		}
+		else if (StrCmpi(taskname, "createticket") == 0)
+		{
+			ret = SiCalledCreateTicket(s, p);
+		}
+		else if (StrCmpi(taskname, "enumnat") == 0)
+		{
+			ret = SiCalledEnumNat(s, p);
+		}
+		else if (StrCmpi(taskname, "enumdhcp") == 0)
+		{
+			ret = SiCalledEnumDhcp(s, p);
+		}
+		else if (StrCmpi(taskname, "getnatstatus") == 0)
+		{
+			ret = SiCalledGetNatStatus(s, p);
+		}
+		else if (StrCmpi(taskname, "enumsession") == 0)
+		{
+			ret = SiCalledEnumSession(s, p);
+		}
+		else if (StrCmpi(taskname, "deletesession") == 0)
+		{
+			SiCalledDeleteSession(s, p);
+			ret = NewPack();
+		}
+		else if (StrCmpi(taskname, "deletemactable") == 0)
+		{
+			SiCalledDeleteMacTable(s, p);
+			ret = NewPack();
+		}
+		else if (StrCmpi(taskname, "deleteiptable") == 0)
+		{
+			SiCalledDeleteIpTable(s, p);
+			ret = NewPack();
+		}
+		else if (StrCmpi(taskname, "enummactable") == 0)
+		{
+			ret = SiCalledEnumMacTable(s, p);
+		}
+		else if (StrCmpi(taskname, "enumiptable") == 0)
+		{
+			ret = SiCalledEnumIpTable(s, p);
+		}
+		else if (StrCmpi(taskname, "getsessionstatus") == 0)
+		{
+			ret = SiCalledGetSessionStatus(s, p);
+		}
+		else if (StrCmpi(taskname, "enumlogfilelist") == 0)
+		{
+			ret = SiCalledEnumLogFileList(s, p);
+		}
+		else if (StrCmpi(taskname, "readlogfile") == 0)
+		{
+			ret = SiCalledReadLogFile(s, p);
+		}
+	}
+
+	return ret;
+}
+
+// Call the task (asynchronous)
+FARM_TASK *SiCallTaskAsyncBegin(FARM_MEMBER *f, PACK *p, char *taskname)
+{
+	char tmp[MAX_PATH];
+	FARM_TASK *t;
+	// Validate arguments
+	if (f == NULL || p == NULL || taskname == NULL)
+	{
+		return NULL;
+	}
+
+	PackAddStr(p, "taskname", taskname);
+
+	Debug("Call Async Task [%s] (%s)\n", taskname, f->hostname);
+
+	Format(tmp, sizeof(tmp), "CLUSTER_CALL_ASYNC: Entering Call [%s] to %s", taskname, f->hostname);
+	SiDebugLog(f->Cedar->Server, tmp);
+
+	t = SiFarmServPostTask(f, p);
+	StrCpy(t->TaskName, sizeof(t->TaskName), taskname);
+	StrCpy(t->HostName, sizeof(t->HostName), f->hostname);
+	t->FarmMember = f;
+
+	return t;
+}
+
+// Get the results of the asynchronous task
+PACK *SiCallTaskAsyncEnd(CEDAR *c, FARM_TASK *t)
+{
+	PACK *p;
+	char taskname[MAX_PATH];
+	char hostname[MAX_PATH];
+	char tmp[MAX_SIZE];
+	// Validate arguments
+	if (t == NULL || c == NULL)
+	{
+		return NULL;
+	}
+
+	StrCpy(taskname, sizeof(taskname), t->TaskName);
+	StrCpy(hostname, sizeof(hostname), t->HostName);
+
+	p = SiFarmServWaitTask(t);
+	if (p == NULL)
+	{
+		Format(tmp, sizeof(tmp), "CLUSTER_CALL_ASYNC: Call ERROR [%s] to %s", taskname, hostname);
+		SiDebugLog(c->Server, tmp);
+		return NULL;
+	}
+
+	Format(tmp, sizeof(tmp), "CLUSTER_CALL_ASYNC: Retrieving Call Result [%s] to %s", taskname, hostname);
+	SiDebugLog(c->Server, tmp);
+
+	return p;
+}
+
+// Call the task
+PACK *SiCallTask(FARM_MEMBER *f, PACK *p, char *taskname)
+{
+	PACK *ret;
+	char tmp[MAX_PATH];
+	// Validate arguments
+	if (f == NULL || p == NULL || taskname == NULL)
+	{
+		return NULL;
+	}
+
+	PackAddStr(p, "taskname", taskname);
+
+	Debug("Call Task [%s] (%s)\n", taskname, f->hostname);
+
+	Format(tmp, sizeof(tmp), "CLUSTER_CALL: Entering Call [%s] to %s", taskname, f->hostname);
+	SiDebugLog(f->Cedar->Server, tmp);
+
+	ret = SiExecTask(f, p);
+
+	Format(tmp, sizeof(tmp), "CLUSTER_CALL: Leaving Call [%s] to %s", taskname, f->hostname);
+	SiDebugLog(f->Cedar->Server, tmp);
+
+	return ret;
+}
+
+// Task listening procedure (Main Process)
+void SiAcceptTasksFromControllerMain(FARM_CONTROLLER *f, SOCK *sock)
+{
+	PACK *request;
+	PACK *response;
+	char taskname[MAX_SIZE];
+	// Validate arguments
+	if (f == NULL || sock == NULL)
+	{
+		return;
+	}
+
+	f->IsConnected = true;
+
+	while (true)
+	{
+		bool ret;
+		// Receive the PACK
+		request = HttpClientRecv(sock);
+		if (request == NULL)
+		{
+			// Disconnect
+			break;
+		}
+
+		response = NULL;
+
+		// Get the name
+		if (PackGetStr(request, "taskname", taskname, sizeof(taskname)))
+		{
+			Lock(f->Server->TasksFromFarmControllerLock);
+			{
+				response = SiCalledTask(f, request, taskname);
+			}
+			Unlock(f->Server->TasksFromFarmControllerLock);
+		}
+
+		FreePack(request);
+
+		// Return a response
+		if (response == NULL)
+		{
+			response = NewPack();
+		}
+		else
+		{
+			PackAddInt(response, "succeed", 1);
+		}
+
+		ret = HttpClientSend(sock, response);
+		FreePack(response);
+
+		if (ret == false)
+		{
+			// Disconnect
+			break;
+		}
+	}
+
+	f->IsConnected = false;
+}
+
+// Task waiting procedure
+void SiAcceptTasksFromController(FARM_CONTROLLER *f, SOCK *sock)
+{
+	UINT i;
+	HUB **hubs;
+	UINT num_hubs;
+	CEDAR *c;
+	SERVER *s;
+	// Validate arguments
+	if (f == NULL || sock == NULL)
+	{
+		return;
+	}
+
+	s = f->Server;
+	c = s->Cedar;
+
+	// Main process
+	SiAcceptTasksFromControllerMain(f, sock);
+
+	// Stop all Virtual HUBs since the connection to the controller is disconnected
+	LockList(c->HubList);
+	{
+		hubs = ToArray(c->HubList);
+		num_hubs = LIST_NUM(c->HubList);
+		for (i = 0;i < num_hubs;i++)
+		{
+			AddRef(hubs[i]->ref);
+		}
+	}
+	UnlockList(c->HubList);
+
+	for (i = 0;i < num_hubs;i++)
+	{
+		SetHubOffline(hubs[i]);
+		DelHub(c, hubs[i]);
+		ReleaseHub(hubs[i]);
+	}
+
+	Free(hubs);
+}
+
+// Execute the task
+PACK *SiExecTask(FARM_MEMBER *f, PACK *p)
+{
+	FARM_TASK *t;
+	// Validate arguments
+	if (f == NULL || p == NULL)
+	{
+		return NULL;
+	}
+
+	t = SiFarmServPostTask(f, p);
+	if (t == NULL)
+	{
+		return NULL;
+	}
+
+	return SiFarmServWaitTask(t);
+}
+
+// Task queuing
+FARM_TASK *SiFarmServPostTask(FARM_MEMBER *f, PACK *request)
+{
+	FARM_TASK *t;
+	// Validate arguments
+	if (f == NULL || request == NULL)
+	{
+		return NULL;
+	}
+
+	t = ZeroMalloc(sizeof(FARM_TASK));
+	t->CompleteEvent = NewEvent();
+	t->Request = request;
+
+	LockQueue(f->TaskQueue);
+	{
+		if (f->Halting)
+		{
+			// Halting (failure)
+			UnlockQueue(f->TaskQueue);
+			ReleaseEvent(t->CompleteEvent);
+			Free(t);
+			return NULL;
+		}
+
+		InsertQueue(f->TaskQueue, t);
+	}
+	UnlockQueue(f->TaskQueue);
+
+	Set(f->TaskPostEvent);
+
+	return t;
+}
+
+// Wait for task results
+PACK *SiFarmServWaitTask(FARM_TASK *t)
+{
+	PACK *response;
+	// Validate arguments
+	if (t == NULL)
+	{
+		return NULL;
+	}
+
+	Wait(t->CompleteEvent, INFINITE);
+	ReleaseEvent(t->CompleteEvent);
+	FreePack(t->Request);
+
+	response = t->Response;
+	Free(t);
+
+	if (PackGetInt(response, "succeed") == 0)
+	{
+		// Task calling fails for any reason
+		FreePack(response);
+		return NULL;
+	}
+
+	return response;
+}
+
+// Server farm processing main
+void SiFarmServMain(SERVER *server, SOCK *sock, FARM_MEMBER *f)
+{
+	UINT wait_time = SERVER_CONTROL_TCP_TIMEOUT / 2;
+	bool send_noop = false;
+	UINT i;
+	CEDAR *c;
+	// Validate arguments
+	if (server == NULL || sock == NULL || f == NULL)
+	{
+		Debug("SiFarmServMain Failed.\n");
+		return;
+	}
+
+	Debug("SiFarmServMain Started.\n");
+
+	c = server->Cedar;
+
+	// Send a directive to create all static HUBs at the stage
+	// where the members have been connected to the controller
+	LockList(c->HubList);
+	{
+		for (i = 0;i < LIST_NUM(c->HubList);i++)
+		{
+			HUB *h = LIST_DATA(c->HubList, i);
+			if (h->Offline == false)
+			{
+				if (h->Type == HUB_TYPE_FARM_STATIC)
+				{
+					PACK *p;
+					HUB_LIST *hh;
+					p = NewPack();
+					SiPackAddCreateHub(p, h);
+					PackAddStr(p, "taskname", "createhub");
+					HttpServerSend(sock, p);
+					FreePack(p);
+					p = HttpServerRecv(sock);
+					FreePack(p);
+
+					p = NewPack();
+					SiPackAddCreateHub(p, h);
+					PackAddStr(p, "taskname", "updatehub");
+					HttpServerSend(sock, p);
+					FreePack(p);
+					p = HttpServerRecv(sock);
+					FreePack(p);
+
+					hh = ZeroMalloc(sizeof(HUB_LIST));
+					hh->DynamicHub = false;
+					hh->FarmMember = f;
+					StrCpy(hh->Name, sizeof(hh->Name), h->Name);
+					LockList(f->HubList);
+					{
+						Add(f->HubList, hh);
+					}
+					UnlockList(f->HubList);
+				}
+			}
+		}
+	}
+	UnlockList(c->HubList);
+
+	Debug("SiFarmServMain: while (true)\n");
+
+	while (true)
+	{
+		FARM_TASK *t;
+		UINT64 tick;
+
+		do
+		{
+			// Check whether a new task arrived
+			LockQueue(f->TaskQueue);
+			{
+				t = GetNext(f->TaskQueue);
+			}
+			UnlockQueue(f->TaskQueue);
+
+			if (t != NULL)
+			{
+				// Handle this task
+				PACK *p = t->Request;
+				bool ret;
+
+				// Transmission
+				ret = HttpServerSend(sock, p);
+				send_noop = false;
+
+				if (ret == false)
+				{
+					// Disconnected
+					// Cancel this task
+					Set(t->CompleteEvent);
+					goto DISCONNECTED;
+				}
+
+				// Receive
+				p = HttpServerRecv(sock);
+
+				t->Response = p;
+				Set(t->CompleteEvent);
+
+				send_noop = false;
+			}
+		}
+		while (t != NULL);
+
+		if (send_noop)
+		{
+			// Send a NOOP
+			PACK *p;
+			bool ret;
+			p = NewPack();
+			PackAddStr(p, "taskname", "noop");
+
+			ret = HttpServerSend(sock, p);
+			FreePack(p);
+
+			if (ret == false)
+			{
+				goto DISCONNECTED;
+			}
+
+			p = HttpServerRecv(sock);
+			if (p == NULL)
+			{
+				goto DISCONNECTED;
+			}
+
+			FreePack(p);
+		}
+
+		tick = Tick64();
+
+		while (true)
+		{
+			bool break_flag;
+			if ((tick + wait_time) <= Tick64())
+			{
+				break;
+			}
+
+			Wait(f->TaskPostEvent, 250);
+
+			break_flag = false;
+			LockQueue(f->TaskQueue);
+			{
+				if (f->TaskQueue->num_item != 0)
+				{
+					break_flag = true;
+				}
+			}
+			UnlockQueue(f->TaskQueue);
+
+			if (break_flag || f->Halting || server->Halt)
+			{
+				break;
+			}
+		}
+		send_noop = true;
+	}
+
+DISCONNECTED:
+
+	Debug("SiFarmServMain: DISCONNECTED\n");
+
+	f->Halting = true;
+	// Cancel all outstanding tasks
+	LockQueue(f->TaskQueue);
+	{
+		FARM_TASK *t;
+
+		while (t = GetNext(f->TaskQueue))
+		{
+			Set(t->CompleteEvent);
+		}
+	}
+	UnlockQueue(f->TaskQueue);
+}
+
+// Farm server function that handles the connection from farm members
+void SiFarmServ(SERVER *server, SOCK *sock, X *cert, UINT ip, UINT num_port, UINT *ports, char *hostname, UINT point, UINT weight, UINT max_sessions)
+{
+	PACK *p;
+	FARM_MEMBER *f;
+	UINT i;
+	char tmp[MAX_SIZE];
+	// Validate arguments
+	if (server == NULL || sock == NULL || cert == NULL || num_port == 0 || ports == NULL || hostname == NULL)
+	{
+		return;
+	}
+
+	if (weight == 0)
+	{
+		weight = FARM_DEFAULT_WEIGHT;
+	}
+
+	if (max_sessions == 0)
+	{
+		max_sessions = SERVER_MAX_SESSIONS;
+	}
+
+	if (ip == 0)
+	{
+		// If the public IP address is not specified, specify the connection
+		// source IP address of this farm member server
+		ip = IPToUINT(&sock->RemoteIP);
+	}
+
+	IPToStr32(tmp, sizeof(tmp), ip);
+	SLog(server->Cedar, "LS_FARM_SERV_START", tmp, hostname);
+
+	// Inform the success
+	p = NewPack();
+	HttpServerSend(sock, p);
+	FreePack(p);
+
+	IPToStr32(tmp, sizeof(tmp), ip);
+	Debug("Farm Member %s Connected. IP: %s\n", hostname, tmp);
+
+	SetTimeout(sock, SERVER_CONTROL_TCP_TIMEOUT);
+
+	f = ZeroMalloc(sizeof(FARM_MEMBER));
+	f->Cedar = server->Cedar;
+	f->Ip = ip;
+	f->NumPort = num_port;
+	f->Ports = ports;
+	StrCpy(f->hostname, sizeof(f->hostname), hostname);
+	f->ServerCert = cert;
+	f->ConnectedTime = SystemTime64();
+	f->Weight = weight;
+	f->MaxSessions = max_sessions;
+
+	f->HubList = NewList(CompareHubList);
+	f->Point = point;
+
+	f->TaskQueue = NewQueue();
+	f->TaskPostEvent = NewEvent();
+
+	// Add to the list
+	LockList(server->FarmMemberList);
+	{
+		Add(server->FarmMemberList, f);
+	}
+	UnlockList(server->FarmMemberList);
+
+	// Main process
+	SiFarmServMain(server, sock, f);
+
+	// Remove from the list
+	LockList(server->FarmMemberList);
+	{
+		Delete(server->FarmMemberList, f);
+	}
+	UnlockList(server->FarmMemberList);
+
+	ReleaseQueue(f->TaskQueue);
+	ReleaseEvent(f->TaskPostEvent);
+
+	for (i = 0;i < LIST_NUM(f->HubList);i++)
+	{
+		HUB_LIST *hh = LIST_DATA(f->HubList, i);
+		Free(hh);
+	}
+
+	ReleaseList(f->HubList);
+
+	Free(f);
+
+	SLog(server->Cedar, "LS_FARM_SERV_END", hostname);
+}
+
+// Search in HUB list
+int CompareHubList(void *p1, void *p2)
+{
+	HUB_LIST *h1, *h2;
+	if (p1 == NULL || p2 == NULL)
+	{
+		return 0;
+	}
+	h1 = *(HUB_LIST **)p1;
+	h2 = *(HUB_LIST **)p2;
+	if (h1 == NULL || h2 == NULL)
+	{
+		return 0;
+	}
+	return StrCmpi(h1->Name, h2->Name);
+}
+
+// Connection thread to the controller
+void SiConnectToControllerThread(THREAD *thread, void *param)
+{
+	FARM_CONTROLLER *f;
+	SESSION *s;
+	CONNECTION *c;
+	SERVER *server;
+	bool first_failed;
+	// Validate arguments
+	if (thread == NULL || param == NULL)
+	{
+		return;
+	}
+
+#ifdef	OS_WIN32
+	MsSetThreadPriorityRealtime();
+#endif	// OS_WIN32
+
+	f = (FARM_CONTROLLER *)param;
+	f->Thread = thread;
+	AddRef(f->Thread->ref);
+	NoticeThreadInit(thread);
+
+	f->StartedTime = SystemTime64();
+
+	server = f->Server;
+
+	f->StartedTime = SystemTime64();
+
+	SLog(server->Cedar, "LS_FARM_CONNECT_1", server->ControllerName);
+
+	first_failed = true;
+
+	while (true)
+	{
+		// Attempt to connect
+		CLIENT_OPTION o;
+
+		f->LastError = ERR_TRYING_TO_CONNECT;
+
+		Zero(&o, sizeof(CLIENT_OPTION));
+		StrCpy(o.Hostname, sizeof(o.Hostname), server->ControllerName);
+		o.Port = server->ControllerPort;
+		f->NumTry++;
+
+		Debug("Try to Connect %s (Controller).\n", server->ControllerName);
+
+		s = NewRpcSessionEx(server->Cedar, &o, NULL, CEDAR_SERVER_FARM_STR);
+
+		if (s != NULL)
+		{
+			// Connection success: send the authentication data
+			PACK *p = NewPack();
+			UCHAR secure_password[SHA1_SIZE];
+			BUF *b;
+
+			c = s->Connection;
+
+			Lock(f->lock);
+			{
+				f->Sock = c->FirstSock;
+				AddRef(f->Sock->ref);
+				SetTimeout(f->Sock, SERVER_CONTROL_TCP_TIMEOUT);
+			}
+			Unlock(f->lock);
+
+			// Method
+			PackAddStr(p, "method", "farm_connect");
+			PackAddClientVersion(p, s->Connection);
+
+			// Password
+			SecurePassword(secure_password, server->MemberPassword, s->Connection->Random);
+			PackAddData(p, "SecurePassword", secure_password, sizeof(secure_password));
+
+			Lock(server->Cedar->lock);
+			{
+				b = XToBuf(server->Cedar->ServerX, false);
+			}
+			Unlock(server->Cedar->lock);
+
+			if (b != NULL)
+			{
+				char tmp[MAX_SIZE];
+				bool ret;
+				UINT i;
+				// Server certificate
+				PackAddBuf(p, "ServerCert", b);
+				FreeBuf(b);
+
+				// Maximum number of sessions
+				PackAddInt(p, "MaxSessions", GetServerCapsInt(server, "i_max_sessions"));
+
+				// Point
+				PackAddInt(p, "Point", SiGetPoint(server));
+				PackAddInt(p, "Weight", server->Weight);
+
+				// Host name
+				GetMachineName(tmp, sizeof(tmp));
+				PackAddStr(p, "HostName", tmp);
+
+				// Public IP
+				PackAddIp32(p, "PublicIp", server->PublicIp);
+
+				// Public port
+				for (i = 0;i < server->NumPublicPort;i++)
+				{
+					PackAddIntEx(p, "PublicPort", server->PublicPorts[i], i, server->NumPublicPort);
+				}
+
+				ret = HttpClientSend(c->FirstSock, p);
+
+				if (ret)
+				{
+					PACK *p;
+					UINT err = ERR_PROTOCOL_ERROR;
+
+					first_failed = true;
+					p = HttpClientRecv(c->FirstSock);
+					if (p != NULL && (err = GetErrorFromPack(p)) == 0)
+					{
+						// Successful connection
+						SLog(server->Cedar, "LS_FARM_START");
+						f->CurrentConnectedTime = SystemTime64();
+						if (f->FirstConnectedTime == 0)
+						{
+							f->FirstConnectedTime = SystemTime64();
+						}
+						f->NumConnected++;
+						Debug("Connect Succeed.\n");
+						f->Online = true;
+
+						// Main process
+						SiAcceptTasksFromController(f, c->FirstSock);
+
+						f->Online = false;
+					}
+					else
+					{
+						// Error
+						f->LastError = err;
+						SLog(server->Cedar, "LS_FARM_CONNECT_2", server->ControllerName,
+							GetUniErrorStr(err), err);
+					}
+					FreePack(p);
+				}
+				else
+				{
+					f->LastError = ERR_DISCONNECTED;
+
+					if (first_failed)
+					{
+						SLog(server->Cedar, "LS_FARM_CONNECT_3", server->ControllerName, RETRY_CONNECT_TO_CONTROLLER_INTERVAL / 1000);
+						first_failed = false;
+					}
+				}
+			}
+
+			FreePack(p);
+
+			// Disconnect
+			Lock(f->lock);
+			{
+				if (f->Sock != NULL)
+				{
+					ReleaseSock(f->Sock);
+					f->Sock = NULL;
+				}
+			}
+			Unlock(f->lock);
+
+			ReleaseSession(s);
+			s = NULL;
+
+			if (f->LastError == ERR_TRYING_TO_CONNECT)
+			{
+				f->LastError = ERR_DISCONNECTED;
+			}
+		}
+		else
+		{
+			// Connection failure
+			f->LastError = ERR_CONNECT_TO_FARM_CONTROLLER;
+
+			if (first_failed)
+			{
+				SLog(server->Cedar, "LS_FARM_CONNECT_3", server->ControllerName, RETRY_CONNECT_TO_CONTROLLER_INTERVAL / 1000);
+				first_failed = false;
+			}
+		}
+
+		Debug("Controller Disconnected. ERROR = %S\n", _E(f->LastError));
+
+		f->NumFailed = f->NumTry - f->NumConnected;
+
+		// Wait for event
+		Wait(f->HaltEvent, RETRY_CONNECT_TO_CONTROLLER_INTERVAL);
+
+		if (f->Halt)
+		{
+			// Halting flag
+			break;
+		}
+	}
+
+	SLog(server->Cedar, "LS_FARM_DISCONNECT");
+}
+
+// Disconnect the connection to the controller
+void SiStopConnectToController(FARM_CONTROLLER *f)
+{
+	// Validate arguments
+	if (f == NULL)
+	{
+		return;
+	}
+
+	f->Halt = true;
+
+	// Stop the connection
+	Lock(f->lock);
+	{
+		Disconnect(f->Sock);
+	}
+	Unlock(f->lock);
+
+	Set(f->HaltEvent);
+
+	// Wait for the thread termination
+	WaitThread(f->Thread, INFINITE);
+	ReleaseThread(f->Thread);
+
+	DeleteLock(f->lock);
+	ReleaseEvent(f->HaltEvent);
+
+	Free(f);
+}
+
+// Start a connection to the controller
+FARM_CONTROLLER *SiStartConnectToController(SERVER *s)
+{
+	FARM_CONTROLLER *f;
+	THREAD *t;
+	// Validate arguments
+	if (s == NULL)
+	{
+		return NULL;
+	}
+
+	f = ZeroMalloc(sizeof(FARM_CONTROLLER));
+	f->Server = s;
+	f->LastError = ERR_TRYING_TO_CONNECT;
+	f->HaltEvent = NewEvent();
+	f->lock = NewLock();
+
+	t = NewThread(SiConnectToControllerThread, f);
+	WaitThreadInit(t);
+	ReleaseThread(t);
+
+	return f;
+}
+
+// Get the current version
+void SiGetCurrentRegion(CEDAR *c, char *region, UINT region_size)
+{
+	ClearStr(region, region_size);
+	// Validate arguments
+	if (c == NULL || region == NULL)
+	{
+		return;
+	}
+
+	Lock(c->CurrentRegionLock);
+	{
+		StrCpy(region, region_size, c->CurrentRegion);
+	}
+	Unlock(c->CurrentRegionLock);
+
+	if (IsEmptyStr(region))
+	{
+		if (GetCurrentLangId() == SE_LANG_JAPANESE)
+		{
+			StrCpy(region, region_size, "JP");
+		}
+		else if (GetCurrentLangId() == SE_LANG_CHINESE_ZH)
+		{
+			StrCpy(region, region_size, "CN");
+		}
+	}
+}
+
+// Check the current region
+bool SiCheckCurrentRegion(CEDAR *c, char *r)
+{
+	char tmp[64];
+	// Validate arguments
+	if (c == NULL || r == NULL)
+	{
+		return false;
+	}
+
+	SiGetCurrentRegion(c, tmp, sizeof(tmp));
+
+	return (StrCmpi(r, tmp) == 0);
+}
+
+// Check whether some enterprise functions are restricted
+// 
+// ** Hints by Daiyuu Nobori, written on March 19, 2014 **
+// 
+// The following 'enterprise functions' are implemented on SoftEther VPN Server
+// since March 19, 2014. However, these functions are disabled on
+// SoftEther VPN Servers which run in Japan and China.
+// 
+// - RADIUS / NT Domain user authentication
+// - RSA certificate authentication
+// - Deep-inspect packet logging
+// - Source IP address control list
+// - syslog transfer
+// 
+// The SoftEther VPN Project intentionally disables these functions for users
+// in Japan and China. The reason is: Daiyuu Nobori, the chief author of
+// SoftEther VPN, has been liable to observe the existing agreements and
+// restrictions between him and some companies. The agreements have regulated
+// the region-limited restriction to implement and distribute the above
+// enterprise functions on the SoftEther VPN open-source program.
+// 
+// Therefore, the SoftEther VPN Project distributes the binary program and
+// the source code with the "SiIsEnterpriseFunctionsRestrictedOnOpenSource"
+// function. This function identifies whether the SoftEther VPN Server
+// program is running in either Japan or China. If the restricted region is
+// detected, then the above enterprise functions will be disabled.
+// 
+// Please note that the above restriction has been imposed only on the
+// original binaries and source codes from the SoftEther VPN Project.
+// Anyone, except Daiyuu Nobori, who understands and writes the C language
+// program can remove this restriction at his own risk.
+// 
+bool SiIsEnterpriseFunctionsRestrictedOnOpenSource(CEDAR *c)
+{
+	char region[128];
+	bool ret = false;
+	// Validate arguments
+	if (c == NULL)
+	{
+		return false;
+	}
+
+
+	SiGetCurrentRegion(c, region, sizeof(region));
+
+	if (StrCmpi(region, "JP") == 0 || StrCmpi(region, "CN") == 0)
+	{
+		ret = true;
+	}
+
+	return ret;
+}
+
+// Update the current region
+void SiUpdateCurrentRegion(CEDAR *c, char *region, bool force_update)
+{
+	bool changed = false;
+	// Validate arguments
+	if (c == NULL)
+	{
+		return;
+	}
+
+	if (IsEmptyStr(region) == false)
+	{
+		Lock(c->CurrentRegionLock);
+		{
+			if (StrCmpi(c->CurrentRegion, region) != 0)
+			{
+				StrCpy(c->CurrentRegion, sizeof(c->CurrentRegion), region);
+				changed = true;
+			}
+		}
+		Unlock(c->CurrentRegionLock);
+	}
+
+	if (force_update)
+	{
+		changed = true;
+	}
+
+	if (changed)
+	{
+		FlushServerCaps(c->Server);
+	}
+}
+
+// Create a server
+SERVER *SiNewServer(bool bridge)
+{
+	return SiNewServerEx(bridge, false, false);
+}
+SERVER *SiNewServerEx(bool bridge, bool in_client_inner_server, bool relay_server)
+{
+	SERVER *s;
+	LISTENER *inproc;
+	LISTENER *azure;
+	LISTENER *rudp;
+
+	SetGetIpThreadMaxNum(DEFAULT_GETIP_THREAD_MAX_NUM);
+
+	s = ZeroMalloc(sizeof(SERVER));
+
+	SetEraserCheckInterval(0);
+
+	SiInitHubCreateHistory(s);
+
+	InitServerCapsCache(s);
+
+	Rand(s->MyRandomKey, sizeof(s->MyRandomKey));
+
+	s->lock = NewLock();
+
+
+	s->OpenVpnSstpConfigLock = NewLock();
+	s->SaveCfgLock = NewLock();
+	s->ref = NewRef();
+	s->Cedar = NewCedar(NULL, NULL);
+	s->Cedar->Server = s;
+
+
+#ifdef	OS_WIN32
+	s->IsInVm = MsIsInVm();
+#else	// OS_WIN32
+	s->IsInVm = UnixIsInVm();
+#endif	// OS_WIN32
+
+#ifdef	ENABLE_AZURE_SERVER
+	if (IsFileExists("@azureserver.config"))
+	{
+		DisableRDUPServerGlobally();
+		s->AzureServer = NewAzureServer(s->Cedar);
+
+		SleepThread(500);
+	}
+#endif	// ENABLE_AZURE_SERVER
+
+	s->Cedar->CheckExpires = true;
+	s->ServerListenerList = NewList(CompareServerListener);
+	s->StartTime = SystemTime64();
+	s->TasksFromFarmControllerLock = NewLock();
+
+	if (bridge)
+	{
+		SetCedarVpnBridge(s->Cedar);
+	}
+
+#ifdef OS_WIN32
+	if (IsHamMode() == false)
+	{
+		RegistWindowsFirewallAll();
+	}
+#endif
+
+	s->Keep = StartKeep();
+
+	// Log related
+	MakeDir(bridge == false ? SERVER_LOG_DIR_NAME : BRIDGE_LOG_DIR_NAME);
+	s->Logger = NewLog(bridge == false ? SERVER_LOG_DIR_NAME : BRIDGE_LOG_DIR_NAME, SERVER_LOG_PERFIX, LOG_SWITCH_DAY);
+
+	SLog(s->Cedar, "L_LINE");
+	SLog(s->Cedar, "LS_START_2", s->Cedar->ServerStr, s->Cedar->VerString);
+	SLog(s->Cedar, "LS_START_3", s->Cedar->BuildInfo);
+	SLog(s->Cedar, "LS_START_UTF8");
+	SLog(s->Cedar, "LS_START_1");
+
+
+
+	// Initialize the configuration
+	SiInitConfiguration(s);
+
+	s->Syslog = NewSysLog(NULL, 0, &s->Cedar->Server->ListenIP);
+	s->SyslogLock = NewLock();
+
+	SetFifoCurrentReallocMemSize(MEM_FIFO_REALLOC_MEM_SIZE);
+
+
+	if (s->DisableIntelAesAcceleration)
+	{
+		// Disable the Intel AES acceleration
+		DisableIntelAesAccel();
+	}
+
+	// Raise the priority
+	if (s->NoHighPriorityProcess == false)
+	{
+		OSSetHighPriority();
+	}
+
+#ifdef	OS_UNIX
+	UnixSetHighOomScore();
+#endif	// OS_UNIX
+
+	if (s->ServerType == SERVER_TYPE_FARM_MEMBER)
+	{
+		// Start a connection to the controller
+		s->FarmController = SiStartConnectToController(s);
+	}
+	else if (s->ServerType == SERVER_TYPE_FARM_CONTROLLER)
+	{
+		FARM_MEMBER *f;
+		// Start operating as a controller
+		s->FarmMemberList = NewList(NULL);
+
+		f = ZeroMalloc(sizeof(FARM_MEMBER));
+		f->Cedar = s->Cedar;
+		GetMachineName(f->hostname, sizeof(f->hostname));
+		f->Me = true;
+		f->HubList = NewList(CompareHubList);
+		f->Weight = s->Weight;
+
+		s->Me = f;
+
+		Add(s->FarmMemberList, f);
+
+		SiStartFarmControl(s);
+
+		s->FarmControllerInited = true;
+	}
+
+	// Start a in-processlistener 
+	inproc = NewListener(s->Cedar, LISTENER_INPROC, 0);
+	ReleaseListener(inproc);
+
+	// Start a listener for Azure
+	if (s->AzureClient != NULL)
+	{
+		azure = NewListener(s->Cedar, LISTENER_REVERSE, 0);
+		ReleaseListener(azure);
+	}
+
+	// Start a R-UDP listener
+	if (s->DisableNatTraversal == false && s->Cedar->Bridge == false)
+	{
+		rudp = NewListenerEx4(s->Cedar, LISTENER_RUDP, 0, TCPAcceptedThread, NULL, false, false,
+			&s->NatTGlobalUdpPort, RAND_PORT_ID_SERVER_LISTEN);
+		ReleaseListener(rudp);
+	}
+
+	// Start a VPN-over-ICMP listener
+	s->DynListenerIcmp = NewDynamicListener(s->Cedar, &s->EnableVpnOverIcmp, LISTENER_ICMP, 0);
+
+	// Start a VPN-over-DNS listener
+	s->DynListenerDns = NewDynamicListener(s->Cedar, &s->EnableVpnOverDns, LISTENER_DNS, 53);
+
+
+	SiInitDeadLockCheck(s);
+
+	SiUpdateCurrentRegion(s->Cedar, "", true);
+
+	return s;
+}
+